# -*- coding: utf-8 -*-

# -----------------------------------------------------------------------------

__version__ = '1.2.4'

# -----------------------------------------------------------------------------

from ccxtpro.base.functions import inflate, inflate64, gunzip
from ccxtpro.base.fast_client import FastClient
from ccxt.async_support import Exchange as BaseExchange
from ccxt import NotSupported
from ccxtpro.base.order_book import OrderBook, IndexedOrderBook, CountedOrderBook
from ccxt.async_support.base.throttler import Throttler
import asyncio

# -----------------------------------------------------------------------------

__all__ = [
    'BaseExchange',
    'Exchange',
]

# -----------------------------------------------------------------------------


class Exchange(BaseExchange):

    clients = {}

    # streaming-specific options
    streaming = {
        'keepAlive': 30000,
        'ping': None,
        'maxPingPongMisses': 2.0,
    }

    newUpdates = False

    @staticmethod
    def inflate(data):
        return inflate(data)

    @staticmethod
    def inflate64(data):
        return inflate64(data)

    @staticmethod
    def gunzip(data):
        return gunzip(data)

    def order_book(self, snapshot={}, depth=None):
        return OrderBook(snapshot, depth)

    def indexed_order_book(self, snapshot={}, depth=None):
        return IndexedOrderBook(snapshot, depth)

    def counted_order_book(self, snapshot={}, depth=None):
        return CountedOrderBook(snapshot, depth)

    def client(self, url):
        self.clients = self.clients or {}
        if url not in self.clients:
            on_message = self.handle_message
            on_error = self.on_error
            on_close = self.on_close
            on_connected = self.on_connected
            # decide client type here: aiohttp ws / websockets / signalr / socketio
            ws_options = self.safe_value(self.options, 'ws', {})
            options = self.extend(self.streaming, {
                'log': getattr(self, 'log'),
                'ping': getattr(self, 'ping', None),
                'verbose': self.verbose,
                'throttle': Throttler(self.tokenBucket, self.asyncio_loop),
                'asyncio_loop': self.asyncio_loop,
            }, ws_options)
            self.clients[url] = FastClient(url, on_message, on_error, on_close, on_connected, options)
        return self.clients[url]

    async def spawn_async(self, method, *args):
        try:
            await method(*args)
        except Exception:
            # todo: handle spawned errors
            pass

    async def delay_async(self, timeout, method, *args):
        await self.sleep(timeout)
        try:
            await method(*args)
        except Exception:
            # todo: handle spawned errors
            pass

    def spawn(self, method, *args):
        asyncio.ensure_future(self.spawn_async(method, *args))

    def delay(self, timeout, method, *args):
        asyncio.ensure_future(self.delay_async(timeout, method, *args))

    def handle_message(self, client, message):
        always = True
        if always:
            raise NotSupported(self.id + '.handle_message() not implemented yet')
        return {}

    def watch(self, url, message_hash, message=None, subscribe_hash=None, subscription=None):
        backoff_delay = 0
        client = self.client(url)
        future = client.future(message_hash)

        subscribed = client.subscriptions.get(subscribe_hash)

        if not subscribed:
            client.subscriptions[subscribe_hash] = subscription or True

        # base exchange self.open starts the aiohttp Session in an async context
        self.open()
        connected = client.connected if client.connected.done() \
            else asyncio.ensure_future(client.connect(self.session, backoff_delay))

        def after(fut):
<<<<<<< HEAD
            exception = fut.exception()
            if exception is not None:
                # future will already have this exception set to it in self.reset
                # so we don't set it again here to avoid an InvalidState error
                return
            if not subscribed:
=======
            if subscribe_hash not in client.subscriptions:
                client.subscriptions[subscribe_hash] = subscription or True
>>>>>>> 0c3e8d22
                # todo: decouple signing from subscriptions
                options = self.safe_value(self.options, 'ws')
                cost = self.safe_value(options, 'cost', 1)
                if message:
                    async def send_message():
                        if self.enableRateLimit:
                            await client.throttle(cost)
                        try:
                            await client.send(message)
                        except ConnectionError as e:
                            future.reject(e)
                    asyncio.ensure_future(send_message())

        connected.add_done_callback(after)

        return future

    def on_connected(self, client, message=None):
        # for user hooks
        # print('Connected to', client.url)
        pass

    def on_error(self, client, error):
        if client.url in self.clients and self.clients[client.url].error:
            del self.clients[client.url]

    def on_close(self, client, error):
        if client.error:
            # connection closed due to an error
            pass
        else:
            # server disconnected a working connection
            if client.url in self.clients:
                del self.clients[client.url]

    async def close(self):
        if self.clients:
            await asyncio.wait([asyncio.create_task(client.close()) for client in self.clients.values()], return_when=asyncio.ALL_COMPLETED)
            for url in self.clients.copy():
                del self.clients[url]
        await super(Exchange, self).close()

    def find_timeframe(self, timeframe, timeframes=None):
        timeframes = timeframes if timeframes else self.timeframes
        for key, value in timeframes.items():
            if value == timeframe:
                return key
        return None

    async def watch_ticker(self, symbol, params={}):
        raise NotSupported(self.id + '.watch_ticker() not implemented yet')

    async def watch_order_book(self, symbol, limit=None, params={}):
        raise NotSupported(self.id + '.watch_order_book() not implemented yet')

    async def watch_trades(self, symbol, since=None, limit=None, params={}):
        raise NotSupported(self.id + '.watch_trades() not implemented yet')

    async def watch_ohlcv(self, symbol, timeframe='1m', since=None, limit=None, params={}):
        raise NotSupported(self.id + '.watch_ohlcv() not implemented yet')

    async def watch_balance(self, params={}):
        raise NotSupported(self.id + '.watch_balance() not implemented yet')

    async def watch_orders(self, symbol=None, since=None, limit=None, params={}):
        raise NotSupported(self.id + '.watch_orders() not implemented yet')

    async def watch_my_trades(self, symbol=None, since=None, limit=None, params={}):
        raise NotSupported(self.id + '.watch_my_trades() not implemented yet')<|MERGE_RESOLUTION|>--- conflicted
+++ resolved
@@ -120,17 +120,8 @@
             else asyncio.ensure_future(client.connect(self.session, backoff_delay))
 
         def after(fut):
-<<<<<<< HEAD
-            exception = fut.exception()
-            if exception is not None:
-                # future will already have this exception set to it in self.reset
-                # so we don't set it again here to avoid an InvalidState error
-                return
-            if not subscribed:
-=======
             if subscribe_hash not in client.subscriptions:
                 client.subscriptions[subscribe_hash] = subscription or True
->>>>>>> 0c3e8d22
                 # todo: decouple signing from subscriptions
                 options = self.safe_value(self.options, 'ws')
                 cost = self.safe_value(options, 'cost', 1)
