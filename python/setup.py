# prefer setuptools over distutils
from setuptools import setup, find_packages

# use a consistent encoding
from codecs import open
from os import path
import json


here = path.abspath(path.dirname(__file__))
root = path.dirname(here)

readme = path.join(here, 'README.md')
package_json = path.join(here, 'package.json')

# a workaround when installing locally from git repository with pip install -e .
if not path.isfile(package_json):
    package_json = path.join(root, 'package.json')

# long description from README file
with open(readme, encoding='utf-8') as f:
    long_description = f.read()

# version number and all other params from package.json
with open(package_json, encoding='utf-8') as f:
    package = json.load(f)

setup(

    name=package['name'].replace('ccxt.pro', 'ccxtpro'),
    version=package['version'],

    description=package['description'],
    long_description=long_description,
    long_description_content_type='text/markdown',

    url=package['homepage'],

    author=package['author']['name'],
    author_email=package['author']['email'],

    license=package['license'],

    classifiers=[
        'Development Status :: 4 - Beta',
        'Intended Audience :: Developers',
        'Intended Audience :: Financial and Insurance Industry',
        'Intended Audience :: Information Technology',
        'Topic :: Software Development :: Build Tools',
        'Topic :: Office/Business :: Financial :: Investment',
        'License :: Other/Proprietary License',
        'Programming Language :: Python :: 2',
        'Programming Language :: Python :: 2.7',
        'Programming Language :: Python :: 3',
        'Programming Language :: Python :: 3.3',
        'Programming Language :: Python :: 3.4',
        'Programming Language :: Python :: 3.5',
        'Programming Language :: Python :: 3.6',
        'Programming Language :: JavaScript',
        'Programming Language :: PHP',
        'Operating System :: OS Independent',
        'Environment :: Console'
    ],

    keywords=package['keywords'],
    packages=find_packages(),
    data_files=[('', ['LICENSE.txt'])],

    install_requires=[
        'setuptools>=38.5.1',
        'certifi>=2018.1.18',
        'requests>=2.18.4',
        'cryptography>=2.6.1'
    ],

    extras_require={
        ':python_version>="3.5.2"': [
            'aiohttp>=3.0.1',
            'aiodns>=1.1.1',
<<<<<<< HEAD
            'ccxt>=1.62.20',
            'yarl==1.6.3',
=======
            'ccxt>=1.62.2',
            'yarl==1.7.2',
>>>>>>> e38e88c3
        ],
        'qa': [
            'flake8==3.7.9'
        ],
        'doc': [
            'Sphinx==1.7.0'
        ]
    }
)<|MERGE_RESOLUTION|>--- conflicted
+++ resolved
@@ -77,13 +77,8 @@
         ':python_version>="3.5.2"': [
             'aiohttp>=3.0.1',
             'aiodns>=1.1.1',
-<<<<<<< HEAD
-            'ccxt>=1.62.20',
-            'yarl==1.6.3',
-=======
             'ccxt>=1.62.2',
             'yarl==1.7.2',
->>>>>>> e38e88c3
         ],
         'qa': [
             'flake8==3.7.9'
