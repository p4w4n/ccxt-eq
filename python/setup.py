--- conflicted
+++ resolved
@@ -77,11 +77,7 @@
         ':python_version>="3.5.2"': [
             'aiohttp>=3.0.1',
             'aiodns>=1.1.1',
-<<<<<<< HEAD
-            'ccxt>=1.48.46',
-=======
             'ccxt>=1.48.47',
->>>>>>> 09422a08
             'yarl==1.1.0',
         ],
         'qa': [
