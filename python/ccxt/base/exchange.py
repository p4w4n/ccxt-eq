# -*- coding: utf-8 -*-

"""Base exchange class"""

# -----------------------------------------------------------------------------

__version__ = '1.78.77'

# -----------------------------------------------------------------------------

from ccxt.base.errors import ExchangeError
from ccxt.base.errors import NetworkError
from ccxt.base.errors import NotSupported
from ccxt.base.errors import AuthenticationError
from ccxt.base.errors import DDoSProtection
from ccxt.base.errors import RequestTimeout
from ccxt.base.errors import ExchangeNotAvailable
from ccxt.base.errors import InvalidAddress
from ccxt.base.errors import InvalidOrder
from ccxt.base.errors import ArgumentsRequired
from ccxt.base.errors import BadSymbol
from ccxt.base.errors import BadRequest
from ccxt.base.errors import RateLimitExceeded

# -----------------------------------------------------------------------------

from ccxt.base.decimal_to_precision import decimal_to_precision
from ccxt.base.decimal_to_precision import DECIMAL_PLACES, NO_PADDING, TRUNCATE, ROUND, ROUND_UP, ROUND_DOWN
from ccxt.base.decimal_to_precision import number_to_string
from ccxt.base.precise import Precise

# -----------------------------------------------------------------------------

# rsa jwt signing
from cryptography.hazmat import backends
from cryptography.hazmat.primitives import hashes
from cryptography.hazmat.primitives.asymmetric import padding
from cryptography.hazmat.primitives.serialization import load_pem_private_key

# -----------------------------------------------------------------------------

# ecdsa signing
from ccxt.static_dependencies import ecdsa
from ccxt.static_dependencies import keccak

# eddsa signing
try:
    import axolotl_curve25519 as eddsa
except ImportError:
    eddsa = None

# -----------------------------------------------------------------------------

__all__ = [
    'Exchange',
]

# -----------------------------------------------------------------------------

import types
import logging
import base64
import calendar
import collections
import datetime
from email.utils import parsedate
import functools
import gzip
import hashlib
import hmac
import io
import json
import math
import random
from numbers import Number
import re
from requests import Session
from requests.utils import default_user_agent
from requests.exceptions import HTTPError, Timeout, TooManyRedirects, RequestException, ConnectionError as requestsConnectionError
# import socket
from ssl import SSLError
# import sys
import time
import uuid
import zlib
from decimal import Decimal
from time import mktime
from wsgiref.handlers import format_date_time
import urllib.parse as _urlencode

# -----------------------------------------------------------------------------


class Exchange(object):
    """Base exchange class"""
    id = None
    name = None
    version = None
    certified = False  # if certified by the CCXT dev team
    pro = False  # if it is integrated with CCXT Pro for WebSocket support
    alias = False  # whether this exchange is an alias to another exchange
    # rate limiter settings
    enableRateLimit = True
    rateLimit = 2000  # milliseconds = seconds * 1000
    timeout = 10000   # milliseconds = seconds * 1000
    asyncio_loop = None
    aiohttp_proxy = None
    aiohttp_trust_env = False
    session = None  # Session () by default
    verify = True  # SSL verification
    validateServerSsl = True
    validateClientSsl = False
    logger = None  # logging.getLogger(__name__) by default
    userAgent = None
    userAgents = {
        'chrome': 'Mozilla/5.0 (Windows NT 10.0; Win64; x64) AppleWebKit/537.36 (KHTML, like Gecko) Chrome/62.0.3202.94 Safari/537.36',
        'chrome39': 'Mozilla/5.0 (Windows NT 6.1; WOW64) AppleWebKit/537.36 (KHTML, like Gecko) Chrome/39.0.2171.71 Safari/537.36',
    }
    verbose = False
    markets = None
    symbols = None
    codes = None
    timeframes = None
    fees = {
        'trading': {
            'percentage': True,  # subclasses should rarely have to redefine this
        },
        'funding': {
            'withdraw': {},
            'deposit': {},
        },
    }
    loaded_fees = {
        'trading': {
            'percentage': True,
        },
        'funding': {
            'withdraw': {},
            'deposit': {},
        },
    }
    ids = None
    urls = None
    api = None
    parseJsonResponse = True
    proxy = ''
    origin = '*'  # CORS origin
    proxies = None
    hostname = None  # in case of inaccessibility of the "main" domain
    apiKey = ''
    secret = ''
    password = ''
    uid = ''
    privateKey = ''  # a "0x"-prefixed hexstring private key for a wallet
    walletAddress = ''  # the wallet address "0x"-prefixed hexstring
    token = ''  # reserved for HTTP auth in some cases
    twofa = None
    markets_by_id = None
    currencies_by_id = None
    precision = None
    exceptions = None
    limits = {
        'leverage': {
            'min': None,
            'max': None,
        },
        'amount': {
            'min': None,
            'max': None,
        },
        'price': {
            'min': None,
            'max': None,
        },
        'cost': {
            'min': None,
            'max': None,
        },
    }
    httpExceptions = {
        '422': ExchangeError,
        '418': DDoSProtection,
        '429': RateLimitExceeded,
        '404': ExchangeNotAvailable,
        '409': ExchangeNotAvailable,
        '410': ExchangeNotAvailable,
        '500': ExchangeNotAvailable,
        '501': ExchangeNotAvailable,
        '502': ExchangeNotAvailable,
        '520': ExchangeNotAvailable,
        '521': ExchangeNotAvailable,
        '522': ExchangeNotAvailable,
        '525': ExchangeNotAvailable,
        '526': ExchangeNotAvailable,
        '400': ExchangeNotAvailable,
        '403': ExchangeNotAvailable,
        '405': ExchangeNotAvailable,
        '503': ExchangeNotAvailable,
        '530': ExchangeNotAvailable,
        '408': RequestTimeout,
        '504': RequestTimeout,
        '401': AuthenticationError,
        '511': AuthenticationError,
    }
    headers = None
    balance = None
    orderbooks = None
    orders = None
    myTrades = None
    trades = None
    transactions = None
    ohlcvs = None
    tickers = None
    base_currencies = None
    quote_currencies = None
    currencies = None
    options = None  # Python does not allow to define properties in run-time with setattr
    accounts = None
    positions = None

    status = {
        'status': 'ok',
        'updated': None,
        'eta': None,
        'url': None,
    }

    requiredCredentials = {
        'apiKey': True,
        'secret': True,
        'uid': False,
        'login': False,
        'password': False,
        'twofa': False,  # 2-factor authentication (one-time password key)
        'privateKey': False,  # a "0x"-prefixed hexstring private key for a wallet
        'walletAddress': False,  # the wallet address "0x"-prefixed hexstring
        'token': False,  # reserved for HTTP auth in some cases
    }

    # API method metainfo
    has = {
        'publicAPI': True,
        'privateAPI': True,
        'CORS': None,
        'spot': None,
        'margin': None,
        'swap': None,
        'future': None,
        'option': None,
        'addMargin': None,
        'cancelAllOrders': None,
        'cancelOrder': True,
        'cancelOrders': None,
        'createDepositAddress': None,
        'createLimitOrder': True,
        'createMarketOrder': True,
        'createOrder': True,
        'createPostOnlyOrder': None,
        'editOrder': 'emulated',
        'fetchAccounts': None,
        'fetchBalance': True,
        'fetchBidsAsks': None,
        'fetchBorrowInterest': None,
        'fetchBorrowRate': None,
        'fetchBorrowRateHistory': None,
        'fetchBorrowRatesPerSymbol': None,
        'fetchBorrowRates': None,
        'fetchCanceledOrders': None,
        'fetchClosedOrder': None,
        'fetchClosedOrders': None,
        'fetchCurrencies': 'emulated',
        'fetchDeposit': None,
        'fetchDepositAddress': None,
        'fetchDepositAddresses': None,
        'fetchDepositAddressesByNetwork': None,
        'fetchDeposits': None,
        'fetchFundingFee': None,
        'fetchFundingFees': None,
        'fetchFundingHistory': None,
        'fetchFundingRate': None,
        'fetchFundingRateHistory': None,
        'fetchFundingRates': None,
        'fetchIndexOHLCV': None,
        'fetchL2OrderBook': True,
        'fetchLedger': None,
        'fetchLedgerEntry': None,
        'fetchLeverageTiers': None,
        'fetchMarketLeverageTiers': None,
        'fetchMarkets': True,
        'fetchMarkOHLCV': None,
        'fetchMyTrades': None,
        'fetchOHLCV': 'emulated',
        'fetchOpenOrder': None,
        'fetchOpenOrders': None,
        'fetchOrder': None,
        'fetchOrderBook': True,
        'fetchOrderBooks': None,
        'fetchOrders': None,
        'fetchOrderTrades': None,
        'fetchPermissions': None,
        'fetchPosition': None,
        'fetchPositions': None,
        'fetchPositionsRisk': None,
        'fetchPremiumIndexOHLCV': None,
        'fetchStatus': 'emulated',
        'fetchTicker': True,
        'fetchTickers': None,
        'fetchTime': None,
        'fetchTrades': True,
        'fetchTradingFee': None,
        'fetchTradingFees': None,
        'fetchTradingLimits': None,
        'fetchTransactions': None,
        'fetchTransfers': None,
        'fetchWithdrawal': None,
        'fetchWithdrawals': None,
        'loadMarkets': True,
        'reduceMargin': None,
        'setLeverage': None,
        'setMarginMode': None,
        'setPositionMode': None,
        'signIn': None,
        'transfer': None,
        'withdraw': None,
    }
    precisionMode = DECIMAL_PLACES
    paddingMode = NO_PADDING
    minFundingAddressLength = 1  # used in check_address
    substituteCommonCurrencyCodes = True
    quoteJsonNumbers = True
    number = float  # or str (a pointer to a class)
    handleContentTypeApplicationZip = False
    # whether fees should be summed by currency code
    reduceFees = True
    lastRestRequestTimestamp = 0
    lastRestPollTimestamp = 0
    restRequestQueue = None
    restPollerLoopIsRunning = False
    rateLimitTokens = 16
    rateLimitMaxTokens = 16
    rateLimitUpdateTime = 0
    enableLastHttpResponse = True
    enableLastJsonResponse = True
    enableLastResponseHeaders = True
    last_http_response = None
    last_json_response = None
    last_response_headers = None

    requiresEddsa = False
    base58_encoder = None
    base58_decoder = None
    # no lower case l or upper case I, O
    base58_alphabet = '123456789ABCDEFGHJKLMNPQRSTUVWXYZabcdefghijkmnopqrstuvwxyz'

    commonCurrencies = {
        'XBT': 'BTC',
        'BCC': 'BCH',
        'DRK': 'DASH',
        'BCHABC': 'BCH',
        'BCHSV': 'BSV',
    }
    synchronous = True

    def __init__(self, config={}):

        self.precision = dict() if self.precision is None else self.precision
        self.limits = dict() if self.limits is None else self.limits
        self.exceptions = dict() if self.exceptions is None else self.exceptions
        self.headers = dict() if self.headers is None else self.headers
        self.balance = dict() if self.balance is None else self.balance
        self.orderbooks = dict() if self.orderbooks is None else self.orderbooks
        self.tickers = dict() if self.tickers is None else self.tickers
        self.trades = dict() if self.trades is None else self.trades
        self.transactions = dict() if self.transactions is None else self.transactions
        self.positions = dict() if self.positions is None else self.positions
        self.ohlcvs = dict() if self.ohlcvs is None else self.ohlcvs
        self.currencies = dict() if self.currencies is None else self.currencies
        self.options = dict() if self.options is None else self.options  # Python does not allow to define properties in run-time with setattr
        self.decimal_to_precision = decimal_to_precision
        self.number_to_string = number_to_string

        # version = '.'.join(map(str, sys.version_info[:3]))
        # self.userAgent = {
        #     'User-Agent': 'ccxt/' + __version__ + ' (+https://github.com/ccxt/ccxt) Python/' + version
        # }

        self.origin = self.uuid()
        self.userAgent = default_user_agent()

        settings = self.deep_extend(self.describe(), config)

        for key in settings:
            if hasattr(self, key) and isinstance(getattr(self, key), dict):
                setattr(self, key, self.deep_extend(getattr(self, key), settings[key]))
            else:
                setattr(self, key, settings[key])

        if self.api:
            self.define_rest_api(self.api, 'request')

        if self.markets:
            self.set_markets(self.markets)

        # convert all properties from underscore notation foo_bar to camelcase notation fooBar
        cls = type(self)
        for name in dir(self):
            if name[0] != '_' and name[-1] != '_' and '_' in name:
                parts = name.split('_')
                # fetch_ohlcv → fetchOHLCV (not fetchOhlcv!)
                exceptions = {'ohlcv': 'OHLCV', 'le': 'LE', 'be': 'BE'}
                camelcase = parts[0] + ''.join(exceptions.get(i, self.capitalize(i)) for i in parts[1:])
                attr = getattr(self, name)
                if isinstance(attr, types.MethodType):
                    setattr(cls, camelcase, getattr(cls, name))
                else:
                    setattr(self, camelcase, attr)

        self.tokenBucket = self.extend({
            'refillRate': 1.0 / self.rateLimit if self.rateLimit > 0 else float('inf'),
            'delay': 0.001,
            'capacity': 1.0,
            'defaultCost': 1.0,
        }, getattr(self, 'tokenBucket', {}))

        self.session = self.session if self.session or not self.synchronous else Session()
        self.logger = self.logger if self.logger else logging.getLogger(__name__)

    def __del__(self):
        if self.session:
            try:
                self.session.close()
            except Exception as e:
                pass

    def __repr__(self):
        return 'ccxt.' + ('async_support.' if self.asyncio_loop else '') + self.id + '()'

    def __str__(self):
        return self.name

    def describe(self):
        return {}

    def set_sandbox_mode(self, enabled):
        if enabled:
            if 'test' in self.urls:
                self.urls['apiBackup'] = self.urls['api']
                self.urls['api'] = self.urls['test']
            else:
                raise NotSupported(self.id + ' does not have a sandbox URL')
        elif 'apiBackup' in self.urls:
            self.urls['api'] = self.urls['apiBackup']
            del self.urls['apiBackup']

    def define_rest_api_endpoint(self, method_name, uppercase_method, lowercase_method, camelcase_method, path, paths, config={}):
        cls = type(self)
        entry = getattr(cls, method_name)  # returns a function (instead of a bound method)
        delimiters = re.compile('[^a-zA-Z0-9]')
        split_path = delimiters.split(path)
        lowercase_path = [x.strip().lower() for x in split_path]
        camelcase_suffix = ''.join([Exchange.capitalize(x) for x in split_path])
        underscore_suffix = '_'.join([x for x in lowercase_path if len(x)])
        camelcase_prefix = ''
        underscore_prefix = ''
        if len(paths):
            camelcase_prefix = paths[0]
            underscore_prefix = paths[0]
            if len(paths) > 1:
                camelcase_prefix += ''.join([Exchange.capitalize(x) for x in paths[1:]])
                underscore_prefix += '_' + '_'.join([x.strip() for p in paths[1:] for x in delimiters.split(p)])
                api_argument = paths
            else:
                api_argument = paths[0]
        camelcase = camelcase_prefix + camelcase_method + Exchange.capitalize(camelcase_suffix)
        underscore = underscore_prefix + '_' + lowercase_method + '_' + underscore_suffix.lower()

        def partialer():
            outer_kwargs = {'path': path, 'api': api_argument, 'method': uppercase_method, 'config': config}

            @functools.wraps(entry)
            def inner(_self, params=None, context=None):
                """
                Inner is called when a generated method (publicGetX) is called.
                _self is a reference to self created by function.__get__(exchange, type(exchange))
                https://en.wikipedia.org/wiki/Closure_(computer_programming) equivalent to functools.partial
                """
                inner_kwargs = dict(outer_kwargs)  # avoid mutation
                if params is not None:
                    inner_kwargs['params'] = params
                if context is not None:
                    inner_kwargs['context'] = params
                return entry(_self, **inner_kwargs)
            return inner
        to_bind = partialer()
        setattr(cls, camelcase, to_bind)
        setattr(cls, underscore, to_bind)

    def define_rest_api(self, api, method_name, paths=[]):
        for key, value in api.items():
            uppercase_method = key.upper()
            lowercase_method = key.lower()
            camelcase_method = lowercase_method.capitalize()
            if isinstance(value, list):
                for path in value:
                    self.define_rest_api_endpoint(method_name, uppercase_method, lowercase_method, camelcase_method, path, paths)
            # the options HTTP method conflicts with the 'options' API url path
            # elif re.search(r'^(?:get|post|put|delete|options|head|patch)$', key, re.IGNORECASE) is not None:
            elif re.search(r'^(?:get|post|put|delete|head|patch)$', key, re.IGNORECASE) is not None:
                for [endpoint, config] in value.items():
                    path = endpoint.strip()
                    if isinstance(config, dict):
                        self.define_rest_api_endpoint(method_name, uppercase_method, lowercase_method, camelcase_method, path, paths, config)
                    elif isinstance(config, Number):
                        self.define_rest_api_endpoint(method_name, uppercase_method, lowercase_method, camelcase_method, path, paths, {'cost': config})
                    else:
                        raise NotSupported(self.id + ' define_rest_api() API format not supported, API leafs must strings, objects or numbers')
            else:
                self.define_rest_api(value, method_name, paths + [key])

    def throttle(self, cost=None):
        now = float(self.milliseconds())
        elapsed = now - self.lastRestRequestTimestamp
        cost = 1 if cost is None else cost
        sleep_time = self.rateLimit * cost
        if elapsed < sleep_time:
            delay = sleep_time - elapsed
            time.sleep(delay / 1000.0)

    def calculate_rate_limiter_cost(self, api, method, path, params, config={}, context={}):
        return self.safe_value(config, 'cost', 1)

    def fetch2(self, path, api='public', method='GET', params={}, headers=None, body=None, config={}, context={}):
        """A better wrapper over request for deferred signing"""
        if self.enableRateLimit:
            cost = self.calculate_rate_limiter_cost(api, method, path, params, config, context)
            self.throttle(cost)
        self.lastRestRequestTimestamp = self.milliseconds()
        request = self.sign(path, api, method, params, headers, body)
        return self.fetch(request['url'], request['method'], request['headers'], request['body'])

    def request(self, path, api='public', method='GET', params={}, headers=None, body=None, config={}, context={}):
        """Exchange.request is the entry point for all generated methods"""
        return self.fetch2(path, api, method, params, headers, body, config, context)

    @staticmethod
    def gzip_deflate(response, text):
        encoding = response.info().get('Content-Encoding')
        if encoding in ('gzip', 'x-gzip', 'deflate'):
            if encoding == 'deflate':
                return zlib.decompress(text, -zlib.MAX_WBITS)
            else:
                return gzip.GzipFile('', 'rb', 9, io.BytesIO(text)).read()
        return text

    def throw_exactly_matched_exception(self, exact, string, message):
        if string in exact:
            raise exact[string](message)

    def throw_broadly_matched_exception(self, broad, string, message):
        broad_key = self.find_broadly_matched_key(broad, string)
        if broad_key is not None:
            raise broad[broad_key](message)

    def find_broadly_matched_key(self, broad, string):
        """A helper method for matching error strings exactly vs broadly"""
        keys = list(broad.keys())
        for i in range(0, len(keys)):
            key = keys[i]
            if string.find(key) >= 0:
                return key
        return None

    def prepare_request_headers(self, headers=None):
        headers = headers or {}
        headers.update(self.headers)
        if self.userAgent:
            if type(self.userAgent) is str:
                headers.update({'User-Agent': self.userAgent})
            elif (type(self.userAgent) is dict) and ('User-Agent' in self.userAgent):
                headers.update(self.userAgent)
        if self.proxy:
            headers.update({'Origin': self.origin})
        headers.update({'Accept-Encoding': 'gzip, deflate'})
        return self.set_headers(headers)

    def log(self, *args):
        print(*args)

    def set_headers(self, headers):
        return headers

    def handle_errors(self, code, reason, url, method, headers, body, response, request_headers, request_body):
        pass

    def on_rest_response(self, code, reason, url, method, response_headers, response_body, request_headers, request_body):
        return response_body.strip()

    def on_json_response(self, response_body):
        if self.quoteJsonNumbers:
            return json.loads(response_body, parse_float=str, parse_int=str)
        else:
            return json.loads(response_body)

    def fetch(self, url, method='GET', headers=None, body=None):
        """Perform a HTTP request and return decoded JSON data"""
        request_headers = self.prepare_request_headers(headers)
        url = self.proxy + url

        if self.verbose:
            self.log("\nfetch Request:", self.id, method, url, "RequestHeaders:", request_headers, "RequestBody:", body)
        self.logger.debug("%s %s, Request: %s %s", method, url, request_headers, body)

        request_body = body
        if body:
            body = body.encode()

        self.session.cookies.clear()

        http_response = None
        http_status_code = None
        http_status_text = None
        json_response = None
        try:
            response = self.session.request(
                method,
                url,
                data=body,
                headers=request_headers,
                timeout=int(self.timeout / 1000),
                proxies=self.proxies,
                verify=self.verify and self.validateServerSsl
            )
            # does not try to detect encoding
            response.encoding = 'utf-8'
            headers = response.headers
            http_status_code = response.status_code
            http_status_text = response.reason
            http_response = self.on_rest_response(http_status_code, http_status_text, url, method, headers, response.text, request_headers, request_body)
            json_response = self.parse_json(http_response)
            # FIXME remove last_x_responses from subclasses
            if self.enableLastHttpResponse:
                self.last_http_response = http_response
            if self.enableLastJsonResponse:
                self.last_json_response = json_response
            if self.enableLastResponseHeaders:
                self.last_response_headers = headers
            if self.verbose:
                self.log("\nfetch Response:", self.id, method, url, http_status_code, "ResponseHeaders:", headers, "ResponseBody:", http_response)
            self.logger.debug("%s %s, Response: %s %s %s", method, url, http_status_code, headers, http_response)
            response.raise_for_status()

        except Timeout as e:
            details = ' '.join([self.id, method, url])
            raise RequestTimeout(details) from e

        except TooManyRedirects as e:
            details = ' '.join([self.id, method, url])
            raise ExchangeError(details) from e

        except SSLError as e:
            details = ' '.join([self.id, method, url])
            raise ExchangeError(details) from e

        except HTTPError as e:
            details = ' '.join([self.id, method, url])
            skip_further_error_handling = self.handle_errors(http_status_code, http_status_text, url, method, headers, http_response, json_response, request_headers, request_body)
            if not skip_further_error_handling:
                self.handle_http_status_code(http_status_code, http_status_text, url, method, http_response)
            raise ExchangeError(details) from e

        except requestsConnectionError as e:
            error_string = str(e)
            details = ' '.join([self.id, method, url])
            if 'Read timed out' in error_string:
                raise RequestTimeout(details) from e
            else:
                raise NetworkError(details) from e

        except ConnectionResetError as e:
            error_string = str(e)
            details = ' '.join([self.id, method, url])
            raise NetworkError(details) from e

        except RequestException as e:  # base exception class
            error_string = str(e)
            details = ' '.join([self.id, method, url])
            if any(x in error_string for x in ['ECONNRESET', 'Connection aborted.', 'Connection broken:']):
                raise NetworkError(details) from e
            else:
                raise ExchangeError(details) from e

        self.handle_errors(http_status_code, http_status_text, url, method, headers, http_response, json_response, request_headers, request_body)
        if json_response is not None:
            return json_response
        elif self.is_text_response(headers):
            return http_response
        else:
            return response.content

    def handle_http_status_code(self, http_status_code, http_status_text, url, method, body):
        string_code = str(http_status_code)
        if string_code in self.httpExceptions:
            Exception = self.httpExceptions[string_code]
            raise Exception(' '.join([self.id, method, url, string_code, http_status_text, body]))

    def parse_json(self, http_response):
        try:
            if Exchange.is_json_encoded_object(http_response):
                return self.on_json_response(http_response)
        except ValueError:  # superclass of JsonDecodeError (python2)
            pass

    def is_text_response(self, headers):
        # https://github.com/ccxt/ccxt/issues/5302
        content_type = headers.get('Content-Type', '')
        return content_type.startswith('application/json') or content_type.startswith('text/')

    @staticmethod
    def key_exists(dictionary, key):
        if dictionary is None or key is None:
            return False
        if isinstance(dictionary, list):
            if isinstance(key, int) and 0 <= key and key < len(dictionary):
                return dictionary[key] is not None
            else:
                return False
        if key in dictionary:
            return dictionary[key] is not None
        return False

    @staticmethod
    def safe_float(dictionary, key, default_value=None):
        value = default_value
        try:
            if Exchange.key_exists(dictionary, key):
                value = float(dictionary[key])
        except ValueError as e:
            value = default_value
        return value

    @staticmethod
    def safe_string(dictionary, key, default_value=None):
        return str(dictionary[key]) if Exchange.key_exists(dictionary, key) else default_value

    @staticmethod
    def safe_string_lower(dictionary, key, default_value=None):
        return str(dictionary[key]).lower() if Exchange.key_exists(dictionary, key) else default_value

    @staticmethod
    def safe_string_upper(dictionary, key, default_value=None):
        return str(dictionary[key]).upper() if Exchange.key_exists(dictionary, key) else default_value

    @staticmethod
    def safe_integer(dictionary, key, default_value=None):
        if not Exchange.key_exists(dictionary, key):
            return default_value
        value = dictionary[key]
        try:
            # needed to avoid breaking on "100.0"
            # https://stackoverflow.com/questions/1094717/convert-a-string-to-integer-with-decimal-in-python#1094721
            return int(float(value))
        except ValueError:
            return default_value
        except TypeError:
            return default_value

    @staticmethod
    def safe_integer_product(dictionary, key, factor, default_value=None):
        if not Exchange.key_exists(dictionary, key):
            return default_value
        value = dictionary[key]
        if isinstance(value, Number):
            return int(value * factor)
        elif isinstance(value, str):
            try:
                return int(float(value) * factor)
            except ValueError:
                pass
        return default_value

    @staticmethod
    def safe_timestamp(dictionary, key, default_value=None):
        return Exchange.safe_integer_product(dictionary, key, 1000, default_value)

    @staticmethod
    def safe_value(dictionary, key, default_value=None):
        return dictionary[key] if Exchange.key_exists(dictionary, key) else default_value

    # we're not using safe_floats with a list argument as we're trying to save some cycles here
    # we're not using safe_float_3 either because those cases are too rare to deserve their own optimization

    @staticmethod
    def safe_float_2(dictionary, key1, key2, default_value=None):
        return Exchange.safe_either(Exchange.safe_float, dictionary, key1, key2, default_value)

    @staticmethod
    def safe_string_2(dictionary, key1, key2, default_value=None):
        return Exchange.safe_either(Exchange.safe_string, dictionary, key1, key2, default_value)

    @staticmethod
    def safe_string_lower_2(dictionary, key1, key2, default_value=None):
        return Exchange.safe_either(Exchange.safe_string_lower, dictionary, key1, key2, default_value)

    @staticmethod
    def safe_string_upper_2(dictionary, key1, key2, default_value=None):
        return Exchange.safe_either(Exchange.safe_string_upper, dictionary, key1, key2, default_value)

    @staticmethod
    def safe_integer_2(dictionary, key1, key2, default_value=None):
        return Exchange.safe_either(Exchange.safe_integer, dictionary, key1, key2, default_value)

    @staticmethod
    def safe_integer_product_2(dictionary, key1, key2, factor, default_value=None):
        value = Exchange.safe_integer_product(dictionary, key1, factor)
        return value if value is not None else Exchange.safe_integer_product(dictionary, key2, factor, default_value)

    @staticmethod
    def safe_timestamp_2(dictionary, key1, key2, default_value=None):
        return Exchange.safe_integer_product_2(dictionary, key1, key2, 1000, default_value)

    @staticmethod
    def safe_value_2(dictionary, key1, key2, default_value=None):
        return Exchange.safe_either(Exchange.safe_value, dictionary, key1, key2, default_value)

    @staticmethod
    def safe_either(method, dictionary, key1, key2, default_value=None):
        """A helper-wrapper for the safe_value_2() family."""
        value = method(dictionary, key1)
        return value if value is not None else method(dictionary, key2, default_value)

    @staticmethod
    def truncate(num, precision=0):
        """Deprecated, use decimal_to_precision instead"""
        if precision > 0:
            decimal_precision = math.pow(10, precision)
            return math.trunc(num * decimal_precision) / decimal_precision
        return int(Exchange.truncate_to_string(num, precision))

    @staticmethod
    def truncate_to_string(num, precision=0):
        """Deprecated, todo: remove references from subclasses"""
        if precision > 0:
            parts = ('{0:.%df}' % precision).format(Decimal(num)).split('.')
            decimal_digits = parts[1][:precision].rstrip('0')
            decimal_digits = decimal_digits if len(decimal_digits) else '0'
            return parts[0] + '.' + decimal_digits
        return ('%d' % num)

    @staticmethod
    def uuid22(length=22):
        return format(random.getrandbits(length * 4), 'x')

    @staticmethod
    def uuid16(length=16):
        return format(random.getrandbits(length * 4), 'x')

    @staticmethod
    def uuid():
        return str(uuid.uuid4())

    @staticmethod
    def uuidv1():
        return str(uuid.uuid1()).replace('-', '')

    @staticmethod
    def capitalize(string):  # first character only, rest characters unchanged
        # the native pythonic .capitalize() method lowercases all other characters
        # which is an unwanted behaviour, therefore we use this custom implementation
        # check it yourself: print('foobar'.capitalize(), 'fooBar'.capitalize())
        if len(string) > 1:
            return "%s%s" % (string[0].upper(), string[1:])
        return string.upper()

    @staticmethod
    def strip(string):
        return string.strip()

    @staticmethod
    def keysort(dictionary):
        return collections.OrderedDict(sorted(dictionary.items(), key=lambda t: t[0]))

    @staticmethod
    def extend(*args):
        if args is not None:
            result = None
            if type(args[0]) is collections.OrderedDict:
                result = collections.OrderedDict()
            else:
                result = {}
            for arg in args:
                result.update(arg)
            return result
        return {}

    @staticmethod
    def merge(*args):
        if args is not None:
            result = None
            if type(args[0]) is collections.OrderedDict:
                result = collections.OrderedDict()
            else:
                result = {}
            for arg in args:
                # -- diff --
                for key in arg:
                    if result.get(key) is None:
                        result[key] = arg[key]
                # -- enddiff --
            return result
        return {}

    @staticmethod
    def deep_extend(*args):
        result = None
        for arg in args:
            if isinstance(arg, dict):
                if not isinstance(result, dict):
                    result = {}
                for key in arg:
                    result[key] = Exchange.deep_extend(result[key] if key in result else None, arg[key])
            else:
                result = arg
        return result

    @staticmethod
    def filter_by(array, key, value=None):
        array = Exchange.to_array(array)
        return list(filter(lambda x: x[key] == value, array))

    @staticmethod
    def filterBy(array, key, value=None):
        return Exchange.filter_by(array, key, value)

    @staticmethod
    def group_by(array, key):
        result = {}
        array = Exchange.to_array(array)
        array = [entry for entry in array if (key in entry) and (entry[key] is not None)]
        for entry in array:
            if entry[key] not in result:
                result[entry[key]] = []
            result[entry[key]].append(entry)
        return result

    @staticmethod
    def groupBy(array, key):
        return Exchange.group_by(array, key)

    @staticmethod
    def index_by(array, key):
        result = {}
        if type(array) is dict:
            array = Exchange.keysort(array).values()
        is_int_key = isinstance(key, int)
        for element in array:
            if ((is_int_key and (key < len(element))) or (key in element)) and (element[key] is not None):
                k = element[key]
                result[k] = element
        return result

    @staticmethod
    def sort_by(array, key, descending=False):
        return sorted(array, key=lambda k: k[key] if k[key] is not None else "", reverse=descending)

    @staticmethod
    def sort_by_2(array, key1, key2, descending=False):
        return sorted(array, key=lambda k: (k[key1] if k[key1] is not None else "", k[key2] if k[key2] is not None else ""), reverse=descending)

    @staticmethod
    def array_concat(a, b):
        return a + b

    @staticmethod
    def in_array(needle, haystack):
        return needle in haystack

    @staticmethod
    def is_empty(object):
        return not object

    @staticmethod
    def extract_params(string):
        return re.findall(r'{([\w-]+)}', string)

    @staticmethod
    def implode_params(string, params):
        if isinstance(params, dict):
            for key in params:
                if not isinstance(params[key], list):
                    string = string.replace('{' + key + '}', str(params[key]))
        return string

    def implode_hostname(self, url):
        return Exchange.implode_params(url, {'hostname': self.hostname})

    def resolve_path(self, path, params):
        return [
            self.implode_params(path, params),
            self.omit(params, self.extract_params(path))
        ]

    @staticmethod
    def urlencode(params={}, doseq=False):
        for key, value in params.items():
            if isinstance(value, bool):
                params[key] = 'true' if value else 'false'
        return _urlencode.urlencode(params, doseq)

    @staticmethod
    def urlencode_with_array_repeat(params={}):
        return re.sub(r'%5B\d*%5D', '', Exchange.urlencode(params, True))

    @staticmethod
    def rawencode(params={}):
        return _urlencode.unquote(Exchange.urlencode(params))

    @staticmethod
    def encode_uri_component(uri, safe="~()*!.'"):
        return _urlencode.quote(uri, safe=safe)

    @staticmethod
    def omit(d, *args):
        if isinstance(d, dict):
            result = d.copy()
            for arg in args:
                if type(arg) is list:
                    for key in arg:
                        if key in result:
                            del result[key]
                else:
                    if arg in result:
                        del result[arg]
            return result
        return d

    @staticmethod
    def unique(array):
        return list(set(array))

    @staticmethod
    def pluck(array, key):
        return [
            element[key]
            for element in array
            if (key in element) and (element[key] is not None)
        ]

    @staticmethod
    def sum(*args):
        return sum([arg for arg in args if isinstance(arg, (float, int))])

    @staticmethod
    def ordered(array):
        return collections.OrderedDict(array)

    @staticmethod
    def aggregate(bidasks):
        ordered = Exchange.ordered({})
        for [price, volume, *_] in bidasks:
            if volume > 0:
                ordered[price] = (ordered[price] if price in ordered else 0) + volume
        result = []
        items = list(ordered.items())
        for price, volume in items:
            result.append([price, volume])
        return result

    @staticmethod
    def sec():
        return Exchange.seconds()

    @staticmethod
    def msec():
        return Exchange.milliseconds()

    @staticmethod
    def usec():
        return Exchange.microseconds()

    @staticmethod
    def seconds():
        return int(time.time())

    @staticmethod
    def milliseconds():
        return int(time.time() * 1000)

    @staticmethod
    def microseconds():
        return int(time.time() * 1000000)

    @staticmethod
    def iso8601(timestamp=None):
        if timestamp is None:
            return timestamp
        if not isinstance(timestamp, int):
            return None
        if int(timestamp) < 0:
            return None

        try:
            utc = datetime.datetime.utcfromtimestamp(timestamp // 1000)
            return utc.strftime('%Y-%m-%dT%H:%M:%S.%f')[:-6] + "{:03d}".format(int(timestamp) % 1000) + 'Z'
        except (TypeError, OverflowError, OSError):
            return None

    @staticmethod
    def rfc2616(self, timestamp=None):
        if timestamp is None:
            ts = datetime.datetime.now()
        else:
            ts = timestamp
        stamp = mktime(ts.timetuple())
        return format_date_time(stamp)

    @staticmethod
    def dmy(timestamp, infix='-'):
        utc_datetime = datetime.datetime.utcfromtimestamp(int(round(timestamp / 1000)))
        return utc_datetime.strftime('%m' + infix + '%d' + infix + '%Y')

    @staticmethod
    def ymd(timestamp, infix='-', fullYear=True):
        year_format = '%Y' if fullYear else '%y'
        utc_datetime = datetime.datetime.utcfromtimestamp(int(round(timestamp / 1000)))
        return utc_datetime.strftime(year_format + infix + '%m' + infix + '%d')

    @staticmethod
    def yymmdd(timestamp, infix=''):
        return Exchange.ymd(timestamp, infix, False)

    @staticmethod
    def yyyymmdd(timestamp, infix='-'):
        return Exchange.ymd(timestamp, infix, True)

    @staticmethod
    def ymdhms(timestamp, infix=' '):
        utc_datetime = datetime.datetime.utcfromtimestamp(int(round(timestamp / 1000)))
        return utc_datetime.strftime('%Y-%m-%d' + infix + '%H:%M:%S')

    @staticmethod
    def parse_date(timestamp=None):
        if timestamp is None:
            return timestamp
        if not isinstance(timestamp, str):
            return None
        if 'GMT' in timestamp:
            try:
                string = ''.join([str(value) for value in parsedate(timestamp)[:6]]) + '.000Z'
                dt = datetime.datetime.strptime(string, "%Y%m%d%H%M%S.%fZ")
                return calendar.timegm(dt.utctimetuple()) * 1000
            except (TypeError, OverflowError, OSError):
                return None
        else:
            return Exchange.parse8601(timestamp)

    @staticmethod
    def parse8601(timestamp=None):
        if timestamp is None:
            return timestamp
        yyyy = '([0-9]{4})-?'
        mm = '([0-9]{2})-?'
        dd = '([0-9]{2})(?:T|[\\s])?'
        h = '([0-9]{2}):?'
        m = '([0-9]{2}):?'
        s = '([0-9]{2})'
        ms = '(\\.[0-9]{1,3})?'
        tz = '(?:(\\+|\\-)([0-9]{2})\\:?([0-9]{2})|Z)?'
        regex = r'' + yyyy + mm + dd + h + m + s + ms + tz
        try:
            match = re.search(regex, timestamp, re.IGNORECASE)
            if match is None:
                return None
            yyyy, mm, dd, h, m, s, ms, sign, hours, minutes = match.groups()
            ms = ms or '.000'
            ms = (ms + '00')[0:4]
            msint = int(ms[1:])
            sign = sign or ''
            sign = int(sign + '1') * -1
            hours = int(hours or 0) * sign
            minutes = int(minutes or 0) * sign
            offset = datetime.timedelta(hours=hours, minutes=minutes)
            string = yyyy + mm + dd + h + m + s + ms + 'Z'
            dt = datetime.datetime.strptime(string, "%Y%m%d%H%M%S.%fZ")
            dt = dt + offset
            return calendar.timegm(dt.utctimetuple()) * 1000 + msint
        except (TypeError, OverflowError, OSError, ValueError):
            return None

    @staticmethod
    def hash(request, algorithm='md5', digest='hex'):
        if algorithm == 'keccak':
            binary = bytes(keccak.SHA3(request))
        else:
            h = hashlib.new(algorithm, request)
            binary = h.digest()
        if digest == 'base64':
            return Exchange.binary_to_base64(binary)
        elif digest == 'hex':
            return Exchange.binary_to_base16(binary)
        return binary

    @staticmethod
    def hmac(request, secret, algorithm=hashlib.sha256, digest='hex'):
        h = hmac.new(secret, request, algorithm)
        binary = h.digest()
        if digest == 'hex':
            return Exchange.binary_to_base16(binary)
        elif digest == 'base64':
            return Exchange.binary_to_base64(binary)
        return binary

    @staticmethod
    def binary_concat(*args):
        result = bytes()
        for arg in args:
            result = result + arg
        return result

    @staticmethod
    def binary_concat_array(array):
        result = bytes()
        for element in array:
            result = result + element
        return result

    @staticmethod
    def base64urlencode(s):
        return Exchange.decode(base64.urlsafe_b64encode(s)).replace('=', '')

    @staticmethod
    def binary_to_base64(s):
        return Exchange.decode(base64.standard_b64encode(s))

    @staticmethod
    def base64_to_binary(s):
        return base64.standard_b64decode(s)

    @staticmethod
    def string_to_base64(s):
        # will return string in the future
        binary = Exchange.encode(s) if isinstance(s, str) else s
        return Exchange.encode(Exchange.binary_to_base64(binary))

    @staticmethod
    def base64_to_string(s):
        return base64.b64decode(s).decode('utf-8')

    @staticmethod
    def jwt(request, secret, alg='HS256'):
        algos = {
            'HS256': hashlib.sha256,
            'HS384': hashlib.sha384,
            'HS512': hashlib.sha512,
        }
        header = Exchange.encode(Exchange.json({
            'alg': alg,
            'typ': 'JWT',
        }))
        encoded_header = Exchange.base64urlencode(header)
        encoded_data = Exchange.base64urlencode(Exchange.encode(Exchange.json(request)))
        token = encoded_header + '.' + encoded_data
        if alg[:2] == 'RS':
            signature = Exchange.rsa(token, secret, alg)
        else:
            algorithm = algos[alg]
            signature = Exchange.hmac(Exchange.encode(token), secret, algorithm, 'binary')
        return token + '.' + Exchange.base64urlencode(signature)

    @staticmethod
    def rsa(request, secret, alg='RS256'):
        algorithms = {
            "RS256": hashes.SHA256(),
            "RS384": hashes.SHA384(),
            "RS512": hashes.SHA512(),
        }
        algorithm = algorithms[alg]
        priv_key = load_pem_private_key(secret, None, backends.default_backend())
        return priv_key.sign(Exchange.encode(request), padding.PKCS1v15(), algorithm)

    @staticmethod
    def ecdsa(request, secret, algorithm='p256', hash=None, fixed_length=False):
        # your welcome - frosty00
        algorithms = {
            'p192': [ecdsa.NIST192p, 'sha256'],
            'p224': [ecdsa.NIST224p, 'sha256'],
            'p256': [ecdsa.NIST256p, 'sha256'],
            'p384': [ecdsa.NIST384p, 'sha384'],
            'p521': [ecdsa.NIST521p, 'sha512'],
            'secp256k1': [ecdsa.SECP256k1, 'sha256'],
        }
        if algorithm not in algorithms:
            raise ArgumentsRequired(algorithm + ' is not a supported algorithm')
        curve_info = algorithms[algorithm]
        hash_function = getattr(hashlib, curve_info[1])
        encoded_request = Exchange.encode(request)
        if hash is not None:
            digest = Exchange.hash(encoded_request, hash, 'binary')
        else:
            digest = base64.b16decode(encoded_request, casefold=True)
        key = ecdsa.SigningKey.from_string(base64.b16decode(Exchange.encode(secret),
                                                            casefold=True), curve=curve_info[0])
        r_binary, s_binary, v = key.sign_digest_deterministic(digest, hashfunc=hash_function,
                                                              sigencode=ecdsa.util.sigencode_strings_canonize)
        r_int, s_int = ecdsa.util.sigdecode_strings((r_binary, s_binary), key.privkey.order)
        counter = 0
        minimum_size = (1 << (8 * 31)) - 1
        half_order = key.privkey.order / 2
        while fixed_length and (r_int > half_order or r_int <= minimum_size or s_int <= minimum_size):
            r_binary, s_binary, v = key.sign_digest_deterministic(digest, hashfunc=hash_function,
                                                                  sigencode=ecdsa.util.sigencode_strings_canonize,
                                                                  extra_entropy=Exchange.number_to_le(counter, 32))
            r_int, s_int = ecdsa.util.sigdecode_strings((r_binary, s_binary), key.privkey.order)
            counter += 1
        r, s = Exchange.decode(base64.b16encode(r_binary)).lower(), Exchange.decode(base64.b16encode(s_binary)).lower()
        return {
            'r': r,
            's': s,
            'v': v,
        }

    @staticmethod
    def eddsa(request, secret, curve='ed25519'):
        random = b'\x00' * 64
        request = base64.b16decode(request, casefold=True)
        secret = base64.b16decode(secret, casefold=True)
        signature = eddsa.calculateSignature(random, secret, request)
        return Exchange.binary_to_base58(signature)

    @staticmethod
    def json(data, params=None):
        return json.dumps(data, separators=(',', ':'))

    @staticmethod
    def is_json_encoded_object(input):
        return (isinstance(input, str) and
                (len(input) >= 2) and
                ((input[0] == '{') or (input[0] == '[')))

    @staticmethod
    def encode(string):
        return string.encode('latin-1')

    @staticmethod
    def decode(string):
        return string.decode('latin-1')

    @staticmethod
    def to_array(value):
        return list(value.values()) if type(value) is dict else value

    def nonce(self):
        return Exchange.seconds()

    @staticmethod
    def check_required_version(required_version, error=True):
        result = True
        [major1, minor1, patch1] = required_version.split('.')
        [major2, minor2, patch2] = __version__.split('.')
        int_major1 = int(major1)
        int_minor1 = int(minor1)
        int_patch1 = int(patch1)
        int_major2 = int(major2)
        int_minor2 = int(minor2)
        int_patch2 = int(patch2)
        if int_major1 > int_major2:
            result = False
        if int_major1 == int_major2:
            if int_minor1 > int_minor2:
                result = False
            elif int_minor1 == int_minor2 and int_patch1 > int_patch2:
                result = False
        if not result:
            if error:
                raise NotSupported('Your current version of CCXT is ' + __version__ + ', a newer version ' + required_version + ' is required, please, upgrade your version of CCXT')
            else:
                return error
        return result

    def check_required_credentials(self, error=True):
        keys = list(self.requiredCredentials.keys())
        for key in keys:
            if self.requiredCredentials[key] and not getattr(self, key):
                if error:
                    raise AuthenticationError('requires `' + key + '`')
                else:
                    return error
        return True

    def check_address(self, address):
        """Checks an address is not the same character repeated or an empty sequence"""
        if address is None:
            raise InvalidAddress('address is None')
        if all(letter == address[0] for letter in address) or len(address) < self.minFundingAddressLength or ' ' in address:
            raise InvalidAddress('address is invalid or has less than ' + str(self.minFundingAddressLength) + ' characters: "' + str(address) + '"')
        return address

    def account(self):
        return {
            'free': None,
            'used': None,
            'total': None,
        }

    def common_currency_code(self, currency):
        if not self.substituteCommonCurrencyCodes:
            return currency
        return self.safe_string(self.commonCurrencies, currency, currency)

    def precision_from_string(self, string):
        parts = re.sub(r'0+$', '', string).split('.')
        return len(parts[1]) if len(parts) > 1 else 0

    def cost_to_precision(self, symbol, cost):
        market = self.market(symbol)
        return self.decimal_to_precision(cost, TRUNCATE, market['precision']['price'], self.precisionMode, self.paddingMode)

    def price_to_precision(self, symbol, price):
        market = self.market(symbol)
        return self.decimal_to_precision(price, ROUND, market['precision']['price'], self.precisionMode, self.paddingMode)

    def amount_to_precision(self, symbol, amount):
        market = self.market(symbol)
        return self.decimal_to_precision(amount, TRUNCATE, market['precision']['amount'], self.precisionMode, self.paddingMode)

    def fee_to_precision(self, symbol, fee):
        market = self.market(symbol)
        return self.decimal_to_precision(fee, ROUND, market['precision']['price'], self.precisionMode, self.paddingMode)

    def currency_to_precision(self, currency, fee):
        return self.decimal_to_precision(fee, ROUND, self.currencies[currency]['precision'], self.precisionMode, self.paddingMode)

    def set_markets(self, markets, currencies=None):
        values = list(markets.values()) if type(markets) is dict else markets
        for i in range(0, len(values)):
            values[i] = self.extend(
                {
                    'id': None,
                    'symbol': None,
                    'base': None,
                    'quote': None,
                    'baseId': None,
                    'quoteId': None,
                    'active': None,
                    'type': None,
                    'linear': None,
                    'inverse': None,
                    'spot': False,
                    'swap': False,
                    'future': False,
                    'option': False,
                    'margin': False,
                    'contract': False,
                    'contractSize': None,
                    'expiry': None,
                    'expiryDatetime': None,
                    'optionType': None,
                    'strike': None,
                    'settle': None,
                    'settleId': None,
                    'precision': self.precision,
                    'limits': self.limits,
                    'info': None,
                },
                self.fees['trading'],
                values[i]
            )
        self.markets = self.index_by(values, 'symbol')
        self.markets_by_id = self.index_by(values, 'id')
        self.symbols = sorted(self.markets.keys())
        self.ids = sorted(self.markets_by_id.keys())
        if currencies:
            self.currencies = self.deep_extend(self.currencies, currencies)
        else:
            base_currencies = [{
                'id': market['baseId'] if (('baseId' in market) and (market['baseId'] is not None)) else market['base'],
                'numericId': market['baseNumericId'] if 'baseNumericId' in market else None,
                'code': market['base'],
                'precision': (
                    market['precision']['base'] if 'base' in market['precision'] else (
                        market['precision']['amount'] if 'amount' in market['precision'] else None
                    )
                ) if 'precision' in market else 8,
            } for market in values if 'base' in market]
            quote_currencies = [{
                'id': market['quoteId'] if (('quoteId' in market) and (market['quoteId'] is not None)) else market['quote'],
                'numericId': market['quoteNumericId'] if 'quoteNumericId' in market else None,
                'code': market['quote'],
                'precision': (
                    market['precision']['quote'] if 'quote' in market['precision'] else (
                        market['precision']['price'] if 'price' in market['precision'] else None
                    )
                ) if 'precision' in market else 8,
            } for market in values if 'quote' in market]
            base_currencies = self.sort_by(base_currencies, 'code')
            quote_currencies = self.sort_by(quote_currencies, 'code')
            self.base_currencies = self.index_by(base_currencies, 'code')
            self.quote_currencies = self.index_by(quote_currencies, 'code')
            currencies = self.sort_by(base_currencies + quote_currencies, 'code')
            self.currencies = self.deep_extend(self.currencies, self.index_by(currencies, 'code'))
        self.currencies_by_id = self.index_by(list(self.currencies.values()), 'id')
        self.codes = sorted(self.currencies.keys())
        return self.markets

    def fetch_permissions(self, params={}):
        raise NotSupported('fetch_permissions() not supported yet')

    def load_markets(self, reload=False, params={}):
        if not reload:
            if self.markets:
                if not self.markets_by_id:
                    return self.set_markets(self.markets)
                return self.markets
        currencies = None
        if self.has['fetchCurrencies'] is True:
            currencies = self.fetch_currencies()
        markets = self.fetch_markets(params)
        return self.set_markets(markets, currencies)

    def load_accounts(self, reload=False, params={}):
        if reload:
            self.accounts = self.fetch_accounts(params)
        else:
            if self.accounts:
                return self.accounts
            else:
                self.accounts = self.fetch_accounts(params)
        self.accountsById = self.index_by(self.accounts, 'id')
        return self.accounts

    def load_fees(self, reload=False):
        if not reload:
            if self.loaded_fees != Exchange.loaded_fees:
                return self.loaded_fees
        self.loaded_fees = self.deep_extend(self.loaded_fees, self.fetch_fees())
        return self.loaded_fees

    def fetch_markets(self, params={}):
        # markets are returned as a list
        # currencies are returned as a dict
        # this is for historical reasons
        # and may be changed for consistency later
        return self.to_array(self.markets)

    def fetch_currencies(self, params={}):
        # markets are returned as a list
        # currencies are returned as a dict
        # this is for historical reasons
        # and may be changed for consistency later
        return self.currencies

    def fetch_fees(self):
        trading = {}
        funding = {}
        if self.has['fetchTradingFees']:
            trading = self.fetch_trading_fees()
        if self.has['fetchFundingFees']:
            funding = self.fetch_funding_fees()
        return {
            'trading': trading,
            'funding': funding,
        }

    def fetch_balance(self, params={}):
        raise NotSupported('fetch_balance() not supported yet')

    def create_order(self, symbol, type, side, amount, price=None, params={}):
        raise NotSupported('create_order() not supported yet')

    def cancel_order(self, id, symbol=None, params={}):
        raise NotSupported('cancel_order() not supported yet')

    def cancel_unified_order(self, order, params={}):
        return self.cancel_order(self.safe_value(order, 'id'), self.safe_value(order, 'symbol'), params)

    def fetch_bids_asks(self, symbols=None, params={}) -> dict:
        raise NotSupported('API does not allow to fetch all prices at once with a single call to fetch_bids_asks() for now')

    def fetch_ticker(self, symbol, params={}):
        if self.has['fetchTickers']:
            tickers = self.fetch_tickers([symbol], params)
            ticker = self.safe_value(tickers, symbol)
            if ticker is None:
                raise BadSymbol(self.id + ' fetchTickers could not find a ticker for ' + symbol)
            else:
                return ticker
        else:
            raise NotSupported(self.id + ' fetchTicker not supported yet')

    def fetch_tickers(self, symbols=None, params={}):
        raise NotSupported('API does not allow to fetch all tickers at once with a single call to fetch_tickers() for now')

    def fetch_order_status(self, id, symbol=None, params={}):
        order = self.fetch_order(id, symbol, params)
        return order['status']

    def fetch_order(self, id, symbol=None, params={}):
        raise NotSupported('fetch_order() is not supported yet')

    def fetch_unified_order(self, order, params={}):
        return self.fetch_order(self.safe_value(order, 'id'), self.safe_value(order, 'symbol'), params)

    def fetch_orders(self, symbol=None, since=None, limit=None, params={}):
        raise NotSupported('fetch_orders() is not supported yet')

    def fetch_open_orders(self, symbol=None, since=None, limit=None, params={}):
        raise NotSupported('fetch_open_orders() is not supported yet')

    def fetch_closed_orders(self, symbol=None, since=None, limit=None, params={}):
        raise NotSupported('fetch_closed_orders() is not supported yet')

    def fetch_my_trades(self, symbol=None, since=None, limit=None, params={}):
        raise NotSupported('fetch_my_trades() is not supported yet')

    def fetch_order_trades(self, id, symbol=None, params={}):
        raise NotSupported('fetch_order_trades() is not supported yet')

    def fetch_transactions(self, code=None, since=None, limit=None, params={}):
        raise NotSupported('fetch_transactions() is not supported yet')

    def fetch_deposits(self, code=None, since=None, limit=None, params={}):
        raise NotSupported('fetch_deposits() is not supported yet')

    def fetch_withdrawals(self, code=None, since=None, limit=None, params={}):
        raise NotSupported('fetch_withdrawals() is not supported yet')

    # def fetch_deposit_addresses(self, codes=None, params={}):
    #     raise NotSupported('fetch_deposit_addresses() is not supported yet')

    def fetch_deposit_address(self, code, params={}):
        if self.has['fetchDepositAddresses']:
            deposit_addresses = self.fetch_deposit_addresses([code], params)
            deposit_address = self.safe_value(deposit_addresses, code)
            if deposit_address is None:
                raise NotSupported(self.id + ' fetch_deposit_address could not find a deposit address for ' + code + ', make sure you have created a corresponding deposit address in your wallet on the exchange website')
            else:
                return deposit_address
        else:
            raise NotSupported(self.id + ' fetchDepositAddress not supported yet')

    def parse_funding_rate(self, contract, market=None):
        raise NotSupported(self.id + ' parse_funding_rate() not supported yet')

    def parse_funding_rates(self, response, market=None):
        result = {}
        for entry in response:
            parsed = self.parse_funding_rate(entry, market)
            result[parsed['symbol']] = parsed
        return result

    def parse_ohlcv(self, ohlcv, market=None):
        if isinstance(ohlcv, list):
            return [
                self.safe_integer(ohlcv, 0),
                self.safe_float(ohlcv, 1),
                self.safe_float(ohlcv, 2),
                self.safe_float(ohlcv, 3),
                self.safe_float(ohlcv, 4),
                self.safe_float(ohlcv, 5),
            ]
        else:
            return ohlcv

    def parse_ohlcvs(self, ohlcvs, market=None, timeframe='1m', since=None, limit=None):
        parsed = [self.parse_ohlcv(ohlcv, market) for ohlcv in ohlcvs]
        sorted = self.sort_by(parsed, 0)
        tail = since is None
        return self.filter_by_since_limit(sorted, since, limit, 0, tail)

    def parse_bid_ask(self, bidask, price_key=0, amount_key=0):
        return [self.safe_number(bidask, price_key), self.safe_number(bidask, amount_key)]

    def parse_bids_asks(self, bidasks, price_key=0, amount_key=1):
        result = []
        if len(bidasks):
            if type(bidasks[0]) is list:
                for bidask in bidasks:
                    if bidask[price_key] and bidask[amount_key]:
                        result.append(self.parse_bid_ask(bidask, price_key, amount_key))
            elif type(bidasks[0]) is dict:
                for bidask in bidasks:
                    if (price_key in bidask) and (amount_key in bidask) and (bidask[price_key] and bidask[amount_key]):
                        result.append(self.parse_bid_ask(bidask, price_key, amount_key))
            else:
                raise ExchangeError('unrecognized bidask format: ' + str(bidasks[0]))
        return result

    def fetch_l2_order_book(self, symbol, limit=None, params={}):
        orderbook = self.fetch_order_book(symbol, limit, params)
        return self.extend(orderbook, {
            'bids': self.sort_by(self.aggregate(orderbook['bids']), 0, True),
            'asks': self.sort_by(self.aggregate(orderbook['asks']), 0),
        })

    def parse_order_book(self, orderbook, symbol, timestamp=None, bids_key='bids', asks_key='asks', price_key=0, amount_key=1):
        return {
            'symbol': symbol,
            'bids': self.sort_by(self.parse_bids_asks(orderbook[bids_key], price_key, amount_key) if (bids_key in orderbook) and isinstance(orderbook[bids_key], list) else [], 0, True),
            'asks': self.sort_by(self.parse_bids_asks(orderbook[asks_key], price_key, amount_key) if (asks_key in orderbook) and isinstance(orderbook[asks_key], list) else [], 0),
            'timestamp': timestamp,
            'datetime': self.iso8601(timestamp) if timestamp is not None else None,
            'nonce': None,
        }

    def safe_balance(self, balance):
        currencies = self.omit(balance, ['info', 'timestamp', 'datetime', 'free', 'used', 'total']).keys()
        balance['free'] = {}
        balance['used'] = {}
        balance['total'] = {}
        for currency in currencies:
            if balance[currency].get('total') is None:
                if balance[currency].get('free') is not None and balance[currency].get('used') is not None:
                    balance[currency]['total'] = Precise.string_add(balance[currency]['free'], balance[currency]['used'])
            if balance[currency].get('free') is None:
                if balance[currency].get('total') is not None and balance[currency].get('used') is not None:
                    balance[currency]['free'] = Precise.string_sub(balance[currency]['total'], balance[currency]['used'])
            if balance[currency].get('used') is None:
                if balance[currency].get('total') is not None and balance[currency].get('free') is not None:
                    balance[currency]['used'] = Precise.string_sub(balance[currency]['total'], balance[currency]['free'])
            balance[currency]['free'] = self.parse_number(balance[currency]['free'])
            balance[currency]['used'] = self.parse_number(balance[currency]['used'])
            balance[currency]['total'] = self.parse_number(balance[currency]['total'])
            balance['free'][currency] = balance[currency]['free']
            balance['used'][currency] = balance[currency]['used']
            balance['total'][currency] = balance[currency]['total']
        return balance

    def fetch_partial_balance(self, part, params={}):
        balance = self.fetch_balance(params)
        return balance[part]

    def fetch_free_balance(self, params={}):
        return self.fetch_partial_balance('free', params)

    def fetch_used_balance(self, params={}):
        return self.fetch_partial_balance('used', params)

    def fetch_total_balance(self, params={}):
        return self.fetch_partial_balance('total', params)

    def fetch_trading_fees(self, symbol, params={}):
        raise NotSupported('fetch_trading_fees() not supported yet')

    def fetch_trading_fee(self, symbol, params={}):
        if not self.has['fetchTradingFees']:
            raise NotSupported('fetch_trading_fee() not supported yet')
        return self.fetch_trading_fees(params)

    def fetch_funding_fees(self, params={}):
        raise NotSupported('fetch_funding_fees() not supported yet')

    def fetch_funding_fee(self, code, params={}):
        if not self.has['fetchFundingFees']:
            raise NotSupported('fetch_funding_fee() not supported yet')
        return self.fetch_funding_fees(params)

    def load_trading_limits(self, symbols=None, reload=False, params={}):
        if self.has['fetchTradingLimits']:
            if reload or not('limitsLoaded' in list(self.options.keys())):
                response = self.fetch_trading_limits(symbols)
                for i in range(0, len(symbols)):
                    symbol = symbols[i]
                    self.markets[symbol] = self.deep_extend(self.markets[symbol], response[symbol])
                self.options['limitsLoaded'] = self.milliseconds()
        return self.markets

    def fetch_ohlcvc(self, symbol, timeframe='1m', since=None, limit=None, params={}):
        if not self.has['fetchTrades']:
            raise NotSupported('fetch_ohlcv() not supported yet')
        self.load_markets()
        trades = self.fetch_trades(symbol, since, limit, params)
        return self.build_ohlcvc(trades, timeframe, since, limit)

    def fetch_ohlcv(self, symbol, timeframe='1m', since=None, limit=None, params={}):
        ohlcvs = self.fetch_ohlcvc(symbol, timeframe, since, limit, params)
        return [ohlcv[0:-1] for ohlcv in ohlcvs]

    def fetch_status(self, params={}):
        if self.has['fetchTime']:
            updated = self.fetch_time(params)
            self.status['updated'] = updated
        return self.status

    def fetchOHLCV(self, symbol, timeframe='1m', since=None, limit=None, params={}):
        return self.fetch_ohlcv(symbol, timeframe, since, limit, params)

    def parse_trading_view_ohlcv(self, ohlcvs, market=None, timeframe='1m', since=None, limit=None):
        result = self.convert_trading_view_to_ohlcv(ohlcvs)
        return self.parse_ohlcvs(result, market, timeframe, since, limit)

    def convert_trading_view_to_ohlcv(self, ohlcvs, t='t', o='o', h='h', l='l', c='c', v='v', ms=False):  # noqa E741
        result = []
        for i in range(0, len(ohlcvs[t])):
            result.append([
                ohlcvs[t][i] if ms else (int(ohlcvs[t][i]) * 1000),
                ohlcvs[o][i],
                ohlcvs[h][i],
                ohlcvs[l][i],
                ohlcvs[c][i],
                ohlcvs[v][i],
            ])
        return result

    def convert_ohlcv_to_trading_view(self, ohlcvs, t='t', o='o', h='h', l='l', c='c', v='v', ms=False):  # noqa E741
        result = {}
        result[t] = []
        result[o] = []
        result[h] = []
        result[l] = []
        result[c] = []
        result[v] = []
        for i in range(0, len(ohlcvs)):
            result[t].append(ohlcvs[i][0] if ms else int(ohlcvs[i][0] / 1000))
            result[o].append(ohlcvs[i][1])
            result[h].append(ohlcvs[i][2])
            result[l].append(ohlcvs[i][3])
            result[c].append(ohlcvs[i][4])
            result[v].append(ohlcvs[i][5])
        return result

    def build_ohlcvc(self, trades, timeframe='1m', since=None, limit=None):
        ms = self.parse_timeframe(timeframe) * 1000
        ohlcvs = []
        (timestamp, open, high, low, close, volume, count) = (0, 1, 2, 3, 4, 5, 6)
        num_trades = len(trades)
        oldest = (num_trades - 1) if limit is None else min(num_trades - 1, limit)
        for i in range(0, oldest):
            trade = trades[i]
            if (since is not None) and (trade['timestamp'] < since):
                continue
            opening_time = None
            if trade['timestamp']:
                opening_time = int(math.floor(trade['timestamp'] / ms) * ms)  # Shift the edge of the m/h/d (but not M)
            j = len(ohlcvs)
            candle = j - 1
            if (j == 0) or (opening_time and opening_time >= ohlcvs[candle][timestamp] + ms):
                # moved to a new timeframe -> create a new candle from opening trade
                ohlcvs.append([
                    opening_time,
                    trade['price'],
                    trade['price'],
                    trade['price'],
                    trade['price'],
                    trade['amount'],
                    1,  # count
                ])
            else:
                # still processing the same timeframe -> update opening trade
                ohlcvs[candle][high] = max(ohlcvs[candle][high], trade['price'])
                ohlcvs[candle][low] = min(ohlcvs[candle][low], trade['price'])
                ohlcvs[candle][close] = trade['price']
                ohlcvs[candle][volume] += trade['amount']
                ohlcvs[candle][count] += 1
        return ohlcvs

    @staticmethod
    def parse_timeframe(timeframe):
        amount = int(timeframe[0:-1])
        unit = timeframe[-1]
        if 'y' == unit:
            scale = 60 * 60 * 24 * 365
        elif 'M' == unit:
            scale = 60 * 60 * 24 * 30
        elif 'w' == unit:
            scale = 60 * 60 * 24 * 7
        elif 'd' == unit:
            scale = 60 * 60 * 24
        elif 'h' == unit:
            scale = 60 * 60
        elif 'm' == unit:
            scale = 60
        elif 's' == unit:
            scale = 1
        else:
            raise NotSupported('timeframe unit {} is not supported'.format(unit))
        return amount * scale

    @staticmethod
    def round_timeframe(timeframe, timestamp, direction=ROUND_DOWN):
        ms = Exchange.parse_timeframe(timeframe) * 1000
        # Get offset based on timeframe in milliseconds
        offset = timestamp % ms
        return timestamp - offset + (ms if direction == ROUND_UP else 0)

    def safe_ticker(self, ticker, market=None, legacy=True):
        if legacy:
            symbol = self.safe_value(ticker, 'symbol')
            if symbol is None:
                symbol = self.safe_symbol(None, market)
            timestamp = self.safe_integer(ticker, 'timestamp')
            baseVolume = self.safe_value(ticker, 'baseVolume')
            quoteVolume = self.safe_value(ticker, 'quoteVolume')
            vwap = self.safe_value(ticker, 'vwap')
            if vwap is None:
                vwap = self.vwap(baseVolume, quoteVolume)
            open = self.safe_value(ticker, 'open')
            close = self.safe_value(ticker, 'close')
            last = self.safe_value(ticker, 'last')
            change = self.safe_value(ticker, 'change')
            percentage = self.safe_value(ticker, 'percentage')
            average = self.safe_value(ticker, 'average')
            if (last is not None) and (close is None):
                close = last
            elif (last is None) and (close is not None):
                last = close
            if (last is not None) and (open is not None):
                if change is None:
                    change = last - open
                if average is None:
                    average = self.sum(last, open) / 2
            if (percentage is None) and (change is not None) and (open is not None) and (open > 0):
                percentage = change / open * 100
            if (change is None) and (percentage is not None) and (last is not None):
                change = percentage / 100 * last
            if (open is None) and (last is not None) and (change is not None):
                open = last - change
            if (vwap is not None) and (baseVolume is not None) and (quoteVolume is None):
                quoteVolume = vwap / baseVolume
            if (vwap is not None) and (quoteVolume is not None) and (baseVolume is None):
                baseVolume = quoteVolume / vwap
            ticker['symbol'] = symbol
            ticker['timestamp'] = timestamp
            ticker['datetime'] = self.iso8601(timestamp)
            ticker['open'] = open
            ticker['close'] = close
            ticker['last'] = last
            ticker['vwap'] = vwap
            ticker['change'] = change
            ticker['percentage'] = percentage
            ticker['average'] = average
            return ticker
        else:
            open = self.safe_value(ticker, 'open')
            close = self.safe_value(ticker, 'close')
            last = self.safe_value(ticker, 'last')
            change = self.safe_value(ticker, 'change')
            percentage = self.safe_value(ticker, 'percentage')
            average = self.safe_value(ticker, 'average')
            vwap = self.safe_value(ticker, 'vwap')
            baseVolume = self.safe_value(ticker, 'baseVolume')
            quoteVolume = self.safe_value(ticker, 'quoteVolume')
            if vwap is None:
                vwap = Precise.string_div(quoteVolume, baseVolume)
            if (last is not None) and (close is None):
                close = last
            elif (last is None) and (close is not None):
                last = close
            if (last is not None) and (open is not None):
                if change is None:
                    change = Precise.string_sub(last, open)
                if average is None:
                    average = Precise.string_div(Precise.string_add(last, open), '2')
            if (percentage is None) and (change is not None) and (open is not None) and (Precise.string_gt(open, '0')):
                percentage = Precise.string_mul(Precise.string_div(change, open), '100')
            if (change is None) and (percentage is not None) and (last is not None):
                change = Precise.string_div(Precise.string_mul(percentage, last), '100')
            if (open is None) and (last is not None) and (change is not None):
                open = Precise.string_sub(last, change)
            # timestamp and symbol operations don't belong in safeTicker
            # they should be done in the derived classes
            return self.extend(ticker, {
                'bid': self.safe_number(ticker, 'bid'),
                'bidVolume': self.safe_number(ticker, 'bidVolume'),
                'ask': self.safe_number(ticker, 'ask'),
                'askVolume': self.safe_number(ticker, 'askVolume'),
                'high': self.safe_number(ticker, 'high'),
                'low': self.safe_number(ticker, 'low'),
                'open': self.parse_number(open),
                'close': self.parse_number(close),
                'last': self.parse_number(last),
                'change': self.parse_number(change),
                'percentage': self.parse_number(percentage),
                'average': self.parse_number(average),
                'vwap': self.parse_number(vwap),
                'baseVolume': self.parse_number(baseVolume),
                'quoteVolume': self.parse_number(quoteVolume),
            })

    def parse_tickers(self, tickers, symbols=None, params={}):
        result = []
        values = self.to_array(tickers)
        for i in range(0, len(values)):
            result.append(self.extend(self.parse_ticker(values[i]), params))
        return self.filter_by_array(result, 'symbol', symbols)

    def parse_deposit_addresses(self, addresses, codes=None, indexed=True, params={}):
        result = []
        for i in range(0, len(addresses)):
            address = self.extend(self.parse_deposit_address(addresses[i]), params)
            result.append(address)
        if codes:
            result = self.filter_by_array(result, 'currency', codes, False)
        return self.index_by(result, 'currency') if indexed else result

    def parse_trades(self, trades, market=None, since=None, limit=None, params={}):
        array = self.to_array(trades)
        array = [self.merge(self.parse_trade(trade, market), params) for trade in array]
        array = self.sort_by_2(array, 'timestamp', 'id')
        symbol = market['symbol'] if market else None
        tail = since is None
        return self.filter_by_symbol_since_limit(array, symbol, since, limit, tail)

    def parse_transactions(self, transactions, currency=None, since=None, limit=None, params={}):
        array = self.to_array(transactions)
        array = [self.extend(self.parse_transaction(transaction, currency), params) for transaction in array]
        array = self.sort_by(array, 'timestamp')
        code = currency['code'] if currency else None
        tail = since is None
        return self.filter_by_currency_since_limit(array, code, since, limit, tail)

    def parse_transfers(self, transfers, currency=None, since=None, limit=None, params={}):
        array = self.to_array(transfers)
        array = [self.extend(self.parse_transfer(transfer, currency), params) for transfer in array]
        array = self.sort_by(array, 'timestamp')
        code = currency['code'] if currency else None
        tail = since is None
        return self.filter_by_currency_since_limit(array, code, since, limit, tail)

    def parse_ledger(self, data, currency=None, since=None, limit=None, params={}):
        array = self.to_array(data)
        result = []
        for item in array:
            entry = self.parse_ledger_entry(item, currency)
            if isinstance(entry, list):
                result += [self.extend(i, params) for i in entry]
            else:
                result.append(self.extend(entry, params))
        result = self.sort_by(result, 'timestamp')
        code = currency['code'] if currency else None
        tail = since is None
        return self.filter_by_currency_since_limit(result, code, since, limit, tail)

    def parse_orders(self, orders, market=None, since=None, limit=None, params={}):
        if isinstance(orders, list):
            array = [self.extend(self.parse_order(order, market), params) for order in orders]
        else:
            array = [self.extend(self.parse_order(self.extend({'id': id}, order), market), params) for id, order in orders.items()]
        array = self.sort_by(array, 'timestamp')
        symbol = market['symbol'] if market else None
        tail = since is None
        return self.filter_by_symbol_since_limit(array, symbol, since, limit, tail)

    def safe_market(self, marketId, market=None, delimiter=None):
        if marketId is not None:
            if self.markets_by_id is not None and marketId in self.markets_by_id:
                market = self.markets_by_id[marketId]
            elif delimiter is not None:
                parts = marketId.split(delimiter)
                if len(parts) == 2:
                    baseId = self.safe_string(parts, 0)
                    quoteId = self.safe_string(parts, 1)
                    base = self.safe_currency_code(baseId)
                    quote = self.safe_currency_code(quoteId)
                    symbol = base + '/' + quote
                    return {
                        'id': marketId,
                        'symbol': symbol,
                        'base': base,
                        'quote': quote,
                        'baseId': baseId,
                        'quoteId': quoteId,
                    }
                else:
                    return {
                        'id': marketId,
                        'symbol': marketId,
                        'base': None,
                        'quote': None,
                        'baseId': None,
                        'quoteId': None,
                    }
        if market is not None:
            return market
        return {
            'id': marketId,
            'symbol': marketId,
            'base': None,
            'quote': None,
            'baseId': None,
            'quoteId': None,
        }

    def safe_symbol(self, marketId, market=None, delimiter=None):
        market = self.safe_market(marketId, market, delimiter)
        return market['symbol']

    def safe_currency(self, currency_id, currency=None):
        if currency_id is None and currency is not None:
            return currency
        if (self.currencies_by_id is not None) and (currency_id in self.currencies_by_id):
            return self.currencies_by_id[currency_id]
        return {
            'id': currency_id,
            'code': self.common_currency_code(currency_id.upper()) if currency_id is not None else currency_id
        }

    def safe_currency_code(self, currency_id, currency=None):
        currency = self.safe_currency(currency_id, currency)
        return currency['code']

    def filter_by_value_since_limit(self, array, field, value=None, since=None, limit=None, key='timestamp', tail=False):
        array = self.to_array(array)
        if value is not None:
            array = [entry for entry in array if entry[field] == value]
        if since is not None:
            array = [entry for entry in array if entry[key] >= since]
        if limit is not None:
            array = array[-limit:] if tail else array[:limit]
        return array

    def filter_by_symbol_since_limit(self, array, symbol=None, since=None, limit=None, tail=False):
        return self.filter_by_value_since_limit(array, 'symbol', symbol, since, limit, 'timestamp', tail)

    def filter_by_currency_since_limit(self, array, code=None, since=None, limit=None, tail=False):
        return self.filter_by_value_since_limit(array, 'currency', code, since, limit, 'timestamp', tail)

    def filter_by_since_limit(self, array, since=None, limit=None, key='timestamp', tail=False):
        array = self.to_array(array)
        if since is not None:
            array = [entry for entry in array if entry[key] >= since]
        if limit is not None:
            array = array[-limit:] if tail else array[:limit]
        return array

    def filter_by_symbol(self, array, symbol=None):
        array = self.to_array(array)
        if symbol:
            return [entry for entry in array if entry['symbol'] == symbol]
        return array

    def filter_by_array(self, objects, key, values=None, indexed=True):

        objects = self.to_array(objects)

        # return all of them if no values were passed in
        if values is None:
            return self.index_by(objects, key) if indexed else objects

        result = []
        for i in range(0, len(objects)):
            value = objects[i][key] if key in objects[i] else None
            if value in values:
                result.append(objects[i])

        return self.index_by(result, key) if indexed else result

    def currency(self, code):
        if not self.currencies:
            raise ExchangeError('Currencies not loaded')
        if isinstance(code, str) and (code in self.currencies):
            return self.currencies[code]
        raise ExchangeError('Does not have currency code ' + str(code))

    def market(self, symbol):
        if not self.markets:
            raise ExchangeError('Markets not loaded')
        if not self.markets_by_id:
            raise ExchangeError('Markets not loaded')
        if isinstance(symbol, str):
            if symbol in self.markets:
                return self.markets[symbol]
            elif symbol in self.markets_by_id:
                return self.markets_by_id[symbol]
        raise BadSymbol('{} does not have market symbol {}'.format(self.id, symbol))

    def market_ids(self, symbols):
        return [self.market_id(symbol) for symbol in symbols]

    def market_id(self, symbol):
        market = self.market(symbol)
        return market['id'] if type(market) is dict else symbol

    def calculate_fee(self, symbol, type, side, amount, price, takerOrMaker='taker', params={}):
        market = self.markets[symbol]
        feeSide = self.safe_string(market, 'feeSide', 'quote')
        key = 'quote'
        cost = None
        if feeSide == 'quote':
            # the fee is always in quote currency
            cost = amount * price
        elif feeSide == 'base':
            # the fee is always in base currency
            cost = amount
        elif feeSide == 'get':
            # the fee is always in the currency you get
            cost = amount
            if side == 'sell':
                cost *= price
            else:
                key = 'base'
        elif feeSide == 'give':
            # the fee is always in the currency you give
            cost = amount
            if side == 'buy':
                cost *= price
            else:
                key = 'base'
        rate = market[takerOrMaker]
        if cost is not None:
            cost *= rate
        return {
            'type': takerOrMaker,
            'currency': market[key],
            'rate': rate,
            'cost': cost,
        }

    def edit_limit_buy_order(self, id, symbol, *args):
        return self.edit_limit_order(id, symbol, 'buy', *args)

    def edit_limit_sell_order(self, id, symbol, *args):
        return self.edit_limit_order(id, symbol, 'sell', *args)

    def edit_limit_order(self, id, symbol, *args):
        return self.edit_order(id, symbol, 'limit', *args)

    def edit_order(self, id, symbol, *args):
        if not self.enableRateLimit:
            raise ExchangeError('edit_order() requires enableRateLimit = true')
        self.cancel_order(id, symbol)
        return self.create_order(symbol, *args)

    def create_limit_order(self, symbol, side, amount, price, params={}) -> dict:
        return self.create_order(symbol, 'limit', side, amount, price, params)

    def create_market_order(self, symbol, side, amount, price=None, params={}) -> dict:
        return self.create_order(symbol, 'market', side, amount, price, params)

    def create_limit_buy_order(self, symbol, amount, price, params={}) -> dict:
        return self.create_order(symbol, 'limit', 'buy', amount, price, params)

    def create_limit_sell_order(self, symbol, amount, price, params={}) -> dict:
        return self.create_order(symbol, 'limit', 'sell', amount, price, params)

    def create_market_buy_order(self, symbol, amount, params={}) -> dict:
        return self.create_order(symbol, 'market', 'buy', amount, None, params)

    def create_market_sell_order(self, symbol, amount, params={}) -> dict:
        return self.create_order(symbol, 'market', 'sell', amount, None, params)

    def sign(self, path, api='public', method='GET', params={}, headers=None, body=None):
        raise NotSupported(self.id + ' sign() pure method must be redefined in derived classes')

    def vwap(self, baseVolume, quoteVolume):
        return (quoteVolume / baseVolume) if (quoteVolume is not None) and (baseVolume is not None) and (baseVolume > 0) else None

    # -------------------------------------------------------------------------

    def check_required_dependencies(self):
        if self.requiresEddsa and eddsa is None:
            raise NotSupported('Eddsa functionality requires python-axolotl-curve25519, install with `pip install python-axolotl-curve25519==0.4.1.post2`: https://github.com/tgalal/python-axolotl-curve25519')

    def privateKeyToAddress(self, privateKey):
        private_key_bytes = base64.b16decode(Exchange.encode(privateKey), True)
        public_key_bytes = ecdsa.SigningKey.from_string(private_key_bytes, curve=ecdsa.SECP256k1).verifying_key.to_string()
        public_key_hash = keccak.SHA3(public_key_bytes)
        return '0x' + Exchange.decode(base64.b16encode(public_key_hash))[-40:].lower()

    @staticmethod
    def remove0x_prefix(value):
        if value[:2] == '0x':
            return value[2:]
        return value

    def hashMessage(self, message):
        message_bytes = base64.b16decode(Exchange.encode(Exchange.remove0x_prefix(message)), True)
        hash_bytes = keccak.SHA3(b"\x19Ethereum Signed Message:\n" + Exchange.encode(str(len(message_bytes))) + message_bytes)
        return '0x' + Exchange.decode(base64.b16encode(hash_bytes)).lower()

    @staticmethod
    def signHash(hash, privateKey):
        signature = Exchange.ecdsa(hash[-64:], privateKey, 'secp256k1', None)
        return {
            'r': '0x' + signature['r'],
            's': '0x' + signature['s'],
            'v': 27 + signature['v'],
        }

    def sign_message_string(self, message, privateKey):
        signature = self.signMessage(message, privateKey)
        return signature['r'] + Exchange.remove0x_prefix(signature['s']) + Exchange.binary_to_base16(Exchange.number_to_be(signature['v'], 1))

    def signMessage(self, message, privateKey):
        #
        # The following comment is related to MetaMask, we use the upper type of signature prefix:
        #
        # z.ecSignOrderHashAsync ('0xcfdb0a485324ff37699b4c8557f6858f25916fc6fce5993b32fe018aea510b9f',
        #                         '0x731fc101bbe102221c91c31ed0489f1ddfc439a3', {
        #                              prefixType: 'ETH_SIGN',
        #                              shouldAddPrefixBeforeCallingEthSign: true
        #                          }).then ((e, r) => console.log (e,r))
        #
        #     {                            ↓
        #         v: 28,
        #         r: "0xea7a68268b47c48d5d7a4c900e6f9af0015bf70951b3db2f1d835c5d544aaec2",
        #         s: "0x5d1db2a060c955c1fde4c967237b995c2361097405407b33c6046c8aeb3ccbdf"
        #     }
        #
        # --------------------------------------------------------------------
        #
        # z.ecSignOrderHashAsync ('0xcfdb0a485324ff37699b4c8557f6858f25916fc6fce5993b32fe018aea510b9f',
        #                         '0x731fc101bbe102221c91c31ed0489f1ddfc439a3', {
        #                              prefixType: 'NONE',
        #                              shouldAddPrefixBeforeCallingEthSign: true
        #                          }).then ((e, r) => console.log (e,r))
        #
        #     {                            ↓
        #         v: 27,
        #         r: "0xc8c710022c57de4f529d448e9b40517dd9bfb49ff1eb245f5856664b865d14a6",
        #         s: "0x0740bb21f4f094fbbdbafa903bb8f057f82e0c6e4fe65d19a1daed4ed97cd394"
        #     }
        #
        message_hash = self.hashMessage(message)
        signature = self.signHash(message_hash[-64:], privateKey[-64:])
        return signature

    def get_network(self, network, code):
        network = network.upper()
        aliases = {
            'ETHEREUM': 'ETH',
            'ETHER': 'ETH',
            'ERC20': 'ETH',
            'ETH': 'ETH',
            'TRC20': 'TRX',
            'TRON': 'TRX',
            'TRX': 'TRX',
            'BEP20': 'BSC',
            'BSC': 'BSC',
            'HRC20': 'HT',
            'HECO': 'HT',
            'SPL': 'SOL',
            'SOL': 'SOL',
            'TERRA': 'LUNA',
            'LUNA': 'LUNA',
            'POLYGON': 'MATIC',
            'MATIC': 'MATIC',
            'EOS': 'EOS',
            'WAVES': 'WAVES',
            'AVALANCHE': 'AVAX',
            'AVAX': 'AVAX',
            'QTUM': 'QTUM',
            'CHZ': 'CHZ',
            'NEO': 'NEO',
            'ONT': 'ONT',
            'RON': 'RON',
        }
        if network == code:
            return network
        elif network in aliases:
            return aliases[network]
        else:
            raise NotSupported(self.id + ' network ' + network + ' is not yet supported')

    def oath(self):
        if self.twofa is not None:
            return self.totp(self.twofa)
        else:
            raise ExchangeError(self.id + ' set .twofa to use this feature')

    @staticmethod
    def totp(key):
        def hex_to_dec(n):
            return int(n, base=16)

        def base32_to_bytes(n):
            missing_padding = len(n) % 8
            padding = 8 - missing_padding if missing_padding > 0 else 0
            padded = n.upper() + ('=' * padding)
            return base64.b32decode(padded)  # throws an error if the key is invalid

        epoch = int(time.time()) // 30
        hmac_res = Exchange.hmac(epoch.to_bytes(8, 'big'), base32_to_bytes(key.replace(' ', '')), hashlib.sha1, 'hex')
        offset = hex_to_dec(hmac_res[-1]) * 2
        otp = str(hex_to_dec(hmac_res[offset: offset + 8]) & 0x7fffffff)
        return otp[-6:]

    @staticmethod
    def number_to_le(n, size):
        return int(n).to_bytes(size, 'little')

    @staticmethod
    def number_to_be(n, size):
        return int(n).to_bytes(size, 'big')

    @staticmethod
    def base16_to_binary(s):
        return base64.b16decode(s, True)

    @staticmethod
    def binary_to_base16(s):
        return Exchange.decode(base64.b16encode(s)).lower()

    def sleep(self, milliseconds):
        return time.sleep(milliseconds / 1000)

    @staticmethod
    def base58_to_binary(s):
        """encodes a base58 string to as a big endian integer"""
        if Exchange.base58_decoder is None:
            Exchange.base58_decoder = {}
            Exchange.base58_encoder = {}
            for i, c in enumerate(Exchange.base58_alphabet):
                Exchange.base58_decoder[c] = i
                Exchange.base58_encoder[i] = c
        result = 0
        for i in range(len(s)):
            result *= 58
            result += Exchange.base58_decoder[s[i]]
        return result.to_bytes((result.bit_length() + 7) // 8, 'big')

    @staticmethod
    def binary_to_base58(b):
        if Exchange.base58_encoder is None:
            Exchange.base58_decoder = {}
            Exchange.base58_encoder = {}
            for i, c in enumerate(Exchange.base58_alphabet):
                Exchange.base58_decoder[c] = i
                Exchange.base58_encoder[i] = c
        result = 0
        # undo decimal_to_bytes
        for byte in b:
            result *= 0x100
            result += byte
        string = []
        while result > 0:
            result, next_character = divmod(result, 58)
            string.append(Exchange.base58_encoder[next_character])
        string.reverse()
        return ''.join(string)

    def reduce_fees_by_currency(self, fees, string=False):
        #
        # self function takes a list of fee structures having the following format
        #
        #     string = True
        #
        #     [
        #         {'currency': 'BTC', 'cost': '0.1'},
        #         {'currency': 'BTC', 'cost': '0.2'  },
        #         {'currency': 'BTC', 'cost': '0.2', 'rate': '0.00123'},
        #         {'currency': 'BTC', 'cost': '0.4', 'rate': '0.00123'},
        #         {'currency': 'BTC', 'cost': '0.5', 'rate': '0.00456'},
        #         {'currency': 'USDT', 'cost': '12.3456'},
        #     ]
        #
        #     string = False
        #
        #     [
        #         {'currency': 'BTC', 'cost': 0.1},
        #         {'currency': 'BTC', 'cost': 0.2},
        #         {'currency': 'BTC', 'cost': 0.2, 'rate': 0.00123},
        #         {'currency': 'BTC', 'cost': 0.4, 'rate': 0.00123},
        #         {'currency': 'BTC', 'cost': 0.5, 'rate': 0.00456},
        #         {'currency': 'USDT', 'cost': 12.3456},
        #     ]
        #
        # and returns a reduced fee list, where fees are summed per currency and rate(if any)
        #
        #     string = True
        #
        #     [
        #         {'currency': 'BTC', 'cost': '0.3'  },
        #         {'currency': 'BTC', 'cost': '0.6', 'rate': '0.00123'},
        #         {'currency': 'BTC', 'cost': '0.5', 'rate': '0.00456'},
        #         {'currency': 'USDT', 'cost': '12.3456'},
        #     ]
        #
        #     string  = False
        #
        #     [
        #         {'currency': 'BTC', 'cost': 0.3  },
        #         {'currency': 'BTC', 'cost': 0.6, 'rate': 0.00123},
        #         {'currency': 'BTC', 'cost': 0.5, 'rate': 0.00456},
        #         {'currency': 'USDT', 'cost': 12.3456},
        #     ]
        #
        reduced = {}
        for i in range(0, len(fees)):
            fee = fees[i]
            feeCurrencyCode = self.safe_string(fee, 'currency')
            if feeCurrencyCode is not None:
                rate = self.safe_string(fee, 'rate')
                cost = self.safe_value(fee, 'cost')
                if not (feeCurrencyCode in reduced):
                    reduced[feeCurrencyCode] = {}
                rateKey = '' if (rate is None) else rate
                if rateKey in reduced[feeCurrencyCode]:
                    if string:
                        reduced[feeCurrencyCode][rateKey]['cost'] = Precise.string_add(reduced[feeCurrencyCode][rateKey]['cost'], cost)
                    else:
                        reduced[feeCurrencyCode][rateKey]['cost'] = self.sum(reduced[feeCurrencyCode][rateKey]['cost'], cost)
                else:
                    reduced[feeCurrencyCode][rateKey] = {
                        'currency': feeCurrencyCode,
                        'cost': cost if string else self.parse_number(cost),
                    }
                    if rate is not None:
                        reduced[feeCurrencyCode][rateKey]['rate'] = rate if string else self.parse_number(rate)
        result = []
        feeValues = list(reduced.values())
        for i in range(0, len(feeValues)):
            reducedFeeValues = list(feeValues[i].values())
            result = self.array_concat(result, reducedFeeValues)
        return result

    def safe_trade(self, trade, market=None):
        amount = self.safe_string(trade, 'amount')
        price = self.safe_string(trade, 'price')
        cost = self.safe_string(trade, 'cost')
        if cost is None:
            # contract trading
            contractSize = self.safe_string(market, 'contractSize')
            multiplyPrice = price
            if contractSize is not None:
                inverse = self.safe_value(market, 'inverse', False)
                if inverse:
                    multiplyPrice = Precise.string_div('1', price)
                multiplyPrice = Precise.string_mul(multiplyPrice, contractSize)
            cost = Precise.string_mul(multiplyPrice, amount)
        parseFee = self.safe_value(trade, 'fee') is None
        parseFees = self.safe_value(trade, 'fees') is None
        shouldParseFees = parseFee or parseFees
        fees = self.safe_value(trade, 'fees', [])
        if shouldParseFees:
            tradeFees = self.safe_value(trade, 'fees')
            if tradeFees is not None:
                for j in range(0, len(tradeFees)):
                    tradeFee = tradeFees[j]
                    fees.append(self.extend({}, tradeFee))
            else:
                tradeFee = self.safe_value(trade, 'fee')
                if tradeFee is not None:
                    fees.append(self.extend({}, tradeFee))
        fee = self.safe_value(trade, 'fee')
        if shouldParseFees:
            reducedFees = self.reduce_fees_by_currency(fees, True) if self.reduceFees else fees
            reducedLength = len(reducedFees)
            for i in range(0, reducedLength):
                reducedFees[i]['cost'] = self.safe_number(reducedFees[i], 'cost')
                if 'rate' in reducedFees[i]:
                    reducedFees[i]['rate'] = self.safe_number(reducedFees[i], 'rate')
            if not parseFee and (reducedLength == 0):
                fee['cost'] = self.safe_number(fee, 'cost')
                if 'rate' in fee:
                    fee['rate'] = self.safe_number(fee, 'rate')
                reducedFees.append(fee)
            if parseFees:
                trade['fees'] = reducedFees
            if parseFee and (reducedLength == 1):
                trade['fee'] = reducedFees[0]
            tradeFee = self.safe_value(trade, 'fee')
            if tradeFee is not None:
                tradeFee['cost'] = self.safe_number(tradeFee, 'cost')
                if 'rate' in tradeFee:
                    tradeFee['rate'] = self.safe_number(tradeFee, 'rate')
                trade['fee'] = tradeFee
        trade['amount'] = self.parse_number(amount)
        trade['price'] = self.parse_number(price)
        trade['cost'] = self.parse_number(cost)
        return trade

    def safe_order(self, order, market=None):
        # parses numbers as strings
        # it is important pass the trades as unparsed rawTrades
        amount = self.omit_zero(self.safe_string(order, 'amount'))
        remaining = self.safe_string(order, 'remaining')
        filled = self.safe_string(order, 'filled')
        cost = self.safe_string(order, 'cost')
        average = self.omit_zero(self.safe_string(order, 'average'))
        price = self.omit_zero(self.safe_string(order, 'price'))
        lastTradeTimeTimestamp = self.safe_integer(order, 'lastTradeTimestamp')
        parseFilled = (filled is None)
        parseCost = (cost is None)
        parseLastTradeTimeTimestamp = (lastTradeTimeTimestamp is None)
        fee = self.safe_value(order, 'fee')
        parseFee = (fee is None)
        parseFees = self.safe_value(order, 'fees') is None
        shouldParseFees = parseFee or parseFees
        fees = self.safe_value(order, 'fees', [])
        trades = []
        if parseFilled or parseCost or shouldParseFees:
            rawTrades = self.safe_value(order, 'trades', trades)
            oldNumber = self.number
            # we parse trades as strings here!
            self.number = str
            trades = self.parse_trades(rawTrades, market, None, None, {
                'symbol': order['symbol'],
                'side': order['side'],
                'type': order['type'],
                'order': order['id'],
            })
            self.number = oldNumber
            if isinstance(trades, list) and len(trades):
                # move properties that are defined in trades up into the order
                if order['symbol'] is None:
                    order['symbol'] = trades[0]['symbol']
                if order['side'] is None:
                    order['side'] = trades[0]['side']
                if order['type'] is None:
                    order['type'] = trades[0]['type']
                if order['id'] is None:
                    order['id'] = trades[0]['order']
                if parseFilled:
                    filled = '0'
                if parseCost:
                    cost = '0'
                for i in range(0, len(trades)):
                    trade = trades[i]
                    tradeAmount = self.safe_string(trade, 'amount')
                    if parseFilled and (tradeAmount is not None):
                        filled = Precise.string_add(filled, tradeAmount)
                    tradeCost = self.safe_string(trade, 'cost')
                    if parseCost and (tradeCost is not None):
                        cost = Precise.string_add(cost, tradeCost)
                    tradeTimestamp = self.safe_value(trade, 'timestamp')
                    if parseLastTradeTimeTimestamp and (tradeTimestamp is not None):
                        if lastTradeTimeTimestamp is None:
                            lastTradeTimeTimestamp = tradeTimestamp
                        else:
                            lastTradeTimeTimestamp = max(lastTradeTimeTimestamp, tradeTimestamp)
                    if shouldParseFees:
                        tradeFees = self.safe_value(trade, 'fees')
                        if tradeFees is not None:
                            for j in range(0, len(tradeFees)):
                                tradeFee = tradeFees[j]
                                fees.append(self.extend({}, tradeFee))
                        else:
                            tradeFee = self.safe_value(trade, 'fee')
                            if tradeFee is not None:
                                fees.append(self.extend({}, tradeFee))
        if shouldParseFees:
            reducedFees = self.reduce_fees_by_currency(fees, True) if self.reduceFees else fees
            reducedLength = len(reducedFees)
            for i in range(0, reducedLength):
                reducedFees[i]['cost'] = self.parse_number(reducedFees[i]['cost'])
                if 'rate' in reducedFees[i]:
                    reducedFees[i]['rate'] = self.parse_number(reducedFees[i]['rate'])
            if not parseFee and (reducedLength == 0):
                fee['cost'] = self.safe_number(fee, 'cost')
                if 'rate' in fee:
                    fee['rate'] = self.parse_number(fee['rate'])
                reducedFees.append(fee)
            if parseFees:
                order['fees'] = reducedFees
            if parseFee and (reducedLength == 1):
                order['fee'] = reducedFees[0]
        if amount is None:
            # ensure amount = filled + remaining
            if filled is not None and remaining is not None:
                amount = Precise.string_add(filled, remaining)
            elif self.safe_string(order, 'status') == 'closed':
                amount = filled
        if filled is None:
            if amount is not None and remaining is not None:
                filled = Precise.string_sub(amount, remaining)
        if remaining is None:
            if amount is not None and filled is not None:
                remaining = Precise.string_sub(amount, filled)
        # ensure that the average field is calculated correctly
        if average is None:
            if (filled is not None) and (cost is not None) and Precise.string_gt(filled, '0'):
                average = Precise.string_div(cost, filled)
        # also ensure the cost field is calculated correctly
        costPriceExists = (average is not None) or (price is not None)
        if parseCost and (filled is not None) and costPriceExists:
            multiplyPrice = None
            if average is None:
                multiplyPrice = price
            else:
                multiplyPrice = average
            # contract trading
            contractSize = self.safe_string(market, 'contractSize')
            if contractSize is not None:
                inverse = self.safe_value(market, 'inverse', False)
                if inverse:
                    multiplyPrice = Precise.string_div('1', multiplyPrice)
                multiplyPrice = Precise.string_mul(multiplyPrice, contractSize)
            cost = Precise.string_mul(multiplyPrice, filled)
        # support for market orders
        orderType = self.safe_value(order, 'type')
        emptyPrice = (price is None) or Precise.string_equals(price, '0')
        if emptyPrice and (orderType == 'market'):
            price = average
        # we have trades with string values at self point so we will mutate them
        for i in range(0, len(trades)):
            entry = trades[i]
            entry['amount'] = self.safe_number(entry, 'amount')
            entry['price'] = self.safe_number(entry, 'price')
            entry['cost'] = self.safe_number(entry, 'cost')
            fee = self.safe_value(entry, 'fee', {})
            fee['cost'] = self.safe_number(fee, 'cost')
            if 'rate' in fee:
                fee['rate'] = self.safe_number(fee, 'rate')
            entry['fee'] = fee
        # timeInForceHandling
        timeInForce = self.safe_string(order, 'timeInForce')
        if self.safe_value(order, 'postOnly', False):
            timeInForce = 'PO'
        elif self.safe_string(order, 'type') == 'market':
            timeInForce = 'IOC'
        return self.extend(order, {
            'lastTradeTimestamp': lastTradeTimeTimestamp,
            'price': self.parse_number(price),
            'amount': self.parse_number(amount),
            'cost': self.parse_number(cost),
            'average': self.parse_number(average),
            'filled': self.parse_number(filled),
            'remaining': self.parse_number(remaining),
            'trades': trades,
            'timeInForce': timeInForce,
        })

    def parse_number(self, value, default=None):
        if value is None:
            return default
        else:
            try:
                return self.number(value)
            except Exception:
                return default

    def safe_number(self, dictionary, key, default=None):
        value = self.safe_string(dictionary, key)
        return self.parse_number(value, default)

    def safe_number_2(self, dictionary, key1, key2, default=None):
        value = self.safe_string_2(dictionary, key1, key2)
        return self.parse_number(value, default)

    def parse_precision(self, precision):
        if precision is None:
            return None
        return '1e' + Precise.string_neg(precision)

    def omit_zero(self, string_number):
        if string_number is None or string_number == '':
            return None
        if float(string_number) == 0:
            return None
        return string_number

    def handle_withdraw_tag_and_params(self, tag, params):
        if isinstance(tag, dict):
            params = self.extend(tag, params)
            tag = None
        if tag is None:
            tag = self.safe_string(params, 'tag')
            if tag is not None:
                params = self.omit(params, 'tag')
        return [tag, params]

    def get_supported_mapping(self, key, mapping={}):
        # Takes a key and a dictionary, and returns the dictionary's value for that key
        # :throws:
        #      NotSupported if the dictionary does not contain the key
        if (key in mapping):
            return mapping[key]
        else:
            raise NotSupported(self.id + ' ' + key + ' does not have a value in mapping')

    def fetch_borrow_rate(self, code, params={}):
        self.load_markets()
        if not self.has['fetchBorrowRates']:
            raise NotSupported(self.id + 'fetchBorrowRate() is not supported yet')
        borrow_rates = self.fetch_borrow_rates(params)
        rate = self.safe_value(borrow_rates, code)
        if rate is None:
            raise ExchangeError(self.id + 'fetchBorrowRate() could not find the borrow rate for currency code ' + code)
        return rate

    def handle_market_type_and_params(self, method_name, market=None, params={}):
        default_type = self.safe_string_2(self.options, 'defaultType', 'type', 'spot')
        method_options = self.safe_value(self.options, method_name)
        method_type = default_type
        if method_options is not None:
            if isinstance(method_options, str):
                method_type = method_options
            else:
                method_type = self.safe_string_2(method_options, 'defaultType', 'type', method_type)
        market_type = method_type if market is None else market['type']
        type = self.safe_string_2(params, 'defaultType', 'type', market_type)
        params = self.omit(params, ['defaultType', 'type'])
        return [type, params]

    def load_time_difference(self, params={}):
        server_time = self.fetch_time(params)
        after = self.milliseconds()
        self.options['timeDifference'] = after - server_time
        return self.options['timeDifference']

    def parse_leverage_tiers(self, response, symbols, market_id_key):
        tiers = {}
        for item in response:
            id = self.safe_string(item, market_id_key)
            market = self.safe_market(id)
            symbol = market['symbol']
            symbols_length = 0
            if (symbols is not None):
                symbols_length = len(symbols)
            contract = self.safe_value(market, 'contract', False)
            if (contract and (symbols_length == 0 or symbol in symbols)):
                tiers[symbol] = self.parse_market_leverage_tiers(item, market)
        return tiers

    def fetch_market_leverage_tiers(self, symbol, params={}):
        if self.has['fetchLeverageTiers']:
            market = self.market(symbol)
            if (not market['contract']):
                raise BadRequest(self.id + ' fetch_leverage_tiers() supports contract markets only')
            tiers = self.fetch_leverage_tiers([symbol])
            return self.safe_value(tiers, symbol)
        else:
            raise NotSupported(self.id + 'fetch_market_leverage_tiers() is not supported yet')

<<<<<<< HEAD
    def is_post_only(self, type, time_in_force, exchange_specific_option, params={}):
        post_only = self.safe_value2(params, 'postOnly', 'post_only', False)
        params = self.omit(params, ['post_only', 'postOnly'])
        time_in_force_upper = time_in_force.upper()
        type_lower = type.lower()
        ioc = time_in_force_upper == 'IOC'
        time_in_force_post_only = time_in_force_upper == 'PO'
        is_market = type_lower == 'market'
        post_only = post_only or type_lower == 'postonly' or time_in_force_post_only or exchange_specific_option
        if (post_only):
            if (ioc):
                raise InvalidOrder(self.id + ' postOnly orders cannot have timeInForce equal to ' + time_in_force)
            elif (is_market):
                raise InvalidOrder(self.id + ' postOnly orders cannot have type ' + type)
            else:
                time_in_force = None if time_in_force_post_only else time_in_force
                return ['limit', True, time_in_force, params]
        else:
            return [type, False, time_in_force, params]

    def create_post_only_order(self, symbol, type, side, amount, price, params={}):
        if not self.has['createPostOnlyOrder']:
            raise NotSupported(self.id + 'create_post_only_order() is not supported yet')
        query = self.extend(params, {'postOnly': True})
        return self.create_order(symbol, type, side, amount, price, query)
=======
    def parse_borrow_interests(self, response, market=None):
        interest = []
        for i in range(len(response)):
            row = response[i]
            interest.append(self.parse_borrow_interest(row, market))
        return interest
>>>>>>> 1ddf54c2
<|MERGE_RESOLUTION|>--- conflicted
+++ resolved
@@ -2811,7 +2811,6 @@
         else:
             raise NotSupported(self.id + 'fetch_market_leverage_tiers() is not supported yet')
 
-<<<<<<< HEAD
     def is_post_only(self, type, time_in_force, exchange_specific_option, params={}):
         post_only = self.safe_value2(params, 'postOnly', 'post_only', False)
         params = self.omit(params, ['post_only', 'postOnly'])
@@ -2837,11 +2836,10 @@
             raise NotSupported(self.id + 'create_post_only_order() is not supported yet')
         query = self.extend(params, {'postOnly': True})
         return self.create_order(symbol, type, side, amount, price, query)
-=======
+
     def parse_borrow_interests(self, response, market=None):
         interest = []
         for i in range(len(response)):
             row = response[i]
             interest.append(self.parse_borrow_interest(row, market))
-        return interest
->>>>>>> 1ddf54c2
+        return interest