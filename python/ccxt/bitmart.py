# -*- coding: utf-8 -*-

# PLEASE DO NOT EDIT THIS FILE, IT IS GENERATED AND WILL BE OVERWRITTEN:
# https://github.com/ccxt/ccxt/blob/master/CONTRIBUTING.md#how-to-contribute-code

from ccxt.base.exchange import Exchange
import hashlib
from ccxt.base.errors import ExchangeError
from ccxt.base.errors import AuthenticationError
from ccxt.base.errors import ArgumentsRequired
from ccxt.base.errors import BadRequest
from ccxt.base.errors import BadSymbol
from ccxt.base.errors import InvalidOrder
from ccxt.base.errors import OrderNotFound
from ccxt.base.errors import DDoSProtection


class bitmart(Exchange):

    def describe(self):
        return self.deep_extend(super(bitmart, self).describe(), {
            'id': 'bitmart',
            'name': 'BitMart',
            'countries': ['US', 'CN', 'HK', 'KR'],
            'rateLimit': 1000,
            'version': 'v2',
            'has': {
                'CORS': True,
                'fetchMarkets': True,
                'fetchTicker': True,
                'fetchTickers': True,
                'fetchTime': True,
                'fetchCurrencies': True,
                'fetchOrderBook': True,
                'fetchTrades': True,
                'fetchMyTrades': True,
                'fetchOHLCV': True,
                'fetchBalance': True,
                'createOrder': True,
                'createMarketOrder': False,
                'cancelOrder': True,
                'cancelAllOrders': True,
                'fetchOrders': False,
                'fetchOrderTrades': True,
                'fetchOpenOrders': True,
                'fetchClosedOrders': True,
                'fetchCanceledOrders': True,
                'fetchOrder': True,
                'signIn': True,
            },
            'urls': {
                'logo': 'https://user-images.githubusercontent.com/1294454/61835713-a2662f80-ae85-11e9-9d00-6442919701fd.jpg',
                'api': 'https://openapi.bitmart.com',
                'www': 'https://www.bitmart.com/',
                'doc': 'https://github.com/bitmartexchange/bitmart-official-api-docs',
                'referral': 'http://www.bitmart.com/?r=rQCFLh',
                'fees': 'https://www.bitmart.com/fee/en',
            },
            'requiredCredentials': {
                'apiKey': True,
                'secret': True,
                'uid': True,
            },
            'api': {
                'token': {
                    'post': [
                        'authentication',
                    ],
                },
                'public': {
                    'get': [
                        'currencies',
                        'ping',
                        'steps',
                        'symbols',
                        'symbols_details',
                        'symbols/{symbol}/kline',
                        'symbols/{symbol}/orders',
                        'symbols/{symbol}/trades',
                        'ticker',
                        'time',
                    ],
                },
                'private': {
                    'get': [
                        'orders',
                        'orders/{id}',
                        'trades',
                        'wallet',
                    ],
                    'post': [
                        'orders',
                    ],
                    'delete': [
                        'orders',
                        'orders/{id}',
                    ],
                },
            },
            'timeframes': {
                '1m': 1,
                '3m': 3,
                '5m': 5,
                '15m': 15,
                '30m': 30,
                '45m': 45,
                '1h': 60,
                '2h': 120,
                '3h': 180,
                '4h': 240,
                '1d': 1440,
                '1w': 10080,
                '1M': 43200,
            },
            'fees': {
                'trading': {
                    'tierBased': True,
                    'percentage': True,
                    'taker': 0.002,
                    'maker': 0.001,
                    'tiers': {
                        'taker': [
                            [0, 0.20 / 100],
                            [10, 0.18 / 100],
                            [50, 0.16 / 100],
                            [250, 0.14 / 100],
                            [1000, 0.12 / 100],
                            [5000, 0.10 / 100],
                            [25000, 0.08 / 100],
                            [50000, 0.06 / 100],
                        ],
                        'maker': [
                            [0, 0.1 / 100],
                            [10, 0.09 / 100],
                            [50, 0.08 / 100],
                            [250, 0.07 / 100],
                            [1000, 0.06 / 100],
                            [5000, 0.05 / 100],
                            [25000, 0.04 / 100],
                            [50000, 0.03 / 100],
                        ],
                    },
                },
            },
            'exceptions': {
                'exact': {
                    'Place order error': InvalidOrder,  # {"message":"Place order error"}
                    'Not found': OrderNotFound,  # {"message":"Not found"}
                    'Visit too often, please try again later': DDoSProtection,  # {"code":-30,"msg":"Visit too often, please try again later","subMsg":"","data":{}}
                    'Unknown symbol': BadSymbol,  # {"message":"Unknown symbol"}
                    'Unauthorized': AuthenticationError,
                },
                'broad': {
                    'Invalid limit. limit must be in the range': InvalidOrder,
                    'Maximum price is': InvalidOrder,  # {"message":"Maximum price is 0.112695"}
                    # {"message":"Required Integer parameter 'status' is not present"}
                    # {"message":"Required String parameter 'symbol' is not present"}
                    # {"message":"Required Integer parameter 'offset' is not present"}
                    # {"message":"Required Integer parameter 'limit' is not present"}
                    # {"message":"Required Long parameter 'from' is not present"}
                    # {"message":"Required Long parameter 'to' is not present"}
                    'is not present': BadRequest,
                },
            },
            'commonCurrencies': {
                'ONE': 'Menlo One',
                'PLA': 'Plair',
            },
        })

    def fetch_time(self, params={}):
        response = self.publicGetTime(params)
        #
        #     {
        #         "server_time": 1527777538000
        #     }
        #
        return self.safe_integer(response, 'server_time')

    def sign_in(self, params={}):
        message = self.apiKey + ':' + self.secret + ':' + self.uid
        data = {
            'grant_type': 'client_credentials',
            'client_id': self.apiKey,
            'client_secret': self.hmac(self.encode(message), self.encode(self.secret), hashlib.sha256),
        }
        response = self.tokenPostAuthentication(self.extend(data, params))
        accessToken = self.safe_string(response, 'access_token')
        if not accessToken:
            raise AuthenticationError(self.id + ' signIn() failed to authenticate. Access token missing from response.')
        expiresIn = self.safe_integer(response, 'expires_in')
        self.options['expires'] = self.sum(self.milliseconds(), expiresIn * 1000)
        self.options['accessToken'] = accessToken
        return response

    def fetch_markets(self, params={}):
        response = self.publicGetSymbolsDetails(params)
        #
        #     [
        #         {
        #             "id":"1SG_BTC",
        #             "base_currency":"1SG",
        #             "quote_currency":"BTC",
        #             "quote_increment":"0.1",
        #             "base_min_size":"0.1000000000",
        #             "base_max_size":"10000000.0000000000",
        #             "price_min_precision":4,
        #             "price_max_precision":6,
        #             "expiration":"NA"
        #         }
        #     ]
        #
        result = []
        for i in range(0, len(response)):
            market = response[i]
            id = self.safe_string(market, 'id')
            baseId = self.safe_string(market, 'base_currency')
            quoteId = self.safe_string(market, 'quote_currency')
            base = self.safe_currency_code(baseId)
            quote = self.safe_currency_code(quoteId)
            symbol = base + '/' + quote
            #
            # https://github.com/bitmartexchange/bitmart-official-api-docs/blob/master/rest/public/symbols_details.md#response-details
            # from the above API doc:
            # quote_increment Minimum order price as well as the price increment
            # price_min_precision Minimum price precision(digit) used to query price and kline
            # price_max_precision Maximum price precision(digit) used to query price and kline
            #
            # the docs are wrong: https://github.com/ccxt/ccxt/issues/5612
            #
            quoteIncrement = self.safe_string(market, 'quote_increment')
            amountPrecision = self.precision_from_string(quoteIncrement)
            pricePrecision = self.safe_integer(market, 'price_max_precision')
            precision = {
                'amount': amountPrecision,
                'price': pricePrecision,
            }
            limits = {
                'amount': {
                    'min': self.safe_float(market, 'base_min_size'),
                    'max': self.safe_float(market, 'base_max_size'),
                },
                'price': {
                    'min': None,
                    'max': None,
                },
                'cost': {
                    'min': None,
                    'max': None,
                },
            }
            result.append({
                'id': id,
                'symbol': symbol,
                'base': base,
                'quote': quote,
                'baseId': baseId,
                'quoteId': quoteId,
                'precision': precision,
                'limits': limits,
                'info': market,
                'active': None,
            })
        return result

    def parse_ticker(self, ticker, market=None):
        #
        # fetchTicker
        #
        #     {
        #         "volume":"6139.8058",
        #         "ask_1":"0.021856",
        #         "base_volume":"131.5157",
        #         "lowest_price":"0.021090",
        #         "bid_1":"0.021629",
        #         "highest_price":"0.021929",
        #         "ask_1_amount":"0.1245",
        #         "current_price":"0.021635",
        #         "fluctuation":"+0.0103",
        #         "symbol_id":"ETH_BTC",
        #         "url":"https://www.bitmart.com/trade?symbol=ETH_BTC",
        #         "bid_1_amount":"1.8546"
        #     }
        #
        # fetchTickers
        #
        #     {
        #         "priceChange":"0%",
        #         "symbolId":1066,
        #         "website":"https://www.bitmart.com/trade?symbol=1SG_BTC",
        #         "depthEndPrecision":6,
        #         "ask_1":"0.000095",
        #         "anchorId":2,
        #         "anchorName":"BTC",
        #         "pair":"1SG_BTC",
        #         "volume":"0.0",
        #         "coinId":2029,
        #         "depthStartPrecision":4,
        #         "high_24h":"0.000035",
        #         "low_24h":"0.000035",
        #         "new_24h":"0.000035",
        #         "closeTime":1589389249342,
        #         "bid_1":"0.000035",
        #         "coinName":"1SG",
        #         "baseVolume":"0.0",
        #         "openTime":1589302849342
        #     }
        #
        timestamp = self.safe_integer(ticker, 'closeTime', self.milliseconds())
        marketId = self.safe_string_2(ticker, 'pair', 'symbol_id')
        symbol = None
        if marketId is not None:
            if marketId in self.markets_by_id:
                market = self.markets_by_id[marketId]
            elif marketId is not None:
                baseId, quoteId = marketId.split('_')
                base = self.safe_currency_code(baseId)
                quote = self.safe_currency_code(quoteId)
                symbol = base + '/' + quote
        if (symbol is None) and (market is not None):
            symbol = market['symbol']
        last = self.safe_float_2(ticker, 'current_price', 'new_24h')
        percentage = self.safe_float(ticker, 'fluctuation')
        if percentage is None:
            percentage = self.safe_string(ticker, 'priceChange')
            if percentage is not None:
                percentage = percentage.replace('%', '')
                percentage = float(percentage)
        else:
            percentage *= 100
        return {
            'symbol': symbol,
            'timestamp': timestamp,
            'datetime': self.iso8601(timestamp),
            'high': self.safe_float_2(ticker, 'highest_price', 'high_24h'),
            'low': self.safe_float_2(ticker, 'lowest_price', 'low_24h'),
            'bid': self.safe_float(ticker, 'bid_1'),
            'bidVolume': self.safe_float(ticker, 'bid_1_amount'),
            'ask': self.safe_float(ticker, 'ask_1'),
            'askVolume': self.safe_float(ticker, 'ask_1_amount'),
            'vwap': None,
            'open': None,
            'close': last,
            'last': last,
            'previousClose': None,
            'change': None,
            'percentage': percentage,
            'average': None,
            'baseVolume': self.safe_float(ticker, 'volume'),
            'quoteVolume': self.safe_float_2(ticker, 'base_volume', 'baseVolume'),
            'info': ticker,
        }

    def fetch_ticker(self, symbol, params={}):
        self.load_markets()
        market = self.market(symbol)
        request = {
            'symbol': market['id'],
        }
        response = self.publicGetTicker(self.extend(request, params))
        #
        #     {
        #         "volume":"97487.38",
        #         "ask_1":"0.00148668",
        #         "base_volume":"144.59",
        #         "lowest_price":"0.00144362",
        #         "bid_1":"0.00148017",
        #         "highest_price":"0.00151000",
        #         "ask_1_amount":"92.03",
        #         "current_price":"0.00148230",
        #         "fluctuation":"+0.0227",
        #         "symbol_id":"XRP_ETH",
        #         "url":"https://www.bitmart.com/trade?symbol=XRP_ETH",
        #         "bid_1_amount":"134.78"
        #     }
        #
        return self.parse_ticker(response, market)

    def fetch_tickers(self, symbols=None, params={}):
        self.load_markets()
        tickers = self.publicGetTicker(params)
        #
        #
        #     [
        #         {
        #             "priceChange":"0%",
        #             "symbolId":1066,
        #             "website":"https://www.bitmart.com/trade?symbol=1SG_BTC",
        #             "depthEndPrecision":6,
        #             "ask_1":"0.000095",
        #             "anchorId":2,
        #             "anchorName":"BTC",
        #             "pair":"1SG_BTC",
        #             "volume":"0.0",
        #             "coinId":2029,
        #             "depthStartPrecision":4,
        #             "high_24h":"0.000035",
        #             "low_24h":"0.000035",
        #             "new_24h":"0.000035",
        #             "closeTime":1589389249342,
        #             "bid_1":"0.000035",
        #             "coinName":"1SG",
        #             "baseVolume":"0.0",
        #             "openTime":1589302849342
        #         },
        #     ]
        #
        result = {}
        for i in range(0, len(tickers)):
            ticker = self.parse_ticker(tickers[i])
            symbol = ticker['symbol']
            result[symbol] = ticker
        return result

    def fetch_currencies(self, params={}):
        response = self.publicGetCurrencies(params)
        #
        #     [
        #         {
        #             "name":"CNY1",
        #             "withdraw_enabled":false,
        #             "id":"CNY1",
        #             "deposit_enabled":false
        #         }
        #     ]
        #
        result = {}
        for i in range(0, len(response)):
            currency = response[i]
            id = self.safe_string(currency, 'id')
            code = self.safe_currency_code(id)
            name = self.safe_string(currency, 'name')
            withdrawEnabled = self.safe_value(currency, 'withdraw_enabled')
            depositEnabled = self.safe_value(currency, 'deposit_enabled')
            active = withdrawEnabled and depositEnabled
            result[code] = {
                'id': id,
                'code': code,
                'name': name,
                'info': currency,  # the original payload
                'active': active,
                'fee': None,
                'precision': None,
                'limits': {
                    'amount': {'min': None, 'max': None},
                    'price': {'min': None, 'max': None},
                    'cost': {'min': None, 'max': None},
                    'withdraw': {'min': None, 'max': None},
                },
            }
        return result

    def fetch_order_book(self, symbol, limit=None, params={}):
        self.load_markets()
        request = {
            'symbol': self.market_id(symbol),
            # 'precision': 4,  # optional price precision / depth level whose range is defined in symbol details
        }
        response = self.publicGetSymbolsSymbolOrders(self.extend(request, params))
        return self.parse_order_book(response, None, 'buys', 'sells', 'price', 'amount')

    def parse_trade(self, trade, market=None):
        #
        # fetchTrades(public)
        #
        #     {
        #         "amount":"2.29275119",
        #         "price":"0.021858",
        #         "count":"104.8930",
        #         "order_time":1563997286061,
        #         "type":"sell"
        #     }
        #
        # fetchMyTrades(private)
        #
        #     {
        #         active: True,
        #             amount: '0.2000',
        #             entrustType: 1,
        #             entrust_id: 979648824,
        #             fees: '0.0000085532',
        #             price: '0.021383',
        #             symbol: 'ETH_BTC',
        #             timestamp: 1574343514000,
        #             trade_id: 329418828
        #     },
        #
        id = self.safe_string(trade, 'trade_id')
        timestamp = self.safe_integer_2(trade, 'timestamp', 'order_time')
        type = None
        side = self.safe_string_lower(trade, 'type')
        if (side is None) and ('entrustType' in trade):
            side = 'sell' if trade['entrustType'] else 'buy'
        price = self.safe_float(trade, 'price')
        amount = self.safe_float(trade, 'amount')
        cost = None
        if price is not None:
            if amount is not None:
                cost = amount * price
        orderId = self.safe_integer(trade, 'entrust_id')
        marketId = self.safe_string(trade, 'symbol')
        symbol = None
        if marketId is not None:
            if marketId in self.markets_by_id:
                market = self.markets_by_id[marketId]
                symbol = market['symbol']
            else:
                baseId, quoteId = marketId.split('_')
                base = self.safe_currency_code(baseId)
                quote = self.safe_currency_code(quoteId)
                symbol = base + '/' + quote
        if symbol is None:
            if market is not None:
                symbol = market['symbol']
        feeCost = self.safe_float(trade, 'fees')
        fee = None
        if feeCost is not None:
            feeCurrencyCode = None
            if market is not None:
                feeCurrencyCode = market['base'] if (side == 'buy') else market['quote']
            fee = {
                'cost': feeCost,
                'currency': feeCurrencyCode,
            }
        return {
            'info': trade,
            'id': id,
            'order': orderId,
            'timestamp': timestamp,
            'datetime': self.iso8601(timestamp),
            'symbol': symbol,
            'type': type,
            'side': side,
            'price': price,
            'amount': amount,
            'cost': cost,
            'takerOrMaker': None,
            'fee': fee,
        }

    def fetch_trades(self, symbol, since=None, limit=None, params={}):
        self.load_markets()
        market = self.market(symbol)
        request = {
            'symbol': market['id'],
        }
        response = self.publicGetSymbolsSymbolTrades(self.extend(request, params))
        #
        #     [
        #         {
        #             "amount":"2.29275119",
        #             "price":"0.021858",
        #             "count":"104.8930",
        #             "order_time":1563997286061,
        #             "type":"sell"
        #         }
        #     ]
        #
        return self.parse_trades(response, market, since, limit)

    def fetch_my_trades(self, symbol=None, since=None, limit=None, params={}):
        if symbol is None:
            raise ArgumentsRequired(self.id + ' fetchMyTrades requires a symbol argument')
        self.load_markets()
        market = self.market(symbol)
        # limit is required, must be in the range(0, 50)
        maxLimit = 50
        limit = maxLimit if (limit is None) else min(limit, maxLimit)
        request = {
            'symbol': market['id'],
            'offset': 0,  # current page, starts from 0
            'limit': limit,  # required
        }
        response = self.privateGetTrades(self.extend(request, params))
        #
        #     {
        #         "total_trades": 216,
        #         "total_pages": 22,
        #         "current_page": 0,
        #         "trades": [
        #             {
        #                 "symbol": "BMX_ETH",
        #                 "amount": "1.0",
        #                 "fees": "0.0005000000",
        #                 "trade_id": 2734956,
        #                 "price": "0.00013737",
        #                 "active": True,
        #                 "entrust_id": 5576623,
        #                 "timestamp": 1545292334000
        #             },
        #         ]
        #     }
        #
        trades = self.safe_value(response, 'trades', [])
        return self.parse_trades(trades, market, since, limit)

    def fetch_order_trades(self, id, symbol=None, since=None, limit=None, params={}):
        self.load_markets()
        request = {
            'entrust_id': id,
        }
        return self.fetch_my_trades(symbol, since, limit, self.extend(request, params))

<<<<<<< HEAD
    def parse_ohlcv(self, ohlcv, market=None, timeframe='1m', since=None, limit=None):
=======
    def parse_ohlcv(self, ohlcv, market=None):
>>>>>>> e73c37f7
        #
        #     {
        #         "timestamp":1525761000000,
        #         "open_price":"0.010130",
        #         "highest_price":"0.010130",
        #         "lowest_price":"0.010130",
        #         "current_price":"0.010130",
        #         "volume":"0.000000"
        #     }
        #
        return [
            self.safe_integer(ohlcv, 'timestamp'),
            self.safe_float(ohlcv, 'open_price'),
            self.safe_float(ohlcv, 'highest_price'),
            self.safe_float(ohlcv, 'lowest_price'),
            self.safe_float(ohlcv, 'current_price'),
            self.safe_float(ohlcv, 'volume'),
        ]

    def fetch_ohlcv(self, symbol, timeframe='1m', since=None, limit=None, params={}):
        if since is None and limit is None:
            raise ArgumentsRequired(self.id + ' fetchOHLCV requires either a `since` argument or a `limit` argument(or both)')
        self.load_markets()
        market = self.market(symbol)
        periodInSeconds = self.parse_timeframe(timeframe)
        duration = periodInSeconds * limit * 1000
        to = self.milliseconds()
        if since is None:
            since = to - duration
        else:
            to = self.sum(since, duration)
        request = {
            'symbol': market['id'],
            'from': since,  # start time of k-line data(in milliseconds, required)
            'to': to,  # end time of k-line data(in milliseconds, required)
            'step': self.timeframes[timeframe],  # steps of sampling(in minutes, default 1 minute, optional)
        }
        response = self.publicGetSymbolsSymbolKline(self.extend(request, params))
        #
        #     [
        #         {
        #             "timestamp":1525761000000,
        #             "open_price":"0.010130",
        #             "highest_price":"0.010130",
        #             "lowest_price":"0.010130",
        #             "current_price":"0.010130",
        #             "volume":"0.000000"
        #         }
        #     ]
        #
        return self.parse_ohlcvs(response, market)

    def fetch_balance(self, params={}):
        self.load_markets()
        response = self.privateGetWallet(params)
        #
        #     [
        #         {
        #             "name":"Bitcoin",
        #             "available":"0.0000000000",
        #             "frozen":"0.0000000000",
        #             "id":"BTC"
        #         }
        #     ]
        #
        result = {'info': response}
        for i in range(0, len(response)):
            balance = response[i]
            currencyId = self.safe_string(balance, 'id')
            code = self.safe_currency_code(currencyId)
            account = self.account()
            account['free'] = self.safe_float(balance, 'available')
            account['used'] = self.safe_float(balance, 'frozen')
            result[code] = account
        return self.parse_balance(result)

    def parse_order(self, order, market=None):
        #
        # createOrder
        #
        #     {
        #         "entrust_id":1223181
        #     }
        #
        # cancelOrder
        #
        #     {}
        #
        # fetchOrder, fetchOrdersByStatus, fetchOpenOrders, fetchClosedOrders
        #
        #     {
        #         "entrust_id":1223181,
        #         "symbol":"BMX_ETH",
        #         "timestamp":1528060666000,
        #         "side":"buy",
        #         "price":"1.000000",
        #         "fees":"0.1",
        #         "original_amount":"1",
        #         "executed_amount":"1",
        #         "remaining_amount":"0",
        #         "status":3
        #     }
        #
        id = self.safe_string(order, 'entrust_id')
        timestamp = self.safe_integer(order, 'timestamp', self.milliseconds())
        status = self.parse_order_status(self.safe_string(order, 'status'))
        symbol = None
        marketId = self.safe_string(order, 'symbol')
        if marketId is not None:
            if marketId in self.markets_by_id:
                market = self.markets_by_id[marketId]
            else:
                baseId, quoteId = marketId.split('_')
                base = self.safe_currency_code(baseId)
                quote = self.safe_currency_code(quoteId)
                symbol = base + '/' + quote
        if (symbol is None) and (market is not None):
            symbol = market['symbol']
        price = self.safe_float(order, 'price')
        amount = self.safe_float(order, 'original_amount')
        cost = None
        filled = self.safe_float(order, 'executed_amount')
        remaining = self.safe_float(order, 'remaining_amount')
        if amount is not None:
            if remaining is not None:
                if filled is None:
                    filled = max(0, amount - remaining)
            if filled is not None:
                if remaining is None:
                    remaining = max(0, amount - filled)
                if cost is None:
                    if price is not None:
                        cost = price * filled
        side = self.safe_string(order, 'side')
        type = None
        return {
            'id': id,
            'clientOrderId': None,
            'info': order,
            'timestamp': timestamp,
            'datetime': self.iso8601(timestamp),
            'lastTradeTimestamp': None,
            'symbol': symbol,
            'type': type,
            'side': side,
            'price': price,
            'amount': amount,
            'cost': cost,
            'average': None,
            'filled': filled,
            'remaining': remaining,
            'status': status,
            'fee': None,
            'trades': None,
        }

    def parse_order_status(self, status):
        statuses = {
            '0': 'all',
            '1': 'open',
            '2': 'open',
            '3': 'closed',
            '4': 'canceled',
            '5': 'open',
            '6': 'closed',
        }
        return self.safe_string(statuses, status, status)

    def create_order(self, symbol, type, side, amount, price=None, params={}):
        if type != 'limit':
            raise ExchangeError(self.id + ' allows limit orders only')
        self.load_markets()
        market = self.market(symbol)
        request = {
            'symbol': market['id'],
            'side': side.lower(),
            'amount': self.amount_to_precision(symbol, amount),
            'price': self.price_to_precision(symbol, price),
        }
        response = self.privatePostOrders(self.extend(request, params))
        #
        #     {
        #         "entrust_id":1223181
        #     }
        #
        return self.parse_order(response, market)

    def cancel_order(self, id, symbol=None, params={}):
        self.load_markets()
        intId = int(id)
        request = {
            'id': intId,
            'entrust_id': intId,
        }
        response = self.privateDeleteOrdersId(self.extend(request, params))
        #
        # responds with an empty object {}
        #
        return self.parse_order(response)

    def cancel_all_orders(self, symbol=None, params={}):
        if symbol is None:
            raise ArgumentsRequired(self.id + ' cancelAllOrders requires a symbol argument')
        side = self.safe_string(params, 'side')
        if side is None:
            raise ArgumentsRequired(self.id + " cancelAllOrders requires a `side` parameter('buy' or 'sell')")
        self.load_markets()
        market = self.market(symbol)
        request = {
            'symbol': market['id'],
            'side': side,  # 'buy' or 'sell'
        }
        response = self.privateDeleteOrders(self.extend(request, params))
        #
        # responds with an empty object {}
        #
        return response

    def fetch_orders_by_status(self, status, symbol=None, since=None, limit=None, params={}):
        if symbol is None:
            raise ArgumentsRequired(self.id + ' fetchOrdersByStatus requires a symbol argument')
        self.load_markets()
        market = self.market(symbol)
        if limit is None:
            limit = 500  # default 500, max 1000
        request = {
            'symbol': market['id'],
            'status': status,
            'offset': 0,  # current page, starts from 0
            'limit': limit,
        }
        response = self.privateGetOrders(self.extend(request, params))
        #
        #     {
        #         "orders":[
        #             {
        #                 "entrust_id":1223181,
        #                 "symbol":"BMX_ETH",
        #                 "timestamp":1528060666000,
        #                 "side":"buy",
        #                 "price":"1.000000",
        #                 "fees":"0.1",
        #                 "original_amount":"1",
        #                 "executed_amount":"1",
        #                 "remaining_amount":"0",
        #                 "status":3
        #             }
        #         ],
        #         "total_pages":1,
        #         "total_orders":1,
        #         "current_page":0,
        #     }
        #
        orders = self.safe_value(response, 'orders', [])
        return self.parse_orders(orders, market, since, limit)

    def fetch_open_orders(self, symbol=None, since=None, limit=None, params={}):
        # 5 = pending & partially filled orders
        return self.fetch_orders_by_status(5, symbol, since, limit, params)

    def fetch_closed_orders(self, symbol=None, since=None, limit=None, params={}):
        # 3 = closed orders
        return self.fetch_orders_by_status(3, symbol, since, limit, params)

    def fetch_canceled_orders(self, symbol=None, since=None, limit=None, params={}):
        # 4 = canceled orders
        return self.fetch_orders_by_status(4, symbol, since, limit, params)

    def fetch_order(self, id, symbol=None, params={}):
        self.load_markets()
        request = {
            'id': id,
        }
        response = self.privateGetOrdersId(self.extend(request, params))
        #
        #     {
        #         "entrust_id":1223181,
        #         "symbol":"BMX_ETH",
        #         "timestamp":1528060666000,
        #         "side":"buy",
        #         "price":"1.000000",
        #         "fees":"0.1",
        #         "original_amount":"1",
        #         "executed_amount":"1",
        #         "remaining_amount":"0",
        #         "status":3
        #     }
        #
        return self.parse_order(response)

    def nonce(self):
        return self.milliseconds()

    def sign(self, path, api='public', method='GET', params={}, headers=None, body=None):
        url = self.urls['api'] + '/' + self.version + '/' + self.implode_params(path, params)
        query = self.omit(params, self.extract_params(path))
        if api == 'public':
            if query:
                url += '?' + self.urlencode(query)
        elif api == 'token':
            self.check_required_credentials()
            body = self.urlencode(query)
            headers = {
                'Content-Type': 'application/x-www-form-urlencoded',
            }
        else:
            nonce = self.nonce()
            self.check_required_credentials()
            token = self.safe_string(self.options, 'accessToken')
            if token is None:
                raise AuthenticationError(self.id + ' ' + path + ' endpoint requires an accessToken option or a prior call to signIn() method')
            expires = self.safe_integer(self.options, 'expires')
            if expires is not None:
                if nonce >= expires:
                    raise AuthenticationError(self.id + ' accessToken expired, supply a new accessToken or call the signIn() method')
            if query:
                url += '?' + self.urlencode(query)
            headers = {
                'Content-Type': 'application/json',
                'X-BM-TIMESTAMP': str(nonce),
                'X-BM-AUTHORIZATION': 'Bearer ' + token,
            }
            if method != 'GET':
                query = self.keysort(query)
                body = self.json(query)
                message = self.urlencode(query)
                headers['X-BM-SIGNATURE'] = self.hmac(self.encode(message), self.encode(self.secret), hashlib.sha256)
        return {'url': url, 'method': method, 'body': body, 'headers': headers}

    def handle_errors(self, code, reason, url, method, headers, body, response, requestHeaders, requestBody):
        if response is None:
            return
        #
        #     {"message":"Maximum price is 0.112695"}
        #     {"message":"Required Integer parameter 'status' is not present"}
        #     {"message":"Required String parameter 'symbol' is not present"}
        #     {"message":"Required Integer parameter 'offset' is not present"}
        #     {"message":"Required Integer parameter 'limit' is not present"}
        #     {"message":"Required Long parameter 'from' is not present"}
        #     {"message":"Required Long parameter 'to' is not present"}
        #     {"message":"Invalid status. status=6 not support any more, please use 3:deal_success orders, 4:cancelled orders"}
        #     {"message":"Not found"}
        #     {"message":"Place order error"}
        #
        feedback = self.id + ' ' + body
        message = self.safe_string_2(response, 'message', 'msg')
        if message is not None:
            self.throw_exactly_matched_exception(self.exceptions['exact'], message, feedback)
            self.throw_broadly_matched_exception(self.exceptions['broad'], message, feedback)
            raise ExchangeError(feedback)  # unknown message<|MERGE_RESOLUTION|>--- conflicted
+++ resolved
@@ -601,11 +601,7 @@
         }
         return self.fetch_my_trades(symbol, since, limit, self.extend(request, params))
 
-<<<<<<< HEAD
-    def parse_ohlcv(self, ohlcv, market=None, timeframe='1m', since=None, limit=None):
-=======
     def parse_ohlcv(self, ohlcv, market=None):
->>>>>>> e73c37f7
         #
         #     {
         #         "timestamp":1525761000000,
@@ -656,7 +652,7 @@
         #         }
         #     ]
         #
-        return self.parse_ohlcvs(response, market)
+        return self.parse_ohlcvs(response, market, timeframe, since, limit)
 
     def fetch_balance(self, params={}):
         self.load_markets()
