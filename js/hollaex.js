'use strict';

//  ---------------------------------------------------------------------------

const Exchange = require ('./base/Exchange');
const { BadRequest, AuthenticationError, NetworkError, ArgumentsRequired, OrderNotFound, InsufficientFunds } = require ('./base/errors');
const { TICK_SIZE } = require ('./base/functions/number');
const Precise = require ('./base/Precise');

//  ---------------------------------------------------------------------------

module.exports = class hollaex extends Exchange {
    describe () {
        return this.deepExtend (super.describe (), {
            'id': 'hollaex',
            'name': 'HollaEx',
            'countries': [ 'KR' ],
            'rateLimit': 333,
            'version': 'v2',
            'has': {
<<<<<<< HEAD
                'CORS': undefined,
=======
>>>>>>> d12b4bb8
                'cancelAllOrders': true,
                'cancelOrder': true,
                'CORS': false,
                'createLimitBuyOrder': true,
                'createLimitSellOrder': true,
                'createMarketBuyOrder': true,
                'createMarketSellOrder': true,
                'createOrder': true,
                'fetchBalance': true,
                'fetchClosedOrders': true,
                'fetchCurrencies': true,
                'fetchDepositAddress': 'emulated',
                'fetchDepositAddresses': true,
                'fetchDeposits': true,
                'fetchMarkets': true,
                'fetchMyTrades': true,
                'fetchOHLCV': true,
                'fetchOpenOrder': true,
                'fetchOpenOrders': true,
                'fetchOrder': true,
                'fetchOrderBook': true,
                'fetchOrderBooks': true,
                'fetchOrders': true,
                'fetchTicker': true,
                'fetchTickers': true,
                'fetchTrades': true,
                'fetchTransactions': undefined,
                'fetchWithdrawals': true,
                'withdraw': true,
            },
            'timeframes': {
                '1h': '1h',
                '1d': '1d',
            },
            'urls': {
                'logo': 'https://user-images.githubusercontent.com/1294454/75841031-ca375180-5ddd-11ea-8417-b975674c23cb.jpg',
                'api': 'https://api.hollaex.com',
                'www': 'https://hollaex.com',
                'doc': 'https://apidocs.hollaex.com',
                'referral': 'https://pro.hollaex.com/signup?affiliation_code=QSWA6G',
            },
            'precisionMode': TICK_SIZE,
            'requiredCredentials': {
                'apiKey': true,
                'secret': true,
            },
            'api': {
                'public': {
                    'get': [
                        'health',
                        'constants',
                        'kit',
                        'tiers',
                        'ticker',
                        'tickers',
                        'orderbook',
                        'orderbooks',
                        'trades',
                        'chart',
                        'charts',
                        // TradingView
                        'udf/config',
                        'udf/history',
                        'udf/symbols',
                    ],
                },
                'private': {
                    'get': [
                        'user',
                        'user/balance',
                        'user/deposits',
                        'user/withdrawals',
                        'user/withdrawal/fee',
                        'user/trades',
                        'orders',
                        'orders/{order_id}',
                    ],
                    'post': [
                        'user/request-withdrawal',
                        'order',
                    ],
                    'delete': [
                        'order/all',
                        'order',
                    ],
                },
            },
            'fees': {
                'trading': {
                    'tierBased': true,
                    'percentage': true,
                    'taker': 0.001,
                    'maker': 0.001,
                },
            },
            'exceptions': {
                'broad': {
                    'Invalid token': AuthenticationError,
                    'Order not found': OrderNotFound,
                    'Insufficient balance': InsufficientFunds,
                },
                'exact': {
                    '400': BadRequest,
                    '403': AuthenticationError,
                    '404': BadRequest,
                    '405': BadRequest,
                    '410': BadRequest,
                    '429': BadRequest,
                    '500': NetworkError,
                    '503': NetworkError,
                },
            },
            'options': {
                // how many seconds before the authenticated request expires
                'api-expires': parseInt (this.timeout / 1000),
            },
        });
    }

    async fetchMarkets (params = {}) {
        const response = await this.publicGetConstants (params);
        //
        //     {
        //         coins: {
        //             xmr: {
        //                 id: 7,
        //                 fullname: "Monero",
        //                 symbol: "xmr",
        //                 active: true,
        //                 allow_deposit: true,
        //                 allow_withdrawal: true,
        //                 withdrawal_fee: 0.02,
        //                 min: 0.001,
        //                 max: 100000,
        //                 increment_unit: 0.001,
        //                 deposit_limits: { '1': 0, '2': 0, '3': 0, '4': 0, '5': 0, '6': 0 },
        //                 withdrawal_limits: { '1': 10, '2': 15, '3': 100, '4': 100, '5': 200, '6': 300, '7': 350, '8': 400, '9': 500, '10': -1 },
        //                 created_at: "2019-12-09T07:14:02.720Z",
        //                 updated_at: "2020-01-16T12:12:53.162Z"
        //             },
        //             // ...
        //         },
        //         pairs: {
        //             'btc-usdt': {
        //                 id: 2,
        //                 name: "btc-usdt",
        //                 pair_base: "btc",
        //                 pair_2: "usdt",
        //                 taker_fees: { '1': 0.3, '2': 0.25, '3': 0.2, '4': 0.18, '5': 0.1, '6': 0.09, '7': 0.08, '8': 0.06, '9': 0.04, '10': 0 },
        //                 maker_fees: { '1': 0.1, '2': 0.08, '3': 0.05, '4': 0.03, '5': 0, '6': 0, '7': 0, '8': 0, '9': 0, '10': 0 },
        //                 min_size: 0.0001,
        //                 max_size: 1000,
        //                 min_price: 100,
        //                 max_price: 100000,
        //                 increment_size: 0.0001,
        //                 increment_price: 0.05,
        //                 active: true,
        //                 created_at: "2019-12-09T07:15:54.537Z",
        //                 updated_at: "2019-12-09T07:15:54.537Z"
        //             },
        //         },
        //         config: { tiers: 10 },
        //         status: true
        //     }
        //
        const pairs = this.safeValue (response, 'pairs', {});
        const keys = Object.keys (pairs);
        const result = [];
        for (let i = 0; i < keys.length; i++) {
            const key = keys[i];
            const market = pairs[key];
            const id = this.safeString (market, 'name');
            const baseId = this.safeString (market, 'pair_base');
            const quoteId = this.safeString (market, 'pair_2');
            const base = this.commonCurrencyCode (baseId.toUpperCase ());
            const quote = this.commonCurrencyCode (quoteId.toUpperCase ());
            const symbol = base + '/' + quote;
            const active = this.safeValue (market, 'active');
            const maker = this.fees['trading']['maker'];
            const taker = this.fees['trading']['taker'];
            result.push ({
                'id': id,
                'symbol': symbol,
                'base': base,
                'quote': quote,
                'baseId': baseId,
                'quoteId': quoteId,
                'active': active,
                'precision': {
                    'price': this.safeNumber (market, 'increment_price'),
                    'amount': this.safeNumber (market, 'increment_size'),
                },
                'limits': {
                    'amount': {
                        'min': this.safeNumber (market, 'min_size'),
                        'max': this.safeNumber (market, 'max_size'),
                    },
                    'price': {
                        'min': this.safeNumber (market, 'min_price'),
                        'max': this.safeNumber (market, 'max_price'),
                    },
                    'cost': { 'min': undefined, 'max': undefined },
                },
                'taker': taker,
                'maker': maker,
                'info': market,
            });
        }
        return result;
    }

    async fetchCurrencies (params = {}) {
        const response = await this.publicGetConstants (params);
        const coins = this.safeValue (response, 'coins', {});
        const keys = Object.keys (coins);
        const result = {};
        for (let i = 0; i < keys.length; i++) {
            const key = keys[i];
            const currency = coins[key];
            const id = this.safeString (currency, 'symbol');
            const numericId = this.safeInteger (currency, 'id');
            const code = this.safeCurrencyCode (id);
            const name = this.safeString (currency, 'fullname');
            const active = this.safeValue (currency, 'active');
            const fee = this.safeNumber (currency, 'withdrawal_fee');
            const precision = this.safeNumber (currency, 'increment_unit');
            const withdrawalLimits = this.safeValue (currency, 'withdrawal_limits', []);
            result[code] = {
                'id': id,
                'numericId': numericId,
                'code': code,
                'info': currency,
                'name': name,
                'active': active,
                'fee': fee,
                'precision': precision,
                'limits': {
                    'amount': {
                        'min': this.safeNumber (currency, 'min'),
                        'max': this.safeNumber (currency, 'max'),
                    },
                    'withdraw': {
                        'min': undefined,
                        'max': this.safeValue (withdrawalLimits, 0),
                    },
                },
            };
        }
        return result;
    }

    async fetchOrderBooks (symbols = undefined, limit = undefined, params = {}) {
        await this.loadMarkets ();
        const response = await this.publicGetOrderbooks (params);
        const result = {};
        const marketIds = Object.keys (response);
        for (let i = 0; i < marketIds.length; i++) {
            const marketId = marketIds[i];
            const orderbook = response[marketId];
            const symbol = this.safeSymbol (marketId, undefined, '-');
            const timestamp = this.parse8601 (this.safeString (orderbook, 'timestamp'));
            result[symbol] = this.parseOrderBook (response[marketId], timestamp);
        }
        return result;
    }

    async fetchOrderBook (symbol, limit = undefined, params = {}) {
        await this.loadMarkets ();
        const marketId = this.marketId (symbol);
        const request = {
            'symbol': marketId,
        };
        const response = await this.publicGetOrderbooks (this.extend (request, params));
        //
        //     {
        //         "btc-usdt": {
        //             "bids": [
        //                 [ 8836.4, 1.022 ],
        //                 [ 8800, 0.0668 ],
        //                 [ 8797.75, 0.2398 ],
        //             ],
        //             "asks": [
        //                 [ 8839.35, 1.5334 ],
        //                 [ 8852.6, 0.0579 ],
        //                 [ 8860.45, 0.1815 ],
        //             ],
        //             "timestamp": "2020-03-03T02:27:25.147Z"
        //         },
        //         "eth-usdt": {},
        //         // ...
        //     }
        //
        const orderbook = this.safeValue (response, marketId);
        const timestamp = this.parse8601 (this.safeString (orderbook, 'timestamp'));
        return this.parseOrderBook (orderbook, symbol, timestamp);
    }

    async fetchTicker (symbol, params = {}) {
        await this.loadMarkets ();
        const market = this.market (symbol);
        const request = {
            'symbol': market['id'],
        };
        const response = await this.publicGetTicker (this.extend (request, params));
        //
        //     {
        //         open: 8615.55,
        //         close: 8841.05,
        //         high: 8921.1,
        //         low: 8607,
        //         last: 8841.05,
        //         volume: 20.2802,
        //         timestamp: '2020-03-03T03:11:18.964Z'
        //     }
        //
        return this.parseTicker (response, market);
    }

    async fetchTickers (symbols = undefined, params = {}) {
        await this.loadMarkets ();
        const response = await this.publicGetTickers (this.extend (params));
        //
        //     {
        //         "bch-usdt": {
        //             "time": "2020-03-02T04:29:45.011Z",
        //             "open": 341.65,
        //             "close":337.9,
        //             "high":341.65,
        //             "low":337.3,
        //             "last":337.9,
        //             "volume":0.054,
        //             "symbol":"bch-usdt"
        //         },
        //         // ...
        //     }
        //
        return this.parseTickers (response, symbols);
    }

    parseTickers (response, symbols = undefined, params = {}) {
        const result = {};
        const keys = Object.keys (response);
        for (let i = 0; i < keys.length; i++) {
            const key = keys[i];
            const ticker = response[key];
            const marketId = this.safeString (ticker, 'symbol', key);
            const market = this.safeMarket (marketId, undefined, '-');
            const symbol = market['symbol'];
            result[symbol] = this.extend (this.parseTicker (ticker, market), params);
        }
        return this.filterByArray (result, 'symbol', symbols);
    }

    parseTicker (ticker, market = undefined) {
        //
        // fetchTicker
        //
        //     {
        //         open: 8615.55,
        //         close: 8841.05,
        //         high: 8921.1,
        //         low: 8607,
        //         last: 8841.05,
        //         volume: 20.2802,
        //         timestamp: '2020-03-03T03:11:18.964Z',
        //     }
        //
        // fetchTickers
        //
        //     {
        //         "time": "2020-03-02T04:29:45.011Z",
        //         "open": 341.65,
        //         "close": 337.9,
        //         "high": 341.65,
        //         "low": 337.3,
        //         "last": 337.9,
        //         "volume": 0.054,
        //         "symbol": "bch-usdt"
        //     }
        //
        const marketId = this.safeString (ticker, 'symbol');
        const symbol = this.safeSymbol (marketId, market, '-');
        const timestamp = this.parse8601 (this.safeString2 (ticker, 'time', 'timestamp'));
        const close = this.safeNumber (ticker, 'close');
        const result = {
            'symbol': symbol,
            'info': ticker,
            'timestamp': timestamp,
            'datetime': this.iso8601 (timestamp),
            'high': this.safeNumber (ticker, 'high'),
            'low': this.safeNumber (ticker, 'low'),
            'bid': undefined,
            'bidVolume': undefined,
            'ask': undefined,
            'askVolume': undefined,
            'vwap': undefined,
            'open': this.safeNumber (ticker, 'open'),
            'close': close,
            'last': this.safeNumber (ticker, 'last', close),
            'previousClose': undefined,
            'change': undefined,
            'percentage': undefined,
            'average': undefined,
            'baseVolume': this.safeNumber (ticker, 'volume'),
            'quoteVolume': undefined,
        };
        return result;
    }

    async fetchTrades (symbol, since = undefined, limit = undefined, params = {}) {
        await this.loadMarkets ();
        const market = this.market (symbol);
        const request = {
            'symbol': market['id'],
        };
        const response = await this.publicGetTrades (this.extend (request, params));
        //
        //     {
        //         "btc-usdt": [
        //             {
        //                 "size": 0.5,
        //                 "price": 8830,
        //                 "side": "buy",
        //                 "timestamp": "2020-03-03T04:44:33.034Z"
        //             },
        //             // ...
        //         ]
        //     }
        //
        const trades = this.safeValue (response, market['id'], []);
        return this.parseTrades (trades, market, since, limit);
    }

    parseTrade (trade, market = undefined) {
        //
        // fetchTrades (public)
        //
        //     {
        //         "size": 0.5,
        //         "price": 8830,
        //         "side": "buy",
        //         "timestamp": "2020-03-03T04:44:33.034Z"
        //     }
        //
        // fetchMyTrades (private)
        //
        //     {
        //         "side": "buy",
        //         "symbol": "eth-usdt",
        //         "size": 0.086,
        //         "price": 226.19,
        //         "timestamp": "2020-03-03T08:03:55.459Z",
        //         "fee": 0.1
        //     }
        //
        const marketId = this.safeString (trade, 'symbol');
        market = this.safeMarket (marketId, market, '-');
        const symbol = market['symbol'];
        const datetime = this.safeString (trade, 'timestamp');
        const timestamp = this.parse8601 (datetime);
        const side = this.safeString (trade, 'side');
        const priceString = this.safeString (trade, 'price');
        const amountString = this.safeString (trade, 'size');
        const price = this.parseNumber (priceString);
        const amount = this.parseNumber (amountString);
        const cost = this.parseNumber (Precise.stringMul (priceString, amountString));
        const feeCost = this.safeNumber (trade, 'fee');
        let fee = undefined;
        if (feeCost !== undefined) {
            const quote = market['quote'];
            const feeCurrencyCode = (market !== undefined) ? market['quote'] : quote;
            fee = {
                'cost': feeCost,
                'currency': feeCurrencyCode,
            };
        }
        return {
            'info': trade,
            'id': undefined,
            'timestamp': timestamp,
            'datetime': datetime,
            'symbol': symbol,
            'order': undefined,
            'type': undefined,
            'side': side,
            'takerOrMaker': undefined,
            'price': price,
            'amount': amount,
            'cost': cost,
            'fee': fee,
        };
    }

    async fetchOHLCV (symbol, timeframe = '1h', since = undefined, limit = undefined, params = {}) {
        await this.loadMarkets ();
        const market = this.market (symbol);
        const request = {
            'symbol': market['id'],
            'resolution': this.timeframes[timeframe],
        };
        const duration = this.parseTimeframe (timeframe);
        if (since === undefined) {
            if (limit === undefined) {
                throw new ArgumentsRequired (this.id + " fetchOHLCV() requires a 'since' or a 'limit' argument");
            } else {
                const end = this.seconds ();
                const start = end - duration * limit;
                request['to'] = end;
                request['from'] = start;
            }
        } else {
            if (limit === undefined) {
                request['from'] = parseInt (since / 1000);
                request['to'] = this.seconds ();
            } else {
                const start = parseInt (since / 1000);
                request['from'] = start;
                request['to'] = this.sum (start, duration * limit);
            }
        }
        const response = await this.publicGetChart (this.extend (request, params));
        //
        //     [
        //         {
        //             "time":"2020-03-02T20:00:00.000Z",
        //             "close":8872.1,
        //             "high":8872.1,
        //             "low":8858.6,
        //             "open":8858.6,
        //             "symbol":"btc-usdt",
        //             "volume":1.2922
        //         },
        //     ]
        //
        return this.parseOHLCVs (response, market, timeframe, since, limit);
    }

    parseOHLCV (response, market = undefined, timeframe = '1h', since = undefined, limit = undefined) {
        //
        //     {
        //         "time":"2020-03-02T20:00:00.000Z",
        //         "close":8872.1,
        //         "high":8872.1,
        //         "low":8858.6,
        //         "open":8858.6,
        //         "symbol":"btc-usdt",
        //         "volume":1.2922
        //     }
        //
        return [
            this.parse8601 (this.safeString (response, 'time')),
            this.safeNumber (response, 'open'),
            this.safeNumber (response, 'high'),
            this.safeNumber (response, 'low'),
            this.safeNumber (response, 'close'),
            this.safeNumber (response, 'volume'),
        ];
    }

    async fetchBalance (params = {}) {
        await this.loadMarkets ();
        const response = await this.privateGetUserBalance (params);
        //
        //     {
        //         "updated_at": "2020-03-02T22:27:38.428Z",
        //         "btc_balance": 0,
        //         "btc_pending": 0,
        //         "btc_available": 0,
        //         "eth_balance": 0,
        //         "eth_pending": 0,
        //         "eth_available": 0,
        //         // ...
        //     }
        //
        const timestamp = this.parse8601 (this.safeString (response, 'updated_at'));
        const result = {
            'info': response,
            'timestamp': timestamp,
            'datetime': this.iso8601 (timestamp),
        };
        const currencyIds = Object.keys (this.currencies_by_id);
        for (let i = 0; i < currencyIds.length; i++) {
            const currencyId = currencyIds[i];
            const code = this.safeCurrencyCode (currencyId);
            const account = this.account ();
            account['free'] = this.safeString (response, currencyId + '_available');
            account['total'] = this.safeString (response, currencyId + '_balance');
            result[code] = account;
        }
        return this.parseBalance (result);
    }

    async fetchOpenOrder (id, symbol = undefined, params = {}) {
        await this.loadMarkets ();
        const request = {
            'order_id': id,
        };
        const response = await this.privateGetOrdersOrderId (this.extend (request, params));
        //
        //     {
        //         "id": "string",
        //         "side": "sell",
        //         "symbol": "xht-usdt",
        //         "size": 0.1,
        //         "filled": 0,
        //         "stop": null,
        //         "fee": 0,
        //         "fee_coin": "usdt",
        //         "type": "limit",
        //         "price": 1.09,
        //         "status": "new",
        //         "created_by": 116,
        //         "created_at": "2021-02-17T02:32:38.910Z",
        //         "updated_at": "2021-02-17T02:32:38.910Z",
        //         "User": {
        //             "id": 116,
        //             "email": "fight@club.com",
        //             "username": "narrator",
        //             "exchange_id": 176
        //         }
        //     }
        //
        return this.parseOrder (response);
    }

    async fetchOpenOrders (symbol = undefined, since = undefined, limit = undefined, params = {}) {
        const request = {
            'open': true,
        };
        return await this.fetchOrders (symbol, since, limit, this.extend (request, params));
    }

    async fetchClosedOrders (symbol = undefined, since = undefined, limit = undefined, params = {}) {
        const request = {
            'status': 'filled',
        };
        return await this.fetchOrders (symbol, since, limit, this.extend (request, params));
    }

    async fetchOrder (id, symbol = undefined, params = {}) {
        await this.loadMarkets ();
        const request = {
            'order_id': id,
        };
        const response = await this.privateGetOrders (this.extend (request, params));
        //
        //     {
        //         "count": 1,
        //         "data": [
        //             {
        //                 "id": "string",
        //                 "side": "sell",
        //                 "symbol": "xht-usdt",
        //                 "size": 0.1,
        //                 "filled": 0,
        //                 "stop": null,
        //                 "fee": 0,
        //                 "fee_coin": "usdt",
        //                 "type": "limit",
        //                 "price": 1.09,
        //                 "status": "new",
        //                 "created_by": 116,
        //                 "created_at": "2021-02-17T02:32:38.910Z",
        //                 "updated_at": "2021-02-17T02:32:38.910Z",
        //                 "User": {
        //                     "id": 116,
        //                     "email": "fight@club.com",
        //                     "username": "narrator",
        //                     "exchange_id": 176
        //                 }
        //             }
        //         ]
        //     }
        //
        const data = this.safeValue (response, 'data', []);
        const order = this.safeValue (data, 0);
        if (order === undefined) {
            throw new OrderNotFound (this.id + ' fetchOrder() could not find order id ' + id);
        }
        return this.parseOrder (order);
    }

    async fetchOrders (symbol = undefined, since = undefined, limit = undefined, params = {}) {
        await this.loadMarkets ();
        let market = undefined;
        const request = {
            // 'symbol': market['id'],
            // 'side': 'buy', // 'sell'
            // 'status': 'new', // 'filled', 'pfilled', 'canceled'
            // 'open': true,
            // 'limit': limit, // default 50, max 100
            // 'page': 1,
            // 'order_by': 'created_at', // id, ...
            // 'order': 'asc', // 'desc'
            // 'start_date': this.iso8601 (since),
            // 'end_date': this.iso8601 (this.milliseconds ()),
        };
        if (symbol !== undefined) {
            market = this.market (symbol);
            request['symbol'] = market['id'];
        }
        if (since !== undefined) {
            request['start_date'] = this.iso8601 (since);
        }
        if (limit !== undefined) {
            request['limit'] = limit; // default 50, max 100
        }
        const response = await this.privateGetOrders (this.extend (request, params));
        //
        //     {
        //         "count": 1,
        //         "data": [
        //             {
        //                 "id": "string",
        //                 "side": "sell",
        //                 "symbol": "xht-usdt",
        //                 "size": 0.1,
        //                 "filled": 0,
        //                 "stop": null,
        //                 "fee": 0,
        //                 "fee_coin": "usdt",
        //                 "type": "limit",
        //                 "price": 1.09,
        //                 "status": "new",
        //                 "created_by": 116,
        //                 "created_at": "2021-02-17T02:32:38.910Z",
        //                 "updated_at": "2021-02-17T02:32:38.910Z",
        //                 "User": {
        //                     "id": 116,
        //                     "email": "fight@club.com",
        //                     "username": "narrator",
        //                     "exchange_id": 176
        //                 }
        //             }
        //         ]
        //     }
        //
        const data = this.safeValue (response, 'data', []);
        return this.parseOrders (data, market, since, limit);
    }

    parseOrderStatus (status) {
        const statuses = {
            'new': 'open',
            'pfilled': 'open',
            'filled': 'closed',
            'canceled': 'canceled',
        };
        return this.safeString (statuses, status, status);
    }

    parseOrder (order, market = undefined) {
        //
        // createOrder, fetchOpenOrder, fetchOpenOrders
        //
        //     {
        //         "id": "string",
        //         "side": "sell",
        //         "symbol": "xht-usdt",
        //         "size": 0.1,
        //         "filled": 0,
        //         "stop": null,
        //         "fee": 0,
        //         "fee_coin": "usdt",
        //         "type": "limit",
        //         "price": 1.09,
        //         "status": "new",
        //         "created_by": 116,
        //         "created_at": "2021-02-17T02:32:38.910Z",
        //         "updated_at": "2021-02-17T02:32:38.910Z",
        //         "User": {
        //             "id": 116,
        //             "email": "fight@club.com",
        //             "username": "narrator",
        //             "exchange_id": 176
        //         },
        //         "fee_structure": {
        //             "maker": 0.2,
        //             "taker": 0.2
        //         },
        //     }
        //
        const marketId = this.safeString (order, 'symbol');
        const symbol = this.safeSymbol (marketId, market, '-');
        const id = this.safeString (order, 'id');
        const timestamp = this.parse8601 (this.safeString (order, 'created_at'));
        const type = this.safeString (order, 'type');
        const side = this.safeString (order, 'side');
        const price = this.safeNumber (order, 'price');
        const amount = this.safeNumber (order, 'size');
        const filled = this.safeNumber (order, 'filled');
        const status = this.parseOrderStatus (this.safeString (order, 'status'));
        return this.safeOrder ({
            'id': id,
            'clientOrderId': undefined,
            'timestamp': timestamp,
            'datetime': this.iso8601 (timestamp),
            'lastTradeTimestamp': undefined,
            'status': status,
            'symbol': symbol,
            'type': type,
            'timeInForce': undefined,
            'postOnly': undefined,
            'side': side,
            'price': price,
            'stopPrice': undefined,
            'amount': amount,
            'filled': filled,
            'remaining': undefined,
            'cost': undefined,
            'trades': undefined,
            'fee': undefined,
            'info': order,
            'average': undefined,
        });
    }

    async createOrder (symbol, type, side, amount, price = undefined, params = {}) {
        await this.loadMarkets ();
        const market = this.market (symbol);
        const request = {
            'symbol': market['id'],
            'side': side,
            'size': amount,
            'type': type,
            // 'stop': parseFloat (this.priceToPrecision (symbol, stopPrice)),
            // 'meta': {}, // other options such as post_only
        };
        if (type !== 'market') {
            request['price'] = price;
        }
        const stopPrice = this.safeFloat2 (params, 'stopPrice', 'stop');
        if (stopPrice !== undefined) {
            request['stop'] = parseFloat (this.priceToPrecision (symbol, stopPrice));
            params = this.omit (params, [ 'stopPrice', 'stop' ]);
        }
        const response = await this.privatePostOrder (this.extend (request, params));
        //
        //     {
        //         "fee": 0,
        //         "meta": {},
        //         "symbol": "xht-usdt",
        //         "side": "sell",
        //         "size": 0.1,
        //         "type": "limit",
        //         "price": 1,
        //         "fee_structure": {
        //             "maker": 0.2,
        //             "taker": 0.2
        //         },
        //         "fee_coin": "usdt",
        //         "id": "string",
        //         "created_by": 116,
        //         "filled": 0,
        //         "status": "new",
        //         "updated_at": "2021-02-17T03:03:19.231Z",
        //         "created_at": "2021-02-17T03:03:19.231Z",
        //         "stop": null
        //     }
        //
        return this.parseOrder (response, market);
    }

    async cancelOrder (id, symbol = undefined, params = {}) {
        await this.loadMarkets ();
        const request = {
            'order_id': id,
        };
        const response = await this.privateDeleteOrder (this.extend (request, params));
        //
        //     {
        //         "title": "string",
        //         "symbol": "xht-usdt",
        //         "side": "sell",
        //         "size": 1,
        //         "type": "limit",
        //         "price": 0.1,
        //         "id": "string",
        //         "created_by": 34,
        //         "filled": 0
        //     }
        //
        return this.parseOrder (response);
    }

    async cancelAllOrders (symbol = undefined, params = {}) {
        await this.loadMarkets ();
        const request = {};
        let market = undefined;
        if (symbol !== undefined) {
            market = this.market (symbol);
            request['symbol'] = market['id'];
        }
        const response = await this.privateDeleteOrderAll (this.extend (request, params));
        //
        //     [
        //         {
        //             "title": "string",
        //             "symbol": "xht-usdt",
        //             "side": "sell",
        //             "size": 1,
        //             "type": "limit",
        //             "price": 0.1,
        //             "id": "string",
        //             "created_by": 34,
        //             "filled": 0
        //         }
        //     ]
        //
        return this.parseOrders (response, market);
    }

    async fetchMyTrades (symbol = undefined, since = undefined, limit = undefined, params = {}) {
        await this.loadMarkets ();
        const request = {
            // 'symbol': market['id'],
            // 'limit': 50, // default 50, max 100
            // 'page': 1, // page of data to retrieve
            // 'order_by': 'timestamp', // field to order data
            // 'order': 'asc', // asc or desc
            // 'start_date': 123, // starting date of queried data
            // 'end_date': 321, // ending date of queried data
        };
        let market = undefined;
        if (symbol !== undefined) {
            market = this.market (symbol);
            request['symbol'] = market['id'];
        }
        if (limit !== undefined) {
            request['limit'] = limit; // default 50, max 100
        }
        if (since !== undefined) {
            request['start_date'] = this.iso8601 (since);
        }
        const response = await this.privateGetUserTrades (this.extend (request, params));
        //
        //     {
        //         "count": 1,
        //         "data": [
        //             {
        //                 "side": "buy",
        //                 "symbol": "eth-usdt",
        //                 "size": 0.086,
        //                 "price": 226.19,
        //                 "timestamp": "2020-03-03T08:03:55.459Z",
        //                 "fee": 0.1
        //             }
        //         ]
        //     }
        //
        const data = this.safeValue (response, 'data', []);
        return this.parseTrades (data, market, since, limit);
    }

    parseDepositAddress (depositAddress, currency = undefined) {
        //
        //     {
        //         "currency":"usdt",
        //         "address":"TECLD9XBH31XpyykdHU3uEAeUK7E6Lrmik",
        //         "network":"trx",
        //         "standard":null,
        //         "is_valid":true,
        //         "created_at":"2021-05-12T02:43:05.446Z"
        //     }
        //
        let address = this.safeString (depositAddress, 'address');
        let tag = undefined;
        if (address !== undefined) {
            const parts = address.split (':');
            address = this.safeString (parts, 0);
            tag = this.safeString (parts, 1);
        }
        this.checkAddress (address);
        const currencyId = this.safeString (depositAddress, 'currency');
        currency = this.safeCurrency (currencyId, currency);
        const network = this.safeString (depositAddress, 'network');
        return {
            'currency': currency['code'],
            'address': address,
            'tag': tag,
            'network': network,
            'info': depositAddress,
        };
    }

    async fetchDepositAddresses (codes = undefined, params = {}) {
        await this.loadMarkets ();
        const network = this.safeString (params, 'network');
        params = this.omit (params, 'network');
        const response = await this.privateGetUser (params);
        //
        //     {
        //         "id":620,
        //         "email":"igor.kroitor@gmail.com",
        //         "full_name":"",
        //         "gender":false,
        //         "nationality":"",
        //         "dob":null,
        //         "phone_number":"",
        //         "address":{"city":"","address":"","country":"","postal_code":""},
        //         "id_data":{"note":"","type":"","number":"","status":0,"issued_date":"","expiration_date":""},
        //         "bank_account":[],
        //         "crypto_wallet":{},
        //         "verification_level":1,
        //         "email_verified":true,
        //         "otp_enabled":true,
        //         "activated":true,
        //         "username":"igor.kroitor",
        //         "affiliation_code":"QSWA6G",
        //         "settings":{
        //             "chat":{"set_username":false},
        //             "risk":{"popup_warning":false,"order_portfolio_percentage":20},
        //             "audio":{"public_trade":false,"order_completed":true,"order_partially_completed":true},
        //             "language":"en",
        //             "interface":{"theme":"white","order_book_levels":10},
        //             "notification":{"popup_order_completed":true,"popup_order_confirmation":true,"popup_order_partially_filled":true}
        //         },
        //         "affiliation_rate":0,
        //         "network_id":10620,
        //         "discount":0,
        //         "created_at":"2021-03-24T02:37:57.379Z",
        //         "updated_at":"2021-03-24T02:37:57.379Z",
        //         "balance":{
        //             "btc_balance":0,
        //             "btc_available":0,
        //             "eth_balance":0.000914,
        //             "eth_available":0.000914,
        //             "updated_at":"2020-03-04T04:03:27.174Z
        //         "},
        //         "wallet":[
        //             {"currency":"usdt","address":"TECLD9XBH31XpyykdHU3uEAeUK7E6Lrmik","network":"trx","standard":null,"is_valid":true,"created_at":"2021-05-12T02:43:05.446Z"},
        //             {"currency":"xrp","address":"rGcSzmuRx8qngPRnrvpCKkP9V4njeCPGCv:286741597","network":"xrp","standard":null,"is_valid":true,"created_at":"2021-05-12T02:49:01.273Z"}
        //         ]
        //     }
        //
        const wallet = this.safeValue (response, 'wallet', []);
        const addresses = (network === undefined) ? wallet : this.filterBy (wallet, 'network', network);
        return this.parseDepositAddresses (addresses, codes);
    }

    async fetchDeposits (code = undefined, since = undefined, limit = undefined, params = {}) {
        await this.loadMarkets ();
        const request = {
            // 'currency': currency['id'],
            // 'limit': 50, // default 50, max 100
            // 'page': 1, // page of data to retrieve
            // 'order_by': 'timestamp', // field to order data
            // 'order': 'asc', // asc or desc
            // 'start_date': 123, // starting date of queried data
            // 'end_date': 321, // ending date of queried data
        };
        let currency = undefined;
        if (code !== undefined) {
            currency = this.currency (code);
            request['currency'] = currency['id'];
        }
        if (limit !== undefined) {
            request['limit'] = limit; // default 50, max 100
        }
        if (since !== undefined) {
            request['start_date'] = this.iso8601 (since);
        }
        const response = await this.privateGetUserDeposits (this.extend (request, params));
        //
        //     {
        //         "count": 1,
        //         "data": [
        //             {
        //                 "id": 539,
        //                 "amount": 20,
        //                 "fee": 0,
        //                 "address": "0x5c0cc98270d7089408fcbcc8e2131287f5be2306",
        //                 "transaction_id": "0xd4006327a5ec2c41adbdcf566eaaba6597c3d45906abe78ea1a4a022647c2e28",
        //                 "status": true,
        //                 "dismissed": false,
        //                 "rejected": false,
        //                 "description": "",
        //                 "type": "deposit",
        //                 "currency": "usdt",
        //                 "created_at": "2020-03-03T07:56:36.198Z",
        //                 "updated_at": "2020-03-03T08:00:05.674Z",
        //                 "user_id": 620
        //             }
        //         ]
        //     }
        //
        const data = this.safeValue (response, 'data', []);
        return this.parseTransactions (data, currency, since, limit);
    }

    async fetchWithdrawals (code = undefined, since = undefined, limit = undefined, params = {}) {
        await this.loadMarkets ();
        const request = {
            // 'currency': currency['id'],
            // 'limit': 50, // default 50, max 100
            // 'page': 1, // page of data to retrieve
            // 'order_by': 'timestamp', // field to order data
            // 'order': 'asc', // asc or desc
            // 'start_date': 123, // starting date of queried data
            // 'end_date': 321, // ending date of queried data
        };
        let currency = undefined;
        if (code !== undefined) {
            currency = this.currency (code);
            request['currency'] = currency['id'];
        }
        if (limit !== undefined) {
            request['limit'] = limit; // default 50, max 100
        }
        if (since !== undefined) {
            request['start_date'] = this.iso8601 (since);
        }
        const response = await this.privateGetUserWithdrawals (this.extend (request, params));
        //
        //     {
        //         "count": 1,
        //         "data": [
        //             {
        //                 "id": 539,
        //                 "amount": 20,
        //                 "fee": 0,
        //                 "address": "0x5c0cc98270d7089408fcbcc8e2131287f5be2306",
        //                 "transaction_id": "0xd4006327a5ec2c41adbdcf566eaaba6597c3d45906abe78ea1a4a022647c2e28",
        //                 "status": true,
        //                 "dismissed": false,
        //                 "rejected": false,
        //                 "description": "",
        //                 "type": "withdrawal",
        //                 "currency": "usdt",
        //                 "created_at": "2020-03-03T07:56:36.198Z",
        //                 "updated_at": "2020-03-03T08:00:05.674Z",
        //                 "user_id": 620
        //             }
        //         ]
        //     }
        //
        const data = this.safeValue (response, 'data', []);
        return this.parseTransactions (data, currency, since, limit);
    }

    parseTransaction (transaction, currency = undefined) {
        //
        //     {
        //         "id": 539,
        //         "amount": 20,
        //         "fee": 0,
        //         "address": "0x5c0cc98270d7089408fcbcc8e2131287f5be2306",
        //         "transaction_id": "0xd4006327a5ec2c41adbdcf566eaaba6597c3d45906abe78ea1a4a022647c2e28",
        //         "status": true,
        //         "dismissed": false,
        //         "rejected": false,
        //         "description": "",
        //         "type": "withdrawal",
        //         "currency": "usdt",
        //         "created_at": "2020-03-03T07:56:36.198Z",
        //         "updated_at": "2020-03-03T08:00:05.674Z",
        //         "user_id": 620
        //     }
        //
        const id = this.safeString (transaction, 'id');
        const txid = this.safeString (transaction, 'transaction_id');
        const timestamp = this.parse8601 (this.safeString (transaction, 'created_at'));
        const updated = this.parse8601 (this.safeString (transaction, 'updated_at'));
        const type = this.safeString (transaction, 'type');
        const amount = this.safeNumber (transaction, 'amount');
        let address = this.safeString (transaction, 'address');
        let addressTo = undefined;
        const addressFrom = undefined;
        let tag = undefined;
        let tagTo = undefined;
        const tagFrom = undefined;
        if (address !== undefined) {
            const parts = address.split (':');
            address = this.safeString (parts, 0);
            tag = this.safeString (parts, 1);
            addressTo = address;
            tagTo = tag;
        }
        const currencyId = this.safeString (transaction, 'currency');
        const code = this.safeCurrencyCode (currencyId);
        let status = this.safeValue (transaction, 'status');
        const dismissed = this.safeValue (transaction, 'dismissed');
        const rejected = this.safeValue (transaction, 'rejected');
        if (status) {
            status = 'ok';
        } else if (dismissed) {
            status = 'canceled';
        } else if (rejected) {
            status = 'failed';
        } else {
            status = 'pending';
        }
        const fee = {
            'currency': code,
            'cost': this.safeNumber (transaction, 'fee'),
        };
        return {
            'info': transaction,
            'id': id,
            'txid': txid,
            'timestamp': timestamp,
            'datetime': this.iso8601 (timestamp),
            'addressFrom': addressFrom,
            'address': address,
            'addressTo': addressTo,
            'tagFrom': tagFrom,
            'tag': tag,
            'tagTo': tagTo,
            'type': type,
            'amount': amount,
            'currency': code,
            'status': status,
            'updated': updated,
            'fee': fee,
        };
    }

    async withdraw (code, amount, address, tag = undefined, params = {}) {
        [ tag, params ] = this.handleWithdrawTagAndParams (tag, params);
        this.checkAddress (address);
        await this.loadMarkets ();
        const currency = this.currency (code);
        if (tag !== undefined) {
            address += ':' + tag;
        }
        const request = {
            'currency': currency['id'],
            'amount': amount,
            'address': address,
        };
        // one time password
        let otp = this.safeString (params, 'otp_code');
        if ((otp !== undefined) || (this.twofa !== undefined)) {
            if (otp === undefined) {
                otp = this.oath ();
            }
            request['otp_code'] = otp;
        }
        const response = await this.privatePostUserRequestWithdrawal (this.extend (request, params));
        return {
            'info': response,
            'id': undefined,
        };
    }

    sign (path, api = 'public', method = 'GET', params = {}, headers = undefined, body = undefined) {
        const query = this.omit (params, this.extractParams (path));
        path = '/' + this.version + '/' + this.implodeParams (path, params);
        if ((method === 'GET') || (method === 'DELETE')) {
            if (Object.keys (query).length) {
                path += '?' + this.urlencode (query);
            }
        }
        const url = this.urls['api'] + path;
        if (api === 'private') {
            this.checkRequiredCredentials ();
            const defaultExpires = this.safeInteger2 (this.options, 'api-expires', 'expires', parseInt (this.timeout / 1000));
            const expires = this.sum (this.seconds (), defaultExpires);
            const expiresString = expires.toString ();
            let auth = method + path + expiresString;
            headers = {
                'api-key': this.encode (this.apiKey),
                'api-expires': expiresString,
            };
            if (method === 'POST') {
                headers['Content-type'] = 'application/json';
                if (Object.keys (query).length) {
                    body = this.json (query);
                    auth += body;
                }
            }
            const signature = this.hmac (this.encode (auth), this.encode (this.secret));
            headers['api-signature'] = signature;
        }
        return { 'url': url, 'method': method, 'body': body, 'headers': headers };
    }

    handleErrors (code, reason, url, method, headers, body, response, requestHeaders, requestBody) {
        if (response === undefined) {
            return;
        }
        if ((code >= 400) && (code <= 503)) {
            //
            //  { "message": "Invalid token" }
            //
            const feedback = this.id + ' ' + body;
            const message = this.safeString (response, 'message');
            this.throwBroadlyMatchedException (this.exceptions['broad'], message, feedback);
            const status = code.toString ();
            this.throwExactlyMatchedException (this.exceptions['exact'], status, feedback);
        }
    }
};<|MERGE_RESOLUTION|>--- conflicted
+++ resolved
@@ -18,13 +18,9 @@
             'rateLimit': 333,
             'version': 'v2',
             'has': {
-<<<<<<< HEAD
-                'CORS': undefined,
-=======
->>>>>>> d12b4bb8
                 'cancelAllOrders': true,
                 'cancelOrder': true,
-                'CORS': false,
+                'CORS': undefined,
                 'createLimitBuyOrder': true,
                 'createLimitSellOrder': true,
                 'createMarketBuyOrder': true,
