'use strict';

//  ---------------------------------------------------------------------------

const Exchange = require ('./base/Exchange');
const { TICK_SIZE } = require ('./base/functions/number');
<<<<<<< HEAD
const { AuthenticationError, ExchangeError, ArgumentsRequired, PermissionDenied, InvalidOrder, OrderNotFound, InsufficientFunds, BadRequest, RateLimitExceeded, InvalidNonce, NotSupported, InvalidAddress, BadReqeust } = require ('./base/errors');
=======
const { AuthenticationError, ExchangeError, ArgumentsRequired, PermissionDenied, InvalidOrder, OrderNotFound, InsufficientFunds, BadRequest, RateLimitExceeded, InvalidNonce, NotSupported } = require ('./base/errors');
>>>>>>> 36cde8f1
const Precise = require ('./base/Precise');

//  ---------------------------------------------------------------------------

module.exports = class bybit extends Exchange {
    describe () {
        return this.deepExtend (super.describe (), {
            'id': 'bybit',
            'name': 'Bybit',
            'countries': [ 'VG' ], // British Virgin Islands
            'version': 'v3',
            'userAgent': undefined,
            'rateLimit': 20,
            'hostname': 'bybit.com', // bybit.com, bytick.com
            'pro': true,
            'certified': true,
            'has': {
                'CORS': true,
                'spot': true,
                'margin': true,
                'swap': true,
                'future': true,
                'option': undefined,
                'cancelAllOrders': true,
                'cancelOrder': true,
                'createOrder': true,
                'createStopLimitOrder': true,
                'createStopMarketOrder': true,
                'createStopOrder': true,
                'editOrder': true,
                'fetchBalance': true,
                'fetchBorrowInterest': false, // temporarily disabled, as it does not work
                'fetchBorrowRate': true,
                'fetchBorrowRateHistories': false,
                'fetchBorrowRateHistory': false,
                'fetchBorrowRates': false,
                'fetchClosedOrders': true,
                'fetchCurrencies': true,
                'fetchDepositAddress': true,
                'fetchDepositAddresses': false,
                'fetchDepositAddressesByNetwork': true,
                'fetchDeposits': true,
                'fetchFundingRate': true,
                'fetchFundingRateHistory': true,
                'fetchIndexOHLCV': true,
                'fetchLedger': true,
                'fetchMarketLeverageTiers': true,
                'fetchMarkets': true,
                'fetchMarkOHLCV': true,
                'fetchMyTrades': true,
                'fetchOHLCV': true,
                'fetchOpenInterest': true,
                'fetchOpenInterestHistory': true,
                'fetchOpenOrders': true,
                'fetchOrder': true,
                'fetchOrderBook': true,
                'fetchOrders': true,
                'fetchOrderTrades': true,
                'fetchPosition': true,
                'fetchPositions': true,
                'fetchPremiumIndexOHLCV': true,
                'fetchTicker': true,
                'fetchTickers': true,
                'fetchTime': true,
                'fetchTrades': true,
                'fetchTradingFee': true,
                'fetchTradingFees': true,
                'fetchTransactions': undefined,
                'fetchTransfers': true,
                'fetchWithdrawals': true,
                'setLeverage': true,
                'setMarginMode': true,
                'setPositionMode': true,
                'transfer': true,
                'withdraw': true,
            },
            'timeframes': {
                '1m': '1',
                '3m': '3',
                '5m': '5',
                '15m': '15',
                '30m': '30',
                '1h': '60',
                '2h': '120',
                '4h': '240',
                '6h': '360',
                '12h': '720',
                '1d': 'D',
                '1w': 'W',
                '1M': 'M',
                '1y': 'Y',
            },
            'urls': {
                'test': {
                    'spot': 'https://api-testnet.{hostname}',
                    'futures': 'https://api-testnet.{hostname}',
                    'v2': 'https://api-testnet.{hostname}',
                    'public': 'https://api-testnet.{hostname}',
                    'private': 'https://api-testnet.{hostname}',
                },
                'logo': 'https://user-images.githubusercontent.com/51840849/76547799-daff5b80-649e-11ea-87fb-3be9bac08954.jpg',
                'api': {
                    'spot': 'https://api.{hostname}',
                    'futures': 'https://api.{hostname}',
                    'v2': 'https://api.{hostname}',
                    'public': 'https://api.{hostname}',
                    'private': 'https://api.{hostname}',
                },
                'www': 'https://www.bybit.com',
                'doc': [
                    'https://bybit-exchange.github.io/docs/inverse/',
                    'https://bybit-exchange.github.io/docs/linear/',
                    'https://github.com/bybit-exchange',
                ],
                'fees': 'https://help.bybit.com/hc/en-us/articles/360039261154',
                'referral': 'https://www.bybit.com/register?affiliate_id=35953',
            },
            'api': {
                'public': {
                    'get': {
                        // inverse swap
                        'v2/public/orderBook/L2': 1,
                        'v2/public/kline/list': 3,
                        'v2/public/tickers': 1,
                        'v2/public/trading-records': 1,
                        'v2/public/symbols': 1,
                        'v2/public/mark-price-kline': 3,
                        'v2/public/index-price-kline': 3,
                        'v2/public/premium-index-kline': 2,
                        'v2/public/open-interest': 1,
                        'v2/public/big-deal': 1,
                        'v2/public/account-ratio': 1,
                        'v2/public/funding-rate': 1,
                        'v2/public/elite-ratio': 1,
                        'v2/public/funding/prev-funding-rate': 1,
                        'v2/public/risk-limit/list': 1,
                        // linear swap USDT
                        'public/linear/kline': 3,
                        'public/linear/recent-trading-records': 1,
                        'public/linear/risk-limit': 1,
                        'public/linear/funding/prev-funding-rate': 1,
                        'public/linear/mark-price-kline': 1,
                        'public/linear/index-price-kline': 1,
                        'public/linear/premium-index-kline': 1,
                        // spot
                        'spot/v1/time': 1,
                        'spot/v1/symbols': 1,
                        'spot/quote/v1/depth': 1,
                        'spot/quote/v1/depth/merged': 1,
                        'spot/quote/v1/trades': 1,
                        'spot/quote/v1/kline': 1,
                        'spot/quote/v1/ticker/24hr': 1,
                        'spot/quote/v1/ticker/price': 1,
                        'spot/quote/v1/ticker/book_ticker': 1,
                        'spot/v3/public/symbols': 1,
                        'spot/v3/public/quote/depth': 1,
                        'spot/v3/public/quote/depth/merged': 1,
                        'spot/v3/public/quote/trades': 1,
                        'spot/v3/public/quote/kline': 1,
                        'spot/v3/public/quote/ticker/24hr': 1,
                        'spot/v3/public/quote/ticker/price': 1,
                        'spot/v3/public/quote/ticker/bookTicker': 1,
                        'spot/v3/public/server-time': 1,
                        'spot/v3/public/infos': 1,
                        // data
                        'v2/public/time': 1,
                        'v3/public/time': 1,
                        'v2/public/announcement': 1,
                        // USDC endpoints
                        // option USDC
                        'option/usdc/openapi/public/v1/order-book': 1,
                        'option/usdc/openapi/public/v1/symbols': 1,
                        'option/usdc/openapi/public/v1/tick': 1,
                        'option/usdc/openapi/public/v1/delivery-price': 1,
                        'option/usdc/openapi/public/v1/query-trade-latest': 1,
                        'option/usdc/openapi/public/v1/query-historical-volatility': 1,
                        'option/usdc/openapi/public/v1/all-tickers': 1,
                        // perpetual swap USDC
                        'perpetual/usdc/openapi/public/v1/order-book': 1,
                        'perpetual/usdc/openapi/public/v1/symbols': 1,
                        'perpetual/usdc/openapi/public/v1/tick': 1,
                        'perpetual/usdc/openapi/public/v1/kline/list': 1,
                        'perpetual/usdc/openapi/public/v1/mark-price-kline': 1,
                        'perpetual/usdc/openapi/public/v1/index-price-kline': 1,
                        'perpetual/usdc/openapi/public/v1/premium-index-kline': 1,
                        'perpetual/usdc/openapi/public/v1/open-interest': 1,
                        'perpetual/usdc/openapi/public/v1/big-deal': 1,
                        'perpetual/usdc/openapi/public/v1/account-ratio': 1,
                        'perpetual/usdc/openapi/public/v1/prev-funding-rate': 1,
                        'perpetual/usdc/openapi/public/v1/risk-limit/list': 1,
                        // account
                        'asset/v1/public/deposit/allowed-deposit-list': 1,
                        'contract/v3/public/copytrading/symbol/list': 1,
                        // derivative
                        'derivatives/v3/public/order-book/L2': 1,
                        'derivatives/v3/public/kline': 1,
                        'derivatives/v3/public/tickers': 1,
                        'derivatives/v3/public/instruments-info': 1,
                        'derivatives/v3/public/mark-price-kline': 1,
                        'derivatives/v3/public/index-price-kline': 1,
                        'derivatives/v3/public/funding/history-funding-rate': 1,
                        'derivatives/v3/public/risk-limit/list': 1,
                        'derivatives/v3/public/delivery-price': 1,
                        'derivatives/v3/public/recent-trade': 1,
                        'derivatives/v3/public/open-interest': 1,
                    },
                },
                'private': {
                    'get': {
                        // inverse swap
                        'v2/private/order/list': 5,
                        'v2/private/order': 5,
                        'v2/private/stop-order/list': 5,
                        'v2/private/stop-order': 1,
                        'v2/private/position/list': 25,
                        'v2/private/position/fee-rate': 40,
                        'v2/private/execution/list': 25,
                        'v2/private/trade/closed-pnl/list': 1,
                        'v2/public/risk-limit/list': 1, // TODO check
                        'v2/public/funding/prev-funding-rate': 25, // TODO check
                        'v2/private/funding/prev-funding': 25,
                        'v2/private/funding/predicted-funding': 25,
                        'v2/private/account/api-key': 5,
                        'v2/private/account/lcp': 1,
                        'v2/private/wallet/balance': 25, // 120 per minute = 2 per second => cost = 50 / 2 = 25
                        'v2/private/wallet/fund/records': 25,
                        'v2/private/wallet/withdraw/list': 25,
                        'v2/private/exchange-order/list': 1,
                        // linear swap USDT
                        'private/linear/order/list': 5, // 600 per minute = 10 per second => cost = 50 / 10 =  5
                        'private/linear/order/search': 5,
                        'private/linear/stop-order/list': 5,
                        'private/linear/stop-order/search': 5,
                        'private/linear/position/list': 25,
                        'private/linear/trade/execution/list': 25,
                        'private/linear/trade/closed-pnl/list': 25,
                        'public/linear/risk-limit': 1,
                        'private/linear/funding/predicted-funding': 25,
                        'private/linear/funding/prev-funding': 25,
                        // inverse futures
                        'futures/private/order/list': 5,
                        'futures/private/order': 5,
                        'futures/private/stop-order/list': 5,
                        'futures/private/stop-order': 5,
                        'futures/private/position/list': 25,
                        'futures/private/execution/list': 25,
                        'futures/private/trade/closed-pnl/list': 1,
                        // spot
                        'spot/v1/account': 2.5,
                        'spot/v1/order': 2.5,
                        'spot/v1/open-orders': 2.5,
                        'spot/v1/history-orders': 2.5,
                        'spot/v1/myTrades': 2.5,
                        'spot/v1/cross-margin/order': 10,
                        'spot/v1/cross-margin/accounts/balance': 10,
                        'spot/v1/cross-margin/loan-info': 10,
                        'spot/v1/cross-margin/repay/history': 10,
                        'spot/v3/private/order': 2.5,
                        'spot/v3/private/open-orders': 2.5,
                        'spot/v3/private/history-orders': 2.5,
                        'spot/v3/private/my-trades': 2.5,
                        'spot/v3/private/account': 2.5,
                        'spot/v3/private/reference': 2.5,
                        'spot/v3/private/record': 2.5,
                        'spot/v3/private/cross-margin-orders': 10,
                        'spot/v3/private/cross-margin-account': 10,
                        'spot/v3/private/cross-margin-loan-info': 10,
                        'spot/v3/private/cross-margin-repay-history': 10,
                        // account
                        'asset/v1/private/transfer/list': 50, // 60 per minute = 1 per second => cost = 50 / 1 = 50
                        'asset/v3/private/transfer/inter-transfer/list/query': 0.84, // 60/s
                        'asset/v1/private/sub-member/transfer/list': 50,
                        'asset/v3/private/transfer/sub-member/list/query': 0.84, // 60/s
                        'asset/v3/private/transfer/sub-member-transfer/list/query': 0.84, // 60/s
                        'asset/v3/private/transfer/universal-transfer/list/query': 0.84, // 60/s
                        'asset/v1/private/sub-member/member-ids': 50,
                        'asset/v1/private/deposit/record/query': 50,
                        'asset/v1/private/withdraw/record/query': 25,
                        'asset/v1/private/coin-info/query': 25,
                        'asset/v3/private/coin-info/query': 25, // 2/s
                        'asset/v1/private/asset-info/query': 50,
                        'asset/v1/private/deposit/address': 100,
                        'asset/v3/private/deposit/address/query': 0.17, // 300/s
                        'asset/v1/private/universal/transfer/list': 50,
                        'contract/v3/private/copytrading/order/list': 1,
                        'contract/v3/private/copytrading/position/list': 1,
                        'contract/v3/private/copytrading/wallet/balance': 1,
                        'contract/v3/private/position/limit-info': 25, // 120 per minute = 2 per second => cost = 50 / 2 = 25
                        'contract/v3/private/order/unfilled-orders': 1,
                        'contract/v3/private/order/list': 1,
                        'contract/v3/private/position/list': 1,
                        'contract/v3/private/execution/list': 1,
                        'contract/v3/private/position/closed-pnl': 1,
                        'contract/v3/private/account/wallet/balance': 1,
                        'contract/v3/private/account/fee-rate': 1,
                        'contract/v3/private/account/wallet/fund-records': 1,
                        // derivative
                        'unified/v3/private/order/unfilled-orders': 1,
                        'unified/v3/private/order/list': 1,
                        'unified/v3/private/position/list': 1,
                        'unified/v3/private/execution/list': 1,
                        'unified/v3/private/delivery-record': 1,
                        'unified/v3/private/settlement-record': 1,
                        'unified/v3/private/account/wallet/balance': 1,
                        'unified/v3/private/account/transaction-log': 1,
                        'asset/v2/private/exchange/exchange-order-all': 1,
                        'unified/v3/private/account/borrow-history': 1,
                        'unified/v3/private/account/borrow-rate': 1,
                        'user/v3/private/frozen-sub-member': 10, // 5/s
                        'user/v3/private/query-sub-members': 5, // 10/s
                        'user/v3/private/query-api': 5, // 10/s
                        'asset/v3/private/transfer/transfer-coin/list/query': 0.84, // 60/s
                        'asset/v3/private/transfer/account-coin/balance/query': 0.84, // 60/s
                        'asset/v3/private/transfer/asset-info/query': 0.84, // 60/s
                        'asset/v3/public/deposit/allowed-deposit-list/query': 0.17, // 300/s
                        'asset/v3/private/deposit/record/query': 0.17, // 300/s
                        'asset/v3/private/withdraw/record/query': 0.17, // 300/s
                    },
                    'post': {
                        // inverse swap
                        'v2/private/order/create': 30,
                        'v2/private/order/cancel': 30,
                        'v2/private/order/cancelAll': 300, // 100 per minute + 'consumes 10 requests'
                        'v2/private/order/replace': 30,
                        'v2/private/stop-order/create': 30,
                        'v2/private/stop-order/cancel': 30,
                        'v2/private/stop-order/cancelAll': 300,
                        'v2/private/stop-order/replace': 30,
                        'v2/private/position/change-position-margin': 40,
                        'v2/private/position/trading-stop': 40,
                        'v2/private/position/leverage/save': 40,
                        'v2/private/tpsl/switch-mode': 40,
                        'v2/private/position/switch-isolated': 2.5,
                        'v2/private/position/risk-limit': 2.5,
                        'v2/private/position/switch-mode': 2.5,
                        // linear swap USDT
                        'private/linear/order/create': 30, // 100 per minute = 1.666 per second => cost = 50 / 1.6666 = 30
                        'private/linear/order/cancel': 30,
                        'private/linear/order/cancel-all': 300, // 100 per minute + 'consumes 10 requests'
                        'private/linear/order/replace': 30,
                        'private/linear/stop-order/create': 30,
                        'private/linear/stop-order/cancel': 30,
                        'private/linear/stop-order/cancel-all': 300,
                        'private/linear/stop-order/replace': 30,
                        'private/linear/position/set-auto-add-margin': 40,
                        'private/linear/position/switch-isolated': 40,
                        'private/linear/position/switch-mode': 40,
                        'private/linear/tpsl/switch-mode': 2.5,
                        'private/linear/position/add-margin': 40,
                        'private/linear/position/set-leverage': 40, // 75 per minute = 1.25 per second => cost = 50 / 1.25 = 40
                        'private/linear/position/trading-stop': 40,
                        'private/linear/position/set-risk': 2.5,
                        // inverse futures
                        'futures/private/order/create': 30,
                        'futures/private/order/cancel': 30,
                        'futures/private/order/cancelAll': 30,
                        'futures/private/order/replace': 30,
                        'futures/private/stop-order/create': 30,
                        'futures/private/stop-order/cancel': 30,
                        'futures/private/stop-order/cancelAll': 30,
                        'futures/private/stop-order/replace': 30,
                        'futures/private/position/change-position-margin': 40,
                        'futures/private/position/trading-stop': 40,
                        'futures/private/position/leverage/save': 40,
                        'futures/private/position/switch-mode': 40,
                        'futures/private/tpsl/switch-mode': 40,
                        'futures/private/position/switch-isolated': 40,
                        'futures/private/position/risk-limit': 2.5,
                        // spot
                        'spot/v1/order': 2.5,
                        'spot/v1/cross-margin/loan': 10,
                        'spot/v1/cross-margin/repay': 10,
                        'spot/v3/private/order': 2.5,
                        'spot/v3/private/cancel-order': 2.5,
                        'spot/v3/private/cancel-orders': 2.5,
                        'spot/v3/private/cancel-orders-by-ids': 2.5,
                        'spot/v3/private/purchase': 2.5,
                        'spot/v3/private/redeem': 2.5,
                        'spot/v3/private/cross-margin-loan': 10,
                        'spot/v3/private/cross-margin-repay': 10,
                        // account
                        'asset/v1/private/transfer': 150, // 20 per minute = 0.333 per second => cost = 50 / 0.3333 = 150
                        'asset/v3/private/transfer/inter-transfer': 2.5, // 20/s
                        'asset/v1/private/sub-member/transfer': 150,
                        'asset/v1/private/withdraw': 50,
                        'asset/v3/private/withdraw/create': 1, // 10/s
                        'asset/v1/private/withdraw/cancel': 50,
                        'asset/v3/private/withdraw/cancel': 0.84, // 60/s
                        'asset/v1/private/transferable-subs/save': 3000,
                        'asset/v1/private/universal/transfer': 1500,
                        'asset/v3/private/transfer/sub-member-transfer': 2.5, // 20/s
                        'asset/v3/private/transfer/transfer-sub-member-save': 2.5, // 20/s
                        'asset/v3/private/transfer/universal-transfer': 2.5, // 20/s
                        'user/v3/private/create-sub-member': 10, // 5/s
                        'user/v3/private/create-sub-api': 10, // 5/s
                        'user/v3/private/update-api': 10, // 5/s
                        'user/v3/private/delete-api': 10, // 5/s
                        'user/v3/private/update-sub-api': 10, // 5/s
                        'user/v3/private/delete-sub-api': 10, // 5/s
                        // USDC endpoints
                        // option USDC
                        'option/usdc/openapi/private/v1/place-order': 2.5,
                        'option/usdc/openapi/private/v1/batch-place-order': 2.5,
                        'option/usdc/openapi/private/v1/replace-order': 2.5,
                        'option/usdc/openapi/private/v1/batch-replace-orders': 2.5,
                        'option/usdc/openapi/private/v1/cancel-order': 2.5,
                        'option/usdc/openapi/private/v1/batch-cancel-orders': 2.5,
                        'option/usdc/openapi/private/v1/cancel-all': 2.5,
                        'option/usdc/openapi/private/v1/query-active-orders': 2.5,
                        'option/usdc/openapi/private/v1/query-order-history': 2.5,
                        'option/usdc/openapi/private/v1/execution-list': 2.5,
                        'option/usdc/openapi/private/v1/query-transaction-log': 2.5,
                        'option/usdc/openapi/private/v1/query-wallet-balance': 2.5,
                        'option/usdc/openapi/private/v1/query-asset-info': 2.5,
                        'option/usdc/openapi/private/v1/query-margin-info': 2.5,
                        'option/usdc/openapi/private/v1/query-position': 2.5,
                        'option/usdc/openapi/private/v1/query-delivery-list': 2.5,
                        'option/usdc/openapi/private/v1/query-position-exp-date': 2.5,
                        'option/usdc/openapi/private/v1/mmp-modify': 2.5,
                        'option/usdc/openapi/private/v1/mmp-reset': 2.5,
                        // perpetual swap USDC
                        'perpetual/usdc/openapi/private/v1/place-order': 2.5,
                        'perpetual/usdc/openapi/private/v1/replace-order': 2.5,
                        'perpetual/usdc/openapi/private/v1/cancel-order': 2.5,
                        'perpetual/usdc/openapi/private/v1/cancel-all': 2.5,
                        'perpetual/usdc/openapi/private/v1/position/leverage/save': 2.5,
                        'option/usdc/openapi/private/v1/session-settlement': 2.5,
                        'option/usdc/private/asset/account/setMarginMode': 2.5,
                        'perpetual/usdc/openapi/public/v1/risk-limit/list': 2.5,
                        'perpetual/usdc/openapi/private/v1/position/set-risk-limit': 2.5,
                        'perpetual/usdc/openapi/private/v1/predicted-funding': 2.5,
                        'contract/v3/private/copytrading/order/create': 2.5,
                        'contract/v3/private/copytrading/order/cancel': 2.5,
                        'contract/v3/private/copytrading/order/close': 2.5,
                        'contract/v3/private/copytrading/position/close': 2.5,
                        'contract/v3/private/copytrading/position/set-leverage': 2.5,
                        'contract/v3/private/copytrading/wallet/transfer': 2.5,
                        'contract/v3/private/copytrading/order/trading-stop': 2.5,
                        'contract/v3/private/order/create': 1,
                        'contract/v3/private/order/cancel': 1,
                        'contract/v3/private/order/cancel-all': 1,
                        'contract/v3/private/order/replace': 1,
                        'contract/v3/private/position/set-auto-add-margin': 1,
                        'contract/v3/private/position/switch-isolated': 1,
                        'contract/v3/private/position/switch-mode': 1,
                        'contract/v3/private/position/switch-tpsl-mode': 1,
                        'contract/v3/private/position/set-leverage': 1,
                        'contract/v3/private/position/trading-stop': 1,
                        'contract/v3/private/position/set-risk-limit': 1,
                        // derivative
                        'unified/v3/private/order/create': 2.5,
                        'unified/v3/private/order/replace': 2.5,
                        'unified/v3/private/order/cancel': 2.5,
                        'unified/v3/private/order/create-batch': 2.5,
                        'unified/v3/private/order/replace-batch': 2.5,
                        'unified/v3/private/order/cancel-batch': 2.5,
                        'unified/v3/private/order/cancel-all': 2.5,
                        'unified/v3/private/position/set-leverage': 2.5,
                        'unified/v3/private/position/tpsl/switch-mode': 2.5,
                        'unified/v3/private/position/set-risk-limit': 2.5,
                        'unified/v3/private/position/trading-stop': 2.5,
                        'unified/v3/private/account/upgrade-unified-account': 2.5,
                    },
                    'delete': {
                        // spot
                        'spot/v1/order': 2.5,
                        'spot/v1/order/fast': 2.5,
                        'spot/order/batch-cancel': 2.5,
                        'spot/order/batch-fast-cancel': 2.5,
                        'spot/order/batch-cancel-by-ids': 2.5,
                    },
                },
            },
            'httpExceptions': {
                '403': RateLimitExceeded, // Forbidden -- You request too many times
            },
            'exceptions': {
                // Uncodumented explanation of error strings:
                // - oc_diff: order cost needed to place this order
                // - new_oc: total order cost of open orders including the order you are trying to open
                // - ob: order balance - the total cost of current open orders
                // - ab: available balance
                'exact': {
                    '-10009': BadRequest, // {"ret_code":-10009,"ret_msg":"Invalid period!","result":null,"token":null}
                    '-1004': BadRequest, // {"ret_code":-1004,"ret_msg":"Missing required parameter \u0027symbol\u0027","ext_code":null,"ext_info":null,"result":null}
                    '-1021': BadRequest, // {"ret_code":-1021,"ret_msg":"Timestamp for this request is outside of the recvWindow.","ext_code":null,"ext_info":null,"result":null}
                    '-1103': BadRequest, // An unknown parameter was sent.
                    '-1140': InvalidOrder, // {"ret_code":-1140,"ret_msg":"Transaction amount lower than the minimum.","result":{},"ext_code":"","ext_info":null,"time_now":"1659204910.248576"}
                    '-1197': InvalidOrder, // {"ret_code":-1197,"ret_msg":"Your order quantity to buy is too large. The filled price may deviate significantly from the market price. Please try again","result":{},"ext_code":"","ext_info":null,"time_now":"1659204531.979680"}
                    '-2013': InvalidOrder, // {"ret_code":-2013,"ret_msg":"Order does not exist.","ext_code":null,"ext_info":null,"result":null}
                    '-2015': AuthenticationError, // Invalid API-key, IP, or permissions for action.
                    '-6017': BadRequest, // Repayment amount has exceeded the total liability
                    '-6025': BadRequest, // Amount to borrow cannot be lower than the min. amount to borrow (per transaction)
                    '-6029': BadRequest, // Amount to borrow has exceeded the user's estimated max amount to borrow
                    '5004': ExchangeError, // {"retCode":5004,"retMsg":"Server Timeout","result":null,"retExtInfo":{},"time":1667577060106}
                    '7001': BadRequest, // {"retCode":7001,"retMsg":"request params type error"}
                    '10001': BadRequest, // parameter error
                    '10002': InvalidNonce, // request expired, check your timestamp and recv_window
                    '10003': AuthenticationError, // Invalid apikey
                    '10004': AuthenticationError, // invalid sign
                    '10005': PermissionDenied, // permission denied for current apikey
                    '10006': RateLimitExceeded, // too many requests
                    '10007': AuthenticationError, // api_key not found in your request parameters
                    '10008': AuthenticationError, // User had been banned
                    '10009': AuthenticationError, // IP had been banned
                    '10010': PermissionDenied, // request ip mismatch
                    '10014': BadRequest, // Request is duplicate
                    '10016': ExchangeError, // {"retCode":10016,"retMsg":"System error. Please try again later."}
                    '10017': BadRequest, // request path not found or request method is invalid
                    '10018': RateLimitExceeded, // exceed ip rate limit
                    '10020': PermissionDenied, // {"retCode":10020,"retMsg":"your account is not a unified margin account, please update your account","result":null,"retExtInfo":null,"time":1664783731123}
                    '10027': PermissionDenied, // Trading Banned
                    '12201': BadRequest, // {"retCode":12201,"retMsg":"Invalid orderCategory parameter.","result":{},"retExtInfo":null,"time":1666699391220}
                    '110001': InvalidOrder, // Order does not exist
                    '110003': InvalidOrder, // Order price is out of permissible range
                    '110004': InsufficientFunds, // Insufficient wallet balance
                    '110005': InvalidOrder, // position status
                    '110006': InsufficientFunds, // cannot afford estimated position_margin
                    '110007': InsufficientFunds, // {"retCode":110007,"retMsg":"ab not enough for new order","result":{},"retExtInfo":{},"time":1668838414793}
                    '110008': InvalidOrder, // Order has been finished or canceled
                    '110009': InvalidOrder, // The number of stop orders exceeds maximum limit allowed
                    '110010': InvalidOrder, // Order already cancelled
                    '110011': InvalidOrder, // Any adjustments made will trigger immediate liquidation
                    '110012': InsufficientFunds, // Available balance not enough
                    '110013': BadRequest, // Due to risk limit, cannot set leverage
                    '110014': InsufficientFunds, // Available balance not enough to add margin
                    '110015': BadRequest, // the position is in cross_margin
                    '110016': InvalidOrder, // Requested quantity of contracts exceeds risk limit, please adjust your risk limit level before trying again
                    '110017': InvalidOrder, // Reduce-only rule not satisfied
                    '110018': BadRequest, // userId illegal
                    '110019': InvalidOrder, // orderId illegal
                    '110020': InvalidOrder, // number of active orders greater than 500
                    '110021': InvalidOrder, // Open Interest exceeded
                    '110022': InvalidOrder, // qty has been limited, cannot modify the order to add qty
                    '110023': InvalidOrder, // This contract only supports position reduction operation, please contact customer service for details
                    '110024': InvalidOrder, // You have an existing position, so position mode cannot be switched
                    '110025': InvalidOrder, // Position mode is not modified
                    '110026': InvalidOrder, // Cross/isolated margin mode is not modified
                    '110027': InvalidOrder, // Margin is not modified
                    '110028': InvalidOrder, // Open orders exist, so you cannot change position mode
                    '110029': InvalidOrder, // Hedge mode is not available for this symbol
                    '110030': InvalidOrder, // Duplicate orderId
                    '110031': InvalidOrder, // risk limit info does not exists
                    '110032': InvalidOrder, // Illegal order
                    '110033': InvalidOrder, // Margin cannot be set without open position
                    '110034': InvalidOrder, // There is no net position
                    '110035': InvalidOrder, // Cancel order is not completed before liquidation
                    '110036': InvalidOrder, // Cross margin mode is not allowed to change leverage
                    '110037': InvalidOrder, // User setting list does not have this symbol
                    '110038': InvalidOrder, // Portfolio margin mode is not allowed to change leverage
                    '110039': InvalidOrder, // Maintain margin rate is too high, which may trigger liquidation
                    '110040': InvalidOrder, // Order will trigger forced liquidation, please resubmit the order
                    '110041': InvalidOrder, // Skip liquidation is not allowed when a position or maker order exists
                    '110042': InvalidOrder, // Pre-delivery status can only reduce positions
                    '110043': BadRequest, // Set leverage not modified
                    '110044': InsufficientFunds, // Insufficient available margin
                    '110045': InsufficientFunds, // Insufficient wallet balance
                    '110046': BadRequest, // Any adjustments made will trigger immediate liquidation
                    '110047': BadRequest, // Risk limit cannot be adjusted due to insufficient available margin
                    '110048': BadRequest, // Risk limit cannot be adjusted as the current/expected position value held exceeds the revised risk limit
                    '110049': BadRequest, // Tick notes can only be numbers
                    '110050': BadRequest, // Coin is not in the range of selected
                    '110051': InsufficientFunds, // The user's available balance cannot cover the lowest price of the current market
                    '110052': InsufficientFunds, // User's available balance is insufficient to set a price
                    '110053': InsufficientFunds, // The user's available balance cannot cover the current market price and upper limit price
                    '110054': InvalidOrder, // This position has at least one take profit link order, so the take profit and stop loss mode cannot be switched
                    '110055': InvalidOrder, // This position has at least one stop loss link order, so the take profit and stop loss mode cannot be switched
                    '110056': InvalidOrder, // This position has at least one trailing stop link order, so the take profit and stop loss mode cannot be switched
                    '110057': InvalidOrder, // Conditional order or limit order contains TP/SL related params
                    '110058': InvalidOrder, // Insufficient number of remaining position size to set take profit and stop loss
                    '110059': InvalidOrder, // In the case of partial filled of the open order, it is not allowed to modify the take profit and stop loss settings of the open order
                    '110060': BadRequest, // Under full TP/SL mode, it is not allowed to modify TP/SL
                    '110061': BadRequest, // Under partial TP/SL mode, TP/SL set more than 20
                    '110062': BadRequest, // Institution MMP profile not found.
                    '110063': ExchangeError, // Settlement in progress! xxx not available for trades.
                    '110064': InvalidOrder, // The number of contracts modified cannot be less than or equal to the filled quantity
                    '110065': PermissionDenied, // MMP hasn't yet been enabled for your account. Please contact your BD manager.
                    '110066': ExchangeError, // No trading is allowed at the current time
                    '110067': PermissionDenied, // unified account is not support
                    '110068': PermissionDenied, // Leveraged user trading is not allowed
                    '110069': PermissionDenied, // Do not allow OTC lending users to trade
                    '110070': InvalidOrder, // ETP symbols are not allowed to be traded
                    '130006': InvalidOrder, // {"ret_code":130006,"ret_msg":"The number of contracts exceeds maximum limit allowed: too large","ext_code":"","ext_info":"","result":null,"time_now":"1658397095.099030","rate_limit_status":99,"rate_limit_reset_ms":1658397095097,"rate_limit":100}
                    '130021': InsufficientFunds, // {"ret_code":130021,"ret_msg":"orderfix price failed for CannotAffordOrderCost.","ext_code":"","ext_info":"","result":null,"time_now":"1644588250.204878","rate_limit_status":98,"rate_limit_reset_ms":1644588250200,"rate_limit":100} |  {"ret_code":130021,"ret_msg":"oc_diff[1707966351], new_oc[1707966351] with ob[....]+AB[....]","ext_code":"","ext_info":"","result":null,"time_now":"1658395300.872766","rate_limit_status":99,"rate_limit_reset_ms":1658395300855,"rate_limit":100} caused issues/9149#issuecomment-1146559498
                    '130074': InvalidOrder, // {"ret_code":130074,"ret_msg":"expect Rising, but trigger_price[190000000] \u003c= current[211280000]??LastPrice","ext_code":"","ext_info":"","result":null,"time_now":"1655386638.067076","rate_limit_status":97,"rate_limit_reset_ms":1655386638065,"rate_limit":100}
                    '131001': InsufficientFunds, // {"retCode":131001,"retMsg":"the available balance is not sufficient to cover the handling fee","result":{},"retExtInfo":{},"time":1666892821245}
                    '140003': InvalidOrder, // Order price is out of permissible range
                    '140004': InsufficientFunds, // Insufficient wallet balance
                    '140005': InvalidOrder, // position status
                    '140006': InsufficientFunds, // cannot afford estimated position_margin
                    '140007': InsufficientFunds, // Insufficient available balance
                    '140008': InvalidOrder, // Order has been finished or canceled
                    '140009': InvalidOrder, // The number of stop orders exceeds maximum limit allowed
                    '140010': InvalidOrder, // Order already cancelled
                    '140011': InvalidOrder, // Any adjustments made will trigger immediate liquidation
                    '140012': InsufficientFunds, // Available balance not enough
                    '140013': BadRequest, // Due to risk limit, cannot set leverage
                    '140014': InsufficientFunds, // Available balance not enough to add margin
                    '140015': InvalidOrder, // the position is in cross_margin
                    '140016': InvalidOrder, // Requested quantity of contracts exceeds risk limit, please adjust your risk limit level before trying again
                    '140017': InvalidOrder, // Reduce-only rule not satisfied
                    '140018': BadRequest, // userId illegal
                    '140019': InvalidOrder, // orderId illegal
                    '140020': InvalidOrder, // number of active orders greater than 500
                    '140021': InvalidOrder, // Open Interest exceeded
                    '140022': InvalidOrder, // qty has been limited, cannot modify the order to add qty
                    '140023': InvalidOrder, // This contract only supports position reduction operation, please contact customer service for details
                    '140024': BadReqeust, // You have an existing position, so position mode cannot be switched
                    '140025': BadRequest, // Position mode is not modified
                    '140026': BadRequest, // Cross/isolated margin mode is not modified
                    '140027': BadRequest, // Margin is not modified
                    '140028': InvalidOrder, // Open orders exist, so you cannot change position mode
                    '140029': BadRequest, // Hedge mode is not available for this symbol
                    '140030': InvalidOrder, // Duplicate orderId
                    '140031': BadRequest, // risk limit info does not exists
                    '140032': InvalidOrder, // Illegal order
                    '140033': InvalidOrder, // Margin cannot be set without open position
                    '140034': InvalidOrder, // There is no net position
                    '140035': InvalidOrder, // Cancel order is not completed before liquidation
                    '140036': BadRequest, // Cross margin mode is not allowed to change leverage
                    '140037': InvalidOrder, // User setting list does not have this symbol
                    '140038': BadRequest, // Portfolio margin mode is not allowed to change leverage
                    '140039': BadRequest, // Maintain margin rate is too high, which may trigger liquidation
                    '140040': InvalidOrder, // Order will trigger forced liquidation, please resubmit the order
                    '140041': InvalidOrder, // Skip liquidation is not allowed when a position or maker order exists
                    '140042': InvalidOrder, // Pre-delivery status can only reduce positions
                    '140043': BadRequest, // Set leverage not modified
                    '140044': InsufficientFunds, // Insufficient available margin
                    '140045': InsufficientFunds, // Insufficient wallet balance
                    '140046': BadRequest, // Any adjustments made will trigger immediate liquidation
                    '140047': BadRequest, // Risk limit cannot be adjusted due to insufficient available margin
                    '140048': BadRequest, // Risk limit cannot be adjusted as the current/expected position value held exceeds the revised risk limit
                    '140049': BadReqeust, // Tick notes can only be numbers
                    '140050': InvalidOrder, // Coin is not in the range of selected
                    '140051': InsufficientFunds, // The user's available balance cannot cover the lowest price of the current market
                    '140052': InsufficientFunds, // User's available balance is insufficient to set a price
                    '140053': InsufficientFunds, // The user's available balance cannot cover the current market price and upper limit price
                    '140054': InvalidOrder, // This position has at least one take profit link order, so the take profit and stop loss mode cannot be switched
                    '140055': InvalidOrder, // This position has at least one stop loss link order, so the take profit and stop loss mode cannot be switched
                    '140056': InvalidOrder, // This position has at least one trailing stop link order, so the take profit and stop loss mode cannot be switched
                    '140057': InvalidOrder, // Conditional order or limit order contains TP/SL related params
                    '140058': InvalidOrder, // Insufficient number of remaining position size to set take profit and stop loss
                    '140059': InvalidOrder, // In the case of partial filled of the open order, it is not allowed to modify the take profit and stop loss settings of the open order
                    '140060': BadRequest, // Under full TP/SL mode, it is not allowed to modify TP/SL
                    '140061': BadRequest, // Under partial TP/SL mode, TP/SL set more than 20
                    '140062': BadRequest, // Institution MMP profile not found.
                    '140063': ExchangeError, // Settlement in progress! xxx not available for trades.
                    '140064': InvalidOrder, // The number of contracts modified cannot be less than or equal to the filled quantity
                    '140065': PermissionDenied, // MMP hasn't yet been enabled for your account. Please contact your BD manager.
                    '140066': ExchangeError, // No trading is allowed at the current time
                    '140067': PermissionDenied, // unified account is not support
                    '140068': PermissionDenied, // Leveraged user trading is not allowed
                    '140069': PermissionDenied, // Do not allow OTC lending users to trade
                    '140070': InvalidOrder, // ETP symbols are not allowed to be traded
                    '20001': OrderNotFound, // Order not exists
                    '20003': InvalidOrder, // missing parameter side
                    '20004': InvalidOrder, // invalid parameter side
                    '20005': InvalidOrder, // missing parameter symbol
                    '20006': InvalidOrder, // invalid parameter symbol
                    '20007': InvalidOrder, // missing parameter order_type
                    '20008': InvalidOrder, // invalid parameter order_type
                    '20009': InvalidOrder, // missing parameter qty
                    '20010': InvalidOrder, // qty must be greater than 0
                    '20011': InvalidOrder, // qty must be an integer
                    '20012': InvalidOrder, // qty must be greater than zero and less than 1 million
                    '20013': InvalidOrder, // missing parameter price
                    '20014': InvalidOrder, // price must be greater than 0
                    '20015': InvalidOrder, // missing parameter time_in_force
                    '20016': InvalidOrder, // invalid value for parameter time_in_force
                    '20017': InvalidOrder, // missing parameter order_id
                    '20018': InvalidOrder, // invalid date format
                    '20019': InvalidOrder, // missing parameter stop_px
                    '20020': InvalidOrder, // missing parameter base_price
                    '20021': InvalidOrder, // missing parameter stop_order_id
                    '20022': BadRequest, // missing parameter leverage
                    '20023': BadRequest, // leverage must be a number
                    '20031': BadRequest, // leverage must be greater than zero
                    '20070': BadRequest, // missing parameter margin
                    '20071': BadRequest, // margin must be greater than zero
                    '20084': BadRequest, // order_id or order_link_id is required
                    '30001': BadRequest, // order_link_id is repeated
                    '30003': InvalidOrder, // qty must be more than the minimum allowed
                    '30004': InvalidOrder, // qty must be less than the maximum allowed
                    '30005': InvalidOrder, // price exceeds maximum allowed
                    '30007': InvalidOrder, // price exceeds minimum allowed
                    '30008': InvalidOrder, // invalid order_type
                    '30009': ExchangeError, // no position found
                    '30010': InsufficientFunds, // insufficient wallet balance
                    '30011': PermissionDenied, // operation not allowed as position is undergoing liquidation
                    '30012': PermissionDenied, // operation not allowed as position is undergoing ADL
                    '30013': PermissionDenied, // position is in liq or adl status
                    '30014': InvalidOrder, // invalid closing order, qty should not greater than size
                    '30015': InvalidOrder, // invalid closing order, side should be opposite
                    '30016': ExchangeError, // TS and SL must be cancelled first while closing position
                    '30017': InvalidOrder, // estimated fill price cannot be lower than current Buy liq_price
                    '30018': InvalidOrder, // estimated fill price cannot be higher than current Sell liq_price
                    '30019': InvalidOrder, // cannot attach TP/SL params for non-zero position when placing non-opening position order
                    '30020': InvalidOrder, // position already has TP/SL params
                    '30021': InvalidOrder, // cannot afford estimated position_margin
                    '30022': InvalidOrder, // estimated buy liq_price cannot be higher than current mark_price
                    '30023': InvalidOrder, // estimated sell liq_price cannot be lower than current mark_price
                    '30024': InvalidOrder, // cannot set TP/SL/TS for zero-position
                    '30025': InvalidOrder, // trigger price should bigger than 10% of last price
                    '30026': InvalidOrder, // price too high
                    '30027': InvalidOrder, // price set for Take profit should be higher than Last Traded Price
                    '30028': InvalidOrder, // price set for Stop loss should be between Liquidation price and Last Traded Price
                    '30029': InvalidOrder, // price set for Stop loss should be between Last Traded Price and Liquidation price
                    '30030': InvalidOrder, // price set for Take profit should be lower than Last Traded Price
                    '30031': InsufficientFunds, // insufficient available balance for order cost
                    '30032': InvalidOrder, // order has been filled or cancelled
                    '30033': RateLimitExceeded, // The number of stop orders exceeds maximum limit allowed
                    '30034': OrderNotFound, // no order found
                    '30035': RateLimitExceeded, // too fast to cancel
                    '30036': ExchangeError, // the expected position value after order execution exceeds the current risk limit
                    '30037': InvalidOrder, // order already cancelled
                    '30041': ExchangeError, // no position found
                    '30042': InsufficientFunds, // insufficient wallet balance
                    '30043': InvalidOrder, // operation not allowed as position is undergoing liquidation
                    '30044': InvalidOrder, // operation not allowed as position is undergoing AD
                    '30045': InvalidOrder, // operation not allowed as position is not normal status
                    '30049': InsufficientFunds, // insufficient available balance
                    '30050': ExchangeError, // any adjustments made will trigger immediate liquidation
                    '30051': ExchangeError, // due to risk limit, cannot adjust leverage
                    '30052': ExchangeError, // leverage can not less than 1
                    '30054': ExchangeError, // position margin is invalid
                    '30057': ExchangeError, // requested quantity of contracts exceeds risk limit
                    '30063': ExchangeError, // reduce-only rule not satisfied
                    '30067': InsufficientFunds, // insufficient available balance
                    '30068': ExchangeError, // exit value must be positive
                    '30074': InvalidOrder, // can't create the stop order, because you expect the order will be triggered when the LastPrice(or IndexPrice、 MarkPrice, determined by trigger_by) is raising to stop_px, but the LastPrice(or IndexPrice、 MarkPrice) is already equal to or greater than stop_px, please adjust base_price or stop_px
                    '30075': InvalidOrder, // can't create the stop order, because you expect the order will be triggered when the LastPrice(or IndexPrice、 MarkPrice, determined by trigger_by) is falling to stop_px, but the LastPrice(or IndexPrice、 MarkPrice) is already equal to or less than stop_px, please adjust base_price or stop_px
                    '30078': ExchangeError, // {"ret_code":30078,"ret_msg":"","ext_code":"","ext_info":"","result":null,"time_now":"1644853040.916000","rate_limit_status":73,"rate_limit_reset_ms":1644853040912,"rate_limit":75}
                    // '30084': BadRequest, // Isolated not modified, see handleErrors below
                    '33004': AuthenticationError, // apikey already expired
                    '34026': ExchangeError, // the limit is no change
                    '34036': BadRequest, // {"ret_code":34036,"ret_msg":"leverage not modified","ext_code":"","ext_info":"","result":null,"time_now":"1652376449.258918","rate_limit_status":74,"rate_limit_reset_ms":1652376449255,"rate_limit":75}
                    '35015': BadRequest, // {"ret_code":35015,"ret_msg":"Qty not in range","ext_code":"","ext_info":"","result":null,"time_now":"1652277215.821362","rate_limit_status":99,"rate_limit_reset_ms":1652277215819,"rate_limit":100}
                    '3100116': BadRequest, // {"retCode":3100116,"retMsg":"Order quantity below the lower limit 0.01.","result":null,"retExtMap":{"key0":"0.01"}}
                    '3100198': BadRequest, // {"retCode":3100198,"retMsg":"orderLinkId can not be empty.","result":null,"retExtMap":{}}
                    '3200300': InsufficientFunds, // {"retCode":3200300,"retMsg":"Insufficient margin balance.","result":null,"retExtMap":{}}
                },
                'broad': {
                    'unknown orderInfo': OrderNotFound, // {"ret_code":-1,"ret_msg":"unknown orderInfo","ext_code":"","ext_info":"","result":null,"time_now":"1584030414.005545","rate_limit_status":99,"rate_limit_reset_ms":1584030414003,"rate_limit":100}
                    'invalid api_key': AuthenticationError, // {"ret_code":10003,"ret_msg":"invalid api_key","ext_code":"","ext_info":"","result":null,"time_now":"1599547085.415797"}
                    // the below two issues are caused as described: issues/9149#issuecomment-1146559498, when response is such:  {"ret_code":130021,"ret_msg":"oc_diff[1707966351], new_oc[1707966351] with ob[....]+AB[....]","ext_code":"","ext_info":"","result":null,"time_now":"1658395300.872766","rate_limit_status":99,"rate_limit_reset_ms":1658395300855,"rate_limit":100}
                    'oc_diff': InsufficientFunds,
                    'new_oc': InsufficientFunds,
                    'openapi sign params error!': AuthenticationError, // {"retCode":10001,"retMsg":"empty value: apiTimestamp[] apiKey[] apiSignature[xxxxxxxxxxxxxxxxxxxxxxx]: openapi sign params error!","result":null,"retExtInfo":null,"time":1664789597123}
                },
            },
            'precisionMode': TICK_SIZE,
            'options': {
                'createMarketBuyOrderRequiresPrice': true,
                'defaultType': 'swap',  // 'swap', 'future', 'option', 'spot'
                'defaultSubType': 'linear',  // 'linear', 'inverse'
                'defaultSettle': 'USDT', // USDC for USDC settled markets
                'code': 'BTC',
                'recvWindow': 5 * 1000, // 5 sec default
                'timeDifference': 0, // the difference between system clock and exchange server clock
                'adjustForTimeDifference': false, // controls the adjustment logic upon instantiation
                'brokerId': 'CCXT',
                'accountsByType': {
                    'spot': 'SPOT',
                    'margin': 'SPOT',
                    'future': 'CONTRACT',
                    'swap': 'CONTRACT',
                    'option': 'OPTION',
                    'investment': 'INVESTMENT',
                    'unified': 'UNIFIED',
                    'funding': 'FUND',
                },
                'accountsById': {
                    'SPOT': 'spot',
                    'MARGIN': 'spot',
                    'CONTRACT': 'contract',
                    'OPTION': 'option',
                    'INVESTMENT': 'investment',
                    'UNIFIED': 'unified',
                },
                'networks': {
                    'ERC20': 'ETH',
                    'TRC20': 'TRX',
                    'BEP20': 'BSC',
                    'OMNI': 'OMNI',
                    'SPL': 'SOL',
                },
                'networksById': {
                    'ETH': 'ERC20',
                    'TRX': 'TRC20',
                    'BSC': 'BEP20',
                    'OMNI': 'OMNI',
                    'SPL': 'SOL',
                },
                'defaultNetwork': 'ERC20',
                'defaultNetworks': {
                    'USDT': 'TRC20',
                },
            },
            'fees': {
                'trading': {
                    'feeSide': 'get',
                    'tierBased': true,
                    'percentage': true,
                    'taker': 0.00075,
                    'maker': 0.0001,
                },
                'funding': {
                    'tierBased': false,
                    'percentage': false,
                    'withdraw': {},
                    'deposit': {},
                },
            },
        });
    }

    nonce () {
        return this.milliseconds () - this.options['timeDifference'];
    }

    async isUnifiedMarginEnabled (params = {}) {
        const enableUnifiedMargin = this.safeValue (this.options, 'enableUnifiedMargin');
        if (enableUnifiedMargin === undefined) {
            const response = await this.privateGetUserV3PrivateQueryApi (params);
            const result = this.safeValue (response, 'result', {});
            const permissions = this.safeValue (result, 'permissions', {});
            this.options['enableUnifiedMargin'] = this.safeInteger (permissions, 'unified') === 0;
        }
        return this.options['enableUnifiedMargin'];
    }

    async upgradeUnifiedAccount (params = {}) {
        // warning this method can only be called once
        // it is not reverseable and you will be stuck with a unified margin account
        // you also need at least 5000 USDT in your bybit account to do this
        return await this.privatePostUnifiedV3PrivateAccountUpgradeUnifiedAccount (params);
    }

    async fetchTime (params = {}) {
        /**
         * @method
         * @name bybit#fetchTime
         * @description fetches the current integer timestamp in milliseconds from the exchange server
         * @param {object} params extra parameters specific to the bybit api endpoint
         * @returns {int} the current integer timestamp in milliseconds from the exchange server
         */
        const response = await this.publicGetV3PublicTime (params);
        //
        //    {
        //         "retCode": "0",
        //         "retMsg": "OK",
        //         "result": {
        //             "timeSecond": "1666879482",
        //             "timeNano": "1666879482792685914"
        //         },
        //         "retExtInfo": {},
        //         "time": "1666879482792"
        //     }
        //
        return this.safeInteger (response, 'time');
    }

    async fetchCurrencies (params = {}) {
        /**
         * @method
         * @name bybit#fetchCurrencies
         * @description fetches all available currencies on an exchange
         * @param {object} params extra parameters specific to the bybit api endpoint
         * @returns {object} an associative dictionary of currencies
         */
        if (!this.checkRequiredCredentials (false)) {
            return undefined;
        }
        const response = await this.privateGetAssetV3PrivateCoinInfoQuery (params);
        //
        //    {
        //        "retCode": "0",
        //        "retMsg": "OK",
        //        "result": {
        //            "rows": [
        //                {
        //                    "name": "MATIC",
        //                    "coin": "MATIC",
        //                    "remainAmount": "1652850",
        //                    "chains": [
        //                        {
        //                            "chainType": "MATIC",
        //                            "confirmation": "128",
        //                            "withdrawFee": "0.1",
        //                            "depositMin": "0",
        //                            "withdrawMin": "0.1",
        //                            "chain": "MATIC",
        //                            "chainDeposit": "1",
        //                            "chainWithdraw": "1",
        //                            "minAccuracy": "8"
        //                        },
        //                        {
        //                            "chainType": "ERC20",
        //                            "confirmation": "12",
        //                            "withdrawFee": "10",
        //                            "depositMin": "0",
        //                            "withdrawMin": "20",
        //                            "chain": "ETH",
        //                            "chainDeposit": "1",
        //                            "chainWithdraw": "1",
        //                            "minAccuracy": "8"
        //                        },
        //                        {
        //                            "chainType": "BSC (BEP20)",
        //                            "confirmation": "15",
        //                            "withdrawFee": "1",
        //                            "depositMin": "0",
        //                            "withdrawMin": "1",
        //                            "chain": "BSC",
        //                            "chainDeposit": "1",
        //                            "chainWithdraw": "1",
        //                            "minAccuracy": "8"
        //                        }
        //                    ]
        //                },
        //            ]
        //        },
        //        "retExtInfo": null,
        //        "time": "1666728888775"
        //    }
        //
        const data = this.safeValue (response, 'result', []);
        const rows = this.safeValue (data, 'rows', []);
        const result = {};
        for (let i = 0; i < rows.length; i++) {
            const currency = rows[i];
            const currencyId = this.safeString (currency, 'coin');
            const code = this.safeCurrencyCode (currencyId);
            const name = this.safeString (currency, 'name');
            const chains = this.safeValue (currency, 'chains', []);
            const networks = {};
            let minPrecision = undefined;
            for (let j = 0; j < chains.length; j++) {
                const chain = chains[j];
                const networkId = this.safeString (chain, 'chain');
                const networkCode = this.networkIdToCode (networkId);
                const precision = this.parseNumber (this.parsePrecision (this.safeString (chain, 'minAccuracy')));
                minPrecision = (minPrecision === undefined) ? precision : Math.min (minPrecision, precision);
                const depositAllowed = this.safeInteger (chain, 'chainDeposit') === 1;
                const withdrawAllowed = this.safeInteger (chain, 'chainWithdraw') === 1;
                networks[networkCode] = {
                    'info': chain,
                    'id': networkId,
                    'network': networkCode,
                    'active': undefined,
                    'deposit': depositAllowed,
                    'withdraw': withdrawAllowed,
                    'fee': this.safeNumber (chain, 'withdrawFee'),
                    'precision': precision,
                    'limits': {
                        'withdraw': {
                            'min': this.safeNumber (chain, 'withdrawMin'),
                            'max': undefined,
                        },
                        'deposit': {
                            'min': this.safeNumber (chain, 'depositMin'),
                            'max': undefined,
                        },
                    },
                };
            }
            result[code] = {
                'info': currency,
                'code': code,
                'id': currencyId,
                'name': name,
                'active': undefined,
                'deposit': undefined,
                'withdraw': undefined,
                'fee': undefined,
                'precision': minPrecision,
                'limits': {
                    'amount': {
                        'min': undefined,
                        'max': undefined,
                    },
                },
                'networks': networks,
            };
        }
        return result;
    }

    async fetchMarkets (params = {}) {
        /**
         * @method
         * @name bybit#fetchMarkets
         * @description retrieves data on all markets for bybit
         * @param {object} params extra parameters specific to the exchange api endpoint
         * @returns {[object]} an array of objects representing market data
         */
        if (this.options['adjustForTimeDifference']) {
            await this.loadTimeDifference ();
        }
        const [ type, query ] = this.handleMarketTypeAndParams ('fetchMarkets', undefined, params);
        if (type === 'spot') {
            // spot and swap ids are equal
            // so they can't be loaded together
            return await this.fetchSpotMarkets (query);
        }
        let promises = [
            this.fetchDerivativesMarkets ({ 'category': 'linear' }),
            this.fetchDerivativesMarkets ({ 'category': 'inverse' }),
            this.fetchDerivativesMarkets ({ 'category': 'option' }),
        ];
        promises = await Promise.all (promises);
        const linearMarkets = promises[0];
        const inverseMarkets = promises[1];
        const optionMarkets = promises[2];
        let markets = linearMarkets;
        markets = this.arrayConcat (markets, inverseMarkets);
        return this.arrayConcat (markets, optionMarkets);
    }

    async fetchSpotMarkets (params) {
        const response = await this.publicGetSpotV3PublicSymbols (params);
        //
        //    {
        //        "retCode": "0",
        //        "retMsg": "OK",
        //        "result": {
        //            "list": [
        //                {
        //                    "name": "BTCUSDT",
        //                    "alias": "BTCUSDT",
        //                    "baseCoin": "BTC",
        //                    "quoteCoin": "USDT",
        //                    "basePrecision": "0.000001",
        //                    "quotePrecision": "0.00000001",
        //                    "minTradeQty": "0.00004",
        //                    "minTradeAmt": "1",
        //                    "maxTradeQty": "46.13",
        //                    "maxTradeAmt": "938901",
        //                    "minPricePrecision": "0.01",
        //                    "category": "1",
        //                    "showStatus": "1",
        //                    "innovation": "0"
        //                },
        //            ]
        //        },
        //        "retExtMap": {},
        //        "retExtInfo": null,
        //        "time": "1666729450457"
        //    }
        //
        const responseResult = this.safeValue (response, 'result', {});
        const markets = this.safeValue (responseResult, 'list', []);
        const result = [];
        const takerFee = this.parseNumber ('0.001');
        const makerFee = this.parseNumber ('0.001');
        for (let i = 0; i < markets.length; i++) {
            const market = markets[i];
            const id = this.safeString (market, 'name');
            const baseId = this.safeString (market, 'baseCoin');
            const quoteId = this.safeString (market, 'quoteCoin');
            const base = this.safeCurrencyCode (baseId);
            const quote = this.safeCurrencyCode (quoteId);
            const symbol = base + '/' + quote;
            const active = this.safeInteger (market, 'showStatus') === 1;
            const quotePrecision = this.safeNumber (market, 'quotePrecision');
            result.push ({
                'id': id,
                'symbol': symbol,
                'base': base,
                'quote': quote,
                'settle': undefined,
                'baseId': baseId,
                'quoteId': quoteId,
                'settleId': undefined,
                'type': 'spot',
                'spot': true,
                'margin': undefined,
                'swap': false,
                'future': false,
                'option': false,
                'active': active,
                'contract': false,
                'linear': undefined,
                'inverse': undefined,
                'taker': takerFee,
                'maker': makerFee,
                'contractSize': undefined,
                'expiry': undefined,
                'expiryDatetime': undefined,
                'strike': undefined,
                'optionType': undefined,
                'precision': {
                    'amount': this.safeNumber (market, 'basePrecision'),
                    'price': this.safeNumber (market, 'minPricePrecision', quotePrecision),
                },
                'limits': {
                    'leverage': {
                        'min': this.parseNumber ('1'),
                        'max': undefined,
                    },
                    'amount': {
                        'min': this.safeNumber (market, 'minTradeQty'),
                        'max': this.safeNumber (market, 'maxTradeQty'),
                    },
                    'price': {
                        'min': undefined,
                        'max': undefined,
                    },
                    'cost': {
                        'min': this.safeNumber (market, 'minTradeAmt'),
                        'max': this.safeNumber (market, 'maxTradeAmt'),
                    },
                },
                'info': market,
            });
        }
        return result;
    }

    async fetchDerivativesMarkets (params) {
        const response = await this.publicGetDerivativesV3PublicInstrumentsInfo (params);
        //
        //     {
        //         "retCode": 0,
        //         "retMsg": "OK",
        //         "result": {
        //             "category": "linear",
        //             "list": [
        //                 {
        //                     "symbol": "BTCUSDT",
        //                     "contractType": "LinearPerpetual",
        //                     "status": "Trading",
        //                     "baseCoin": "BTC",
        //                     "quoteCoin": "USDT",
        //                     "launchTime": "1584230400000",
        //                     "deliveryTime": "0",
        //                     "deliveryFeeRate": "",
        //                     "priceScale": "2",
        //                     "leverageFilter": {
        //                         "minLeverage": "1",
        //                         "maxLeverage": "100",
        //                         "leverageStep": "0.01"
        //                     },
        //                     "priceFilter": {
        //                         "minPrice": "0.50",
        //                         "maxPrice": "999999.00",
        //                         "tickSize": "0.50"
        //                     },
        //                     "lotSizeFilter": {
        //                         "maxTradingQty": "420.000",
        //                         "minTradingQty": "0.001",
        //                         "qtyStep": "0.001"
        //                     }
        //                 }
        //             ],
        //             "nextPageCursor": ""
        //         },
        //         "retExtInfo": {},
        //         "time": 1667533491917
        //     }
        //
        // option response
        //
        //     {
        //         "retCode": 0,
        //         "retMsg": "success",
        //         "result": {
        //             "resultTotalSize": 1,
        //             "cursor": "",
        //             "dataList": [
        //                 {
        //                     "category": "option",
        //                     "symbol": "BTC-30SEP22-35000-P",
        //                     "status": "ONLINE",
        //                     "baseCoin": "BTC",
        //                     "quoteCoin": "USD",
        //                     "settleCoin": "USDC",
        //                     "optionsType": "Put",
        //                     "launchTime": "1649923200000",
        //                     "deliveryTime": "1664524800000",
        //                     "deliveryFeeRate": "0.00015",
        //                     "priceFilter": {
        //                         "minPrice": "5",
        //                         "maxPrice": "10000000",
        //                         "tickSize": "5"
        //                     },
        //                     "lotSizeFilter": {
        //                         "maxOrderQty": "200",
        //                         "minOrderQty": "0.01",
        //                         "qtyStep": "0.01"
        //                     }
        //                 }
        //             ]
        //         },
        //         "time": 1657777124431
        //     }
        //
        // inverse response
        //
        //     {
        //         "symbol": "ETHUSDZ22",
        //         "contractType": "InverseFutures",
        //         "status": "Trading",
        //         "baseCoin": "ETH",
        //         "quoteCoin": "USD",
        //         "launchTime": "1654848000000",
        //         "deliveryTime": "1672387200000",
        //         "deliveryFeeRate": "",
        //         "priceScale": "2",
        //         "leverageFilter": {
        //             "minLeverage": "1",
        //             "maxLeverage": "50",
        //             "leverageStep": "0.01"
        //         },
        //         "priceFilter": {
        //             "minPrice": "0.05",
        //             "maxPrice": "99999.90",
        //             "tickSize": "0.05"
        //         },
        //         "lotSizeFilter": {
        //             "maxTradingQty": "1000000",
        //             "minTradingQty": "1",
        //             "qtyStep": "1"
        //         }
        //     }
        //
        const data = this.safeValue (response, 'result', {});
        const markets = this.safeValue2 (data, 'list', 'dataList', []);
        const result = [];
        let category = this.safeString (data, 'category');
        for (let i = 0; i < markets.length; i++) {
            const market = markets[i];
            if (category === undefined) {
                category = this.safeString (market, 'category');
            }
            const linear = (category === 'linear');
            const inverse = (category === 'inverse');
            const contractType = this.safeString (market, 'contractType');
            const inverseFutures = (contractType === 'InverseFutures');
            const linearPerpetual = (contractType === 'LinearPerpetual');
            const inversePerpetual = (contractType === 'InversePerpetual');
            const id = this.safeString (market, 'symbol');
            const baseId = this.safeString (market, 'baseCoin');
            const quoteId = this.safeString (market, 'quoteCoin');
            const settleId = this.safeString (market, 'settleCoin', (linear ? quoteId : baseId));
            const base = this.safeCurrencyCode (baseId);
            const quote = this.safeCurrencyCode (quoteId);
            let settle = undefined;
            if (linearPerpetual && (settleId === 'USD')) {
                settle = 'USDC';
            } else {
                settle = this.safeCurrencyCode (settleId);
            }
            let symbol = base + '/' + quote;
            const lotSizeFilter = this.safeValue (market, 'lotSizeFilter', {});
            const priceFilter = this.safeValue (market, 'priceFilter', {});
            const leverage = this.safeValue (market, 'leverageFilter', {});
            const status = this.safeString (market, 'status');
            let active = undefined;
            if (status !== undefined) {
                active = (status === 'Trading');
            }
            const swap = linearPerpetual || inversePerpetual;
            const future = inverseFutures;
            const option = (category === 'option');
            let type = undefined;
            if (swap) {
                type = 'swap';
            } else if (future) {
                type = 'future';
            } else if (option) {
                type = 'option';
            }
            let expiry = this.omitZero (this.safeString (market, 'deliveryTime'));
            if (expiry !== undefined) {
                expiry = parseInt (expiry);
            }
            const expiryDatetime = this.iso8601 (expiry);
            let strike = undefined;
            let optionType = undefined;
            symbol = symbol + ':' + settle;
            if (expiry !== undefined) {
                symbol = symbol + '-' + this.yymmdd (expiry);
                if (option) {
                    const splitId = id.split ('-');
                    strike = this.safeString (splitId, 2);
                    const optionLetter = this.safeString (splitId, 3);
                    symbol = symbol + '-' + strike + '-' + optionLetter;
                    if (optionLetter === 'P') {
                        optionType = 'put';
                    } else if (optionLetter === 'C') {
                        optionType = 'call';
                    }
                }
            }
            const contractSize = inverse ? this.safeNumber2 (lotSizeFilter, 'minTradingQty', 'minOrderQty') : this.parseNumber ('1');
            result.push ({
                'id': id,
                'symbol': symbol,
                'base': base,
                'quote': quote,
                'settle': settle,
                'baseId': baseId,
                'quoteId': quoteId,
                'settleId': settleId,
                'type': type,
                'spot': false,
                'margin': undefined,
                'swap': swap,
                'future': future,
                'option': option,
                'active': active,
                'contract': true,
                'linear': linear,
                'inverse': inverse,
                'taker': this.safeNumber (market, 'taker_fee'),
                'maker': this.safeNumber (market, 'maker_fee'),
                'contractSize': contractSize,
                'expiry': expiry,
                'expiryDatetime': expiryDatetime,
                'strike': strike,
                'optionType': optionType,
                'precision': {
                    'amount': this.safeNumber (lotSizeFilter, 'qtyStep'),
                    'price': this.safeNumber (priceFilter, 'tickSize'),
                },
                'limits': {
                    'leverage': {
                        'min': this.safeNumber (leverage, 'minLeverage'),
                        'max': this.safeNumber (leverage, 'maxLeverage'),
                    },
                    'amount': {
                        'min': this.safeNumber2 (lotSizeFilter, 'minTradingQty', 'minOrderQty'),
                        'max': this.safeNumber2 (lotSizeFilter, 'maxTradingQty', 'maxOrderQty'),
                    },
                    'price': {
                        'min': this.safeNumber (priceFilter, 'minPrice'),
                        'max': this.safeNumber (priceFilter, 'maxPrice'),
                    },
                    'cost': {
                        'min': undefined,
                        'max': undefined,
                    },
                },
                'info': market,
            });
        }
        return result;
    }

    parseTicker (ticker, market = undefined) {
        if ('s' in ticker) {
            return this.parseSpotTicker (ticker, market);
        } else {
            return this.parseContractTicker (ticker, market);
        }
    }

    parseSpotTicker (ticker, market = undefined) {
        //
        // spot
        //
        //     {
        //         "t": "1666771860025",
        //         "s": "AAVEUSDT",
        //         "lp": "83.8",
        //         "h": "86.4",
        //         "l": "81",
        //         "o": "82.9",
        //         "bp": "83.5",
        //         "ap": "83.7",
        //         "v": "7433.527",
        //         "qv": "619835.8676"
        //     }
        //
        const marketId = this.safeString (ticker, 's');
        const symbol = this.safeSymbol (marketId, market);
        const timestamp = this.safeInteger (ticker, 't');
        return this.safeTicker ({
            'symbol': symbol,
            'timestamp': timestamp,
            'datetime': this.iso8601 (timestamp),
            'high': this.safeString (ticker, 'h'),
            'low': this.safeString (ticker, 'l'),
            'bid': this.safeString (ticker, 'bp'),
            'bidVolume': undefined,
            'ask': this.safeString (ticker, 'ap'),
            'askVolume': undefined,
            'vwap': undefined,
            'open': this.safeString (ticker, 'o'),
            'close': this.safeString (ticker, 'lp'),
            'last': undefined,
            'previousClose': undefined,
            'change': undefined,
            'percentage': undefined,
            'average': undefined,
            'baseVolume': this.safeString (ticker, 'v'),
            'quoteVolume': this.safeString (ticker, 'qv'),
            'info': ticker,
        }, market);
    }

    parseContractTicker (ticker, market = undefined) {
        //
        // linear usdt/ inverse swap and future
        //     {
        //         "symbol": "BTCUSDT",
        //         "bid_price": "39458",
        //         "ask_price": "39458.5",
        //         "last_price": "39458.00",
        //         "last_tick_direction": "ZeroMinusTick",
        //         "prev_price_24h": "39059.50",
        //         "price_24h_pcnt": "0.010202",
        //         "high_price_24h": "40058.50",
        //         "low_price_24h": "38575.50",
        //         "prev_price_1h": "39534.00",
        //         "price_1h_pcnt": "-0.001922",
        //         "mark_price": "39472.49",
        //         "index_price": "39469.81",
        //         "open_interest": "28343.61",
        //         "open_value": "0.00",
        //         "total_turnover": "85303326477.54",
        //         "turnover_24h": "4221589085.06",
        //         "total_volume": "30628792.45",
        //         "volume_24h": "107569.75",
        //         "funding_rate": "0.0001",
        //         "predicted_funding_rate": "0.0001",
        //         "next_funding_time": "2022-05-05T16:00:00Z",
        //         "countdown_hour": "7",
        //         "delivery_fee_rate": "",
        //         "predicted_delivery_price": "",
        //         "delivery_time": ""
        //     }
        //
        // usdc option/ swap
        //     {
        //          "symbol": "BTC-30SEP22-400000-C",
        //          "bid": "0",
        //          "bidIv": "0",
        //          "bidSize": "0",
        //          "ask": "15",
        //          "askIv": "1.1234",
        //          "askSize": "0.01",
        //          "lastPrice": "5",
        //          "openInterest": "0.03",
        //          "indexPrice": "39458.6",
        //          "markPrice": "0.51901394",
        //          "markPriceIv": "0.9047",
        //          "change24h": "0",
        //          "high24h": "0",
        //          "low24h": "0",
        //          "volume24h": "0",
        //          "turnover24h": "0",
        //          "totalVolume": "1",
        //          "totalTurnover": "4",
        //          "predictedDeliveryPrice": "0",
        //          "underlyingPrice": "40129.73",
        //          "delta": "0.00010589",
        //          "gamma": "0.00000002",
        //          "vega": "0.10670892",
        //          "theta": "-0.03262827"
        //      }
        //
<<<<<<< HEAD
        // Unified Margin
        //
        //     {
        //         "symbol": "BTCUSDT",
        //         "bidPrice": "19255",
        //         "askPrice": "19255.5",
        //         "lastPrice": "19255.50",
        //         "lastTickDirection": "ZeroPlusTick",
        //         "prevPrice24h": "18634.50",
        //         "price24hPcnt": "0.033325",
        //         "highPrice24h": "19675.00",
        //         "lowPrice24h": "18610.00",
        //         "prevPrice1h": "19278.00",
        //         "markPrice": "19255.00",
        //         "indexPrice": "19260.68",
        //         "openInterest": "48069.549",
        //         "turnover24h": "4686694853.047006",
        //         "volume24h": "243730.252",
        //         "fundingRate": "0.0001",
        //         "nextFundingTime": "1663689600000",
        //         "predictedDeliveryPrice": "",
        //         "basisRate": "",
        //         "deliveryFeeRate": "",
        //         "deliveryTime": "0"
        //     }
        //
        const timestamp = this.safeInteger (ticker, 'time');
=======
>>>>>>> 36cde8f1
        const marketId = this.safeString (ticker, 'symbol');
        const symbol = this.safeSymbol (marketId, market);
        const last = this.safeString2 (ticker, 'last_price', 'lastPrice');
        const open = this.safeStringN (ticker, [ 'prev_price_24h', 'openPrice', 'prevPrice24h' ]);
        let percentage = this.safeStringN (ticker, [ 'price_24h_pcnt', 'change24h', 'price24hPcnt' ]);
        percentage = Precise.stringMul (percentage, '100');
        const quoteVolume = this.safeStringN (ticker, [ 'turnover_24h', 'turnover24h', 'quoteVolume' ]);
        const baseVolume = this.safeStringN (ticker, [ 'volume_24h', 'volume24h', 'volume' ]);
        const bid = this.safeStringN (ticker, [ 'bid_price', 'bid', 'bestBidPrice', 'bidPrice' ]);
        const ask = this.safeStringN (ticker, [ 'ask_price', 'ask', 'bestAskPrice', 'askPrice' ]);
        const high = this.safeStringN (ticker, [ 'high_price_24h', 'high24h', 'highPrice', 'highPrice24h' ]);
        const low = this.safeStringN (ticker, [ 'low_price_24h', 'low24h', 'lowPrice', 'lowPrice24h' ]);
        return this.safeTicker ({
            'symbol': symbol,
            'timestamp': undefined,
            'datetime': undefined,
            'high': high,
            'low': low,
            'bid': bid,
            'bidVolume': this.safeString (ticker, 'bidSize'),
            'ask': ask,
            'askVolume': this.safeString (ticker, 'askSize'),
            'vwap': undefined,
            'open': open,
            'close': last,
            'last': last,
            'previousClose': undefined,
            'change': undefined,
            'percentage': percentage,
            'average': undefined,
            'baseVolume': baseVolume,
            'quoteVolume': quoteVolume,
            'info': ticker,
        }, market);
    }

    async fetchTicker (symbol, params = {}) {
        /**
         * @method
         * @name bybit#fetchTicker
         * @description fetches a price ticker, a statistical calculation with the information calculated over the past 24 hours for a specific market
         * @param {string} symbol unified symbol of the market to fetch the ticker for
         * @param {object} params extra parameters specific to the bybit api endpoint
         * @returns {object} a [ticker structure]{@link https://docs.ccxt.com/en/latest/manual.html#ticker-structure}
         */
        await this.loadMarkets ();
        const market = this.market (symbol);
        const request = {
            'symbol': market['id'],
        };
        let method = undefined;
        if (market['spot']) {
            method = 'publicGetSpotV3PublicQuoteTicker24hr';
        } else {
            method = 'publicGetDerivativesV3PublicTickers';
            if (market['option']) {
                request['category'] = 'option';
            } else if (market['linear']) {
                request['category'] = 'linear';
            } else if (market['inverse']) {
                request['category'] = 'inverse';
            }
        }
        const response = await this[method] (this.extend (request, params));
        //
        // spot
        //
        //    {
        //         "retCode": "0",
        //         "retMsg": "OK",
        //         "result": {
        //             "t": "1666771860025",
        //             "s": "AAVEUSDT",
        //             "lp": "83.8",
        //             "h": "86.4",
        //             "l": "81",
        //             "o": "82.9",
        //             "bp": "83.5",
        //             "ap": "83.7",
        //             "v": "7433.527",
        //             "qv": "619835.8676"
        //         },
        //         "retExtInfo": {},
        //         "time": "1666771898218"
        //     }
        //
        //     {
        //         ret_code: 0,
        //         ret_msg: 'OK',
        //         ext_code: '',
        //         ext_info: '',
        //         result: [
        //             {
        //                 symbol: 'BTCUSD',
        //                 bid_price: '7680',
        //                 ask_price: '7680.5',
        //                 last_price: '7680.00',
        //                 last_tick_direction: 'MinusTick',
        //                 prev_price_24h: '7870.50',
        //                 price_24h_pcnt: '-0.024204',
        //                 high_price_24h: '8035.00',
        //                 low_price_24h: '7671.00',
        //                 prev_price_1h: '7780.00',
        //                 price_1h_pcnt: '-0.012853',
        //                 mark_price: '7683.27',
        //                 index_price: '7682.74',
        //                 open_interest: 188829147,
        //                 open_value: '23670.06',
        //                 total_turnover: '25744224.90',
        //                 turnover_24h: '102997.83',
        //                 total_volume: 225448878806,
        //                 volume_24h: 809919408,
        //                 funding_rate: '0.0001',
        //                 predicted_funding_rate: '0.0001',
        //                 next_funding_time: '2020-03-12T00:00:00Z',
        //                 countdown_hour: 7
        //             }
        //         ],
        //         time_now: '1583948195.818255'
        //     }
        //  usdc ticker
        //     {
        //         "retCode": 0,
        //           "retMsg": "SUCCESS",
        //           "result": {
        //                  "symbol": "BTC-28JAN22-250000-C",
        //                    "bid": "0",
        //                    "bidIv": "0",
        //                    "bidSize": "0",
        //                    "ask": "0",
        //                    "askIv": "0",
        //                    "askSize": "0",
        //                    "lastPrice": "0",
        //                    "openInterest": "0",
        //                    "indexPrice": "56171.79000000",
        //                    "markPrice": "12.72021285",
        //                    "markPriceIv": "1.1701",
        //                    "change24h": "0",
        //                    "high24h": "0",
        //                    "low24h": "0",
        //                    "volume24h": "0",
        //                    "turnover24h": "0",
        //                    "totalVolume": "0",
        //                    "totalTurnover": "0",
        //                    "predictedDeliveryPrice": "0",
        //                    "underlyingPrice": "57039.61000000",
        //                    "delta": "0.00184380",
        //                    "gamma": "0.00000022",
        //                    "vega": "1.35132531",
        //                    "theta": "-1.33819821"
        //          }
        //     }
        //
        // unified margin
        //
        //     {
        //         "retCode": 0,
        //         "retMsg": "OK",
        //         "result": {
        //             "category": "linear",
        //             "list": [
        //                 {
        //                     "symbol": "BTCUSDT",
        //                     "bidPrice": "19255",
        //                     "askPrice": "19255.5",
        //                     "lastPrice": "19255.50",
        //                     "lastTickDirection": "ZeroPlusTick",
        //                     "prevPrice24h": "18634.50",
        //                     "price24hPcnt": "0.033325",
        //                     "highPrice24h": "19675.00",
        //                     "lowPrice24h": "18610.00",
        //                     "prevPrice1h": "19278.00",
        //                     "markPrice": "19255.00",
        //                     "indexPrice": "19260.68",
        //                     "openInterest": "48069.549",
        //                     "turnover24h": "4686694853.047006",
        //                     "volume24h": "243730.252",
        //                     "fundingRate": "0.0001",
        //                     "nextFundingTime": "1663689600000",
        //                     "predictedDeliveryPrice": "",
        //                     "basisRate": "",
        //                     "deliveryFeeRate": "",
        //                     "deliveryTime": "0"
        //                 }
        //             ]
        //         },
        //         "retExtInfo": null,
        //         "time": 1663670053454
        //
        const result = this.safeValue (response, 'result', []);
        let rawTicker = undefined;
        if (Array.isArray (result)) {
            rawTicker = this.safeValue (result, 0);
        } else {
            const tickers = this.safeValue (result, 'list');
            if (tickers !== undefined) {
                rawTicker = this.safeValue (tickers, 0);
            } else {
                rawTicker = result;
            }
        }
        return this.parseTicker (rawTicker, market);
    }

<<<<<<< HEAD
    async fetchSpotTickers (symbols = undefined, params = {}) {
=======
    async fetchTickers (symbols = undefined, params = {}) {
        /**
         * @method
         * @name bybit#fetchTickers
         * @description fetches price tickers for multiple markets, statistical calculations with the information calculated over the past 24 hours each market
         * @see https://bybit-exchange.github.io/docs/futuresV2/linear/#t-latestsymbolinfo
         * @see https://bybit-exchange.github.io/docs/spot/v3/#t-spot_latestsymbolinfo
         * @param {[string]|undefined} symbols unified symbols of the markets to fetch the ticker for, all market tickers are returned if not assigned
         * @param {object} params extra parameters specific to the bybit api endpoint
         * @returns {object} an array of [ticker structures]{@link https://docs.ccxt.com/en/latest/manual.html#ticker-structure}
         */
>>>>>>> 36cde8f1
        await this.loadMarkets ();
        symbols = this.marketSymbols (symbols);
        const response = await this.publicGetSpotV3PublicQuoteTicker24hr (params);
        //
        //     {
        //         "ret_code":0,
        //         "ret_msg":null,
        //         "result":[
        //             {
        //                 "time":1667198103209,
        //                 "symbol":"XDCUSDT",
        //                 "bestBidPrice":"0.03092",
        //                 "bestAskPrice":"0.03093",
        //                 "volume":"393311",
        //                 "quoteVolume":"12189.678747",
        //                 "lastPrice":"0.03092",
        //                 "highPrice":"0.03111",
        //                 "lowPrice":"0.0309",
        //                 "openPrice":"0.0309"
        //             }
        //         ],
        //         "ext_code": null,
        //         "ext_info": null
        //     }
        //
        const tickerList = this.safeValue (response, 'result', []);
        const tickers = {};
        for (let i = 0; i < tickerList.length; i++) {
            const ticker = this.parseTicker (tickerList[i]);
            const symbol = ticker['symbol'];
            tickers[symbol] = ticker;
        }
        return this.filterByArray (tickers, 'symbol', symbols);
    }

    async fetchDerivativesTickers (symbols = undefined, params = {}) {
        await this.loadMarkets ();
        symbols = this.marketSymbols (symbols);
        const request = {};
        const defaultSubtype = this.safeString (this.options, 'defaultSubType', 'linear');
        if (defaultSubtype === 'option') {
            // bybit requires a symbol when query tockers for options markets
            throw new NotSupported (this.id + ' fetchTickers() is not supported for option markets');
        } else {
            request['category'] = defaultSubtype;
        }
        const response = await this.publicGetDerivativesV3PublicTickers (this.extend (request, params));
        //
        //     {
        //         "retCode": 0,
        //         "retMsg": "OK",
        //         "result": {
        //             "category": "linear",
        //             "list": [
        //                 {
        //                     "symbol": "BTCUSDT",
        //                     "bidPrice": "19255",
        //                     "askPrice": "19255.5",
        //                     "lastPrice": "19255.50",
        //                     "lastTickDirection": "ZeroPlusTick",
        //                     "prevPrice24h": "18634.50",
        //                     "price24hPcnt": "0.033325",
        //                     "highPrice24h": "19675.00",
        //                     "lowPrice24h": "18610.00",
        //                     "prevPrice1h": "19278.00",
        //                     "markPrice": "19255.00",
        //                     "indexPrice": "19260.68",
        //                     "openInterest": "48069.549",
        //                     "turnover24h": "4686694853.047006",
        //                     "volume24h": "243730.252",
        //                     "fundingRate": "0.0001",
        //                     "nextFundingTime": "1663689600000",
        //                     "predictedDeliveryPrice": "",
        //                     "basisRate": "",
        //                     "deliveryFeeRate": "",
        //                     "deliveryTime": "0"
        //                 }
        //             ]
        //         },
        //         "retExtInfo": null,
        //         "time": 1663670053454
        //     }
        //
        let tickerList = this.safeValue (response, 'result', []);
        if (!Array.isArray (tickerList)) {
            tickerList = this.safeValue (tickerList, 'list');
        }
        const tickers = {};
        for (let i = 0; i < tickerList.length; i++) {
            const ticker = this.parseTicker (tickerList[i]);
            const symbol = ticker['symbol'];
            tickers[symbol] = ticker;
        }
        return this.filterByArray (tickers, 'symbol', symbols);
    }

    async fetchTickers (symbols = undefined, params = {}) {
        /**
         * @method
         * @name bybit#fetchTickers
         * @description fetches price tickers for multiple markets, statistical calculations with the information calculated over the past 24 hours each market
         * @param {[string]|undefined} symbols unified symbols of the markets to fetch the ticker for, all market tickers are returned if not assigned
         * @param {object} params extra parameters specific to the bybit api endpoint
         * @returns {object} an array of [ticker structures]{@link https://docs.ccxt.com/en/latest/manual.html#ticker-structure}
         */
        await this.loadMarkets ();
        const [ type, query ] = this.handleMarketTypeAndParams ('fetchTickers', undefined, params);
        if (type === 'spot') {
            return await this.fetchSpotTickers (symbols, query);
        } else {
            return await this.fetchDerivativesTickers (symbols, query);
        }
    }

    parseOHLCV (ohlcv, market = undefined) {
        if ('t' in ohlcv) {
            return this.parseSpotOHLCV (ohlcv, market);
        } else {
            return this.parseContractOHLCV (ohlcv, market);
        }
    }

    parseSpotOHLCV (ohlcv, market = undefined) {
        //
        // spot
        //     {
        //         "t": "1666759020000",
        //         "s": "AAVEUSDT",
        //         "sn": "AAVEUSDT",
        //         "c": "83",
        //         "h": "83.4",
        //         "l": "82.9",
        //         "o": "83.4",
        //         "v": "149.368"
        //     }
        //
        return [
            this.safeInteger (ohlcv, 't'),
            this.safeNumber (ohlcv, 'o'),
            this.safeNumber (ohlcv, 'h'),
            this.safeNumber (ohlcv, 'l'),
            this.safeNumber (ohlcv, 'c'),
            this.safeNumber (ohlcv, 'v'),
        ];
    }

    parseContractOHLCV (ohlcv, market = undefined) {
        //
        // inverse perpetual BTC/USD
        //
        //     {
        //         symbol: 'BTCUSD',
        //         interval: '1',
        //         open_time: 1583952540,
        //         open: '7760.5',
        //         high: '7764',
        //         low: '7757',
        //         close: '7763.5',
        //         volume: '1259766',
        //         turnover: '162.32773718999994'
        //     }
        //
        // linear perpetual BTC/USDT
        //
        //     {
        //         "id":143536,
        //         "symbol":"BTCUSDT",
        //         "period":"15",
        //         "start_at":1587883500,
        //         "volume":1.035,
        //         "open":7540.5,
        //         "high":7541,
        //         "low":7540.5,
        //         "close":7541
        //     }
        //
        // usdc perpetual
        //     {
        //         "symbol":"BTCPERP",
        //         "volume":"0.01",
        //         "period":"1",
        //         "openTime":"1636358160",
        //         "open":"66001.50",
        //         "high":"66001.50",
        //         "low":"66001.50",
        //         "close":"66001.50",
        //         "turnover":"1188.02"
        //     }
        //
        // Unified Margin
        //
        //     [
        //         "1621162800",
        //         "49592.43",
        //         "49644.91",
        //         "49342.37",
        //         "49349.42",
        //         "1451.59",
        //         "2.4343353100000003"
        //     ]
        //
        if (Array.isArray (ohlcv)) {
            return [
                this.safeNumber (ohlcv, 0),
                this.safeNumber (ohlcv, 1),
                this.safeNumber (ohlcv, 2),
                this.safeNumber (ohlcv, 3),
                this.safeNumber (ohlcv, 4),
                this.safeNumber (ohlcv, 5),
            ];
        }
        let timestamp = this.safeTimestamp2 (ohlcv, 'open_time', 'openTime');
        if (timestamp === undefined) {
            timestamp = this.safeTimestamp (ohlcv, 'start_at');
        }
        return [
            timestamp,
            this.safeNumber (ohlcv, 'open'),
            this.safeNumber (ohlcv, 'high'),
            this.safeNumber (ohlcv, 'low'),
            this.safeNumber (ohlcv, 'close'),
            this.safeNumber2 (ohlcv, 'volume', 'turnover'),
        ];
    }

    async fetchSpotOHLCV (symbol, timeframe = '1m', since = undefined, limit = undefined, params = {}) {
        await this.loadMarkets ();
        const market = this.market (symbol);
        const request = {
            'symbol': market['id'],
        };
        const duration = this.parseTimeframe (timeframe);
        const now = this.seconds ();
        let sinceTimestamp = undefined;
        if (limit === undefined) {
            limit = 200; // default is 200 when requested with `since`
        }
        if (since === undefined) {
            sinceTimestamp = now - limit * duration;
        } else {
            sinceTimestamp = parseInt (since / 1000);
        }
        if (limit !== undefined) {
            request['limit'] = limit; // max 200, default 200
        }
        request['interval'] = timeframe;
        request['from'] = sinceTimestamp;
        const response = await this.publicGetSpotV3PublicQuoteKline (this.extend (request, params));
        //
        //     {
        //         "retCode": 0,
        //         "retMsg": "OK",
        //         "result": {
        //         "list": [
        //             {
        //             "t": 1659430380000,
        //             "s": "BTCUSDT",
        //             "sn": "BTCUSDT",
        //             "c": "21170.14",
        //             "h": "21170.14",
        //             "l": "21127.86",
        //             "o": "21127.86",
        //             "v": "0.907276"
        //             }
        //         ]
        //         },
        //         "retExtInfo": {},
        //         "time": 1659430400353
        //     }
        //
        const result = this.safeValue (response, 'result', {});
        const ohlcvs = this.safeValue (result, 'list', []);
        return this.parseOHLCVs (ohlcvs, market, timeframe, since, limit);
    }

    async fetchDerivativesOHLCV (symbol, timeframe = '1m', since = undefined, limit = undefined, params = {}) {
        await this.loadMarkets ();
        const market = this.market (symbol);
        if (market['option']) {
            throw new NotSupported (this.id + ' fetchOHLCV() is not supported for option markets');
        }
        const request = {
            'symbol': market['id'],
        };
        const duration = this.parseTimeframe (timeframe);
        const now = this.milliseconds ();
        if (limit === undefined) {
            limit = 200; // default is 200 when requested with `since`
        } else {
            request['limit'] = limit;
        }
        if (since === undefined) {
            since = now - (limit * duration * 1000);
        }
        // end is required parameter
        let end = this.safeInteger (params, 'end');
        if (end === undefined) {
            end = this.sum (since, limit * duration * 1000);
        }
        if (market['linear']) {
            request['category'] = 'linear';
        } else if (market['inverse']) {
            request['category'] = 'inverse';
        }
        request['start'] = since;
        request['end'] = end;
        request['interval'] = this.timeframes[timeframe];
        const price = this.safeString (params, 'price');
        params = this.omit (params, 'price');
        const methods = {
            'mark': 'publicGetDerivativesV3PublicMarkPriceKline',
            'index': 'publicGetDerivativesV3PublicIndexPriceKline',
        };
        const method = this.safeValue (methods, price, 'publicGetDerivativesV3PublicKline');
        const response = await this[method] (this.extend (request, params));
        //
        //     {
        //         "retCode": 0,
        //         "retMsg":"success",
        //         "result":{
        //             "category":"linear",
        //             "symbol":"BTCUSDT",
        //             "interval":"1",
        //             "list":[
        //                 [
        //                     "1621162800",
        //                     "49592.43",
        //                     "49644.91",
        //                     "49342.37",
        //                     "49349.42",
        //                     "1451.59",
        //                     "2.4343353100000003"
        //                 ]
        //             ]
        //         }
        //     }
        //
        const result = this.safeValue (response, 'result');
        const ohlcvs = this.safeValue (result, 'list');
        return this.parseOHLCVs (ohlcvs, market, timeframe, since, limit);
    }

    async fetchOHLCV (symbol, timeframe = '1m', since = undefined, limit = undefined, params = {}) {
        /**
         * @method
         * @name bybit#fetchOHLCV
         * @description fetches historical candlestick data containing the open, high, low, and close price, and the volume of a market
         * @param {string} symbol unified symbol of the market to fetch OHLCV data for
         * @param {string} timeframe the length of time each candle represents
         * @param {int|undefined} since timestamp in ms of the earliest candle to fetch
         * @param {int|undefined} limit the maximum amount of candles to fetch
         * @param {object} params extra parameters specific to the bybit api endpoint
         * @returns {[[int]]} A list of candles ordered as timestamp, open, high, low, close, volume
         */
        await this.loadMarkets ();
        const market = this.market (symbol);
        if (market['spot']) {
            return await this.fetchSpotOHLCV (symbol, timeframe, since, limit, params);
        } else {
            return await this.fetchDerivativesOHLCV (symbol, timeframe, since, limit, params);
        }
    }

    async fetchFundingRate (symbol, params = {}) {
        /**
         * @method
         * @name bybit#fetchFundingRate
         * @description fetch the current funding rate
         * @param {string} symbol unified market symbol
         * @param {object} params extra parameters specific to the bybit api endpoint
         * @returns {object} a [funding rate structure]{@link https://docs.ccxt.com/en/latest/manual.html#funding-rate-structure}
         */
        await this.loadMarkets ();
        const market = this.market (symbol);
        const request = {
            'symbol': market['id'],
        };
        const isUsdcSettled = market['settle'] === 'USDC';
        let method = undefined;
        if (isUsdcSettled) {
            method = 'privatePostPerpetualUsdcOpenapiPrivateV1PredictedFunding';
        } else {
            method = market['linear'] ? 'privateGetPrivateLinearFundingPredictedFunding' : 'privateGetV2PrivateFundingPredictedFunding';
        }
        const response = await this[method] (this.extend (request, params));
        //
        // linear
        //     {
        //       "ret_code": 0,
        //       "ret_msg": "OK",
        //       "ext_code": "",
        //       "ext_info": "",
        //       "result": {
        //         "predicted_funding_rate": 0.0001,
        //         "predicted_funding_fee": 0.00231849
        //       },
        //       "time_now": "1658446366.304113",
        //       "rate_limit_status": 119,
        //       "rate_limit_reset_ms": 1658446366300,
        //       "rate_limit": 120
        //     }
        //
        // inverse
        //     {
        //       "ret_code": 0,
        //       "ret_msg": "OK",
        //       "ext_code": "",
        //       "ext_info": "",
        //       "result": {
        //         "predicted_funding_rate": -0.00001769,
        //         "predicted_funding_fee": 0
        //       },
        //       "time_now": "1658445512.778048",
        //       "rate_limit_status": 119,
        //       "rate_limit_reset_ms": 1658445512773,
        //       "rate_limit": 120
        //     }
        //
        // usdc
        //     {
        //       "result": {
        //         "predictedFundingRate": "0.0002213",
        //         "predictedFundingFee": "0"
        //       },
        //       "retCode": 0,
        //       "retMsg": "success"
        //     }
        //
        const result = this.safeValue (response, 'result', {});
        const fundingRate = this.safeNumber2 (result, 'predicted_funding_rate', 'predictedFundingRate');
        const timestamp = this.safeTimestamp (response, 'time_now');
        return {
            'info': response,
            'symbol': symbol,
            'markPrice': undefined,
            'indexPrice': undefined,
            'interestRate': undefined,
            'estimatedSettlePrice': undefined,
            'timestamp': timestamp,
            'datetime': this.iso8601 (timestamp),
            'fundingRate': fundingRate,
            'fundingTimestamp': undefined,
            'fundingDatetime': undefined,
            'nextFundingRate': undefined,
            'nextFundingTimestamp': undefined,
            'nextFundingDatetime': undefined,
            'previousFundingRate': undefined,
            'previousFundingTimestamp': undefined,
            'previousFundingDatetime': undefined,
        };
    }

    async fetchFundingRateHistory (symbol = undefined, since = undefined, limit = undefined, params = {}) {
        /**
         * @method
         * @name bybit#fetchFundingRateHistory
         * @description fetches historical funding rate prices
         * @param {string|undefined} symbol unified symbol of the market to fetch the funding rate history for
         * @param {int|undefined} since timestamp in ms of the earliest funding rate to fetch
         * @param {int|undefined} limit the maximum amount of [funding rate structures]{@link https://docs.ccxt.com/en/latest/manual.html?#funding-rate-history-structure} to fetch
         * @param {object} params extra parameters specific to the bybit api endpoint
         * @param {int|undefined} params.until timestamp in ms of the latest funding rate
         * @returns {[object]} a list of [funding rate structures]{@link https://docs.ccxt.com/en/latest/manual.html?#funding-rate-history-structure}
         */
        const enableUnifiedMargin = await this.isUnifiedMarginEnabled ();
        if (!enableUnifiedMargin) {
            throw new BadRequest (this.id + ' fetchFundingRateHistory() must enable unified margin mode');
        }
        if (symbol === undefined) {
            throw new ArgumentsRequired (this.id + ' fetchFundingRateHistory() requires a symbol');
        }
        await this.loadMarkets ();
        const request = {};
        const market = this.market (symbol);
        symbol = market['symbol'];
        request['symbol'] = market['id'];
        if (market['option']) {
            throw new NotSupported (this.id + ' fetchFundingRateHistory() is not supported for option markets');
        } else if (market['linear']) {
            request['category'] = 'linear';
        } else if (market['inverse']) {
            request['category'] = 'inverse';
        }
        if (since !== undefined) {
            request['startTime'] = since;
        }
        const until = this.safeInteger2 (params, 'until', 'till'); // unified in milliseconds
        const endTime = this.safeInteger (params, 'endTime', until); // exchange-specific in milliseconds
        params = this.omit (params, [ 'endTime', 'till', 'until' ]);
        if (endTime !== undefined) {
            request['endTime'] = endTime;
        }
        if (limit !== undefined) {
            request['limit'] = limit;
        }
        const response = await this.publicGetDerivativesV3PublicFundingHistoryFundingRate (this.extend (request, params));
        //
        //     {
        //         "retCode": 0,
        //         "retMsg": "OK",
        //         "result": {
        //             "category": "linear",
        //             "list": [
        //                 {
        //                     "symbol": "BTCUSDT",
        //                     "fundingRate": "0.0001",
        //                     "fundingRateTimestamp": "1657728000000"
        //                 },
        //                 {
        //                     "symbol": "BTCUSDT",
        //                     "fundingRate": "0.0001",
        //                     "fundingRateTimestamp": "1657699200000"
        //                 }
        //             ]
        //         },
        //         "time": 1657782323371
        //     }
        //
        const rates = [];
        const result = this.safeValue (response, 'result');
        const resultList = this.safeValue (result, 'list');
        for (let i = 0; i < resultList.length; i++) {
            const entry = resultList[i];
            const timestamp = this.safeInteger (entry, 'fundingRateTimestamp');
            rates.push ({
                'info': entry,
                'symbol': this.safeSymbol (this.safeString (entry, 'symbol')),
                'fundingRate': this.safeNumber (entry, 'fundingRate'),
                'timestamp': timestamp,
                'datetime': this.iso8601 (timestamp),
            });
        }
        const sorted = this.sortBy (rates, 'timestamp');
        return this.filterBySymbolSinceLimit (sorted, symbol, since, limit);
    }

    async fetchIndexOHLCV (symbol, timeframe = '1m', since = undefined, limit = undefined, params = {}) {
        const request = {
            'price': 'index',
        };
        return await this.fetchOHLCV (symbol, timeframe, since, limit, this.extend (request, params));
    }

    async fetchMarkOHLCV (symbol, timeframe = '1m', since = undefined, limit = undefined, params = {}) {
        const request = {
            'price': 'mark',
        };
        return await this.fetchOHLCV (symbol, timeframe, since, limit, this.extend (request, params));
    }

    async fetchPremiumIndexOHLCV (symbol, timeframe = '1m', since = undefined, limit = undefined, params = {}) {
        const request = {
            'price': 'premiumIndex',
        };
        return await this.fetchOHLCV (symbol, timeframe, since, limit, this.extend (request, params));
    }

    parseTrade (trade, market = undefined) {
        const isSpotTrade = ('isBuyerMaker' in trade) || ('feeTokenId' in trade);
        if (isSpotTrade) {
            return this.parseSpotTrade (trade, market);
        } else {
            return this.parseContractTrade (trade, market);
        }
    }

    parseSpotTrade (trade, market = undefined) {
        //
        //   public:
        //     {
        //        "price": "39548.68",
        //        "time": "1651748717850",
        //        "qty": "0.166872",
        //        "isBuyerMaker": 0
        //     }
        //
        //   private:
        //     {
        //         "orderPrice": "82.5",
        //         "creatTime": "1666702226326",
        //         "orderQty": "0.016",
        //         "isBuyer": "0",
        //         "isMaker": "0",
        //         "symbol": "AAVEUSDT",
        //         "id": "1274785101965716992",
        //         "orderId": "1274784252359089664",
        //         "tradeId": "2270000000031365639",
        //         "execFee": "0",
        //         "feeTokenId": "AAVE",
        //         "matchOrderId": "1274785101865076224",
        //         "makerRebate": "0",
        //         "executionTime": "1666702226335"
        //     }
        //
        const timestamp = this.safeIntegerN (trade, [ 'time', 'creatTime' ]);
        let takerOrMaker = undefined;
        let side = undefined;
        const isBuyerMaker = this.safeInteger (trade, 'isBuyerMaker');
        if (isBuyerMaker !== undefined) {
            // if public response
            side = (isBuyerMaker === 1) ? 'buy' : 'sell';
        } else {
            // if private response
            const isBuyer = this.safeInteger (trade, 'isBuyer');
            const isMaker = this.safeInteger (trade, 'isMaker');
            takerOrMaker = (isMaker === 1) ? 'maker' : 'taker';
            side = (isBuyer === 1) ? 'buy' : 'sell';
        }
        const marketId = this.safeString (trade, 'symbol');
        market = this.safeMarket (marketId, market);
        let fee = {};
        const feeToken = this.safeString (trade, 'feeTokenId');
        if (feeToken !== undefined) {
            const feeCurrency = this.safeCurrencyCode (feeToken);
            const feeCost = this.safeString (trade, 'execFee');
            fee = {
                'cost': feeCost,
                'currency': feeCurrency,
            };
        }
        return this.safeTrade ({
            'id': this.safeString (trade, 'id'),
            'info': trade,
            'timestamp': timestamp,
            'datetime': this.iso8601 (timestamp),
            'symbol': market['symbol'],
            'order': this.safeString (trade, 'orderId'),
            'type': undefined,
            'side': side,
            'takerOrMaker': takerOrMaker,
            'price': this.safeString2 (trade, 'price', 'orderPrice'),
            'amount': this.safeString2 (trade, 'qty', 'orderQty'),
            'cost': undefined,
            'fee': fee,
        }, market);
    }

    parseContractTrade (trade, market = undefined) {
        //
        // public spot
        //
        //     {
        //         "price": "1162.51",
        //         "time": "1669192055405",
        //         "qty": "0.86013",
        //         "isBuyerMaker": "0"
        //     }
        //
        // private spot
        //
        //     {
        //         "symbol": "ETHUSDT",
        //         "id": "1295416074059212032",
        //         "orderId": "1295416073941829632",
        //         "tradeId": "2280000000026848229",
        //         "orderPrice": "1138.2",
        //         "orderQty": "0.05",
        //         "execFee": "0",
        //         "feeTokenId": "ETH",
        //         "creatTime": "1669161629850",
        //         "isBuyer": "0",
        //         "isMaker": "1",
        //         "matchOrderId": "1295416073505583360",
        //         "makerRebate": "0",
        //         "executionTime": "1669161629861"
        //     }
        //
        // public contract
        //
        //     {
        //         "execId": "666042b4-50c6-58f3-bd9c-89b2088663ff",
        //         "symbol": "ETHUSD",
        //         "price": "1162.95",
        //         "size": "1",
        //         "side": "Sell",
        //         "time": "1669191277315",
        //         "isBlockTrade": false
        //     }
        //
        // public unified margin
        //
        //     {
        //         "execId": "da66abbc-f358-5864-8d34-84ef7274d853",
        //         "symbol": "BTCUSDT",
        //         "price": "20802.50",
        //         "size": "0.200",
        //         "side": "Sell",
        //         "time": "1657870316630"
        //     }
        //
        // private contract trades
        //
        //     {
        //         "symbol": "ETHUSD",
        //         "execFee": "0.00005484",
        //         "execId": "acf78206-d464-589b-b888-51bd130821c1",
        //         "execPrice": "1367.80",
        //         "execQty": "100",
        //         "execType": "Trade",
        //         "execValue": "0.0731101",
        //         "feeRate": "0.00075",
        //         "lastLiquidityInd": "RemovedLiquidity",
        //         "leavesQty": "0",
        //         "orderId": "fdc584c3-be5d-41ff-8f54-5be7649b1d1c",
        //         "orderLinkId": "",
        //         "orderPrice": "1299.50",
        //         "orderQty": "100",
        //         "orderType": "Market",
        //         "stopOrderType": "UNKNOWN",
        //         "side": "Sell",
        //         "execTime": "1611528105547",
        //         "closedSize": "100"
        //     }
        //
        // private unified margin
        //
        //     {
        //         "symbol": "AAVEUSDT",
        //         "id": "1274785101965716992",
        //         "orderId": "1274784252359089664",
        //         "tradeId": "2270000000031365639",
        //         "orderPrice": "82.5",
        //         "orderQty": "0.016",
        //         "execFee": "0",
        //         "feeTokenId": "AAVE",
        //         "creatTime": "1666702226326",
        //         "isBuyer": "0",
        //         "isMaker": "0",
        //         "matchOrderId": "1274785101865076224",
        //         "makerRebate": "0",
        //         "executionTime": "1666702226335"
        //     }
        //
        // private USDC settled trades
        //
        //     {
        //         "symbol": "ETHPERP",
        //         "orderLinkId": "",
        //         "side": "Buy",
        //         "orderId": "aad0ee44-ce12-4112-aeee-b7829f6c3a26",
        //         "execFee": "0.0210",
        //         "feeRate": "0.000600",
        //         "blockTradeId": "",
        //         "tradeTime": "1669196417930",
        //         "execPrice": "1162.15",
        //         "lastLiquidityInd": "TAKER",
        //         "execValue": "34.8645",
        //         "execType": "Trade",
        //         "execQty": "0.030",
        //         "tradeId": "0e94eaf5-b08e-5505-b43f-7f1f30b1ca80"
        //     }
        //
        const id = this.safeStringN (trade, [ 'execId', 'id', 'tradeId' ]);
        const marketId = this.safeString (trade, 'symbol');
        market = this.safeMarket (marketId, market);
        const symbol = market['symbol'];
        const amountString = this.safeStringN (trade, [ 'orderQty', 'size', 'execQty' ]);
        const priceString = this.safeStringN (trade, [ 'orderPrice', 'price', 'execPrice' ]);
        const costString = this.safeString (trade, 'execValue');
        const timestamp = this.safeIntegerN (trade, [ 'time', 'execTime', 'tradeTime' ]);
        let side = this.safeStringLower (trade, 'side');
        if (side === undefined) {
            const isBuyer = this.safeInteger (trade, 'isBuyer');
            if (isBuyer !== undefined) {
                side = isBuyer ? 'buy' : 'sell';
            }
        }
        const isMaker = this.safeValue (trade, 'isMaker');
        let takerOrMaker = undefined;
        if (isMaker !== undefined) {
            takerOrMaker = isMaker ? 'maker' : 'taker';
        } else {
            const lastLiquidityInd = this.safeString (trade, 'lastLiquidityInd');
            if (lastLiquidityInd !== undefined) {
                takerOrMaker = (lastLiquidityInd === 'AddedLiquidity') ? 'maker' : 'taker';
            }
        }
        const feeCostString = this.safeString (trade, 'execFee');
        let fee = undefined;
        if (feeCostString !== undefined) {
            let feeCurrencyCode = undefined;
            if (market['spot']) {
                feeCurrencyCode = this.safeString (trade, 'commissionAsset');
            } else {
                feeCurrencyCode = market['inverse'] ? market['base'] : market['quote'];
            }
            fee = {
                'cost': feeCostString,
                'currency': feeCurrencyCode,
            };
        }
        return this.safeTrade ({
            'id': id,
            'info': trade,
            'timestamp': timestamp,
            'datetime': this.iso8601 (timestamp),
            'symbol': symbol,
            'order': this.safeString (trade, 'orderId'),
            'type': this.safeStringLower (trade, 'orderType'),
            'side': side,
            'takerOrMaker': takerOrMaker,
            'price': priceString,
            'amount': amountString,
            'cost': costString,
            'fee': fee,
        }, market);
    }

    async fetchSpotTrades (symbol, since = undefined, limit = undefined, params = {}) {
        await this.loadMarkets ();
        const market = this.market (symbol);
        const request = {
            'symbol': market['id'],
        };
        if (limit !== undefined) {
            request['limit'] = limit; // Default value is 60, max 60
        }
        const response = await this.publicGetSpotV3PublicQuoteTrades (this.extend (request, params));
        //
        // spot
        //
        //    {
        //         "retCode": "0",
        //         "retMsg": "OK",
        //         "result": {
        //             "list": [
        //                 {
        //                     "price": "84",
        //                     "time": "1666768241806",
        //                     "qty": "0.122",
        //                     "isBuyerMaker": "1"
        //                 },
        //             ]
        //         },
        //         "retExtInfo": {},
        //         "time": "1666770562956"
        //     }
        //
        //
        //     {
        //         ret_code: 0,
        //         ret_msg: 'OK',
        //         ext_code: '',
        //         ext_info: '',
        //         result: [
        //             {
        //                 "price": "50005.12",
        //                 "time": 1620822657672,
        //                 "qty": "0.0001",
        //                 "isBuyerMaker": true
        //             },
        //         ],
        //         time_now: '1583954313.393362'
        //     }
        //
        const result = this.safeValue (response, 'result', {});
        const trades = this.safeValue (result, 'list', []);
        return this.parseTrades (trades, market, since, limit);
    }

    async fetchDerivativesTrades (symbol, since = undefined, limit = undefined, params = {}) {
        await this.loadMarkets ();
        const market = this.market (symbol);
        const request = {
            'symbol': market['id'],
        };
        if (limit !== undefined) {
            request['limit'] = limit; // Limit for data size per page, max size is 1000. Default as showing 500 pieces of data per page
        }
        if (market['option']) {
            request['category'] = 'option';
        } else if (market['linear']) {
            request['category'] = 'linear';
        } else if (market['inverse']) {
            request['category'] = 'inverse';
        }
        const response = await this.publicGetDerivativesV3PublicRecentTrade (this.extend (request, params));
        //
        //     {
        //         "retCode": 0,
        //         "retMsg": "OK",
        //         "result": {
        //             "category": "linear",
        //             "list": [
        //                 {
        //                     "execId": "da66abbc-f358-5864-8d34-84ef7274d853",
        //                     "symbol": "BTCUSDT",
        //                     "price": "20802.50",
        //                     "size": "0.200",
        //                     "side": "Sell",
        //                     "time": "1657870316630"
        //                 }
        //             ]
        //         },
        //         "time": 1657870326247
        //     }
        //
        const result = this.safeValue (response, 'result', {});
        const trades = this.safeValue (result, 'list', []);
        return this.parseTrades (trades, market, since, limit);
    }

    async fetchTrades (symbol, since = undefined, limit = undefined, params = {}) {
        /**
         * @method
         * @name bybit#fetchTrades
         * @description get the list of most recent trades for a particular symbol
         * @param {string} symbol unified symbol of the market to fetch trades for
         * @param {int|undefined} since timestamp in ms of the earliest trade to fetch
         * @param {int|undefined} limit the maximum amount of trades to fetch
         * @param {object} params extra parameters specific to the bybit api endpoint
         * @returns {[object]} a list of [trade structures]{@link https://docs.ccxt.com/en/latest/manual.html?#public-trades}
         */
        await this.loadMarkets ();
        const market = this.market (symbol);
        if (market['type'] === 'spot') {
            return await this.fetchSpotTrades (symbol, since, limit, params);
        } else {
            return await this.fetchDerivativesTrades (symbol, since, limit, params);
        }
    }

    async fetchSpotOrderBook (symbol, limit = undefined, params = {}) {
        await this.loadMarkets ();
        const market = this.market (symbol);
        const request = {
            'symbol': market['id'],
        };
        if (limit !== undefined) {
            request['limit'] = limit;
        }
        const response = await this.publicGetSpotV3PublicQuoteDepth (this.extend (request, params));
        //
        // spot
        //
        //    {
        //         "retCode": "0",
        //         "retMsg": "OK",
        //         "result": {
        //             "time": "1620886105740",
        //             "bids": [
        //                 [ "84", "7.323" ],
        //                 [ "83.9", "101.711" ],
        //             ],
        //             "asks": [
        //                 [ "84.1", "5.898" ],
        //                 [ "84.2", "350.31" ],
        //             ]
        //         },
        //         "retExtInfo": {},
        //         "time": "1666771624950"
        //     }
        //
        const result = this.safeValue (response, 'result', []);
        const timestamp = this.safeInteger (result, 'time');
        return this.parseOrderBook (result, symbol, timestamp);
    }

    async fetchDerivativesOrderBook (symbol, limit = undefined, params = {}) {
        await this.loadMarkets ();
        const market = this.market (symbol);
        const request = {
            'symbol': market['id'],
        };
        if (limit !== undefined) {
            request['limit'] = limit;
        }
        if (market['option']) {
            request['category'] = 'option';
        } else if (market['linear']) {
            request['category'] = 'linear';
        } else if (market['inverse']) {
            request['category'] = 'inverse';
        }
        const response = await this.publicGetDerivativesV3PublicOrderBookL2 (this.extend (request, params));
        //
        //     {
        //         "retCode": 0,
        //         "retMsg": "success",
        //         "result": {
        //             "s": "BTCUSDT",
        //             "b": [
        //                 [
        //                     "28806",
        //                     "0.06"
        //                 ],
        //                 [
        //                     "28807",
        //                     "5.005"
        //                 ]
        //             ],
        //             "a": [
        //                 [
        //                     "29004",
        //                     "0.001"
        //                 ],
        //                 [
        //                     "29012",
        //                     "0.017"
        //                 ]
        //             ],
        //             "ts": 1653638043149,
        //             "u": 4912426
        //         }
        //     }
        //
        const result = this.safeValue (response, 'result', []);
        const timestamp = this.safeInteger (result, 'ts');
        return this.parseOrderBook (result, symbol, timestamp, 'b', 'a');
    }

    async fetchOrderBook (symbol, limit = undefined, params = {}) {
        /**
         * @method
         * @name bybit#fetchOrderBook
         * @description fetches information on open orders with bid (buy) and ask (sell) prices, volumes and other data
         * @param {string} symbol unified symbol of the market to fetch the order book for
         * @param {int|undefined} limit the maximum amount of order book entries to return
         * @param {object} params extra parameters specific to the bybit api endpoint
         * @returns {object} A dictionary of [order book structures]{@link https://docs.ccxt.com/en/latest/manual.html#order-book-structure} indexed by market symbols
         */
        await this.loadMarkets ();
        const market = this.market (symbol);
        if (market['spot']) {
            return await this.fetchSpotOrderBook (symbol, limit, params);
        } else {
            return await this.fetchDerivativesOrderBook (symbol, limit, params);
        }
    }

    parseBalance (response) {
        //
        // spot balance
        //    {
        //        "ret_code": "0",
        //        "ret_msg": "",
        //        "ext_code": null,
        //        "ext_info": null,
        //        "result": {
        //            "balances": [
        //                {
        //                    "coin": "LTC",
        //                    "coinId": "LTC",
        //                    "coinName": "LTC",
        //                    "total": "0.00000783",
        //                    "free": "0.00000783",
        //                    "locked": "0"
        //                }
        //            ]
        //        }
        //    }
        //
        // linear/inverse swap/futures
        //    {
        //        "ret_code": "0",
        //        "ret_msg": "OK",
        //        "ext_code": "",
        //        "ext_info": "",
        //        "result": {
        //            "ADA": {
        //                "equity": "0",
        //                "available_balance": "0",
        //                "used_margin": "0",
        //                "order_margin": "0",
        //                "position_margin": "0",
        //                "occ_closing_fee": "0",
        //                "occ_funding_fee": "0",
        //                "wallet_balance": "0",
        //                "realised_pnl": "0",
        //                "unrealised_pnl": "0",
        //                "cum_realised_pnl": "0",
        //                "given_cash": "0",
        //                "service_cash": "0"
        //            },
        //        },
        //        "time_now": "1651772170.050566",
        //        "rate_limit_status": "119",
        //        "rate_limit_reset_ms": "1651772170042",
        //        "rate_limit": "120"
        //    }
        //
        // usdc wallet
        //    {
        //      "result": {
        //           "walletBalance": "10.0000",
        //           "accountMM": "0.0000",
        //           "bonus": "0.0000",
        //           "accountIM": "0.0000",
        //           "totalSessionRPL": "0.0000",
        //           "equity": "10.0000",
        //           "totalRPL": "0.0000",
        //           "marginBalance": "10.0000",
        //           "availableBalance": "10.0000",
        //           "totalSessionUPL": "0.0000"
        //       },
        //       "retCode": "0",
        //       "retMsg": "Success."
        //    }
        //
        // Unified Margin
        //
        //     {
        //         "retCode": 0,
        //         "retMsg": "Success",
        //         "result": {
        //             "totalEquity": "112.21267421",
        //             "accountIMRate": "0.6895",
        //             "totalMarginBalance": "80.37711012",
        //             "totalInitialMargin": "55.42180254",
        //             "totalAvailableBalance": "24.95530758",
        //             "accountMMRate": "0.0459",
        //             "totalPerpUPL": "-16.69586570",
        //             "totalWalletBalance": "97.07311619",
        //             "totalMaintenanceMargin": "3.68580537",
        //             "coin": [
        //                 {
        //                     "currencyCoin": "ETH",
        //                     "availableToBorrow": "0.00000000",
        //                     "borrowSize": "0.00000000",
        //                     "bonus": "0.00000000",
        //                     "accruedInterest": "0.00000000",
        //                     "availableBalanceWithoutConvert": "0.00000000",
        //                     "totalOrderIM": "",
        //                     "equity": "0.00000000",
        //                     "totalPositionMM": "",
        //                     "usdValue": "0.00000000",
        //                     "availableBalance": "0.02441165",
        //                     "unrealisedPnl": "",
        //                     "totalPositionIM": "",
        //                     "marginBalanceWithoutConvert": "0.00000000",
        //                     "walletBalance": "0.00000000",
        //                     "cumRealisedPnl": "",
        //                     "marginBalance": "0.07862610"
        //                 }
        //             ]
        //         },
        //         "time": 1657716037033
        //     }
        //
        // contract v3
        //
        //     {
        //         "retCode": 0,
        //         "retMsg": "OK",
        //         "result": {
        //             "list": [
        //                 {
        //                     "coin": "BTC",
        //                     "equity": "0.80319649",
        //                     "walletBalance": "0.80319649",
        //                     "positionMargin": "0",
        //                     "availableBalance": "0.80319649",
        //                     "orderMargin": "0",
        //                     "occClosingFee": "0",
        //                     "occFundingFee": "0",
        //                     "unrealisedPnl": "0",
        //                     "cumRealisedPnl": "0.00120039",
        //                     "givenCash": "0",
        //                     "serviceCash": "0"
        //                 }
        //             ]
        //         },
        //         "retExtInfo": {},
        //         "time": 1658736635763
        //     }
        //
        const result = {
            'info': response,
        };
        const data = this.safeValue (response, 'result', {});
        const balances = this.safeValueN (data, [ 'balances', 'coin', 'list' ]);
        if (Array.isArray (balances)) {
            // spot balances
            for (let i = 0; i < balances.length; i++) {
                const balance = balances[i];
                const currencyId = this.safeString2 (balance, 'coin', 'currencyCoin');
                const code = this.safeCurrencyCode (currencyId);
                const account = this.account ();
                account['free'] = this.safeString (balance, 'availableBalance');
                account['used'] = this.safeString (balance, 'locked');
                account['total'] = this.safeString2 (balance, 'total', 'walletBalance');
                result[code] = account;
            }
        } else {
            if ('walletBalance' in data) {
                // usdc wallet
                const code = 'USDC';
                const account = this.account ();
                account['free'] = this.safeString (data, 'availableBalance');
                account['total'] = this.safeString (data, 'walletBalance');
                result[code] = account;
            } else {
                // linear/inverse swap/futures
                const currencyIds = Object.keys (data);
                for (let i = 0; i < currencyIds.length; i++) {
                    const currencyId = currencyIds[i];
                    const balance = data[currencyId];
                    const code = this.safeCurrencyCode (currencyId);
                    const account = this.account ();
                    account['free'] = this.safeString (balance, 'available_balance');
                    account['total'] = this.safeString (balance, 'wallet_balance');
                    result[code] = account;
                }
            }
        }
        return this.safeBalance (result);
    }

    async fetchSpotBalance (params = {}) {
        await this.loadMarkets ();
        const response = await this.privateGetSpotV3PrivateAccount (params);
        //
        //     {
        //         ret_code: 0,
        //         ret_msg: 'OK',
        //         ext_code: '',
        //         ext_info: '',
        //         result: {
        //             BTC: {
        //                 equity: 0,
        //                 available_balance: 0,
        //                 used_margin: 0,
        //                 order_margin: 0,
        //                 position_margin: 0,
        //                 occ_closing_fee: 0,
        //                 occ_funding_fee: 0,
        //                 wallet_balance: 0,
        //                 realised_pnl: 0,
        //                 unrealised_pnl: 0,
        //                 cum_realised_pnl: 0,
        //                 given_cash: 0,
        //                 service_cash: 0
        //             }
        //         },
        //         time_now: '1583937810.370020',
        //         rate_limit_status: 119,
        //         rate_limit_reset_ms: 1583937810367,
        //         rate_limit: 120
        //     }
        //
        return this.parseBalance (response);
    }

    async fetchUnifiedMarginBalance (params = {}) {
        await this.loadMarkets ();
        const response = await this.privateGetUnifiedV3PrivateAccountWalletBalance (params);
        //
        //     {
        //         "retCode": 0,
        //         "retMsg": "Success",
        //         "result": {
        //             "totalEquity": "112.21267421",
        //             "accountIMRate": "0.6895",
        //             "totalMarginBalance": "80.37711012",
        //             "totalInitialMargin": "55.42180254",
        //             "totalAvailableBalance": "24.95530758",
        //             "accountMMRate": "0.0459",
        //             "totalPerpUPL": "-16.69586570",
        //             "totalWalletBalance": "97.07311619",
        //             "totalMaintenanceMargin": "3.68580537",
        //             "coin": [
        //                 {
        //                     "currencyCoin": "ETH",
        //                     "availableToBorrow": "0.00000000",
        //                     "borrowSize": "0.00000000",
        //                     "bonus": "0.00000000",
        //                     "accruedInterest": "0.00000000",
        //                     "availableBalanceWithoutConvert": "0.00000000",
        //                     "totalOrderIM": "",
        //                     "equity": "0.00000000",
        //                     "totalPositionMM": "",
        //                     "usdValue": "0.00000000",
        //                     "availableBalance": "0.02441165",
        //                     "unrealisedPnl": "",
        //                     "totalPositionIM": "",
        //                     "marginBalanceWithoutConvert": "0.00000000",
        //                     "walletBalance": "0.00000000",
        //                     "cumRealisedPnl": "",
        //                     "marginBalance": "0.07862610"
        //                 }
        //             ]
        //         },
        //         "time": 1657716037033
        //     }
        //
        return this.parseBalance (response);
    }

    async fetchDerivativesBalance (params = {}) {
        await this.loadMarkets ();
        const request = {};
        const coin = this.safeString2 (params, 'coin', 'code');
        params = this.omit (params, [ 'coin', 'code' ]);
        if (coin !== undefined) {
            const currency = this.currency (coin);
            request['coin'] = currency['id'];
        }
        const method = (this.version === 'v3') ? 'privateGetContractV3PrivateAccountWalletBalance' : 'privateGetV2PrivateWalletBalance';
        const response = await this[method] (this.extend (request, params));
        //
        //    {
        //        "ret_code": "0",
        //        "ret_msg": "OK",
        //        "ext_code": "",
        //        "ext_info": "",
        //        "result": {
        //            "ADA": {
        //                "equity": "0",
        //                "available_balance": "0",
        //                "used_margin": "0",
        //                "order_margin": "0",
        //                "position_margin": "0",
        //                "occ_closing_fee": "0",
        //                "occ_funding_fee": "0",
        //                "wallet_balance": "0",
        //                "realised_pnl": "0",
        //                "unrealised_pnl": "0",
        //                "cum_realised_pnl": "0",
        //                "given_cash": "0",
        //                "service_cash": "0"
        //            },
        //        },
        //        "time_now": "1651772170.050566",
        //        "rate_limit_status": "119",
        //        "rate_limit_reset_ms": "1651772170042",
        //        "rate_limit": "120"
        //    }
        //
        return this.parseBalance (response);
    }

    async fetchUSDCBalance (params = {}) {
        await this.loadMarkets ();
        const response = await this.privatePostOptionUsdcOpenapiPrivateV1QueryWalletBalance (params);
        //
        //    {
        //      "result": {
        //           "walletBalance": "10.0000",
        //           "accountMM": "0.0000",
        //           "bonus": "0.0000",
        //           "accountIM": "0.0000",
        //           "totalSessionRPL": "0.0000",
        //           "equity": "10.0000",
        //           "totalRPL": "0.0000",
        //           "marginBalance": "10.0000",
        //           "availableBalance": "10.0000",
        //           "totalSessionUPL": "0.0000"
        //       },
        //       "retCode": "0",
        //       "retMsg": "Success."
        //    }
        //
        return this.parseBalance (response);
    }

    async fetchBalance (params = {}) {
        /**
         * @method
         * @name bybit#fetchBalance
         * @description query for balance and get the amount of funds available for trading or funds locked in orders
         * @param {object} params extra parameters specific to the bybit api endpoint
         * @returns {object} a [balance structure]{@link https://docs.ccxt.com/en/latest/manual.html?#balance-structure}
         */
        await this.loadMarkets ();
        let type = undefined;
        [ type, params ] = this.handleMarketTypeAndParams ('fetchBalance', undefined, params);
        if (type === 'spot') {
            return await this.fetchSpotBalance (params);
        }
        const enableUnifiedMargin = await this.isUnifiedMarginEnabled ();
        if (enableUnifiedMargin) {
            return await this.fetchUnifiedMarginBalance (params);
        } else {
            // linear/inverse future/swap
            return await this.fetchDerivativesBalance (params);
        }
    }

    parseOrderStatus (status) {
        const statuses = {
            // v3 spot
            'NEW': 'open',
            'PARTIALLY_FILLED': 'open',
            'FILLED': 'closed',
            'CANCELED': 'canceled',
            'PENDING_CANCEL': 'open',
            'PENDING_NEW': 'open',
            'REJECTED': 'rejected',
            // v3 contract / unified margin
            'Created': 'open',
            'New': 'open',
            'Rejected': 'rejected', // order is triggered but failed upon being placed
            'PartiallyFilled': 'open',
            'Filled': 'closed',
            'PendingCancel': 'open',
            'Cancelled': 'canceled',
            // below this line the status only pertains to conditional orders
            'Untriggered': 'open',
            'Deactivated': 'canceled',
            'Triggered': 'open',
            'Active': 'open',
        };
        return this.safeString (statuses, status, status);
    }

    parseTimeInForce (timeInForce) {
        const timeInForces = {
            'GoodTillCancel': 'GTC',
            'ImmediateOrCancel': 'IOC',
            'FillOrKill': 'FOK',
            'PostOnly': 'PO',
        };
        return this.safeString (timeInForces, timeInForce, timeInForce);
    }

    parseOrder (order, market = undefined) {
        const orderCategoryExists = ('orderCategory' in order);
        if (orderCategoryExists) {
            return this.parseSpotOrder (order, market);
        }
        return this.parseContractOrder (order, market);
    }

    parseContractOrder (order, market = undefined) {
        //
        // contract v3
        //
        //     {
        //         "symbol": "XRPUSDT",
        //         "side": "Buy",
        //         "orderType": "Market",
        //         "price": "0.3431",
        //         "qty": "65",
        //         "reduceOnly": true,
        //         "timeInForce": "ImmediateOrCancel",
        //         "orderStatus": "Filled",
        //         "leavesQty": "0",
        //         "leavesValue": "0",
        //         "cumExecQty": "65",
        //         "cumExecValue": "21.3265",
        //         "cumExecFee": "0.0127959",
        //         "lastPriceOnCreated": "0.0000",
        //         "rejectReason": "EC_NoError",
        //         "orderLinkId": "",
        //         "createdTime": "1657526321499",
        //         "updatedTime": "1657526321504",
        //         "orderId": "ac0a8134-acb3-4ee1-a2d4-41891c9c46d7",
        //         "stopOrderType": "UNKNOWN",
        //         "takeProfit": "0.0000",
        //         "stopLoss": "0.0000",
        //         "tpTriggerBy": "UNKNOWN",
        //         "slTriggerBy": "UNKNOWN",
        //         "triggerPrice": "0.0000",
        //         "closeOnTrigger": true,
        //         "triggerDirection": 0,
        //         "positionIdx": 2
        //     }
        //
        const marketId = this.safeString (order, 'symbol');
        market = this.safeMarket (marketId, market);
        const symbol = market['symbol'];
        const timestamp = this.safeInteger (order, 'createdTime');
        const id = this.safeString (order, 'orderId');
        const type = this.safeStringLower (order, 'orderType');
        const price = this.safeString (order, 'price');
        const amount = this.safeString (order, 'qty');
        const cost = this.safeString (order, 'cumExecValue');
        const filled = this.safeString (order, 'cumExecQty');
        const remaining = this.safeString (order, 'leavesQty');
        const lastTradeTimestamp = this.safeInteger (order, 'updateTime');
        const rawStatus = this.safeString (order, 'orderStatus');
        const status = this.parseOrderStatus (rawStatus);
        const side = this.safeStringLower (order, 'side');
        let fee = undefined;
        const isContract = this.safeValue (market, 'contract');
        if (isContract) {
            const feeCostString = this.safeString (order, 'cumExecFee');
            if (feeCostString !== undefined) {
                const feeCurrency = market['linear'] ? market['quote'] : market['base'];
                fee = {
                    'cost': feeCostString,
                    'currency': feeCurrency,
                };
            }
        }
        let clientOrderId = this.safeString (order, 'orderLinkId');
        if ((clientOrderId !== undefined) && (clientOrderId.length < 1)) {
            clientOrderId = undefined;
        }
        const rawTimeInForce = this.safeString (order, 'timeInForce');
        const timeInForce = this.parseTimeInForce (rawTimeInForce);
        const stopPrice = this.omitZero (this.safeString (order, 'triggerPrice'));
        const postOnly = (rawTimeInForce !== undefined) && (timeInForce === 'PO');
        return this.safeOrder ({
            'info': order,
            'id': id,
            'clientOrderId': clientOrderId,
            'timestamp': timestamp,
            'datetime': this.iso8601 (timestamp),
            'lastTradeTimestamp': lastTradeTimestamp,
            'symbol': symbol,
            'type': type,
            'timeInForce': timeInForce,
            'postOnly': postOnly,
            'side': side,
            'price': price,
            'triggerPrice': stopPrice,
            'stopPrice': stopPrice,
            'amount': amount,
            'cost': cost,
            'average': undefined,
            'filled': filled,
            'remaining': remaining,
            'status': status,
            'fee': fee,
            'trades': undefined,
        }, market);
    }

    parseSpotOrder (order, market = undefined) {
        //
        //  createOrder, cancelOrer
        //
        //     {
        //         "orderId": "1274754916287346280",
        //         "orderLinkId": "1666798627015730",
        //         "symbol": "AAVEUSDT",
        //         "createTime": "1666698629821",
        //         "orderPrice": "80",
        //         "orderQty": "0.11",
        //         "orderType": "LIMIT",
        //         "side": "BUY",
        //         "status": "NEW",
        //         "timeInForce": "GTC",
        //         "accountId": "13380434",
        //         "execQty": "0",
        //         "orderCategory": "0"
        //     }
        //
        //     fetchOrder, fetchOpenOrders, fetchClosedOrders (and also for conditional orders) there are also present these additional fields:
        //     {
        //         "cummulativeQuoteQty": "0",
        //         "avgPrice": "0",
        //         "stopPrice": "0.0",
        //         "icebergQty": "0.0",
        //         "updateTime": "1666733357444",
        //         "isWorking": "1",
        //         "locked": "8.8",
        //         "executedOrderId": "1279094037543962113", // in conditional order
        //         "triggerPrice": "0.99", // in conditional order
        //     }
        //
        const marketId = this.safeString (order, 'symbol');
        market = this.safeMarket (marketId, market);
        const timestamp = this.safeInteger (order, 'createTime');
        const type = this.safeStringLower (order, 'orderType');
        let price = this.safeString (order, 'orderPrice');
        if (price === '0' && type === 'market') {
            price = undefined;
        }
        const filled = this.safeString (order, 'execQty');
        const side = this.safeStringLower (order, 'side');
        const timeInForce = this.parseTimeInForce (this.safeString (order, 'timeInForce'));
        const triggerPrice = this.safeString (order, 'triggerPrice');
        const postOnly = (timeInForce === 'PO');
        let amount = this.safeString (order, 'orderQty');
        if (amount === undefined || amount === '0') {
            if (market['spot'] && type === 'market' && side === 'buy') {
                amount = filled;
            }
        }
        return this.safeOrder ({
            'id': this.safeString (order, 'orderId'),
            'clientOrderId': this.safeString (order, 'orderLinkId'),
            'timestamp': timestamp,
            'datetime': this.iso8601 (timestamp),
            'lastTradeTimestamp': this.safeInteger (order, 'updateTime'),
            'symbol': market['symbol'],
            'type': type,
            'timeInForce': timeInForce,
            'postOnly': postOnly,
            'side': side,
            'price': price,
            'triggerPrice': triggerPrice,
            'stopPrice': triggerPrice, // deprecated field
            'amount': amount,
            'cost': this.safeString (order, 'cummulativeQuoteQty'),
            'average': this.safeString (order, 'avgPrice'),
            'filled': filled,
            'remaining': undefined,
            'status': this.parseOrderStatus (this.safeString (order, 'status')),
            'fee': undefined,
            'trades': undefined,
            'info': order,
        }, market);
    }

    async fetchOrder (id, symbol = undefined, params = {}) {
        /**
         * @method
         * @name bybit#fetchOrder
         * @description fetches information on an order made by the user
         * @param {string|undefined} symbol unified symbol of the market the order was made in
         * @param {object} params extra parameters specific to the bybit api endpoint
         * @returns {object} An [order structure]{@link https://docs.ccxt.com/en/latest/manual.html#order-structure}
         */
        await this.loadMarkets ();
        let market = undefined;
        if (symbol !== undefined) {
            market = this.market (symbol);
        }
        let type = undefined;
        [ type, params ] = this.handleMarketTypeAndParams ('fetchOrder', market, params);
        if (type === 'spot') {
            // only spot markets have a dedicated endpoint for fetching a order
            const request = {
                'orderId': id,
            };
            const response = await this.privateGetSpotV3PrivateOrder (this.extend (params, request));
            //
            //    {
            //        "retCode": "0",
            //        "retMsg": "OK",
            //        "result": {
            //            "accountId": "13380434",
            //            "symbol": "AAVEUSDT",
            //            "orderLinkId": "1666733357434617",
            //            "orderId": "1275046248585414144",
            //            "orderPrice": "80",
            //            "orderQty": "0.11",
            //            "execQty": "0",
            //            "cummulativeQuoteQty": "0",
            //            "avgPrice": "0",
            //            "status": "NEW",
            //            "timeInForce": "GTC",
            //            "orderType": "LIMIT",
            //            "side": "BUY",
            //            "stopPrice": "0.0",
            //            "icebergQty": "0.0",
            //            "createTime": "1666733357438",
            //            "updateTime": "1666733357444",
            //            "isWorking": "1",
            //            "locked": "8.8",
            //            "orderCategory": "0"
            //        },
            //        "retExtMap": {},
            //        "retExtInfo": null,
            //        "time": "1666733357744"
            //    }
            //
            const result = this.safeValue (response, 'result', {});
            return this.parseOrder (result, market);
        } else {
            if (market === undefined) {
                throw new ArgumentsRequired (this.id + ' fetchOrder() requires a symbol argument for ' + type + ' markets');
            }
            const request = {
                'orderId': id,
            };
            const result = await this.fetchDerivativesOrders (symbol, undefined, undefined, this.extend (request, params));
            const length = result.length;
            if (length !== 1) {
                throw new InvalidOrder (this.id + ' returned more than one order');
            }
            return this.safeValue (result, 0);
        }
    }

    async createOrder (symbol, type, side, amount, price = undefined, params = {}) {
        /**
         * @method
         * @name bybit#createOrder
         * @description create a trade order
         * @param {string} symbol unified symbol of the market to create an order in
         * @param {string} type 'market' or 'limit'
         * @param {string} side 'buy' or 'sell'
         * @param {float} amount how much of currency you want to trade in units of base currency
         * @param {float|undefined} price the price at which the order is to be fullfilled, in units of the quote currency, ignored in market orders
         * @param {object} params extra parameters specific to the bybit api endpoint
         * @returns {object} an [order structure]{@link https://docs.ccxt.com/en/latest/manual.html#order-structure}
         */
        await this.loadMarkets ();
        const market = this.market (symbol);
        symbol = market['symbol'];
        const enableUnifiedMargin = await this.isUnifiedMarginEnabled ();
        const isUSDCSettled = market['settle'] === 'USDC';
        if (market['spot']) {
            return await this.createSpotOrder (symbol, type, side, amount, price, params);
        } else if (isUSDCSettled) {
            return await this.createUsdcOrder (symbol, type, side, amount, price, params);
        } if (enableUnifiedMargin) {
            return await this.createUnifiedMarginOrder (symbol, type, side, amount, price, params);
        } else {
            return await this.createContractV3Order (symbol, type, side, amount, price, params);
        }
    }

    async createSpotOrder (symbol, type, side, amount, price = undefined, params = {}) {
        await this.loadMarkets ();
        const market = this.market (symbol);
        if ((type === 'market') && (side === 'buy')) {
            // for market buy it requires the amount of quote currency to spend
            if (this.options['createMarketBuyOrderRequiresPrice']) {
                const cost = this.safeNumber (params, 'cost');
                params = this.omit (params, 'cost');
                if (price === undefined && cost === undefined) {
                    throw new InvalidOrder (this.id + " createOrder() requires the price argument with market buy orders to calculate total order cost (amount to spend), where cost = amount * price. Supply a price argument to createOrder() call if you want the cost to be calculated for you from price and amount, or, alternatively, add .options['createMarketBuyOrderRequiresPrice'] = false to supply the cost in the amount argument (the exchange-specific behaviour)");
                } else {
                    const amountString = this.numberToString (amount);
                    const priceString = this.numberToString (price);
                    const quoteAmount = Precise.stringMul (amountString, priceString);
                    amount = (cost !== undefined) ? cost : this.parseNumber (quoteAmount);
                }
            }
        }
        const upperCaseType = type.toUpperCase ();
        const request = {
            'symbol': market['id'],
            'side': this.capitalize (side),
            'orderType': upperCaseType, // limit, market or limit_maker
            'timeInForce': 'GTC', // FOK, IOC
            'orderQty': this.amountToPrecision (symbol, amount),
            // 'orderLinkId': 'string', // unique client order id, max 36 characters
        };
        if ((upperCaseType === 'LIMIT') || (upperCaseType === 'LIMIT_MAKER')) {
            if (price === undefined) {
                throw new InvalidOrder (this.id + ' createOrder requires a price argument for a ' + type + ' order');
            }
            request['orderPrice'] = this.priceToPrecision (symbol, price);
        }
        const isPostOnly = this.isPostOnly (upperCaseType === 'MARKET', type === 'LIMIT_MAKER', params);
        if (isPostOnly) {
            request['orderType'] = 'LIMIT_MAKER';
        }
        const clientOrderId = this.safeString2 (params, 'clientOrderId', 'orderLinkId');
        if (clientOrderId !== undefined) {
            request['orderLinkId'] = clientOrderId;
        }
        params = this.omit (params, [ 'clientOrderId', 'orderLinkId', 'postOnly' ]);
        const brokerId = this.safeString (this.options, 'brokerId');
        if (brokerId !== undefined) {
            request['agentSource'] = brokerId;
        }
        const triggerPrice = this.safeNumber2 (params, 'triggerPrice', 'stopPrice');
        if (triggerPrice !== undefined) {
            params['triggerPrice'] = this.priceToPrecision (symbol, triggerPrice);
        }
        params = this.omit (params, 'stopPrice');
        const response = await this.privatePostSpotV3PrivateOrder (this.extend (request, params));
        //
        //    {
        //        "retCode": "0",
        //        "retMsg": "OK",
        //        "result": {
        //            "orderId": "1274754916287346280",
        //            "orderLinkId": "1666798627015730",
        //            "symbol": "AAVEUSDT",
        //            "createTime": "1666698629821",
        //            "orderPrice": "80",
        //            "orderQty": "0.11",
        //            "orderType": "LIMIT",
        //            "side": "BUY",
        //            "status": "NEW",
        //            "timeInForce": "GTC",
        //            "accountId": "13380434",
        //            "execQty": "0",
        //            "orderCategory": "0"
        //        },
        //        "retExtMap": {},
        //        "retExtInfo": null,
        //        "time": "1666698627926"
        //    }
        //
        const order = this.safeValue (response, 'result', {});
        return this.parseOrder (order);
    }

    async createUnifiedMarginOrder (symbol, type, side, amount, price = undefined, params = {}) {
        await this.loadMarkets ();
        const market = this.market (symbol);
        if (!market['linear'] && !market['option']) {
            throw new NotSupported (this.id + ' createOrder does not allow inverse market orders for ' + symbol + ' markets');
        }
        if (price === undefined && type === 'limit') {
            throw new ArgumentsRequired (this.id + ' createOrder requires a price argument for limit orders');
        }
        const lowerCaseType = type.toLowerCase ();
        const request = {
            'symbol': market['id'],
            'side': this.capitalize (side),
            'orderType': this.capitalize (lowerCaseType), // limit or market
            'timeInForce': 'GoodTillCancel', // ImmediateOrCancel, FillOrKill, PostOnly
            'qty': this.amountToPrecision (symbol, amount),
            // 'takeProfit': 123.45, // take profit price, only take effect upon opening the position
            // 'stopLoss': 123.45, // stop loss price, only take effect upon opening the position
            // 'reduceOnly': false, // reduce only, required for linear orders
            // when creating a closing order, bybit recommends a True value for
            //  closeOnTrigger to avoid failing due to insufficient available margin
            // 'closeOnTrigger': false, required for linear orders
            // 'orderLinkId': 'string', // unique client order id, max 36 characters
            // 'triggerPrice': 123.45, // trigger price, required for conditional orders
            // 'triggerBy': 'MarkPrice', // IndexPrice, MarkPrice
            // 'tptriggerby': 'MarkPrice', // IndexPrice, MarkPrice
            // 'slTriggerBy': 'MarkPrice', // IndexPrice, MarkPrice
            // 'mmp': false // market maker protection
            // 'positionIdx': 0, // Position mode. unified margin account is only available in One-Way mode, which is 0
            // 'basePrice': '0', // It will be used to compare with the value of triggerPrice, to decide whether your conditional order will be triggered by crossing trigger price from upper side or lower side. Mainly used to identify the expected direction of the current conditional order.
            // 'iv': '0', // Implied volatility, for options only; parameters are passed according to the real value; for example, for 10%, 0.1 is passed
        };
        if (market['linear']) {
            request['category'] = 'linear';
        } else {
            request['category'] = 'option';
        }
        const isMarket = lowerCaseType === 'market';
        const isLimit = lowerCaseType === 'limit';
        if (isLimit) {
            request['price'] = this.priceToPrecision (symbol, price);
        }
        const exchangeSpecificParam = this.safeString (params, 'time_in_force');
        const timeInForce = this.safeStringLower (params, 'timeInForce');
        const postOnly = this.isPostOnly (isMarket, exchangeSpecificParam === 'PostOnly', params);
        if (postOnly) {
            request['timeInForce'] = 'PostOnly';
        } else if (timeInForce === 'gtc') {
            request['timeInForce'] = 'GoodTillCancel';
        } else if (timeInForce === 'fok') {
            request['timeInForce'] = 'FillOrKill';
        } else if (timeInForce === 'ioc') {
            request['timeInForce'] = 'ImmediateOrCancel';
        }
        const triggerPrice = this.safeValue2 (params, 'stopPrice', 'triggerPrice');
        const stopLossPrice = this.safeValue (params, 'stopLossPrice', triggerPrice);
        const isStopLossOrder = stopLossPrice !== undefined;
        const takeProfitPrice = this.safeValue (params, 'takeProfitPrice');
        const isTakeProfitOrder = takeProfitPrice !== undefined;
        const isStopOrder = isStopLossOrder || isTakeProfitOrder;
        if (isStopOrder) {
            request['triggerBy'] = 'LastPrice';
            const stopPx = isStopLossOrder ? stopLossPrice : takeProfitPrice;
            const preciseStopPrice = this.priceToPrecision (symbol, stopPx);
            request['triggerPrice'] = preciseStopPrice;
            const delta = this.numberToString (market['precision']['price']);
            request['basePrice'] = isStopLossOrder ? Precise.stringSub (preciseStopPrice, delta) : Precise.stringAdd (preciseStopPrice, delta);
        }
        const clientOrderId = this.safeString (params, 'clientOrderId');
        if (clientOrderId !== undefined) {
            request['orderLinkId'] = clientOrderId;
        } else if (market['option']) {
            // mandatory field for options
            request['orderLinkId'] = this.uuid16 ();
        }
        params = this.omit (params, [ 'stopPrice', 'timeInForce', 'triggerPrice', 'stopLossPrice', 'takeProfitPrice', 'postOnly', 'clientOrderId' ]);
        const response = await this.privatePostUnifiedV3PrivateOrderCreate (this.extend (request, params));
        //
        //     {
        //         "retCode": 0,
        //         "retMsg": "OK",
        //         "result": {
        //             "orderId": "e10b0716-7c91-4091-b98a-1fa0f401c7d5",
        //             "orderLinkId": "test0000003"
        //         },
        //         "retExtInfo": null,
        //         "time": 1664441344238
        //     }
        //
        const order = this.safeValue (response, 'result', {});
        return this.parseOrder (order);
    }

    async createContractV3Order (symbol, type, side, amount, price = undefined, params = {}) {
        await this.loadMarkets ();
        const market = this.market (symbol);
        if ((price === undefined) && (type === 'limit')) {
            throw new ArgumentsRequired (this.id + ' createContractV3Order requires a price argument for limit orders');
        }
        const lowerCaseType = type.toLowerCase ();
        const request = {
            'symbol': market['id'],
            'side': this.capitalize (side),
            'orderType': this.capitalize (lowerCaseType), // limit or market
            'timeInForce': 'GoodTillCancel', // ImmediateOrCancel, FillOrKill, PostOnly
            'qty': this.amountToPrecision (symbol, amount),
            // 'takeProfit': 123.45, // take profit price, only take effect upon opening the position
            // 'stopLoss': 123.45, // stop loss price, only take effect upon opening the position
            // 'reduceOnly': false, // reduce only, required for linear orders
            // when creating a closing order, bybit recommends a True value for
            //  closeOnTrigger to avoid failing due to insufficient available margin
            // 'closeOnTrigger': false, required for linear orders
            // 'orderLinkId': 'string', // unique client order id, max 36 characters
            // 'triggerPrice': 123.45, // trigger price, required for conditional orders
            // 'triggerBy': 'MarkPrice', // IndexPrice, MarkPrice
            // 'tptriggerby': 'MarkPrice', // IndexPrice, MarkPrice
            // 'slTriggerBy': 'MarkPrice', // IndexPrice, MarkPrice
            // 'positionIdx': 0, // Position mode. unified margin account is only available in One-Way mode, which is 0
            // 'triggerDirection': 1, // Trigger direction. Mainly used in conditional order. Trigger the order when market price rises to triggerPrice or falls to triggerPrice. 1: rise; 2: fall
        };
        if (market['future']) {
            const positionIdx = this.safeInteger (params, 'position_idx', 0); // 0 One-Way Mode, 1 Buy-side, 2 Sell-side
            request['position_idx'] = positionIdx;
            params = this.omit (params, 'position_idx');
        }
        const isMarket = lowerCaseType === 'market';
        const isLimit = lowerCaseType === 'limit';
        if (isLimit) {
            request['price'] = this.priceToPrecision (symbol, price);
        }
        const exchangeSpecificParam = this.safeString (params, 'time_in_force');
        const timeInForce = this.safeStringLower (params, 'timeInForce');
        const postOnly = this.isPostOnly (isMarket, exchangeSpecificParam === 'PostOnly', params);
        if (postOnly) {
            request['timeInForce'] = 'PostOnly';
        } else if (timeInForce === 'gtc') {
            request['timeInForce'] = 'GoodTillCancel';
        } else if (timeInForce === 'fok') {
            request['timeInForce'] = 'FillOrKill';
        } else if (timeInForce === 'ioc') {
            request['timeInForce'] = 'ImmediateOrCancel';
        }
        const triggerPrice = this.safeValue2 (params, 'stopPrice', 'triggerPrice');
        const stopLossPrice = this.safeValue (params, 'stopLossPrice', triggerPrice);
        const isStopLossOrder = stopLossPrice !== undefined;
        const takeProfitPrice = this.safeValue (params, 'takeProfitPrice');
        const isTakeProfitOrder = takeProfitPrice !== undefined;
        const isStopOrder = isStopLossOrder || isTakeProfitOrder;
        if (isStopOrder) {
            request['triggerBy'] = 'LastPrice';
            const stopPx = isStopLossOrder ? stopLossPrice : takeProfitPrice;
            const preciseStopPrice = this.priceToPrecision (symbol, stopPx);
            request['triggerPrice'] = preciseStopPrice;
            request['triggerDirection'] = isStopLossOrder ? 2 : 1;
        }
        const clientOrderId = this.safeString (params, 'clientOrderId');
        if (clientOrderId !== undefined) {
            request['orderLinkId'] = clientOrderId;
        } else if (market['option']) {
            // mandatory field for options
            request['orderLinkId'] = this.uuid16 ();
        }
        params = this.omit (params, [ 'stopPrice', 'timeInForce', 'triggerPrice', 'stopLossPrice', 'takeProfitPrice', 'postOnly', 'clientOrderId' ]);
        const response = await this.privatePostContractV3PrivateOrderCreate (this.extend (request, params));
        //
        //     {
        //         "retCode": 0,
        //         "retMsg": "OK",
        //         "result": {
        //             "orderId": "e10b0716-7c91-4091-b98a-1fa0f401c7d5",
        //             "orderLinkId": "test0000003"
        //         },
        //         "retExtInfo": null,
        //         "time": 1664441344238
        //     }
        //
        const order = this.safeValue (response, 'result', {});
        return this.parseOrder (order);
    }

    async createUsdcOrder (symbol, type, side, amount, price = undefined, params = {}) {
        await this.loadMarkets ();
        const market = this.market (symbol);
        if (type === 'market') {
            throw new NotSupported (this.id + 'createOrder does not allow market orders for ' + symbol + ' markets');
        }
        if (price === undefined && type === 'limit') {
            throw new ArgumentsRequired (this.id + ' createOrder requires a price argument for limit orders');
        }
        const lowerCaseType = type.toLowerCase ();
        const request = {
            'symbol': market['id'],
            'side': this.capitalize (side),
            'orderType': this.capitalize (lowerCaseType), // limit or market
            'timeInForce': 'GoodTillCancel', // ImmediateOrCancel, FillOrKill, PostOnly
            'orderQty': this.amountToPrecision (symbol, amount),
            // 'takeProfit': 123.45, // take profit price, only take effect upon opening the position
            // 'stopLoss': 123.45, // stop loss price, only take effect upon opening the position
            // 'reduceOnly': false, // reduce only, required for linear orders
            // when creating a closing order, bybit recommends a True value for
            //  closeOnTrigger to avoid failing due to insufficient available margin
            // 'closeOnTrigger': false, required for linear orders
            // 'orderLinkId': 'string', // unique client order id, max 36 characters
            // 'triggerPrice': 123.45, // trigger price, required for conditional orders
            // 'trigger_by': 'MarkPrice', // IndexPrice, MarkPrice
            // 'tptriggerby': 'MarkPrice', // IndexPrice, MarkPrice
            // 'slTriggerBy': 'MarkPrice', // IndexPrice, MarkPrice
            // 'orderFilter': 'Order' or 'StopOrder'
            // 'mmp': false // market maker protection
        };
        const isMarket = lowerCaseType === 'market';
        const isLimit = lowerCaseType === 'limit';
        if (isLimit !== undefined) {
            request['orderPrice'] = this.priceToPrecision (symbol, price);
        }
        const exchangeSpecificParam = this.safeString (params, 'time_in_force');
        const timeInForce = this.safeStringLower (params, 'timeInForce');
        const postOnly = this.isPostOnly (isMarket, exchangeSpecificParam === 'PostOnly', params);
        if (postOnly) {
            request['time_in_force'] = 'PostOnly';
        } else if (timeInForce === 'gtc') {
            request['time_in_force'] = 'GoodTillCancel';
        } else if (timeInForce === 'fok') {
            request['time_in_force'] = 'FillOrKill';
        } else if (timeInForce === 'ioc') {
            request['time_in_force'] = 'ImmediateOrCancel';
        }
        if (market['swap']) {
            const triggerPrice = this.safeValue2 (params, 'stopPrice', 'triggerPrice');
            const stopLossPrice = this.safeValue (params, 'stopLossPrice', triggerPrice);
            const isStopLossOrder = stopLossPrice !== undefined;
            const takeProfitPrice = this.safeValue (params, 'takeProfitPrice');
            const isTakeProfitOrder = takeProfitPrice !== undefined;
            const isStopOrder = isStopLossOrder || isTakeProfitOrder;
            if (isStopOrder) {
                request['orderFilter'] = 'StopOrder';
                request['trigger_by'] = 'LastPrice';
                const stopPx = isStopLossOrder ? stopLossPrice : takeProfitPrice;
                const preciseStopPrice = this.priceToPrecision (symbol, stopPx);
                request['triggerPrice'] = preciseStopPrice;
                const delta = this.numberToString (market['precision']['price']);
                request['basePrice'] = isStopLossOrder ? Precise.stringSub (preciseStopPrice, delta) : Precise.stringAdd (preciseStopPrice, delta);
            } else {
                request['orderFilter'] = 'Order';
            }
        }
        const clientOrderId = this.safeString (params, 'clientOrderId');
        if (clientOrderId !== undefined) {
            request['orderLinkId'] = clientOrderId;
        } else if (market['option']) {
            // mandatory field for options
            request['orderLinkId'] = this.uuid16 ();
        }
        params = this.omit (params, [ 'stopPrice', 'timeInForce', 'triggerPrice', 'stopLossPrice', 'takeProfitPrice', 'postOnly', 'clientOrderId' ]);
        const method = market['option'] ? 'privatePostOptionUsdcOpenapiPrivateV1PlaceOrder' : 'privatePostPerpetualUsdcOpenapiPrivateV1PlaceOrder';
        const response = await this[method] (this.extend (request, params));
        //
        //     {
        //         "retCode":0,
        //         "retMsg":"",
        //         "result":{
        //            "orderId":"34450a59-325e-4296-8af0-63c7c524ae33",
        //            "orderLinkId":"",
        //            "mmp":false,
        //            "symbol":"BTCPERP",
        //            "orderType":"Limit",
        //            "side":"Buy",
        //            "orderQty":"0.00100000",
        //            "orderPrice":"20000.00",
        //            "iv":"0",
        //            "timeInForce":"GoodTillCancel",
        //            "orderStatus":"Created",
        //            "createdAt":"1652261746007873",
        //            "basePrice":"0.00",
        //            "triggerPrice":"0.00",
        //            "takeProfit":"0.00",
        //            "stopLoss":"0.00",
        //            "slTriggerBy":"UNKNOWN",
        //            "tpTriggerBy":"UNKNOWN"
        //     }
        //
        const order = this.safeValue (response, 'result', {});
        return this.parseOrder (order);
    }

    async editUnifiedMarginOrder (id, symbol, type, side, amount, price = undefined, params = {}) {
        await this.loadMarkets ();
        const market = this.market (symbol);
        if (!market['linear'] && !market['option']) {
            throw new NotSupported (this.id + ' editOrder does not allow inverse market orders for ' + symbol + ' markets');
        }
        if (price === undefined && type === 'limit') {
            throw new ArgumentsRequired (this.id + ' editOrder requires a price argument for limit orders');
        }
        const lowerCaseType = type.toLowerCase ();
        const request = {
            'orderId': id,
            'symbol': market['id'],
            'side': this.capitalize (side),
            'orderType': this.capitalize (lowerCaseType), // limit or market
            'timeInForce': 'GoodTillCancel', // ImmediateOrCancel, FillOrKill, PostOnly
            'qty': this.amountToPrecision (symbol, amount),
            // 'takeProfit': 123.45, // take profit price, only take effect upon opening the position
            // 'stopLoss': 123.45, // stop loss price, only take effect upon opening the position
            // 'orderLinkId': 'string', // unique client order id, max 36 characters
            // 'triggerPrice': 123.45, // trigger price, required for conditional orders
            // 'triggerBy': 'MarkPrice', // IndexPrice, MarkPrice
            // 'tptriggerby': 'MarkPrice', // IndexPrice, MarkPrice
            // 'slTriggerBy': 'MarkPrice', // IndexPrice, MarkPrice
            // 'iv': '0', // Implied volatility, for options only; parameters are passed according to the real value; for example, for 10%, 0.1 is passed
        };
        if (market['linear']) {
            request['category'] = 'linear';
        } else {
            request['category'] = 'option';
        }
        const isMarket = lowerCaseType === 'market';
        const isLimit = lowerCaseType === 'limit';
        if (isLimit) {
            request['price'] = this.priceToPrecision (symbol, price);
        }
        const exchangeSpecificParam = this.safeString (params, 'time_in_force');
        const timeInForce = this.safeStringLower (params, 'timeInForce');
        const postOnly = this.isPostOnly (isMarket, exchangeSpecificParam === 'PostOnly', params);
        if (postOnly) {
            request['timeInForce'] = 'PostOnly';
        } else if (timeInForce === 'gtc') {
            request['timeInForce'] = 'GoodTillCancel';
        } else if (timeInForce === 'fok') {
            request['timeInForce'] = 'FillOrKill';
        } else if (timeInForce === 'ioc') {
            request['timeInForce'] = 'ImmediateOrCancel';
        }
        if (market['swap']) {
            const triggerPrice = this.safeValue2 (params, 'stopPrice', 'triggerPrice');
            const stopLossPrice = this.safeValue (params, 'stopLossPrice', triggerPrice);
            const isStopLossOrder = stopLossPrice !== undefined;
            const takeProfitPrice = this.safeValue (params, 'takeProfitPrice');
            const isTakeProfitOrder = takeProfitPrice !== undefined;
            const isStopOrder = isStopLossOrder || isTakeProfitOrder;
            if (isStopOrder) {
                request['triggerBy'] = 'LastPrice';
                const stopPx = isStopLossOrder ? stopLossPrice : takeProfitPrice;
                const preciseStopPrice = this.priceToPrecision (symbol, stopPx);
                request['triggerPrice'] = preciseStopPrice;
            }
        }
        const clientOrderId = this.safeString (params, 'clientOrderId');
        if (clientOrderId !== undefined) {
            request['orderLinkId'] = clientOrderId;
        }
        params = this.omit (params, [ 'stopPrice', 'timeInForce', 'triggerPrice', 'stopLossPrice', 'takeProfitPrice', 'postOnly', 'clientOrderId' ]);
        const response = await this.privatePostUnifiedV3PrivateOrderReplace (this.extend (request, params));
        //
        //     {
        //         "retCode": 0,
        //         "retMsg": "OK",
        //         "result": {
        //             "orderId": "42c86d66331e41998d12c2440ce90c1a",
        //             "orderLinkId": "e80d558e-ed"
        //         }
        //     }
        //
        const order = this.safeValue (response, 'result', {});
        return this.parseOrder (order);
    }

    async editContractOrder (id, symbol, type, side, amount = undefined, price = undefined, params = {}) {
        await this.loadMarkets ();
        const market = this.market (symbol);
        const request = {
            'symbol': market['id'],
            'orderId': id,
            'qty': this.amountToPrecision (symbol, amount),
            'price': this.priceToPrecision (symbol, price),
        };
        const response = await this.privatePostContractV3PrivateOrderReplace (this.extend (request, params));
        //
        // contract v3
        //
        //     {
        //         "retCode": 0,
        //         "retMsg": "OK",
        //         "result": {
        //             "orderId": "db8b74b3-72d3-4264-bf3f-52d39b41956e",
        //             "orderLinkId": "x002"
        //         },
        //         "retExtInfo": {},
        //         "time": 1658902610749
        //     }
        //
        const result = this.safeValue (response, 'result', {});
        return {
            'info': response,
            'id': this.safeString (result, 'orderId'),
        };
    }

    async editOrder (id, symbol, type, side, amount = undefined, price = undefined, params = {}) {
        if (symbol === undefined) {
            throw new ArgumentsRequired (this.id + ' editOrder() requires an symbol argument');
        }
        await this.loadMarkets ();
        const market = this.market (symbol);
        const enableUnifiedMargin = await this.isUnifiedMarginEnabled ();
        if (market['spot']) {
            throw new NotSupported (this.id + ' editOrder() does not support spot markets');
        } else if (enableUnifiedMargin) {
            return await this.editUnifiedMarginOrder (id, symbol, type, side, amount, price, params);
        }
        return await this.editContractOrder (id, symbol, type, side, amount, price, params);
    }

    async cancelSpotOrder (id, symbol = undefined, params = {}) {
        await this.loadMarkets ();
        const market = this.market (symbol);
        const request = {
            // 'order_link_id': 'string', // one of order_id, stop_order_id or order_link_id is required
            // 'orderId': id
        };
        if (id !== undefined) { // The user can also use argument params["order_link_id"]
            request['orderId'] = id;
        }
        const response = await this.privatePostSpotV3PrivateCancelOrder (this.extend (request, params));
        //
        //     {
        //         "retCode": "0",
        //         "retMsg": "OK",
        //         "result": {
        //             "orderId": "1275046248585414144",
        //             "orderLinkId": "1666733357434617",
        //             "symbol": "AAVEUSDT",
        //             "status": "NEW",
        //             "accountId": "13380434",
        //             "createTime": "1666733357438",
        //             "orderPrice": "80",
        //             "orderQty": "0.11",
        //             "execQty": "0",
        //             "timeInForce": "GTC",
        //             "orderType": "LIMIT",
        //             "side": "BUY",
        //             "orderCategory": "0"
        //         },
        //         "retExtMap": {},
        //         "retExtInfo": null,
        //         "time": "1666733839493"
        //     }
        //
        const result = this.safeValue (response, 'result', {});
        return this.parseOrder (result, market);
    }

    async cancelUnifiedMarginOrder (id, symbol = undefined, params = {}) {
        if (symbol === undefined) {
            throw new ArgumentsRequired (this.id + ' cancelUnifiedMarginOrder() requires a symbol argument');
        }
        await this.loadMarkets ();
        const market = this.market (symbol);
        const request = {
            'symbol': market['id'],
            // 'orderLinkId': 'string',
            // 'orderId': id,
            // conditional orders
            // 'orderFilter': '',
            // 'category': '',
        };
        const isStop = this.safeValue (params, 'stop', false);
        params = this.omit (params, [ 'stop' ]);
        request['orderFilter'] = isStop ? 'StopOrder' : 'Order';
        if (id !== undefined) { // The user can also use argument params["orderLinkId"]
            request['orderId'] = id;
        }
        if (market['option']) {
            request['category'] = 'option';
        } else if (market['linear']) {
            request['category'] = 'linear';
        } else {
            throw new NotSupported (this.id + ' cancelUnifiedMarginOrder() does not allow inverse market orders for ' + symbol + ' markets');
        }
        const response = await this.privatePostUnifiedV3PrivateOrderCancel (this.extend (request, params));
        //
        //     {
        //         "retCode": 0,
        //         "retMsg": "OK",
        //         "result": {
        //             "orderId": "42c86d66331e41998d12c2440ce90c1a",
        //             "orderLinkId": "e80d558e-ed"
        //         }
        //     }
        //
        const result = this.safeValue (response, 'result', {});
        return this.parseOrder (result, market);
    }

    async cancelUSDCOrder (id, symbol = undefined, params = {}) {
        if (symbol === undefined) {
            throw new ArgumentsRequired (this.id + ' cancelUSDCOrder() requires a symbol argument');
        }
        await this.loadMarkets ();
        const market = this.market (symbol);
        const request = {
            'symbol': market['id'],
            // 'orderLinkId': 'string', // one of order_id, stop_order_id or order_link_id is required
            // 'orderId': id,
        };
        const isStop = this.safeValue (params, 'stop', false);
        params = this.omit (params, [ 'stop' ]);
        let method = undefined;
        if (id !== undefined) { // The user can also use argument params["order_link_id"]
            request['orderId'] = id;
        }
        if (market['option']) {
            method = 'privatePostOptionUsdcOpenapiPrivateV1CancelOrder';
        } else {
            method = 'privatePostPerpetualUsdcOpenapiPrivateV1CancelOrder';
            request['orderFilter'] = isStop ? 'StopOrder' : 'Order';
        }
        const response = await this[method] (this.extend (request, params));
        //
        //     {
        //         "retCode": 0,
        //         "retMsg": "OK",
        //         "result": {
        //             "outRequestId": "",
        //             "symbol": "BTC-13MAY22-40000-C",
        //             "orderId": "8c65df91-91fc-461d-9b14-786379ef138c",
        //             "orderLinkId": ""
        //         },
        //         "retExtMap": {}
        //     }
        //
        const result = this.safeValue (response, 'result', {});
        return this.parseOrder (result, market);
    }

    async cancelDerivativesOrder (id, symbol = undefined, params = {}) {
        if (symbol === undefined) {
            throw new ArgumentsRequired (this.id + ' cancelDerivativesOrder() requires a symbol argument');
        }
        await this.loadMarkets ();
        const market = this.market (symbol);
        const request = {
            'symbol': market['id'],
            'orderId': id,
        };
        const response = await this.privatePostContractV3PrivateOrderCancel (this.extend (request, params));
        //
        // contract v3
        //
        //     {
        //         "retCode":0,
        //         "retMsg":"OK",
        //         "result":{
        //             "orderId": "4030430d-1dba-4134-ac77-3d81c14aaa00",
        //             "orderLinkId": ""
        //         },
        //         "retExtInfo":null,
        //         "time":1658850321861
        //     }
        //
        const result = this.safeValue (response, 'result', {});
        return this.parseOrder (result, market);
    }

    async cancelOrder (id, symbol = undefined, params = {}) {
        /**
         * @method
         * @name bybit#cancelOrder
         * @description cancels an open order
         * @param {string} id order id
         * @param {string} symbol unified symbol of the market the order was made in
         * @param {object} params extra parameters specific to the bybit api endpoint
         * @returns {object} An [order structure]{@link https://docs.ccxt.com/en/latest/manual.html#order-structure}
         */
        if (symbol === undefined) {
            throw new ArgumentsRequired (this.id + ' cancelOrder() requires a symbol argument');
        }
        await this.loadMarkets ();
        const market = this.market (symbol);
        const enableUnifiedMargin = await this.isUnifiedMarginEnabled ();
        const isUsdcSettled = market['settle'] === 'USDC';
        if (market['spot']) {
            return await this.cancelSpotOrder (id, symbol, params);
        } else if (enableUnifiedMargin) {
            return await this.cancelUnifiedMarginOrder (id, symbol, params);
        } else if (isUsdcSettled) {
            return await this.cancelUSDCOrder (id, symbol, params);
        }
        return await this.cancelDerivativesOrder (id, symbol, params);
    }

    async cancelAllSpotOrders (symbol = undefined, params = {}) {
        if (symbol === undefined) {
            throw new ArgumentsRequired (this.id + ' cancelAllSpotOrders() requires a symbol argument');
        }
        await this.loadMarkets ();
        const market = this.market (symbol);
        const request = {
            'symbol': market['id'],
        };
        const response = await this.privateDeleteSpotOrderBatchCancel (this.extend (request, params));
        //
        //    {
        //        "ret_code": 0,
        //        "ret_msg": "",
        //        "ext_code": null,
        //        "ext_info": null,
        //        "result": {
        //            "success": true
        //        }
        //    }
        //
        const result = this.safeValue (response, 'result', []);
        if (!Array.isArray (result)) {
            return response;
        }
        return this.parseOrders (result, market);
    }

    async cancelAllUnifiedMarginOrders (symbol = undefined, params = {}) {
        if (symbol === undefined) {
            throw new ArgumentsRequired (this.id + ' cancelAllUnifiedMarginOrders() requires a symbol argument');
        }
        await this.loadMarkets ();
        const market = this.market (symbol);
        const request = {
            'symbol': market['id'],
        };
        const isStop = this.safeValue (params, 'stop', false);
        params = this.omit (params, [ 'stop' ]);
        if (market['option']) {
            request['category'] = 'option';
        } else if (market['linear']) {
            request['category'] = 'linear';
        } else {
            throw new NotSupported (this.id + ' cancelAllUnifiedMarginOrders() does not allow inverse market orders for ' + symbol + ' markets');
        }
        if (isStop) {
            request['orderFilter'] = 'StopOrder';
        }
        const response = await this.privatePostUnifiedV3PrivateOrderCancelAll (this.extend (request, params));
        //
        //     {
        //         "retCode": 0,
        //         "retMsg": "OK",
        //         "result": {
        //             "list": [{
        //                     "category": "option",
        //                     "symbol": "BTC-24JUN22-45000-P",
        //                     "orderId": "bd5f3b34-d64d-4b60-8188-438fbea4c552",
        //                     "orderLinkId": "ac4e3b34-d64d-4b60-8188-438fbea4c552",
        //                 }, {
        //                     "category": "option",
        //                     "symbol": "BTC-24JUN22-45000-P",
        //                     "orderId": "4ddd727a-2af8-430e-a293-42895e594d18",
        //                     "orderLinkId": "5cee727a-2af8-430e-a293-42895e594d18",
        //                 }
        //             ]
        //         },
        //         "retExtInfo": {
        //             "list": [{
        //                 "code": 0,
        //                 "msg": "OK"
        //             }, {
        //                 "code": 0,
        //                 "msg": "OK"
        //             }]
        //         },
        //         "time": 1657200736570
        //     }
        //
        const result = this.safeValue (response, 'result', []);
        const orders = this.safeValue (result, 'list');
        if (!Array.isArray (orders)) {
            return response;
        }
        return this.parseOrders (orders, market);
    }

    async cancelAllUSDCOrders (symbol = undefined, params = {}) {
        if (symbol === undefined) {
            throw new ArgumentsRequired (this.id + ' cancelAllUSDCOrders() requires a symbol argument');
        }
        await this.loadMarkets ();
        const market = this.market (symbol);
        let method = undefined;
        const request = {
            'symbol': market['id'],
        };
        if (market['option']) {
            method = 'privatePostOptionUsdcOpenapiPrivateV1CancelAll';
        } else {
            method = 'privatePostPerpetualUsdcOpenapiPrivateV1CancelAll';
            const isStop = this.safeValue (params, 'stop', false);
            if (isStop) {
                request['orderFilter'] = 'StopOrder';
            } else {
                request['orderFilter'] = 'Order';
            }
            params = this.omit (params, [ 'stop' ]);
        }
        const response = await this[method] (this.extend (request, params));
        //
        //     {
        //         "retCode": 0,
        //         "retMsg": "OK",
        //         "retExtMap": {},
        //         "result": [
        //             {
        //                 "outRequestId": "cancelAll-290119-1652176443114-0",
        //                 "symbol": "BTC-13MAY22-40000-C",
        //                 "orderId": "fa6cd740-56ed-477d-9385-90ccbfee49ca",
        //                 "orderLinkId": "",
        //                 "errorCode": 0,
        //                 "errorDesc": ""
        //             }
        //         ]
        //     }
        //
        const result = this.safeValue (response, 'result', []);
        if (!Array.isArray (result)) {
            return response;
        }
        return this.parseOrders (result, market);
    }

    async cancelAllDerivativesOrders (symbol = undefined, params = {}) {
        if (symbol === undefined) {
            throw new ArgumentsRequired (this.id + ' cancelAllDerivativesOrders() requires a symbol argument');
        }
        await this.loadMarkets ();
        const market = this.market (symbol);
        const request = {
            'symbol': market['id'],
        };
        const response = await this.privatePostContractV3PrivateOrderCancelAll (this.extend (request, params));
        //
        // contract v3
        //
        //     {
        //         "retCode": 0,
        //         "retMsg": "OK",
        //         "result": {
        //             "list": [
        //                 {
        //                     "orderId": "4030430d-1dba-4134-ac77-3d81c14aaa00",
        //                     "orderLinkId": "x001"
        //                 }
        //             ]
        //         },
        //         "retExtInfo": {},
        //         "time": 1658901359225
        //     }
        //
        const result = this.safeValue (response, 'result', []);
        const list = this.safeValue (result, 'list', []);
        return this.parseOrders (list, market);
    }

    async cancelAllOrders (symbol = undefined, params = {}) {
        /**
         * @method
         * @name bybit#cancelAllOrders
         * @description cancel all open orders
         * @param {string|undefined} symbol unified market symbol, only orders in the market of this symbol are cancelled when symbol is not undefined
         * @param {object} params extra parameters specific to the bybit api endpoint
         * @returns {[object]} a list of [order structures]{@link https://docs.ccxt.com/en/latest/manual.html#order-structure}
         */
        if (symbol === undefined) {
            throw new ArgumentsRequired (this.id + ' cancelAllOrders() requires a symbol argument');
        }
        await this.loadMarkets ();
        const market = this.market (symbol);
        const enableUnifiedMargin = await this.isUnifiedMarginEnabled ();
        const isUsdcSettled = market['settle'] === 'USDC';
        if (market['spot']) {
            return await this.cancelAllSpotOrders (symbol, params);
        } else if (enableUnifiedMargin) {
            return await this.cancelAllUnifiedMarginOrders (symbol, params);
        } else if (isUsdcSettled) {
            return await this.cancelAllUSDCOrders (symbol, params);
        } else {
            return await this.cancelAllDerivativesOrders (symbol, params);
        }
    }

    async fetchUnifiedMarginOrders (symbol = undefined, since = undefined, limit = undefined, params = {}) {
        if (symbol === undefined) {
            throw new ArgumentsRequired (this.id + ' fetchUnifiedMarginOrders() requires a symbol argument');
        }
        await this.loadMarkets ();
        const market = this.market (symbol);
        const request = {
            'symbol': market['id'],
            // 'category': string, Type of derivatives product: linear or option.
            // 'baseCoin': string, Base coin. When category=option. If not passed, BTC by default; when category=linear, if BTC passed, BTCPERP & BTCUSDT returned.
            // 'orderId': string, Order ID
            // 'orderLinkId': string, Unique user-set order ID
            // 'orderStatus': string, Query list of orders in designated states. If this parameter is not passed, the orders in all states shall be enquired by default. This parameter supports multi-state inquiry. States should be separated with English commas.
            // 'orderFilter': string, Conditional order or active order
            // 'direction': string, prev: prev, next: next.
            // 'limit': number, Data quantity per page: Max data value per page is 50, and default value at 20.
            // 'cursor': string, API pass-through. accountType + category + cursor +. If inconsistent, the following should be returned: The account type does not match the service inquiry.
        };
        const isStop = this.safeValue (params, 'stop', false);
        params = this.omit (params, [ 'stop' ]);
        if (market['option']) {
            request['category'] = 'option';
        } else if (market['linear']) {
            request['category'] = 'linear';
        } else {
            throw new NotSupported (this.id + ' fetchUnifiedMarginOrders() does not allow inverse market orders for ' + symbol + ' markets');
        }
        if (isStop) {
            request['orderFilter'] = 'StopOrder';
        }
        if (limit !== undefined) {
            request['limit'] = limit;
        }
        const response = await this.privateGetUnifiedV3PrivateOrderList (this.extend (request, params));
        //
        //     {
        //         "retCode": 0,
        //         "retMsg": "Success",
        //         "result": {
        //         "nextPageCursor": "7d17d359-4e38-4d3a-9a31-29791ef2dfd7%3A1657711949928%2C7d17d359-4e38-4d3a-9a31-29791ef2dfd7%3A1657711949928",
        //         "category": "linear",
        //         "list": [
        //             {
        //                 "symbol": "ETHUSDT",
        //                 "orderType": "Market",
        //                 "orderLinkId": "",
        //                 "orderId": "7d17d359-4e38-4d3a-9a31-29791ef2dfd7",
        //                 "stopOrderType": "UNKNOWN",
        //                 "orderStatus": "Filled",
        //                 "takeProfit": "",
        //                 "cumExecValue": "536.92500000",
        //                 "blockTradeId": "",
        //                 "rejectReason": "EC_NoError",
        //                 "price": "1127.10000000",
        //                 "createdTime": 1657711949928,
        //                 "tpTriggerBy": "UNKNOWN",
        //                 "timeInForce": "ImmediateOrCancel",
        //                 "basePrice": "",
        //                 "leavesValue": "0.00000000",
        //                 "updatedTime": 1657711949945,
        //                 "side": "Buy",
        //                 "triggerPrice": "",
        //                 "cumExecFee": "0.32215500",
        //                 "slTriggerBy": "UNKNOWN",
        //                 "leavesQty": "0.0000",
        //                 "closeOnTrigger": false,
        //                 "cumExecQty": "0.5000",
        //                 "reduceOnly": false,
        //                 "qty": "0.5000",
        //                 "stopLoss": "",
        //                 "triggerBy": "UNKNOWN",
        //                 "orderIM": ""
        //             }]
        //         },
        //         "time": 1657713451741
        //     }
        //
        const result = this.safeValue (response, 'result', {});
        const data = this.safeValue (result, 'list', []);
        return this.parseOrders (data, market, since, limit);
    }

    async fetchDerivativesOrders (symbol = undefined, since = undefined, limit = undefined, params = {}) {
        await this.loadMarkets ();
        let market = undefined;
        if (symbol !== undefined) {
            market = this.market (symbol);
        }
        const request = {
            // 'symbol': market['id'],
            // 'order_id': 'string'
            // 'order_link_id': 'string', // unique client order id, max 36 characters
            // 'symbol': market['id'], // default BTCUSD
            // 'order': 'desc', // asc
            // 'page': 1,
            // 'limit': 20, // max 50
            // 'order_status': 'Created,New'
            // conditional orders ---------------------------------------------
            // 'stop_order_id': 'string',
            // 'stop_order_status': 'Untriggered',
        };
        const settleCoin = this.safeString (params, 'settleCoin');
        // temporary solution until USDC margined is merged into v3
        if ((market !== undefined) && (settleCoin !== 'USD')) {
            request['symbol'] = market['id'];
        }
        const isStop = this.safeValue (params, 'stop', false);
        params = this.omit (params, [ 'stop' ]);
        if (isStop) {
            request['orderFilter'] = 'StopOrder';
        }
        const response = await this.privateGetContractV3PrivateOrderList (this.extend (request, params));
        //
        // contract v3
        //
        //     {
        //         "retCode": 0,
        //         "retMsg": "OK",
        //         "result": {
        //             "list": [
        //                 {
        //                     "symbol": "XRPUSDT",
        //                     "side": "Buy",
        //                     "orderType": "Market",
        //                     "price": "0.3431",
        //                     "qty": "65",
        //                     "reduceOnly": true,
        //                     "timeInForce": "ImmediateOrCancel",
        //                     "orderStatus": "Filled",
        //                     "leavesQty": "0",
        //                     "leavesValue": "0",
        //                     "cumExecQty": "65",
        //                     "cumExecValue": "21.3265",
        //                     "cumExecFee": "0.0127959",
        //                     "lastPriceOnCreated": "0.0000",
        //                     "rejectReason": "EC_NoError",
        //                     "orderLinkId": "",
        //                     "createdTime": "1657526321499",
        //                     "updatedTime": "1657526321504",
        //                     "orderId": "ac0a8134-acb3-4ee1-a2d4-41891c9c46d7",
        //                     "stopOrderType": "UNKNOWN",
        //                     "takeProfit": "0.0000",
        //                     "stopLoss": "0.0000",
        //                     "tpTriggerBy": "UNKNOWN",
        //                     "slTriggerBy": "UNKNOWN",
        //                     "triggerPrice": "0.0000",
        //                     "closeOnTrigger": true,
        //                     "triggerDirection": 0,
        //                     "positionIdx": 2
        //             ],
        //             "nextPageCursor": "K0crQkZRL0MyQVpiN0tVSDFTS0RlMk9DemNCWHZaRHp3aFZ4Y1Yza2MyWT0="
        //         },
        //         "retExtInfo": {},
        //         "time": 1658899014975
        //     }
        //
        const result = this.safeValue (response, 'result', {});
        const data = this.safeValue2 (result, 'data', 'list', []);
        return this.parseOrders (data, market, since, limit);
    }

    async fetchOrders (symbol = undefined, since = undefined, limit = undefined, params = {}) {
        /**
         * @method
         * @name bybit#fetchOrders
         * @description fetches information on multiple orders made by the user
         * @param {string} symbol unified market symbol of the market orders were made in
         * @param {int|undefined} since the earliest time in ms to fetch orders for
         * @param {int|undefined} limit the maximum number of  orde structures to retrieve
         * @param {object} params extra parameters specific to the bybit api endpoint
         * @returns {[object]} a list of [order structures]{@link https://docs.ccxt.com/en/latest/manual.html#order-structure}
         */
        await this.loadMarkets ();
        let market = undefined;
        const request = {};
        if (symbol !== undefined) {
            market = this.market (symbol);
            if (market['settle'] === 'USDC') {
                request['settleCoin'] = 'USD';
            }
        }
        let type = undefined;
        [ type, params ] = this.handleMarketTypeAndParams ('fetchOrders', market, params);
        const enableUnifiedMargin = await this.isUnifiedMarginEnabled ();
        if (enableUnifiedMargin) {
            return await this.fetchUnifiedMarginOrders (symbol, since, limit, params);
        } else if (type === 'spot') {
            throw new NotSupported (this.id + ' fetchOrders() does not support ' + market['type'] + ' USDC markets, use exchange.fetchOpenOrders () and exchange.fetchClosedOrders () instead');
        }
        return await this.fetchDerivativesOrders (symbol, since, limit, this.extend (request, params));
    }

    async fetchSpotClosedOrders (symbol = undefined, since = undefined, limit = undefined, params = {}) {
        await this.loadMarkets ();
        let market = undefined;
        if (symbol !== undefined) {
            market = this.market (symbol);
        }
        const request = {};
        if (symbol !== undefined) {
            request['symbol'] = market['id'];
        }
        if (limit !== undefined) {
            request['limit'] = limit;
        }
        if (since !== undefined) {
            request['startTime'] = since;
        }
        const response = await this.privateGetSpotV3PrivateHistoryOrders (this.extend (request, params));
        const result = this.safeValue (response, 'result', {});
        //
        //    {
        //        "retCode": "0",
        //        "retMsg": "OK",
        //        "result": {
        //            "list": [
        //                {
        //                    "accountId": "13380434",
        //                    "symbol": "AAVEUSDT",
        //                    "orderLinkId": "1666697847966604",
        //                    "orderId": "1274748373594828288",
        //                    "orderPrice": "80",
        //                    "orderQty": "0.11",
        //                    "execQty": "0",
        //                    "cummulativeQuoteQty": "0",
        //                    "avgPrice": "0",
        //                    "status": "CANCELED",
        //                    "timeInForce": "GTC",
        //                    "orderType": "LIMIT",
        //                    "side": "BUY",
        //                    "stopPrice": "0.0",
        //                    "icebergQty": "0.0",
        //                    "createTime": "1666697847972",
        //                    "updateTime": "1666697865809",
        //                    "isWorking": "1",
        //                    "orderCategory": "0"
        //                },
        //            ]
        //        },
        //        "retExtInfo": null,
        //        "time": "1666732287588"
        //    }
        //
        const orders = this.safeValue (result, 'list', []);
        return this.parseOrders (orders, market, since, limit);
    }

    async fetchClosedOrders (symbol = undefined, since = undefined, limit = undefined, params = {}) {
        /**
         * @method
         * @name bybit#fetchClosedOrders
         * @description fetches information on multiple closed orders made by the user
         * @param {string|undefined} symbol unified market symbol of the market orders were made in
         * @param {int|undefined} since the earliest time in ms to fetch orders for
         * @param {int|undefined} limit the maximum number of  orde structures to retrieve
         * @param {object} params extra parameters specific to the bybit api endpoint
         * @returns {[object]} a list of [order structures]{@link https://docs.ccxt.com/en/latest/manual.html#order-structure}
         */
        await this.loadMarkets ();
        let market = undefined;
        if (symbol !== undefined) {
            market = this.market (symbol);
        }
        let type = undefined;
        [ type, params ] = this.handleMarketTypeAndParams ('fetchClosedOrders', market, params);
        if (type === 'spot') {
            return await this.fetchSpotClosedOrders (symbol, since, limit, params);
        }
        const request = {
            'orderStatus': [ 'Filled', 'Canceled' ],
        };
        return await this.fetchOrders (symbol, since, limit, this.extend (request, params));
    }

    async fetchSpotOpenOrders (symbol = undefined, since = undefined, limit = undefined, params = {}) {
        await this.loadMarkets ();
        const request = {};
        let market = undefined;
        if (symbol !== undefined) {
            market = this.market (symbol);
            request['symbol'] = symbol;
        }
        if (limit !== undefined) {
            request['limit'] = limit;
        }
        const response = await this.privateGetSpotV3PrivateOpenOrders (this.extend (request, params));
        //
        //    {
        //         "retCode": "0",
        //         "retMsg": "OK",
        //         "result": {
        //             "list": [
        //                 {
        //                     "accountId": "13380434",
        //                     "symbol": "AAVEUSDT",
        //                     "orderLinkId": "1666734005300717",
        //                     "orderId": "1275051683279281664",
        //                     "orderPrice": "80",
        //                     "orderQty": "0.11",
        //                     "execQty": "0",
        //                     "cummulativeQuoteQty": "0",
        //                     "avgPrice": "0",
        //                     "status": "NEW",
        //                     "timeInForce": "GTC",
        //                     "orderType": "LIMIT",
        //                     "side": "BUY",
        //                     "stopPrice": "0.0",
        //                     "icebergQty": "0.0",
        //                     "createTime": "1666734005304",
        //                     "updateTime": "1666734005309",
        //                     "isWorking": "1",
        //                     "orderCategory": "0"
        //                 }
        //             ]
        //         },
        //         "retExtInfo": null,
        //         "time": "1666734031592"
        //     }
        //
        const result = this.safeValue (response, 'response', {});
        const orders = this.safeValue (result, 'list', []);
        return this.parseOrders (orders, market, since, limit);
    }

    async fetchUnifiedMarginOpenOrders (symbol = undefined, since = undefined, limit = undefined, params = {}) {
        await this.loadMarkets ();
        const request = {};
        let market = undefined;
        if (symbol !== undefined) {
            market = this.market (symbol);
            request['symbol'] = market['id'];
        }
        let type = undefined;
        [ type, params ] = this.handleMarketTypeAndParams ('fetchUnifiedMarginOpenOrders', market, params);
        const isStop = this.safeValue (params, 'stop', false);
        const isConditional = isStop || (type === 'stop') || (type === 'conditional');
        params = this.omit (params, [ 'stop' ]);
        if (market['option']) {
            request['category'] = 'option';
        } else if (market['linear']) {
            request['category'] = 'linear';
        } else {
            throw new NotSupported (this.id + ' fetchUnifiedMarginOpenOrders() does not allow inverse market orders for ' + symbol + ' markets');
        }
        if (isConditional) {
            request['orderFilter'] = 'StopOrder';
        }
        if (limit !== undefined) {
            request['limit'] = limit;
        }
        const response = await this.privateGetUnifiedV3PrivateOrderUnfilledOrders (this.extend (request, params));
        //
        //     {
        //         "retCode": 0,
        //         "retMsg": "Success",
        //         "result": {
        //             "nextPageCursor": "135ccc0d-8136-4e1b-8af3-07b11ee158d1%3A1665565610526%2C135ccc0d-8136-4e1b-8af3-07b11ee158d1%3A1665565610526",
        //             "category": "linear",
        //             "list": [
        //                 {
        //                     "symbol": "ETHUSDT",
        //                     "orderType": "Limit",
        //                     "orderLinkId": "test0000005",
        //                     "orderId": "135ccc0d-8136-4e1b-8af3-07b11ee158d1",
        //                     "stopOrderType": "UNKNOWN",
        //                     "orderStatus": "New",
        //                     "takeProfit": "",
        //                     "cumExecValue": "0.00000000",
        //                     "blockTradeId": "",
        //                     "price": "700.00000000",
        //                     "createdTime": 1665565610526,
        //                     "tpTriggerBy": "UNKNOWN",
        //                     "timeInForce": "GoodTillCancel",
        //                     "basePrice": "",
        //                     "updatedTime": 1665565610533,
        //                     "side": "Buy",
        //                     "triggerPrice": "",
        //                     "cumExecFee": "0.00000000",
        //                     "slTriggerBy": "UNKNOWN",
        //                     "leavesQty": "0.1000",
        //                     "closeOnTrigger": false,
        //                     "cumExecQty": "0.00000000",
        //                     "reduceOnly": false,
        //                     "qty": "0.1000",
        //                     "stopLoss": "",
        //                     "triggerBy": "UNKNOWN",
        //                     "orderIM": "0.00000000"
        //                 }
        //             ]
        //         },
        //         "retExtInfo": null,
        //         "time": 1665565614320
        //     }
        //
        const result = this.safeValue (response, 'result', {});
        const orders = this.safeValue (result, 'list', []);
        return this.parseOrders (orders, market, since, limit);
    }

    async fetchDerivativesOpenOrders (symbol = undefined, since = undefined, limit = undefined, params = {}) {
        if (symbol === undefined) {
            throw new ArgumentsRequired (this.id + ' fetchDerivativesOpenOrders() requires a symbol argument for ' + symbol + ' markets');
        }
        await this.loadMarkets ();
        const market = this.market (symbol);
        const request = {
            'symbol': market['id'],
        };
        const isStop = this.safeValue (params, 'stop', false);
        params = this.omit (params, [ 'stop' ]);
        if (isStop) {
            request['orderFilter'] = 'StopOrder';
        }
        const response = await this.privateGetContractV3PrivateOrderUnfilledOrders (this.extend (request, params));
        //
        // contract v3
        //
        //     {
        //         "retCode": 0,
        //         "retMsg": "OK",
        //         "result": {
        //             "list": [
        //                 {
        //                     "symbol": "XRPUSDT",
        //                     "orderId": "db8b74b3-72d3-4264-bf3f-52d39b41956e",
        //                     "side": "Sell",
        //                     "orderType": "Limit",
        //                     "stopOrderType": "Stop",
        //                     "price": "0.4000",
        //                     "qty": "15",
        //                     "timeInForce": "GoodTillCancel",
        //                     "orderStatus": "UnTriggered",
        //                     "triggerPrice": "0.1000",
        //                     "orderLinkId": "x002",
        //                     "createdTime": "1658901865082",
        //                     "updatedTime": "1658902610748",
        //                     "takeProfit": "0.2000",
        //                     "stopLoss": "1.6000",
        //                     "tpTriggerBy": "UNKNOWN",
        //                     "slTriggerBy": "UNKNOWN",
        //                     "triggerBy": "MarkPrice",
        //                     "reduceOnly": false,
        //                     "leavesQty": "15",
        //                     "leavesValue": "6",
        //                     "cumExecQty": "0",
        //                     "cumExecValue": "0",
        //                     "cumExecFee": "0",
        //                     "triggerDirection": 2
        //                 }
        //             ],
        //             "nextPageCursor": ""
        //         },
        //         "retExtInfo": {},
        //         "time": 1658902847238
        //     }
        //
        const result = this.safeValue (response, 'result', {});
        const list = this.safeValue (result, 'list', []);
        return this.parseOrders (list, undefined, since, limit);
    }

    async fetchUSDCOpenOrders (symbol = undefined, since = undefined, limit = undefined, params = {}) {
        await this.loadMarkets ();
        const request = {};
        let market = undefined;
        if (symbol !== undefined) {
            market = this.market (symbol);
            request['symbol'] = market['id'];
        }
        let type = undefined;
        [ type, params ] = this.handleMarketTypeAndParams ('fetchUSDCOpenOrders', market, params);
        request['category'] = (type === 'swap') ? 'perpetual' : 'option';
        const response = await this.privatePostOptionUsdcOpenapiPrivateV1QueryActiveOrders (this.extend (request, params));
        const result = this.safeValue (response, 'result', {});
        const orders = this.safeValue (result, 'dataList', []);
        //
        //     {
        //         "retCode": 0,
        //         "retMsg": "OK",
        //         "result": {
        //             "resultTotalSize": 1,
        //             "cursor": "id%3D1662019818569%23df31e03b-fc00-4b4c-bd1c-b97fd72b5c5c",
        //             "dataList": [
        //                 {
        //                     "orderId": "df31e03b-fc00-4b4c-bd1c-b97fd72b5c5c",
        //                     "orderLinkId": "",
        //                     "symbol": "BTC-2SEP22-18000-C",
        //                     "orderStatus": "New",
        //                     "orderPrice": "500",
        //                     "side": "Buy",
        //                     "remainingQty": "0.1",
        //                     "orderType": "Limit",
        //                     "qty": "0.1",
        //                     "iv": "0.0000",
        //                     "cancelType": "",
        //                     "updateTimestamp": "1662019818579"
        //                 }
        //             ]
        //         }
        //     }
        //
        return this.parseOrders (orders, market, since, limit);
    }

    async fetchOpenOrders (symbol = undefined, since = undefined, limit = undefined, params = {}) {
        /**
         * @method
         * @name bybit#fetchOpenOrders
         * @description fetch all unfilled currently open orders
         * @param {string|undefined} symbol unified market symbol
         * @param {int|undefined} since the earliest time in ms to fetch open orders for
         * @param {int|undefined} limit the maximum number of  open orders structures to retrieve
         * @param {object} params extra parameters specific to the bybit api endpoint
         * @returns {[object]} a list of [order structures]{@link https://docs.ccxt.com/en/latest/manual.html#order-structure}
         */
        await this.loadMarkets ();
        let market = undefined;
        let isUsdcSettled = false;
        if (symbol !== undefined) {
            market = this.market (symbol);
            isUsdcSettled = market['settle'] === 'USDC';
        }
        let type = undefined;
        [ type, params ] = this.handleMarketTypeAndParams ('fetchOpenOrders', market, params);
        if (type === 'spot') {
            return await this.fetchSpotOpenOrders (symbol, since, limit, params);
        }
        const enableUnifiedMargin = await this.isUnifiedMarginEnabled ();
        if (enableUnifiedMargin) {
            return await this.fetchUnifiedMarginOpenOrders (symbol, since, limit, params);
        } else if (!isUsdcSettled) {
            return await this.fetchDerivativesOpenOrders (symbol, since, limit, params);
        } else {
            return await this.fetchUSDCOpenOrders (symbol, since, limit, params);
        }
    }

    async fetchOrderTrades (id, symbol = undefined, since = undefined, limit = undefined, params = {}) {
        /**
         * @method
         * @name bybit#fetchOrderTrades
         * @description fetch all the trades made from a single order
         * @param {string} id order id
         * @param {string|undefined} symbol unified market symbol
         * @param {int|undefined} since the earliest time in ms to fetch trades for
         * @param {int|undefined} limit the maximum number of trades to retrieve
         * @param {object} params extra parameters specific to the bybit api endpoint
         * @returns {[object]} a list of [trade structures]{@link https://docs.ccxt.com/en/latest/manual.html#trade-structure}
         */
        const request = {
            'orderId': id,
        };
        return await this.fetchMyTrades (symbol, since, limit, this.extend (request, params));
    }

    async fetchMySpotTrades (symbol = undefined, since = undefined, limit = undefined, params = {}) {
        if (symbol === undefined) {
            throw new ArgumentsRequired (this.id + ' fetchMySpotTrades() requires a symbol argument');
        }
        await this.loadMarkets ();
        const market = this.market (symbol);
        const request = {
            'symbol': market['id'],
            // 'orderId': 'f185806b-b801-40ff-adec-52289370ed62', // if not provided will return user's trading records
            // 'startTime': parseInt (since / 1000),
            // 'endTime': 0,
            // 'fromTradeId': '',
            // 'toTradeId': '',
            // 'limit' 20, // max 50
        };
        if (since !== undefined) {
            request['startTime'] = since;
        }
        if (limit !== undefined) {
            request['limit'] = limit; // default 20, max 50
        }
        const response = await this.privateGetSpotV3PrivateMyTrades (this.extend (request, params));
        //
        //    {
        //         "retCode": "0",
        //         "retMsg": "OK",
        //         "result": {
        //             "list": [
        //                 {
        //                     "symbol": "AAVEUSDT",
        //                     "id": "1274785101965716992",
        //                     "orderId": "1274784252359089664",
        //                     "tradeId": "2270000000031365639",
        //                     "orderPrice": "82.5",
        //                     "orderQty": "0.016",
        //                     "execFee": "0",
        //                     "feeTokenId": "AAVE",
        //                     "creatTime": "1666702226326",
        //                     "isBuyer": "0",
        //                     "isMaker": "0",
        //                     "matchOrderId": "1274785101865076224",
        //                     "makerRebate": "0",
        //                     "executionTime": "1666702226335"
        //                 },
        //             ]
        //         },
        //         "retExtMap": {},
        //         "retExtInfo": null,
        //         "time": "1666768215157"
        //     }
        //
        const result = this.safeValue (response, 'result', {});
        const trades = this.safeValue (result, 'list', []);
        return this.parseTrades (trades, market, since, limit);
    }

    async fetchMyDerivativesTrades (symbol = undefined, since = undefined, limit = undefined, params = {}) {
        if (symbol === undefined) {
            throw new ArgumentsRequired (this.id + ' fetchMyDerivativesTrades() requires a symbol argument');
        }
        await this.loadMarkets ();
        const market = this.market (symbol);
        const request = {
            'symbol': market['id'],
            // 'orderId': 'f185806b-b801-40ff-adec-52289370ed62', // if not provided will return user's trading records
            // 'startTime': parseInt (since / 1000),
            // 'endTime': 0,
            // 'category': ''
            // 'limit' 20, // max 50
        };
        if (since !== undefined) {
            request['startTime'] = since;
        }
        if (limit !== undefined) {
            request['limit'] = limit; // default 20, max 50
        }
        const response = await this.privateGetUnifiedV3PrivateExecutionList (this.extend (request, params));
        //
        //     {
        //         "retCode": 0,
        //         "retMsg": "Success",
        //         "result": {
        //             "nextPageCursor": "1565%3A0%2C1565%3A0",
        //             "category": "option",
        //             "list": [
        //                 {
        //                     "orderType": "Limit",
        //                     "symbol": "BTC-14JUL22-17500-C",
        //                     "orderLinkId": "188889689-yuanzhen-558998998898",
        //                     "side": "Buy",
        //                     "orderId": "09c5836f-81ef-4208-a5b4-43135d3e02a2",
        //                     "leavesQty": "0.0000",
        //                     "execTime": 1657714122417,
        //                     "execFee": "0.11897082",
        //                     "feeRate": "0.000300",
        //                     "execId": "6e492560-78b4-5d2b-b331-22921d3173c9",
        //                     "blockTradeId": "",
        //                     "execPrice": "2360.00000000",
        //                     "lastLiquidityInd": "TAKER",
        //                     "orderQty": "0.0200",
        //                     "orderPrice": "2360.00000000",
        //                     "execValue": "47.20000000",
        //                     "execType": "Trade",
        //                     "execQty": "0.0200"
        //                 }
        //             ]
        //         },
        //         "time": 1657714292783
        //     }
        //
        const result = this.safeValue (response, 'result', {});
        const trades = this.safeValue (result, 'list', []);
        return this.parseTrades (trades, market, since, limit);
    }

    async fetchMyContractTrades (symbol = undefined, since = undefined, limit = undefined, params = {}) {
        if (symbol === undefined) {
            throw new ArgumentsRequired (this.id + ' fetchMyContractTrades() requires a symbol argument');
        }
        await this.loadMarkets ();
        const market = this.market (symbol);
        const request = {
            'symbol': market['id'],
            // 'order_id': 'f185806b-b801-40ff-adec-52289370ed62', // if not provided will return user's trading records
            // 'start_time': parseInt (since / 1000),
            // 'page': 1,
            // 'limit' 20, // max 50
        };
        if (since !== undefined) {
            request['startTime'] = since;
        }
        if (limit !== undefined) {
            request['limit'] = limit; // default 20, max 50
        }
        const response = await this.privateGetContractV3PrivateExecutionList (this.extend (request, params));
        //
        // contract v3
        //
        //     {
        //         "retCode": 0,
        //         "retMsg": "OK",
        //         "result": {
        //             "list": [
        //                 {
        //                     "symbol": "BITUSDT",
        //                     "execFee": "0.001356",
        //                     "execId": "499e1a2a-c664-55db-bbf0-78ad31b7b033",
        //                     "execPrice": "0.452",
        //                     "execQty": "5.0",
        //                     "execType": "Trade",
        //                     "execValue": "2.26",
        //                     "feeRate": "0.0006",
        //                     "lastLiquidityInd": "RemovedLiquidity",
        //                     "leavesQty": "0.0",
        //                     "orderId": "1d40db82-b1f6-4340-9190-650eeddd440b",
        //                     "orderLinkId": "",
        //                     "orderPrice": "0.430",
        //                     "orderQty": "5.0",
        //                     "orderType": "Market",
        //                     "stopOrderType": "UNKNOWN",
        //                     "side": "Sell",
        //                     "execTime": "1657269236943",
        //                     "closedSize": "5.0"
        //                 },
        //                 {
        //                     "symbol": "BITUSDT",
        //                     "execFee": "0.004068",
        //                     "execId": "ed090e6a-afc0-5cb5-b51d-039592a44ec5",
        //                     "execPrice": "0.452",
        //                     "execQty": "15.0",
        //                     "execType": "Trade",
        //                     "execValue": "6.78",
        //                     "feeRate": "0.0006",
        //                     "lastLiquidityInd": "RemovedLiquidity",
        //                     "leavesQty": "0.0",
        //                     "orderId": "d34d40a1-2475-4552-9e54-347a27282ec0",
        //                     "orderLinkId": "",
        //                     "orderPrice": "0.429",
        //                     "orderQty": "15.0",
        //                     "orderType": "Market",
        //                     "stopOrderType": "UNKNOWN",
        //                     "side": "Sell",
        //                     "execTime": "1657268340170",
        //                     "closedSize": "15.0"
        //                 }
        //             ],
        //             "nextPageCursor": ""
        //         },
        //         "retExtInfo": null,
        //         "time": 1658911518442
        //     }
        //
        const result = this.safeValue (response, 'result', {});
        const list = this.safeValue (result, 'list', []);
        return this.parseTrades (list, market, since, limit);
    }

    async fetchMyUsdcTrades (symbol = undefined, since = undefined, limit = undefined, params = {}) {
        await this.loadMarkets ();
        let market = undefined;
        const request = {};
        if (symbol !== undefined) {
            market = this.market (symbol);
            request['symbol'] = market['id'];
            request['category'] = market['option'] ? 'OPTION' : 'PERPETUAL';
        } else {
            request['category'] = 'PERPETUAL';
        }
        const response = await this.privatePostOptionUsdcOpenapiPrivateV1ExecutionList (this.extend (request, params));
        //
        //     {
        //       "result": {
        //         "cursor": "29%3A1%2C28%3A1",
        //         "resultTotalSize": 2,
        //         "dataList": [
        //           {
        //             "symbol": "ETHPERP",
        //             "orderLinkId": "",
        //             "side": "Sell",
        //             "orderId": "d83f8b4d-2f60-4e04-a64a-a3f207989dc6",
        //             "execFee": "0.0210",
        //             "feeRate": "0.000600",
        //             "blockTradeId": "",
        //             "tradeTime": "1669196423581",
        //             "execPrice": "1161.45",
        //             "lastLiquidityInd": "TAKER",
        //             "execValue": "34.8435",
        //             "execType": "Trade",
        //             "execQty": "0.030",
        //             "tradeId": "d9aa8590-9e6a-575e-a1be-d6261e6ed2e5"
        //           }, ...
        //         ]
        //       },
        //       "retCode": 0,
        //       "retMsg": "Success."
        //     }
        //
        const result = this.safeValue (response, 'result', {});
        const dataList = this.safeValue (result, 'dataList', []);
        return this.parseTrades (dataList, market, since, limit);
    }

    async fetchMyTrades (symbol = undefined, since = undefined, limit = undefined, params = {}) {
        /**
         * @method
         * @name bybit#fetchMyTrades
         * @description fetch all trades made by the user
         * @param {string} symbol unified market symbol
         * @param {int|undefined} since the earliest time in ms to fetch trades for
         * @param {int|undefined} limit the maximum number of trades structures to retrieve
         * @param {object} params extra parameters specific to the bybit api endpoint
         * @returns {[object]} a list of [trade structures]{@link https://docs.ccxt.com/en/latest/manual.html#trade-structure}
         */
        if (symbol === undefined) {
            throw new ArgumentsRequired (this.id + ' fetchMyTrades() requires a symbol argument');
        }
        await this.loadMarkets ();
        const market = this.market (symbol);
        const isUsdcSettled = market['settle'] === 'USDC';
        const enableUnifiedMargin = await this.isUnifiedMarginEnabled ();
        if (market['spot']) {
            return await this.fetchMySpotTrades (symbol, since, limit, params);
        } else if (enableUnifiedMargin) {
            return await this.fetchMyDerivativesTrades (symbol, since, limit, params);
        } else if (isUsdcSettled) {
            return await this.fetchMyUsdcTrades (symbol, since, limit, params);
        } else {
            return await this.fetchMyContractTrades (symbol, since, limit, params);
        }
    }

    parseDepositAddress (depositAddress, currency = undefined) {
        //
        //     {
        //         chainType: 'ERC20',
        //         addressDeposit: '0xf56297c6717c1d1c42c30324468ed50a9b7402ee',
        //         tagDeposit: '',
        //         chain: 'ETH'
        //     }
        //
        const address = this.safeString (depositAddress, 'addressDeposit');
        const tag = this.safeString (depositAddress, 'tagDeposit');
        const code = this.safeString (currency, 'code');
        const chain = this.safeString (depositAddress, 'chain');
        this.checkAddress (address);
        return {
            'currency': code,
            'address': address,
            'tag': tag,
            'network': chain,
            'info': depositAddress,
        };
    }

    async fetchDepositAddressesByNetwork (code, params = {}) {
        /**
         * @method
         * @name bybit#fetchDepositAddressesByNetwork
         * @description fetch a dictionary of addresses for a currency, indexed by network
         * @param {string} code unified currency code of the currency for the deposit address
         * @param {object} params extra parameters specific to the bybit api endpoint
         * @returns {object} a dictionary of [address structures]{@link https://docs.ccxt.com/en/latest/manual.html#address-structure} indexed by the network
         */
        await this.loadMarkets ();
        let currency = this.currency (code);
        const request = {
            'coin': currency['id'],
        };
        const response = await this.privateGetAssetV3PrivateDepositAddressQuery (this.extend (request, params));
        //
        //    {
        //         "retCode": "0",
        //         "retMsg": "success",
        //         "result": {
        //             "coin": "USDT",
        //             "chains": [
        //                 {
        //                     "chainType": "ERC20",
        //                     "addressDeposit": "0xf56297c6717c1d1c42c30324468ed50a9b7402ee",
        //                     "tagDeposit": "",
        //                     "chain": "ETH"
        //                 },
        //                 {
        //                     "chainType": "TRC20",
        //                     "addressDeposit": "TC6TAC5WSVCCiaD3nWZXyW62ZKKPwm55a",
        //                     "tagDeposit": "",
        //                     "chain": "TRX"
        //                 },
        //             ]
        //         },
        //         "retExtInfo": {},
        //         "time": "1666882145079"
        //     }
        //
        const result = this.safeValue (response, 'result', []);
        const chains = this.safeValue (result, 'chains', []);
        const coin = this.safeString (result, 'coin');
        currency = this.currency (coin);
        const parsed = this.parseDepositAddresses (chains, [ code ], false, {
            'currency': currency['id'],
        });
        return this.indexBy (parsed, 'network');
    }

    async fetchDepositAddress (code, params = {}) {
        /**
         * @method
         * @name bybit#fetchDepositAddress
         * @description fetch the deposit address for a currency associated with this account
         * @param {string} code unified currency code
         * @param {object} params extra parameters specific to the bybit api endpoint
         * @returns {object} an [address structure]{@link https://docs.ccxt.com/en/latest/manual.html#address-structure}
         */
        const [ networkCode, query ] = this.handleNetworkCodeAndParams (params);
        const networkId = this.networkCodeToId (networkCode);
        const currency = this.currency (code);
        const request = {
            'coin': currency['id'],
        };
        if (networkId !== undefined) {
            request['chainType'] = networkId;
        }
        const response = await this.privateGetAssetV3PrivateDepositAddressQuery (this.extend (request, query));
        //
        //    {
        //         "retCode": "0",
        //         "retMsg": "success",
        //         "result": {
        //             "coin": "USDT",
        //             "chains": [
        //                 {
        //                     "chainType": "TRC20",
        //                     "addressDeposit": "TC6NCAC5WSVCCiaD3kWZXyW91ZKKhLm53b",
        //                     "tagDeposit": "",
        //                     "chain": "TRX"
        //                 },
        //             ]
        //         },
        //         "retExtInfo": {},
        //         "time": "1666895654316"
        //     }
        //
        const result = this.safeValue (response, 'result', {});
        const chains = this.safeValue (result, 'chains', []);
        const chainsIndexedById = this.indexBy (chains, 'chain');
        const selectedNetworkId = this.selectNetworkIdFromAvailableNetworks (code, networkCode, chainsIndexedById);
        const addressObject = this.safeValue (chainsIndexedById, selectedNetworkId, {});
        return this.parseDepositAddress (addressObject, currency);
    }

    async fetchDeposits (code = undefined, since = undefined, limit = undefined, params = {}) {
        /**
         * @method
         * @name bybit#fetchDeposits
         * @description fetch all deposits made to an account
         * @param {string|undefined} code unified currency code
         * @param {int|undefined} since the earliest time in ms to fetch deposits for
         * @param {int|undefined} limit the maximum number of deposits structures to retrieve
         * @param {object} params extra parameters specific to the bybit api endpoint
         * @returns {[object]} a list of [transaction structures]{@link https://docs.ccxt.com/en/latest/manual.html#transaction-structure}
         */
        await this.loadMarkets ();
        const request = {
            // 'coin': currency['id'],
            // 'currency': currency['id'], // alias
            // 'start_date': this.iso8601 (since),
            // 'end_date': this.iso8601 (till),
            'wallet_fund_type': 'Deposit', // Deposit, Withdraw, RealisedPNL, Commission, Refund, Prize, ExchangeOrderWithdraw, ExchangeOrderDeposit
            // 'page': 1,
            // 'limit': 20, // max 50
        };
        let currency = undefined;
        if (code !== undefined) {
            currency = this.currency (code);
            request['coin'] = currency['id'];
        }
        if (since !== undefined) {
            request['startTime'] = since;
        }
        if (limit !== undefined) {
            request['limit'] = limit;
        }
        // Currently only works for deposits prior to 2021-07-15
        // will be updated soon
        const response = await this.privateGetAssetV3PrivateDepositRecordQuery (this.extend (request, params));
        //
        //    {
        //         "retCode": "0",
        //         "retMsg": "success",
        //         "result": {
        //             "rows": [
        //                 {
        //                     "coin": "USDT",
        //                     "chain": "TRX",
        //                     "amount": "44",
        //                     "txID": "0b038ea12fa1575e2d66693db3c346b700d4b28347afc39f80321cf089acc960",
        //                     "status": "3",
        //                     "toAddress": "TC6NCAC5WSVCCiaD3kWZXyW91ZKKhLm53b",
        //                     "tag": "",
        //                     "depositFee": "",
        //                     "successAt": "1665142507000",
        //                     "confirmations": "100",
        //                     "txIndex": "0",
        //                     "blockHash": "0000000002ac3b1064aee94bca1bd0b58c4c09c65813b084b87a2063d961129e"
        //                 },
        //             ],
        //             "nextPageCursor": "eyJtaW5JRCI6MTE5OTUyNjgsIm1heElEIjoxMjI2OTA2OH0="
        //         },
        //         "retExtInfo": {},
        //         "time": "1666883499086"
        //     }
        //
        const result = this.safeValue (response, 'result', {});
        const data = this.safeValue (result, 'rows', []);
        return this.parseTransactions (data, currency, since, limit);
    }

    async fetchWithdrawals (code = undefined, since = undefined, limit = undefined, params = {}) {
        /**
         * @method
         * @name bybit#fetchWithdrawals
         * @description fetch all withdrawals made from an account
         * @param {string} code unified currency code
         * @param {int|undefined} since the earliest time in ms to fetch withdrawals for
         * @param {int|undefined} limit the maximum number of withdrawals structures to retrieve
         * @param {object} params extra parameters specific to the bybit api endpoint
         * @returns {[object]} a list of [transaction structures]{@link https://docs.ccxt.com/en/latest/manual.html#transaction-structure}
         */
        await this.loadMarkets ();
        const request = {
            // 'coin': currency['id'],
            // 'start_date': this.iso8601 (since),
            // 'end_date': this.iso8601 (till),
            // 'status': 'Pending', // ToBeConfirmed, UnderReview, Pending, Success, CancelByUser, Reject, Expire
            // 'page': 1,
            // 'limit': 20, // max 50
        };
        let currency = undefined;
        if (code !== undefined) {
            currency = this.currency (code);
            request['coin'] = currency['id'];
        }
        if (since !== undefined) {
            request['startTime'] = this.yyyymmdd (since);
        }
        if (limit !== undefined) {
            request['limit'] = limit;
        }
        const response = await this.privateGetAssetV3PrivateWithdrawRecordQuery (this.extend (request, params));
        //
        //    {
        //         "retCode": "0",
        //         "retMsg": "success",
        //         "result": {
        //             "rows": [
        //                 {
        //                     "coin": "USDT",
        //                     "chain": "TRX",
        //                     "amount": "12.34",
        //                     "txID": "de5ea0a2f2e59dc9a714837dd3ddc6d5e151b56ec5d786d351c4f52336f80d3c",
        //                     "status": "success",
        //                     "toAddress": "TQdmFKUoe1Lk2iwZuwRJEHJreTUBoN3BAw",
        //                     "tag": "",
        //                     "withdrawFee": "0.5",
        //                     "createTime": "1665144183000",
        //                     "updateTime": "1665144256000",
        //                     "withdrawId": "8839035"
        //                 },
        //             ],
        //             "nextPageCursor": "eyJtaW5JRCI6ODczMzUyMiwibWF4SUQiOjg4MzkwMzV9"
        //         },
        //         "retExtInfo": {},
        //         "time": "1666887679223"
        //     }
        //
        const result = this.safeValue (response, 'result', {});
        const data = this.safeValue (result, 'rows', []);
        return this.parseTransactions (data, currency, since, limit);
    }

    parseTransactionStatus (status) {
        const statuses = {
            // v1/v2
            'ToBeConfirmed': 'pending',
            'UnderReview': 'pending',
            'Success': 'ok',
            'Expire': 'expired',
            // v3 deposit status
            '0': 'unknown',
            '1': 'pending',
            '2': 'processing',
            '3': 'ok',
            '4': 'fail',
            // v3 withdrawal status
            'SecurityCheck': 'pending',
            'Pending': 'pending',
            'success': 'ok',
            'CancelByUser': 'canceled',
            'Reject': 'rejected',
            'Fail': 'failed',
            'BlockchainConfirmed': 'ok',
        };
        return this.safeString (statuses, status, status);
    }

    parseTransaction (transaction, currency = undefined) {
        //
        // fetchWithdrawals
        //
        //     {
        //         "coin": "USDT",
        //         "chain": "TRX",
        //         "amount": "12.34",
        //         "txID": "de5ea0a2f2e59dc9a714837dd3ddc6d5e151b56ec5d786d351c4f52336f80d3c",
        //         "status": "success",
        //         "toAddress": "TQdmFKUoe1Lk2iwZuwRJEHJreTUBoN3BAw",
        //         "tag": "",
        //         "withdrawFee": "0.5",
        //         "createTime": "1665144183000",
        //         "updateTime": "1665144256000",
        //         "withdrawId": "8839035"
        //     }
        //
        // fetchDeposits
        //
        //     {
        //         "coin": "USDT",
        //         "chain": "TRX",
        //         "amount": "44",
        //         "txID": "0b038ea12fa1575e2d66693db3c346b700d4b28347afc39f80321cf089acc960",
        //         "status": "3",
        //         "toAddress": "TC6NCAC5WSVCCiaD3kWZXyW91ZKKhLm53b",
        //         "tag": "",
        //         "depositFee": "",
        //         "successAt": "1665142507000",
        //         "confirmations": "100",
        //         "txIndex": "0",
        //         "blockHash": "0000000002ac3b1064aee94bca1bd0b58c4c09c65813b084b87a2063d961129e"
        //     }
        //
        // withdraw
        //
        //     {
        //         "id": "9377266"
        //     }
        //
        const currencyId = this.safeString (transaction, 'coin');
        const code = this.safeCurrencyCode (currencyId, currency);
        const timestamp = this.safeInteger2 (transaction, 'createTime', 'successAt');
        const updated = this.safeInteger (transaction, 'updateTime');
        const status = this.parseTransactionStatus (this.safeString (transaction, 'status'));
        const feeCost = this.safeNumber2 (transaction, 'depositFee', 'withdrawFee', 0);
        const type = ('depositFee' in transaction) ? 'deposit' : 'withdrawal';
        let fee = undefined;
        if (feeCost !== undefined) {
            fee = {
                'cost': feeCost,
                'currency': code,
            };
        }
        const toAddress = this.safeString (transaction, 'toAddress');
        return {
            'info': transaction,
            'id': this.safeString2 (transaction, 'id', 'withdrawId'),
            'txid': this.safeString (transaction, 'txID'),
            'timestamp': timestamp,
            'datetime': this.iso8601 (timestamp),
            'network': this.networkIdToCode (this.safeString (transaction, 'chain')),
            'address': undefined,
            'addressTo': toAddress,
            'addressFrom': undefined,
            'tag': this.safeString (transaction, 'tag'),
            'tagTo': undefined,
            'tagFrom': undefined,
            'type': type,
            'amount': this.safeNumber (transaction, 'amount'),
            'currency': code,
            'status': status,
            'updated': updated,
            'fee': fee,
        };
    }

    async fetchLedger (code = undefined, since = undefined, limit = undefined, params = {}) {
        /**
         * @method
         * @name bybit#fetchLedger
         * @description fetch the history of changes, actions done by the user or operations that altered balance of the user
         * @param {string|undefined} code unified currency code, default is undefined
         * @param {int|undefined} since timestamp in ms of the earliest ledger entry, default is undefined
         * @param {int|undefined} limit max number of ledger entrys to return, default is undefined
         * @param {object} params extra parameters specific to the bybit api endpoint
         * @returns {object} a [ledger structure]{@link https://docs.ccxt.com/en/latest/manual.html#ledger-structure}
         */
        await this.loadMarkets ();
        const request = {
            // 'coin': currency['id'],
            // 'currency': currency['id'], // alias
            // 'start_date': this.iso8601 (since),
            // 'end_date': this.iso8601 (till),
            // 'wallet_fund_type': 'Deposit', // Withdraw, RealisedPNL, Commission, Refund, Prize, ExchangeOrderWithdraw, ExchangeOrderDeposit
            // 'page': 1,
            // 'limit': 20, // max 50
        };
        let currency = undefined;
        if (code !== undefined) {
            currency = this.currency (code);
            request['coin'] = currency['id'];
        }
        if (since !== undefined) {
            request['start_date'] = this.yyyymmdd (since);
        }
        if (limit !== undefined) {
            request['limit'] = limit;
        }
        const response = await this.privateGetV2PrivateWalletFundRecords (this.extend (request, params));
        //
        //     {
        //         "ret_code": 0,
        //         "ret_msg": "ok",
        //         "ext_code": "",
        //         "result": {
        //             "data": [
        //                 {
        //                     "id": 234467,
        //                     "user_id": 1,
        //                     "coin": "BTC",
        //                     "wallet_id": 27913,
        //                     "type": "Realized P&L",
        //                     "amount": "-0.00000006",
        //                     "tx_id": "",
        //                     "address": "BTCUSD",
        //                     "wallet_balance": "0.03000330",
        //                     "exec_time": "2019-12-09T00:00:25.000Z",
        //                     "cross_seq": 0
        //                 }
        //             ]
        //         },
        //         "ext_info": null,
        //         "time_now": "1577481867.115552",
        //         "rate_limit_status": 119,
        //         "rate_limit_reset_ms": 1577481867122,
        //         "rate_limit": 120
        //     }
        //
        const result = this.safeValue (response, 'result', {});
        const data = this.safeValue (result, 'data', []);
        return this.parseLedger (data, currency, since, limit);
    }

    parseLedgerEntry (item, currency = undefined) {
        //
        //     {
        //         "id": 234467,
        //         "user_id": 1,
        //         "coin": "BTC",
        //         "wallet_id": 27913,
        //         "type": "Realized P&L",
        //         "amount": "-0.00000006",
        //         "tx_id": "",
        //         "address": "BTCUSD",
        //         "wallet_balance": "0.03000330",
        //         "exec_time": "2019-12-09T00:00:25.000Z",
        //         "cross_seq": 0
        //     }
        //
        const currencyId = this.safeString (item, 'coin');
        const code = this.safeCurrencyCode (currencyId, currency);
        const amount = this.safeString (item, 'amount');
        const after = this.safeString (item, 'wallet_balance');
        const direction = Precise.stringLt (amount, '0') ? 'out' : 'in';
        let before = undefined;
        if (after !== undefined && amount !== undefined) {
            const difference = (direction === 'out') ? amount : Precise.stringNeg (amount);
            before = Precise.stringAdd (after, difference);
        }
        const timestamp = this.parse8601 (this.safeString (item, 'exec_time'));
        const type = this.parseLedgerEntryType (this.safeString (item, 'type'));
        const id = this.safeString (item, 'id');
        const referenceId = this.safeString (item, 'tx_id');
        return {
            'id': id,
            'currency': code,
            'account': this.safeString (item, 'wallet_id'),
            'referenceAccount': undefined,
            'referenceId': referenceId,
            'status': undefined,
            'amount': this.parseNumber (amount),
            'before': this.parseNumber (before),
            'after': this.parseNumber (after),
            'fee': undefined,
            'direction': direction,
            'timestamp': timestamp,
            'datetime': this.iso8601 (timestamp),
            'type': type,
            'info': item,
        };
    }

    parseLedgerEntryType (type) {
        const types = {
            'Deposit': 'transaction',
            'Withdraw': 'transaction',
            'RealisedPNL': 'trade',
            'Commission': 'fee',
            'Refund': 'cashback',
            'Prize': 'prize', // ?
            'ExchangeOrderWithdraw': 'transaction',
            'ExchangeOrderDeposit': 'transaction',
        };
        return this.safeString (types, type, type);
    }

    async withdraw (code, amount, address, tag = undefined, params = {}) {
        /**
         * @method
         * @name bybit#withdraw
         * @description make a withdrawal
         * @param {string} code unified currency code
         * @param {float} amount the amount to withdraw
         * @param {string} address the address to withdraw to
         * @param {string|undefined} tag
         * @param {object} params extra parameters specific to the bybit api endpoint
         * @returns {object} a [transaction structure]{@link https://docs.ccxt.com/en/latest/manual.html#transaction-structure}
         */
        [ tag, params ] = this.handleWithdrawTagAndParams (tag, params);
        await this.loadMarkets ();
        this.checkAddress (address);
        const currency = this.currency (code);
        const request = {
            'coin': currency['id'],
            'amount': this.numberToString (amount),
            'address': address,
        };
        if (tag !== undefined) {
            request['tag'] = tag;
        }
        const [ networkCode, query ] = this.handleNetworkCodeAndParams (params);
        const networkId = this.networkCodeToId (networkCode);
        if (networkId !== undefined) {
            request['chain'] = networkId;
        }
        const response = await this.privatePostAssetV3PrivateWithdrawCreate (this.extend (request, query));
        //
        //    {
        //         "retCode": "0",
        //         "retMsg": "success",
        //         "result": {
        //             "id": "9377266"
        //         },
        //         "retExtInfo": {},
        //         "time": "1666892894902"
        //     }
        //
        const result = this.safeValue (response, 'result', {});
        return this.parseTransaction (result, currency);
    }

    async fetchPosition (symbol = undefined, params = {}) {
        /**
         * @method
         * @name bybit#fetchPosition
         * @description fetch data on a single open contract trade position
         * @param {string} symbol unified market symbol of the market the position is held in, default is undefined
         * @param {object} params extra parameters specific to the bybit api endpoint
         * @returns {object} a [position structure]{@link https://docs.ccxt.com/en/latest/manual.html#position-structure}
         */
        if (symbol === undefined) {
            throw new ArgumentsRequired (this.id + ' fetchPosition() requires a symbol argument');
        }
        await this.loadMarkets ();
        const market = this.market (symbol);
        const request = {
            'symbol': market['id'],
        };
        let method = undefined;
        const enableUnifiedMargin = await this.isUnifiedMarginEnabled ();
        const isUsdcSettled = market['settle'] === 'USDC';
        if (enableUnifiedMargin) {
            method = 'privateGetUnifiedV3PrivatePositionList';
            if (market['option']) {
                request['category'] = 'option';
            } else if (market['linear']) {
                request['category'] = 'linear';
            } else {
                throw new NotSupported (this.id + ' fetchPosition() does not allow inverse market orders for ' + symbol + ' markets');
            }
        } else if (isUsdcSettled) {
            method = 'privatePostOptionUsdcOpenapiPrivateV1QueryPosition';
            if (market['option']) {
                request['category'] = 'OPTION';
            } else if (market['linear']) {
                request['category'] = 'PERPETUAL';
            }
        } else {
            method = 'privateGetContractV3PrivatePositionList';
        }
        const response = await this[method] (this.extend (request, params));
        //
        // unified margin
        //
        //     {
        //         "retCode": 0,
        //         "retMsg": "Success",
        //         "result": {
        //             "nextPageCursor": "0%3A1657711949945%2C0%3A1657711949945",
        //             "category": "linear",
        //             "list": [
        //                 {
        //                     "symbol": "ETHUSDT",
        //                     "leverage": "10",
        //                     "updatedTime": 1657711949945,
        //                     "side": "Buy",
        //                     "positionValue": "536.92500000",
        //                     "takeProfit": "",
        //                     "tpslMode": "Full",
        //                     "riskId": 11,
        //                     "trailingStop": "",
        //                     "entryPrice": "1073.85000000",
        //                     "unrealisedPnl": "",
        //                     "markPrice": "1080.65000000",
        //                     "size": "0.5000",
        //                     "positionStatus": "normal",
        //                     "stopLoss": "",
        //                     "cumRealisedPnl": "-0.32215500",
        //                     "positionMM": "2.97456450",
        //                     "createdTime": 1657711949928,
        //                     "positionIdx": 0,
        //                     "positionIM": "53.98243950"
        //                 }
        //             ]
        //         },
        //         "time": 1657713693182
        //     }
        //
        // contract v3
        //
        //     {
        //         "retCode": 0,
        //         "retMsg": "OK",
        //         "result": {
        //             "list": [
        //                 {
        //                     "positionIdx": 1,
        //                     "riskId": "41",
        //                     "symbol": "XRPUSDT",
        //                     "side": "Buy",
        //                     "size": "0",
        //                     "positionValue": "0",
        //                     "entryPrice": "0",
        //                     "tradeMode": 0,
        //                     "autoAddMargin": 0,
        //                     "leverage": "10",
        //                     "positionBalance": "0",
        //                     "liqPrice": "0.0000",
        //                     "bustPrice": "0.0000",
        //                     "takeProfit": "0.0000",
        //                     "stopLoss": "0.0000",
        //                     "trailingStop": "0.0000",
        //                     "unrealisedPnl": "0",
        //                     "createdTime": "1658827444328",
        //                     "updatedTime": "1658904863412",
        //                     "tpSlMode": "Full",
        //                     "riskLimitValue": "200000",
        //                     "activePrice": "0.0000"
        //                 },
        //                 {
        //                     "positionIdx": 2,
        //                     "riskId": "41",
        //                     "symbol": "XRPUSDT",
        //                     "side": "Sell",
        //                     "size": "50",
        //                     "positionValue": "16.68",
        //                     "entryPrice": "0.3336",
        //                     "tradeMode": 0,
        //                     "autoAddMargin": 0,
        //                     "leverage": "10",
        //                     "positionBalance": "1.6790088",
        //                     "liqPrice": "12.4835",
        //                     "bustPrice": "12.4869",
        //                     "takeProfit": "0.0000",
        //                     "stopLoss": "0.0000",
        //                     "trailingStop": "0.0000",
        //                     "unrealisedPnl": "0",
        //                     "createdTime": "1658827444328",
        //                     "updatedTime": "1658904863412",
        //                     "tpSlMode": "Full",
        //                     "riskLimitValue": "200000",
        //                     "activePrice": "0.0000"
        //                 }
        //             ]
        //         },
        //         "retExtInfo": null,
        //         "time": 1658904877942
        //     }
        //
        const result = this.safeValue (response, 'result', {});
        const positions = this.safeValue2 (result, 'list', 'dataList', []);
        const timestamp = this.safeInteger (response, 'time');
        const first = this.safeValue (positions, 0);
        const position = this.parsePosition (first);
        return this.extend (position, {
            'timestamp': timestamp,
            'datetime': this.iso8601 (timestamp),
        });
    }

    async fetchUnifiedMarginPositions (symbols = undefined, params = {}) {
        await this.loadMarkets ();
        symbols = this.marketSymbols (symbols);
        const request = {};
        let market = undefined;
        let type = undefined;
        let isLinear = undefined;
        if (Array.isArray (symbols)) {
            const length = symbols.length;
            if (length !== 1) {
                throw new ArgumentsRequired (this.id + ' fetchUnifiedMarginPositions() takes an array with exactly one symbol');
            }
            const symbol = this.safeString (symbols, 0);
            market = this.market (symbol);
            type = market['type'];
            isLinear = market['linear'];
            request['symbol'] = market['id'];
        } else {
            // market undefined
            [ type, params ] = this.handleMarketTypeAndParams ('fetchUnifiedMarginPositions', undefined, params);
            const options = this.safeValue (this.options, 'fetchUnifiedMarginPositions', {});
            const defaultSubType = this.safeString (this.options, 'defaultSubType', 'linear');
            let subType = this.safeString (options, 'subType', defaultSubType);
            subType = this.safeString (params, 'subType', subType);
            isLinear = (subType === 'linear');
        }
        params = this.omit (params, [ 'subType' ]);
        if (type === 'option') {
            request['category'] = 'option';
        } else if (isLinear) {
            request['category'] = 'linear';
        } else {
            throw new NotSupported (this.id + ' fetchUnifiedMarginPositions() does not allow inverse market');
        }
        const response = await this.privateGetUnifiedV3PrivatePositionList (this.extend (request, params));
        //
        //     {
        //         "retCode": 0,
        //         "retMsg": "Success",
        //         "result": {
        //             "nextPageCursor": "0%3A1657711949945%2C0%3A1657711949945",
        //             "category": "linear",
        //             "list": [
        //                 {
        //                     "symbol": "ETHUSDT",
        //                     "leverage": "10",
        //                     "updatedTime": 1657711949945,
        //                     "side": "Buy",
        //                     "positionValue": "536.92500000",
        //                     "takeProfit": "",
        //                     "tpslMode": "Full",
        //                     "riskId": 11,
        //                     "trailingStop": "",
        //                     "entryPrice": "1073.85000000",
        //                     "unrealisedPnl": "",
        //                     "markPrice": "1080.65000000",
        //                     "size": "0.5000",
        //                     "positionStatus": "normal",
        //                     "stopLoss": "",
        //                     "cumRealisedPnl": "-0.32215500",
        //                     "positionMM": "2.97456450",
        //                     "createdTime": 1657711949928,
        //                     "positionIdx": 0,
        //                     "positionIM": "53.98243950"
        //                 }
        //             ]
        //         },
        //         "time": 1657713693182
        //     }
        //
        const result = this.safeValue (response, 'result', {});
        const positions = this.safeValue (result, 'list', []);
        const results = [];
        for (let i = 0; i < positions.length; i++) {
            let rawPosition = positions[i];
            if (('data' in rawPosition) && ('is_valid' in rawPosition)) {
                // futures only
                rawPosition = this.safeValue (rawPosition, 'data');
            }
            results.push (this.parsePosition (rawPosition, market));
        }
        return this.filterByArray (results, 'symbol', symbols, false);
    }

    async fetchUSDCPositions (symbols = undefined, params = {}) {
        await this.loadMarkets ();
        symbols = this.marketSymbols (symbols);
        const request = {};
        let market = undefined;
        let type = undefined;
        if (Array.isArray (symbols)) {
            const length = symbols.length;
            if (length !== 1) {
                throw new ArgumentsRequired (this.id + ' fetchUSDCPositions() takes an array with exactly one symbol');
            }
            const symbol = this.safeString (symbols, 0);
            market = this.market (symbol);
            type = market['type'];
            request['symbol'] = market['id'];
        } else {
            [ type, params ] = this.handleMarketTypeAndParams ('fetchUSDCPositions', undefined, params);
        }
        request['category'] = (type === 'option') ? 'OPTION' : 'PERPETUAL';
        const response = await this.privatePostOptionUsdcOpenapiPrivateV1QueryPosition (this.extend (request, params));
        //
        //     {
        //         "result": {
        //             "cursor": "BTC-31DEC21-24000-P%3A1640834421431%2CBTC-31DEC21-24000-P%3A1640834421431",
        //             "resultTotalSize": 1,
        //             "dataList": [
        //                 {
        //                 "symbol": "BTC-31DEC21-24000-P",
        //                 "leverage": "",
        //                 "occClosingFee": "",
        //                 "liqPrice": "",
        //                 "positionValue": "",
        //                 "takeProfit": "",
        //                 "riskId": "",
        //                 "trailingStop": "",
        //                 "unrealisedPnl": "",
        //                 "createdAt": "1640834421431",
        //                 "markPrice": "0.00",
        //                 "cumRealisedPnl": "",
        //                 "positionMM": "359.5271",
        //                 "positionIM": "467.0633",
        //                 "updatedAt": "1640834421431",
        //                 "tpSLMode": "",
        //                 "side": "Sell",
        //                 "bustPrice": "",
        //                 "deleverageIndicator": 0,
        //                 "entryPrice": "1.4",
        //                 "size": "-0.100",
        //                 "sessionRPL": "",
        //                 "positionStatus": "",
        //                 "sessionUPL": "",
        //                 "stopLoss": "",
        //                 "orderMargin": "",
        //                 "sessionAvgPrice": "1.5"
        //                 }
        //             ]
        //         },
        //         "retCode": 0,
        //         "retMsg": "Success."
        //     }
        //
        const result = this.safeValue (response, 'result', {});
        const positions = this.safeValue (result, 'dataList', []);
        const results = [];
        for (let i = 0; i < positions.length; i++) {
            let rawPosition = positions[i];
            if (('data' in rawPosition) && ('is_valid' in rawPosition)) {
                // futures only
                rawPosition = this.safeValue (rawPosition, 'data');
            }
            results.push (this.parsePosition (rawPosition, market));
        }
        return this.filterByArray (results, 'symbol', symbols, false);
    }

    async fetchDerivativesPositions (symbols = undefined, params = {}) {
        await this.loadMarkets ();
        symbols = this.marketSymbols (symbols);
        const request = {
            'settleCoin': 'USDT',
        };
        const response = await this.privateGetContractV3PrivatePositionList (this.extend (request, params));
        //
        // contract v3
        //
        //     {
        //         "retCode": 0,
        //         "retMsg": "OK",
        //         "result": {
        //             "list": [
        //                 {
        //                     "positionIdx": 1,
        //                     "riskId": "41",
        //                     "symbol": "XRPUSDT",
        //                     "side": "Buy",
        //                     "size": "0",
        //                     "positionValue": "0",
        //                     "entryPrice": "0",
        //                     "tradeMode": 0,
        //                     "autoAddMargin": 0,
        //                     "leverage": "10",
        //                     "positionBalance": "0",
        //                     "liqPrice": "0.0000",
        //                     "bustPrice": "0.0000",
        //                     "takeProfit": "0.0000",
        //                     "stopLoss": "0.0000",
        //                     "trailingStop": "0.0000",
        //                     "unrealisedPnl": "0",
        //                     "createdTime": "1658827444328",
        //                     "updatedTime": "1658904863412",
        //                     "tpSlMode": "Full",
        //                     "riskLimitValue": "200000",
        //                     "activePrice": "0.0000"
        //                 },
        //                 {
        //                     "positionIdx": 2,
        //                     "riskId": "41",
        //                     "symbol": "XRPUSDT",
        //                     "side": "Sell",
        //                     "size": "50",
        //                     "positionValue": "16.68",
        //                     "entryPrice": "0.3336",
        //                     "tradeMode": 0,
        //                     "autoAddMargin": 0,
        //                     "leverage": "10",
        //                     "positionBalance": "1.6790088",
        //                     "liqPrice": "12.4835",
        //                     "bustPrice": "12.4869",
        //                     "takeProfit": "0.0000",
        //                     "stopLoss": "0.0000",
        //                     "trailingStop": "0.0000",
        //                     "unrealisedPnl": "0",
        //                     "createdTime": "1658827444328",
        //                     "updatedTime": "1658904863412",
        //                     "tpSlMode": "Full",
        //                     "riskLimitValue": "200000",
        //                     "activePrice": "0.0000"
        //                 }
        //             ]
        //         },
        //         "retExtInfo": null,
        //         "time": 1658904877942
        //     }
        //
        const result = this.safeValue (response, 'result', {});
        const list = this.safeValue (result, 'list', []);
        return this.parsePositions (list, symbols, params);
    }

    async fetchPositions (symbols = undefined, params = {}) {
        /**
         * @method
         * @name bybit#fetchPositions
         * @description fetch all open positions
         * @param {[string]|undefined} symbols list of unified market symbols
         * @param {object} params extra parameters specific to the bybit api endpoint
         * @returns {[object]} a list of [position structure]{@link https://docs.ccxt.com/en/latest/manual.html#position-structure}
         */
        await this.loadMarkets ();
        symbols = this.marketSymbols (symbols);
        const request = {};
        let market = undefined;
        let isUsdcSettled = undefined;
        const enableUnifiedMargin = await this.isUnifiedMarginEnabled ();
        if (Array.isArray (symbols)) {
            const length = symbols.length;
            if (length !== 1) {
                throw new ArgumentsRequired (this.id + ' fetchPositions() takes an array with exactly one symbol');
            }
            const symbol = this.safeString (symbols, 0);
            market = this.market (symbol);
            isUsdcSettled = market['settle'] === 'USDC';
            request['symbol'] = market['id'];
        } else {
            // market undefined
            let defaultSettle = undefined;
            [ defaultSettle, params ] = this.handleOptionAndParams (params, 'fetchPositions', 'settle', 'USDT');
            isUsdcSettled = defaultSettle === 'USDC';
        }
        params = this.omit (params, [ 'settle', 'defaultSettle' ]);
        if (enableUnifiedMargin) {
            return await this.fetchUnifiedMarginPositions (symbols, params);
        } else if (isUsdcSettled) {
            return await this.fetchUSDCPositions (symbols, params);
        }
        return await this.fetchDerivativesPositions (symbols, params);
    }

    parsePosition (position, market = undefined) {
        //
        // linear swap
        //
        //     {
        //         "positionIdx": 0,
        //         "riskId": "11",
        //         "symbol": "ETHUSDT",
        //         "side": "Buy",
        //         "size": "0.10",
        //         "positionValue": "119.845",
        //         "entryPrice": "1198.45",
        //         "tradeMode": 1,
        //         "autoAddMargin": 0,
        //         "leverage": "4.2",
        //         "positionBalance": "28.58931118",
        //         "liqPrice": "919.10",
        //         "bustPrice": "913.15",
        //         "takeProfit": "0.00",
        //         "stopLoss": "0.00",
        //         "trailingStop": "0.00",
        //         "unrealisedPnl": "0.083",
        //         "createdTime": "1669097244192",
        //         "updatedTime": "1669413126190",
        //         "tpSlMode": "Full",
        //         "riskLimitValue": "900000",
        //         "activePrice": "0.00"
        //     }
        //
        // usdc
        //    {
        //       "symbol":"BTCPERP",
        //       "leverage":"1.00",
        //       "occClosingFee":"0.0000",
        //       "liqPrice":"",
        //       "positionValue":"30.8100",
        //       "takeProfit":"0.0",
        //       "riskId":"10001",
        //       "trailingStop":"0.0000",
        //       "unrealisedPnl":"0.0000",
        //       "createdAt":"1652451795305",
        //       "markPrice":"30809.41",
        //       "cumRealisedPnl":"0.0000",
        //       "positionMM":"0.1541",
        //       "positionIM":"30.8100",
        //       "updatedAt":"1652451795305",
        //       "tpSLMode":"UNKNOWN",
        //       "side":"Buy",
        //       "bustPrice":"",
        //       "deleverageIndicator":"0",
        //       "entryPrice":"30810.0",
        //       "size":"0.001",
        //       "sessionRPL":"0.0000",
        //       "positionStatus":"NORMAL",
        //       "sessionUPL":"-0.0006",
        //       "stopLoss":"0.0",
        //       "orderMargin":"0.0000",
        //       "sessionAvgPrice":"30810.0"
        //    }
        //
        // unified margin
        //
        //     {
        //         "symbol": "ETHUSDT",
        //         "leverage": "10",
        //         "updatedTime": 1657711949945,
        //         "side": "Buy",
        //         "positionValue": "536.92500000",
        //         "takeProfit": "",
        //         "tpslMode": "Full",
        //         "riskId": 11,
        //         "trailingStop": "",
        //         "entryPrice": "1073.85000000",
        //         "unrealisedPnl": "",
        //         "markPrice": "1080.65000000",
        //         "size": "0.5000",
        //         "positionStatus": "normal",
        //         "stopLoss": "",
        //         "cumRealisedPnl": "-0.32215500",
        //         "positionMM": "2.97456450",
        //         "createdTime": 1657711949928,
        //         "positionIdx": 0,
        //         "positionIM": "53.98243950"
        //     }
        //
        const contract = this.safeString (position, 'symbol');
        market = this.safeMarket (contract, market);
        const size = this.safeString (position, 'size');
        let side = this.safeString (position, 'side');
        side = (side === 'Buy') ? 'long' : 'short';
        const notional = this.safeString (position, 'positionValue');
        const unrealisedPnl = this.omitZero (this.safeString2 (position, 'unrealisedPnl'));
        let initialMarginString = this.safeString (position, 'positionIM');
        let maintenanceMarginString = this.safeString (position, 'positionMM');
        let timestamp = this.parse8601 (this.safeString (position, 'updated_at'));
        if (timestamp === undefined) {
            timestamp = this.safeInteger (position, 'updatedAt');
        }
        // default to cross of USDC margined positions
        const autoAddMargin = this.safeInteger (position, 'autoAddMargin', 1);
        const marginMode = autoAddMargin ? 'cross' : 'isolated';
        let collateralString = this.safeString (position, 'positionBalance');
        const entryPrice = this.omitZero (this.safeString (position, 'entryPrice'));
        const liquidationPrice = this.omitZero (this.safeString (position, 'liqPrice'));
        const leverage = this.safeString (position, 'leverage');
        if (market['settle'] === 'USDC') {
            // (Entry price - Liq price) * Contracts + Maintenance Margin + (unrealised pnl) = Collateral
            const difference = Precise.stringAbs (Precise.stringSub (entryPrice, liquidationPrice));
            collateralString = Precise.stringAdd (Precise.stringAdd (Precise.stringMul (difference, size), maintenanceMarginString), unrealisedPnl);
        } else {
            const bustPrice = this.safeString (position, 'bustPrice');
            if (market['linear']) {
                // derived from the following formulas
                // (Entry price - Bust price) * Contracts = Collateral
                // (Entry price - Liq price) * Contracts = Collateral - Maintenance Margin
                // Maintenance Margin = (Bust price - Liq price) x Contracts
                const maintenanceMarginPriceDifference = Precise.stringAbs (Precise.stringSub (liquidationPrice, bustPrice));
                maintenanceMarginString = Precise.stringMul (maintenanceMarginPriceDifference, size);
                // Initial Margin = Contracts x Entry Price / Leverage
                initialMarginString = Precise.stringDiv (Precise.stringMul (size, entryPrice), leverage);
            } else {
                // Contracts * (1 / Entry price - 1 / Bust price) = Collateral
                // Contracts * (1 / Entry price - 1 / Liq price) = Collateral - Maintenance Margin
                // Maintenance Margin = Contracts * (1 / Liq price - 1 / Bust price)
                // Maintenance Margin = Contracts * (Bust price - Liq price) / (Liq price x Bust price)
                const difference = Precise.stringAbs (Precise.stringSub (bustPrice, liquidationPrice));
                const multiply = Precise.stringMul (bustPrice, liquidationPrice);
                maintenanceMarginString = Precise.stringDiv (Precise.stringMul (size, difference), multiply);
                // Initial Margin = Leverage x Contracts / EntryPrice
                initialMarginString = Precise.stringDiv (size, Precise.stringMul (entryPrice, leverage));
            }
        }
        const maintenanceMarginPercentage = Precise.stringDiv (maintenanceMarginString, notional);
        const percentage = Precise.stringMul (Precise.stringDiv (unrealisedPnl, initialMarginString), '100');
        return {
            'info': position,
            'id': undefined,
            'symbol': market['symbol'],
            'timestamp': timestamp,
            'datetime': this.iso8601 (timestamp),
            'initialMargin': this.parseNumber (initialMarginString),
            'initialMarginPercentage': this.parseNumber (Precise.stringDiv (initialMarginString, notional)),
            'maintenanceMargin': this.parseNumber (maintenanceMarginString),
            'maintenanceMarginPercentage': this.parseNumber (maintenanceMarginPercentage),
            'entryPrice': this.parseNumber (entryPrice),
            'notional': this.parseNumber (notional),
            'leverage': this.parseNumber (leverage),
            'unrealizedPnl': this.parseNumber (unrealisedPnl),
            'contracts': this.parseNumber (size), // in USD for inverse swaps
            'contractSize': this.safeNumber (market, 'contractSize'),
            'marginRatio': undefined,
            'liquidationPrice': this.parseNumber (liquidationPrice),
            'markPrice': this.safeNumber (position, 'markPrice'),
            'collateral': this.parseNumber (collateralString),
            'marginMode': marginMode,
            'side': side,
            'percentage': this.parseNumber (percentage),
        };
    }

    async setContractV3MarginMode (marginMode, symbol = undefined, params = {}) {
        if (symbol === undefined) {
            throw new ArgumentsRequired (this.id + ' setContractV3MarginMode() requires a symbol argument');
        }
        await this.loadMarkets ();
        const market = this.market (symbol);
        if (market['settle'] === 'USDC') {
            throw new NotSupported (this.id + ' setContractV3MarginMode() does not support market ' + symbol + '');
        }
        marginMode = marginMode.toUpperCase ();
        if ((marginMode !== 'ISOLATED') && (marginMode !== 'CROSS')) {
            throw new BadRequest (this.id + ' setContractV3MarginMode() marginMode must be either isolated or cross');
        }
        const leverage = this.safeString (params, 'leverage');
        let sellLeverage = undefined;
        let buyLeverage = undefined;
        if (leverage === undefined) {
            sellLeverage = this.safeNumber2 (params, 'sell_leverage', 'sellLeverage');
            buyLeverage = this.safeNumber2 (params, 'buy_leverage', 'buyLeverage');
            if (sellLeverage === undefined || buyLeverage === undefined) {
                throw new ArgumentsRequired (this.id + ' setMarginMode() requires a leverage parameter or sell_leverage and buy_leverage parameters');
            }
            params = this.omit (params, [ 'buy_leverage', 'sell_leverage', 'sellLeverage', 'buyLeverage' ]);
        } else {
            params = this.omit (params, 'leverage');
            sellLeverage = leverage;
            buyLeverage = leverage;
        }
        const tradeMode = (marginMode === 'ISOLATED') ? 1 : 0;
        const request = {
            'symbol': market['id'],
            'tradeMode': tradeMode,
            'buyLeverage': leverage,
            'sellLeverage': leverage,
        };
        const response = await this.privatePostContractV3PrivatePositionSwitchIsolated (this.extend (request, params));
        //
        //     {
        //         "retCode": 0,
        //         "retMsg": "OK",
        //         "result": {},
        //         "retExtInfo": null,
        //         "time": 1658908532580
        //     }
        //
        return response;
    }

    async setMarginMode (marginMode, symbol = undefined, params = {}) {
        /**
         * @method
         * @name bybit#setMarginMode
         * @description set margin mode to 'cross' or 'isolated'
         * @param {string} marginMode 'cross' or 'isolated'
         * @param {string} symbol unified market symbol
         * @param {object} params extra parameters specific to the bybit api endpoint
         * @returns {object} response from the exchange
         */
        const isV3 = (this.version === 'v3');
        if (isV3) {
            return await this.setContractV3MarginMode (marginMode, symbol, params);
        }
        if (symbol === undefined) {
            throw new ArgumentsRequired (this.id + ' setMarginMode() requires a symbol argument');
        }
        await this.loadMarkets ();
        const market = this.market (symbol);
        if (market['settle'] === 'USDC') {
            throw new NotSupported (this.id + ' setMarginMode() does not support market ' + symbol + '');
        }
        marginMode = marginMode.toUpperCase ();
        if ((marginMode !== 'ISOLATED') && (marginMode !== 'CROSS')) {
            throw new BadRequest (this.id + ' setMarginMode() marginMode must be either isolated or cross');
        }
        const leverage = this.safeNumber (params, 'leverage');
        let sellLeverage = undefined;
        let buyLeverage = undefined;
        if (leverage === undefined) {
            sellLeverage = this.safeNumber2 (params, 'sell_leverage', 'sellLeverage');
            buyLeverage = this.safeNumber2 (params, 'buy_leverage', 'buyLeverage');
            if (sellLeverage === undefined || buyLeverage === undefined) {
                throw new ArgumentsRequired (this.id + ' setMarginMode() requires a leverage parameter or sell_leverage and buy_leverage parameters');
            }
            params = this.omit (params, [ 'buy_leverage', 'sell_leverage', 'sellLeverage', 'buyLeverage' ]);
        } else {
            params = this.omit (params, 'leverage');
            sellLeverage = leverage;
            buyLeverage = leverage;
        }
        const isIsolated = (marginMode === 'ISOLATED');
        const request = {
            'symbol': market['id'],
            'is_isolated': isIsolated,
            'buy_leverage': leverage,
            'sell_leverage': leverage,
        };
        let method = undefined;
        if (market['future']) {
            method = 'privatePostFuturesPrivatePositionSwitchIsolated';
        } else if (market['inverse']) {
            method = 'privatePostV2PrivatePositionSwitchIsolated';
        } else {
            // linear
            method = 'privatePostPrivateLinearPositionSwitchIsolated';
        }
        const response = await this[method] (this.extend (request, params));
        //
        //     {
        //         "ret_code": 0,
        //         "ret_msg": "OK",
        //         "ext_code": "",
        //         "ext_info": "",
        //         "result": null,
        //         "time_now": "1585881597.006026",
        //         "rate_limit_status": 74,
        //         "rate_limit_reset_ms": 1585881597004,
        //         "rate_limit": 75
        //     }
        //
        return response;
    }

    async setUnifiedMarginLeverage (leverage, symbol = undefined, params = {}) {
        if (symbol === undefined) {
            throw new ArgumentsRequired (this.id + ' setUnifiedMarginLeverage() requires a symbol argument');
        }
        if ((leverage < 1) || (leverage > 100)) {
            throw new BadRequest (this.id + ' setUnifiedMarginLeverage() leverage should be between 1 and 100');
        }
        await this.loadMarkets ();
        const market = this.market (symbol);
        const request = {
            'symbol': market['id'],
        };
        if (market['option']) {
            request['category'] = 'option';
        } else if (market['linear']) {
            request['category'] = 'linear';
        } else {
            throw new NotSupported (this.id + ' setUnifiedMarginLeverage() leverage didn\'t support inverse market in unified margin');
        }
        leverage = leverage.toString ();
        const buyLeverage = this.safeNumber2 (params, 'buy_leverage', 'buyLeverage');
        const sellLeverage = this.safeNumber2 (params, 'sell_leverage', 'sellLeverage');
        if (buyLeverage === undefined || sellLeverage === undefined) {
            request['buyLeverage'] = leverage;
            request['sellLeverage'] = leverage;
        }
        return await this.privatePostUnifiedV3PrivatePositionSetLeverage (this.extend (request, params));
    }

    async setContractV3Leverage (leverage, symbol = undefined, params = {}) {
        if (symbol === undefined) {
            throw new ArgumentsRequired (this.id + ' setContractV3Leverage() requires a symbol argument');
        }
        if ((leverage < 1) || (leverage > 100)) {
            throw new BadRequest (this.id + ' setContractV3Leverage() leverage should be between 1 and 100');
        }
        await this.loadMarkets ();
        const market = this.market (symbol);
        const request = {
            'symbol': market['id'],
        };
        const buyLeverage = this.safeNumber2 (params, 'buy_leverage', 'buyLeverage');
        const sellLeverage = this.safeNumber2 (params, 'sell_leverage', 'sellLeverage');
        if (buyLeverage !== undefined && sellLeverage !== undefined) {
            if ((buyLeverage < 1) || (buyLeverage > 100) || (sellLeverage < 1) || (sellLeverage > 100)) {
                throw new BadRequest (this.id + ' setDerivativesLeverage() leverage should be between 1 and 100');
            }
        } else {
            request['buyLeverage'] = this.numberToString (leverage);
            request['sellLeverage'] = this.numberToString (leverage);
        }
        return await this.privatePostContractV3PrivatePositionSetLeverage (this.extend (request, params));
    }

    async setLeverage (leverage, symbol = undefined, params = {}) {
        /**
         * @method
         * @name bybit#setLeverage
         * @description set the level of leverage for a market
         * @param {float} leverage the rate of leverage
         * @param {string} symbol unified market symbol
         * @param {object} params extra parameters specific to the bybit api endpoint
         * @returns {object} response from the exchange
         */
        if (symbol === undefined) {
            throw new ArgumentsRequired (this.id + ' setLeverage() requires a symbol argument');
        }
        await this.loadMarkets ();
        // WARNING: THIS WILL INCREASE LIQUIDATION PRICE FOR OPEN ISOLATED LONG POSITIONS
        // AND DECREASE LIQUIDATION PRICE FOR OPEN ISOLATED SHORT POSITIONS
        const enableUnifiedMargin = await this.isUnifiedMarginEnabled ();
        if (enableUnifiedMargin) {
            return await this.setUnifiedMarginLeverage (leverage, symbol, params);
        } else {
            return await this.setContractV3Leverage (leverage, symbol, params);
        }
    }

    async setPositionMode (hedged, symbol = undefined, params = {}) {
        await this.loadMarkets ();
        let mode = undefined;
        if (hedged) {
            mode = 3;
        } else {
            mode = 0;
        }
        const request = {
            'mode': mode,
        };
        if (symbol === undefined) {
            request['coin'] = 'USDT';
        } else {
            const market = this.market (symbol);
            request['symbol'] = market['id'];
        }
        //
        //     {
        //         "ret_code": 0,
        //         "ret_msg": "ok",
        //         "ext_code": "",
        //         "result": null,
        //         "ext_info": null,
        //         "time_now": "1577477968.175013",
        //         "rate_limit_status": 74,
        //         "rate_limit_reset_ms": 1577477968183,
        //         "rate_limit": 75
        //     }
        //
        return await this.privatePostContractV3PrivatePositionSwitchMode (this.extend (request, params));
    }

    async fetchDerivativesOpenInterestHistory (symbol, timeframe = '1h', since = undefined, limit = undefined, params = {}) {
        await this.loadMarkets ();
        let market = this.market (symbol);
        const subType = market['linear'] ? 'linear' : 'inverse';
        const category = this.safeString (params, 'category', subType);
        const request = {
            'symbol': market['id'],
            'interval': timeframe,
            'category': category,
        };
        if (since !== undefined) {
            request['since'] = since;
        }
        if (limit !== undefined) {
            request['limit'] = limit;
        }
        const response = await this.publicGetDerivativesV3PublicOpenInterest (this.extend (request, params));
        //
        //     {
        //         "retCode": 0,
        //         "retMsg": "OK",
        //         "result": {
        //             "symbol": "BTCUSDT",
        //             "category": "linear",
        //             "list": [
        //                 {
        //                     "openInterest": "64757.62400000",
        //                     "timestamp": "1665784800000"
        //                 },
        //                 ...
        //             ]
        //         },
        //         "retExtInfo": null,
        //         "time": 1665784849646
        //     }
        //
        const result = this.safeValue (response, 'result', {});
        const id = this.safeString (result, 'symbol');
        market = this.safeMarket (id, market);
        const data = this.safeValue (result, 'list', []);
        return this.parseOpenInterests (data, market, since, limit);
    }

    async fetchOpenInterest (symbol, params = {}) {
        /**
         * @method
         * @name bybit#fetchOpenInterest
         * @description Retrieves the open interest of a derivative trading pair
         * @see https://bybit-exchange.github.io/docs/derivativesV3/contract/#t-dv_marketopeninterest
         * @param {string} symbol Unified CCXT market symbol
         * @param {object} params exchange specific parameters
         * @param {string|undefined} params.interval 5m, 15m, 30m, 1h, 4h, 1d
         * @param {string|undefined} params.category "linear" or "inverse"
         * @returns {object} an open interest structure{@link https://docs.ccxt.com/en/latest/manual.html#interest-history-structure}
         */
        await this.loadMarkets ();
        let market = this.market (symbol);
        if (!market['contract']) {
            throw new BadRequest (this.id + ' fetchOpenInterest() supports contract markets only');
        }
        const timeframe = this.safeString (params, 'interval', '1h');
        if (timeframe === '1m') {
            throw new BadRequest (this.id + ' fetchOpenInterest() cannot use the 1m timeframe');
        }
        const subType = market['linear'] ? 'linear' : 'inverse';
        const category = this.safeString (params, 'category', subType);
        const request = {
            'symbol': market['id'],
            'interval': timeframe,
            'category': category,
        };
        const response = await this.publicGetDerivativesV3PublicOpenInterest (this.extend (request, params));
        //
        //     {
        //         "retCode": 0,
        //         "retMsg": "OK",
        //         "result": {
        //             "symbol": "BTCUSDT",
        //             "category": "linear",
        //             "list": [
        //                 {
        //                     "openInterest": "64757.62400000",
        //                     "timestamp": "1665784800000"
        //                 },
        //                 ...
        //             ]
        //         },
        //         "retExtInfo": null,
        //         "time": 1665784849646
        //     }
        //
        const result = this.safeValue (response, 'result', {});
        const id = this.safeString (result, 'symbol');
        market = this.safeMarket (id, market);
        const data = this.safeValue (result, 'list', []);
        return this.parseOpenInterest (data[0], market);
    }

    async fetchOpenInterestHistory (symbol, timeframe = '1h', since = undefined, limit = undefined, params = {}) {
        /**
         * @method
         * @name bybit#fetchOpenInterestHistory
         * @description Gets the total amount of unsettled contracts. In other words, the total number of contracts held in open positions
         * @param {string} symbol Unified market symbol
         * @param {string} timeframe "5m", 15m, 30m, 1h, 4h, 1d
         * @param {int} since Not used by Bybit
         * @param {int} limit The number of open interest structures to return. Max 200, default 50
         * @param {object} params Exchange specific parameters
         * @returns An array of open interest structures
         */
        if (timeframe === '1m') {
            throw new BadRequest (this.id + 'fetchOpenInterestHistory cannot use the 1m timeframe');
        }
        await this.loadMarkets ();
        const market = this.market (symbol);
        if (market['spot'] || market['option']) {
            throw new BadRequest (this.id + ' fetchOpenInterestHistory() symbol does not support market ' + symbol);
        }
        const request = {
            'symbol': market['id'],
        };
        if (limit !== undefined) {
            request['limit'] = limit;
        }
        return await this.fetchDerivativesOpenInterestHistory (symbol, timeframe, since, limit, params);
    }

    parseOpenInterest (interest, market = undefined) {
        //
        //    {
        //        "openInterest": 64757.62400000,
        //        "timestamp": 1665784800000,
        //    }
        //
        const timestamp = this.safeInteger (interest, 'timestamp');
        const value = this.safeNumber2 (interest, 'open_interest', 'openInterest');
        return {
            'symbol': this.safeSymbol (market['id']),
            'baseVolume': value,  // deprecated
            'quoteVolume': undefined,  // deprecated
            'openInterestAmount': undefined,
            'openInterestValue': value,
            'timestamp': timestamp,
            'datetime': this.iso8601 (timestamp),
            'info': interest,
        };
    }

    async fetchBorrowRate (code, params = {}) {
        /**
         * @method
         * @name bybit#fetchBorrowRate
         * @description fetch the rate of interest to borrow a currency for margin trading
         * @see https://bybit-exchange.github.io/docs/spot/v3/#t-queryinterestquota
         * @param {string} code unified currency code
         * @param {object} params extra parameters specific to the bybit api endpoint
         * @returns {object} a [borrow rate structure]{@link https://docs.ccxt.com/en/latest/manual.html#borrow-rate-structure}
         */
        await this.loadMarkets ();
        const currency = this.currency (code);
        const request = {
            'coin': currency['id'],
        };
        const response = await this.privateGetSpotV3PrivateCrossMarginLoanInfo (this.extend (request, params));
        //
        //    {
        //         "retCode": "0",
        //         "retMsg": "success",
        //         "result": {
        //             "coin": "USDT",
        //             "interestRate": "0.000107000000",
        //             "loanAbleAmount": "",
        //             "maxLoanAmount": "79999.999"
        //         },
        //         "retExtInfo": null,
        //         "time": "1666734490778"
        //     }
        //
        const data = this.safeValue (response, 'result', {});
        return this.parseBorrowRate (data, currency);
    }

    parseBorrowRate (info, currency = undefined) {
        //
        //     {
        //         "coin": "USDT",
        //         "interestRate": "0.000107000000",
        //         "loanAbleAmount": "",
        //         "maxLoanAmount": "79999.999"
        //     }
        //
        const timestamp = this.milliseconds ();
        const currencyId = this.safeString (info, 'coin');
        return {
            'currency': this.safeCurrencyCode (currencyId, currency),
            'rate': this.safeNumber (info, 'interestRate'),
            'period': 86400000, // Daily
            'timestamp': timestamp,
            'datetime': this.iso8601 (timestamp),
            'info': info,
        };
    }

    async fetchBorrowInterest (code = undefined, symbol = undefined, since = undefined, limit = undefined, params = {}) {
        /**
         * @method
         * @name bybit#fetchBorrowInterest
         * @description fetch the interest owed by the user for borrowing currency for margin trading
         * @param {string|undefined} code unified currency code
         * @param {string|undefined} symbol unified market symbol when fetch interest in isolated markets
         * @param {number|undefined} since the earliest time in ms to fetch borrrow interest for
         * @param {number|undefined} limit the maximum number of structures to retrieve
         * @param {object} params extra parameters specific to the bybit api endpoint
         * @returns {[object]} a list of [borrow interest structures]{@link https://docs.ccxt.com/en/latest/manual.html#borrow-interest-structure}
         */
        await this.loadMarkets ();
        const request = {};
        const response = await this.privateGetSpotV3PrivateCrossMarginAccount (this.extend (request, params));
        //
        //     {
        //         "ret_code": 0,
        //         "ret_msg": "",
        //         "ext_code": null,
        //         "ext_info": null,
        //         "result": {
        //             "status": "1",
        //             "riskRate": "0",
        //             "acctBalanceSum": "0.000486213817680857",
        //             "debtBalanceSum": "0",
        //             "loanAccountList": [
        //                 {
        //                     "tokenId": "BTC",
        //                     "total": "0.00048621",
        //                     "locked": "0",
        //                     "loan": "0",
        //                     "interest": "0",
        //                     "free": "0.00048621"
        //                 },
        //                 ...
        //             ]
        //         }
        //     }
        //
        const data = this.safeValue (response, 'result', {});
        const rows = this.safeValue (data, 'loanAccountList', []);
        const interest = this.parseBorrowInterests (rows, undefined);
        return this.filterByCurrencySinceLimit (interest, code, since, limit);
    }

    parseBorrowInterest (info, market) {
        //
        //     {
        //         "tokenId": "BTC",
        //         "total": "0.00048621",
        //         "locked": "0",
        //         "loan": "0",
        //         "interest": "0",
        //         "free": "0.00048621"
        //     },
        //
        return {
            'symbol': undefined,
            'marginMode': 'cross',
            'currency': this.safeCurrencyCode (this.safeString (info, 'tokenId')),
            'interest': this.safeNumber (info, 'interest'),
            'interestRate': undefined,
            'amountBorrowed': this.safeNumber (info, 'loan'),
            'timestamp': undefined,
            'datetime': undefined,
            'info': info,
        };
    }

    async transfer (code, amount, fromAccount, toAccount, params = {}) {
        /**
         * @method
         * @name bybit#transfer
         * @description transfer currency internally between wallets on the same account
         * @see https://bybit-exchange.github.io/docs/account_asset/#t-createinternaltransfer
         * @see https://bybit-exchange.github.io/docs/account_asset/v3/#t-createinternaltransfer
         * @param {string} code unified currency code
         * @param {float} amount amount to transfer
         * @param {string} fromAccount account to transfer from
         * @param {string} toAccount account to transfer to
         * @param {object} params extra parameters specific to the bybit api endpoint
         * @param {string} params.transferId UUID, which is unique across the platform
         * @returns {object} a [transfer structure]{@link https://docs.ccxt.com/en/latest/manual.html#transfer-structure}
         */
        await this.loadMarkets ();
        const transferId = this.safeString (params, 'transferId', this.uuid ());
        const accountTypes = this.safeValue (this.options, 'accountsByType', {});
        const fromId = this.safeString (accountTypes, fromAccount, fromAccount);
        const toId = this.safeString (accountTypes, toAccount, toAccount);
        const currency = this.currency (code);
        const amountToPrecision = this.currencyToPrecision (code, amount);
        let method = undefined;
        [ method, params ] = this.handleOptionAndParams (params, 'transfer', 'method', 'privatePostAssetV1PrivateTransfer'); // v1 preferred atm, because it supports funding
        let request = undefined;
        if (method === 'privatePostAssetV3PrivateTransferInterTransfer') {
            request = {
                'transferId': transferId,
                'fromAccountType': fromId,
                'toAccountType': toId,
                'coin': currency['id'],
                'amount': amountToPrecision,
            };
        } else {
            request = {
                'transfer_id': transferId,
                'from_account_type': fromId,
                'to_account_type': toId,
                'coin': currency['id'],
                'amount': amountToPrecision,
            };
        }
        const response = await this[method] (this.extend (request, params));
        //
        // {
        //     "retCode": 0,
        //     "retMsg": "success",
        //     "result": {
        //         "transferId": "4244af44-f3b0-4cf6-a743-b56560e987bc" // transfer_id in v1
        //     },
        //     "retExtInfo": {},
        //     "time": 1666875857205
        // }
        //
        const timestamp = this.safeInteger2 (response, 'time', 'time_now');
        const transfer = this.safeValue (response, 'result', {});
        const statusRaw = this.safeStringN (response, [ 'retCode', 'retMsg', 'ret_code', 'ret_msg' ]);
        const status = this.parseTransferStatus (statusRaw);
        return this.extend (this.parseTransfer (transfer, currency), {
            'timestamp': timestamp,
            'datetime': this.iso8601 (timestamp),
            'amount': this.parseNumber (amountToPrecision),
            'fromAccount': fromAccount,
            'toAccount': toAccount,
            'status': status,
        });
    }

    async fetchTransfers (code = undefined, since = undefined, limit = undefined, params = {}) {
        /**
         * @method
         * @name bybit#fetchTransfers
         * @description fetch a history of internal transfers made on an account
         * @see https://bybit-exchange.github.io/docs/account_asset/v3/#t-querytransferlist
         * @param {string|undefined} code unified currency code of the currency transferred
         * @param {int|undefined} since the earliest time in ms to fetch transfers for
         * @param {int|undefined} limit the maximum number of  transfers structures to retrieve
         * @param {object} params extra parameters specific to the bybit api endpoint
         * @returns {[object]} a list of [transfer structures]{@link https://docs.ccxt.com/en/latest/manual.html#transfer-structure}
         */
        await this.loadMarkets ();
        let currency = undefined;
        const request = {};
        if (code !== undefined) {
            currency = this.safeCurrencyCode (code);
            request['coin'] = currency['id'];
        }
        if (since !== undefined) {
            request['startTime'] = since;
        }
        if (limit !== undefined) {
            request['limit'] = limit;
        }
        const response = await this.privateGetAssetV3PrivateTransferInterTransferListQuery (this.extend (request, params));
        //
        //    {
        //         "retCode": "0",
        //         "retMsg": "success",
        //         "result": {
        //             "list": [
        //                 {
        //                     "transferId": "e9c421c4-b010-4b16-abd6-106179f27732",
        //                     "coin": "USDT",
        //                     "amount": "8",
        //                     "fromAccountType": "FUND",
        //                     "toAccountType": "SPOT",
        //                     "timestamp": "1666879426000",
        //                     "status": "SUCCESS"
        //                 },
        //             ],
        //             "nextPageCursor": "eyJtaW5JRCI6MTY3NTM4NDcsIm1heElEIjo0OTI0ODc5NX1="
        //         },
        //         "retExtInfo": {},
        //         "time": "1666880800063"
        //     }
        //
        const data = this.safeValue (response, 'result', {});
        const transfers = this.safeValue (data, 'list', []);
        return this.parseTransfers (transfers, currency, since, limit);
    }

    async borrowMargin (code, amount, symbol = undefined, params = {}) {
        /**
         * @method
         * @name bybit#borrowMargin
         * @description create a loan to borrow margin
         * @see https://bybit-exchange.github.io/docs/spot/v3/#t-borrowmarginloan
         * @param {string} code unified currency code of the currency to borrow
         * @param {float} amount the amount to borrow
         * @param {string|undefined} symbol not used by bybit.borrowMargin ()
         * @param {object} params extra parameters specific to the bybit api endpoint
         * @returns {object} a [margin loan structure]{@link https://docs.ccxt.com/en/latest/manual.html#margin-loan-structure}
         */
        await this.loadMarkets ();
        const currency = this.currency (code);
        const [ marginMode, query ] = this.handleMarginModeAndParams ('borrowMargin', params);
        if (marginMode === 'isolated') {
            throw new NotSupported (this.id + ' borrowMargin () cannot use isolated margin');
        }
        const request = {
            'coin': currency['id'],
            'qty': this.currencyToPrecision (code, amount),
        };
        const response = await this.privatePostSpotV3PrivateCrossMarginLoan (this.extend (request, query));
        //
        //     {
        //         "retCode": 0,
        //         "retMsg": "success",
        //         "result": {
        //             "transactId": "14143"
        //         },
        //         "retExtInfo": null,
        //         "time": 1662617848970
        //     }
        //
        const result = this.safeValue (response, 'result', {});
        const transaction = this.parseMarginLoan (result, currency);
        return this.extend (transaction, {
            'symbol': symbol,
            'amount': amount,
        });
    }

    async repayMargin (code, amount, symbol = undefined, params = {}) {
        /**
         * @method
         * @name bybit#repayMargin
         * @description repay borrowed margin and interest
         * @see https://bybit-exchange.github.io/docs/spot/v3/#t-repaymarginloan
         * @param {string} code unified currency code of the currency to repay
         * @param {float} amount the amount to repay
         * @param {string|undefined} symbol not used by bybit.repayMargin ()
         * @param {object} params extra parameters specific to the bybit api endpoint
         * @returns {object} a [margin loan structure]{@link https://docs.ccxt.com/en/latest/manual.html#margin-loan-structure}
         */
        await this.loadMarkets ();
        const currency = this.currency (code);
        const [ marginMode, query ] = this.handleMarginModeAndParams ('repayMargin', params);
        if (marginMode === 'isolated') {
            throw new NotSupported (this.id + ' repayMargin () cannot use isolated margin');
        }
        const request = {
            'coin': currency['id'],
            'qty': this.currencyToPrecision (code, amount),
        };
        const response = await this.privatePostSpotV3PrivateCrossMarginRepay (this.extend (request, query));
        //
        //     {
        //         "retCode": 0,
        //         "retMsg": "success",
        //         "result": {
        //            "repayId": "12128"
        //         },
        //         "retExtInfo": null,
        //         "time": 1662618298452
        //     }
        //
        const result = this.safeValue (response, 'result', {});
        const transaction = this.parseMarginLoan (result, currency);
        return this.extend (transaction, {
            'symbol': symbol,
            'amount': amount,
        });
    }

    parseMarginLoan (info, currency = undefined) {
        //
        // borrowMargin
        //
        //     {
        //         "transactId": "14143"
        //     }
        //
        // repayMargin
        //
        //     {
        //         "repayId": "12128"
        //     }
        //
        return {
            'id': this.safeString2 (info, 'transactId', 'repayId'),
            'currency': this.safeString (currency, 'code'),
            'amount': undefined,
            'symbol': undefined,
            'timestamp': undefined,
            'datetime': undefined,
            'info': info,
        };
    }

    parseTransferStatus (status) {
        const statuses = {
            '0': 'ok',
            'OK': 'ok',
            'SUCCESS': 'ok',
        };
        return this.safeString (statuses, status, status);
    }

    parseTransfer (transfer, currency = undefined) {
        //
        // transfer
        //
        //     {
        //         "transferId": "22c2bc11-ed5b-49a4-8647-c4e0f5f6f2b2" // transfer_id in v1
        //     }
        //
        // fetchTransfers
        //
        //     {
        //         "transferId": "e9c421c4-b010-4b16-abd6-106179f27702", // transfer_id in v1
        //         "coin": "USDT",
        //         "amount": "8",
        //         "fromAccountType": "FUND", // from_account_type in v1
        //         "toAccountType": "SPOT", // to_account_type in v1
        //         "timestamp": "1666879426000",
        //         "status": "SUCCESS"
        //      }
        //
        const currencyId = this.safeString (transfer, 'coin');
        const timestamp = this.safeTimestamp (transfer, 'timestamp');
        const fromAccountId = this.safeString2 (transfer, 'fromAccountType', 'from_account_type');
        const toAccountId = this.safeString2 (transfer, 'toAccountType', 'to_account_type');
        const accountIds = this.safeValue (this.options, 'accountsById', {});
        const fromAccount = this.safeString (accountIds, fromAccountId, fromAccountId);
        const toAccount = this.safeString (accountIds, toAccountId, toAccountId);
        return {
            'info': transfer,
            'id': this.safeString2 (transfer, 'transferId', 'transfer_id'),
            'timestamp': timestamp,
            'datetime': this.iso8601 (timestamp),
            'currency': this.safeCurrencyCode (currencyId, currency),
            'amount': this.safeNumber (transfer, 'amount'),
            'fromAccount': fromAccount,
            'toAccount': toAccount,
            'status': this.parseTransferStatus (this.safeString (transfer, 'status')),
        };
    }

    sign (path, api = 'public', method = 'GET', params = {}, headers = undefined, body = undefined) {
        let url = this.implodeHostname (this.urls['api'][api]) + '/' + path;
        if (api === 'public') {
            if (Object.keys (params).length) {
                url += '?' + this.rawencode (params);
            }
        } else if (api === 'private') {
            this.checkRequiredCredentials ();
            const isOpenapi = url.indexOf ('openapi') >= 0;
            const isV3UnifiedMargin = url.indexOf ('unified/v3') >= 0;
            const timestamp = this.nonce ().toString ();
            if (isOpenapi) {
                if (Object.keys (params).length) {
                    body = this.json (params);
                } else {
                    // this fix for PHP is required otherwise it generates
                    // '[]' on empty arrays even when forced to use objects
                    body = '{}';
                }
                const payload = timestamp + this.apiKey + body;
                const signature = this.hmac (this.encode (payload), this.encode (this.secret), 'sha256', 'hex');
                headers = {
                    'Content-Type': 'application/json',
                    'X-BAPI-API-KEY': this.apiKey,
                    'X-BAPI-TIMESTAMP': timestamp,
                    'X-BAPI-SIGN': signature,
                };
            } else if (isV3UnifiedMargin) {
                headers = {
                    'Content-Type': 'application/json',
                    'X-BAPI-API-KEY': this.apiKey,
                    'X-BAPI-SIGN-TYPE': '2',
                    'X-BAPI-TIMESTAMP': timestamp,
                    'X-BAPI-RECV-WINDOW': this.options['recvWindow'].toString (),
                };
                const query = params;
                const queryEncoded = this.rawencode (query);
                const auth_base = timestamp.toString () + this.apiKey + this.options['recvWindow'].toString ();
                let authFull = undefined;
                if (method === 'POST') {
                    body = this.json (query);
                    authFull = auth_base + body;
                    const brokerId = this.safeString (this.options, 'brokerId');
                    if (brokerId !== undefined) {
                        headers['Referer'] = brokerId;
                    }
                } else {
                    authFull = auth_base + queryEncoded;
                    if (path === 'unified/v3/private/order/list') {
                        url += '?' + this.rawencode (query);
                    } else {
                        url += '?' + this.urlencode (query);
                    }
                }
                const signature = this.hmac (this.encode (authFull), this.encode (this.secret));
                headers['X-BAPI-SIGN'] = signature;
            } else {
                const query = this.extend (params, {
                    'api_key': this.apiKey,
                    'recv_window': this.options['recvWindow'],
                    'timestamp': timestamp,
                });
                const sortedQuery = this.keysort (query);
                const auth = this.rawencode (sortedQuery);
                const signature = this.hmac (this.encode (auth), this.encode (this.secret));
                if (method === 'POST') {
                    const isSpot = url.indexOf ('spot') >= 0;
                    const extendedQuery = this.extend (query, {
                        'sign': signature,
                    });
                    if (isSpot) {
                        body = this.urlencode (extendedQuery);
                        headers = {
                            'Content-Type': 'application/x-www-form-urlencoded',
                        };
                    } else {
                        body = this.json (extendedQuery);
                        headers = {
                            'Content-Type': 'application/json',
                        };
                        const brokerId = this.safeString (this.options, 'brokerId');
                        if (brokerId !== undefined) {
                            headers['Referer'] = brokerId;
                        }
                    }
                } else {
                    if (path === 'contract/v3/private/order/list') {
                        url += '?' + this.rawencode (sortedQuery);
                    } else {
                        url += '?' + this.urlencode (sortedQuery);
                    }
                    url += '&sign=' + signature;
                }
            }
        }
        return { 'url': url, 'method': method, 'body': body, 'headers': headers };
    }

    handleErrors (httpCode, reason, url, method, headers, body, response, requestHeaders, requestBody) {
        if (!response) {
            return; // fallback to default error handler
        }
        //
        //     {
        //         ret_code: 10001,
        //         ret_msg: 'ReadMapCB: expect { or n, but found \u0000, error ' +
        //         'found in #0 byte of ...||..., bigger context ' +
        //         '...||...',
        //         ext_code: '',
        //         ext_info: '',
        //         result: null,
        //         time_now: '1583934106.590436'
        //     }
        //
        //     {
        //         "retCode":10001,
        //         "retMsg":"symbol params err",
        //         "result":{"symbol":"","bid":"","bidIv":"","bidSize":"","ask":"","askIv":"","askSize":"","lastPrice":"","openInterest":"","indexPrice":"","markPrice":"","markPriceIv":"","change24h":"","high24h":"","low24h":"","volume24h":"","turnover24h":"","totalVolume":"","totalTurnover":"","fundingRate":"","predictedFundingRate":"","nextFundingTime":"","countdownHour":"0","predictedDeliveryPrice":"","underlyingPrice":"","delta":"","gamma":"","vega":"","theta":""}
        //     }
        //
        const errorCode = this.safeString2 (response, 'ret_code', 'retCode');
        if (errorCode !== '0') {
            if (errorCode === '30084') {
                // not an error
                // https://github.com/ccxt/ccxt/issues/11268
                // https://github.com/ccxt/ccxt/pull/11624
                // POST https://api.bybit.com/v2/private/position/switch-isolated 200 OK
                // {"ret_code":30084,"ret_msg":"Isolated not modified","ext_code":"","ext_info":"","result":null,"time_now":"1642005219.937988","rate_limit_status":73,"rate_limit_reset_ms":1642005219894,"rate_limit":75}
                return undefined;
            }
            const feedback = this.id + ' ' + body;
            this.throwBroadlyMatchedException (this.exceptions['broad'], body, feedback);
            this.throwExactlyMatchedException (this.exceptions['exact'], errorCode, feedback);
            throw new ExchangeError (feedback); // unknown message
        }
    }

    async fetchDerivativesMarketLeverageTiers (symbol, params = {}) {
        await this.loadMarkets ();
        const market = this.market (symbol);
        const request = {
            'symbol': market['id'],
        };
        if (market['linear']) {
            request['category'] = 'linear';
        } else if (market['inverse']) {
            request['category'] = 'inverse';
        }
        const response = await this.publicGetDerivativesV3PublicRiskLimitList (this.extend (request, params));
        //
        //     {
        //         "retCode": 0,
        //         "retMsg": "OK",
        //         "result": {
        //             "category": "linear",
        //             "list": [
        //                 {
        //                     "id": 1,
        //                     "symbol": "BTCUSDT",
        //                     "limit": "2000000",
        //                     "maintainMargin": "0.005",
        //                     "initialMargin": "0.01",
        //                     "section": [
        //                         "1",
        //                         "3",
        //                         "5",
        //                         "10",
        //                         "25",
        //                         "50",
        //                         "80"
        //                     ],
        //                     "isLowestRisk": 1,
        //                     "maxLeverage": "100.00"
        //                 }
        //             ]
        //         },
        //         "time": 1657797260220
        //     }
        //
        const result = this.safeValue (response, 'result');
        const tiers = this.safeValue (result, 'list');
        return this.parseMarketLeverageTiers (tiers, market);
    }

    async fetchMarketLeverageTiers (symbol, params = {}) {
        /**
         * @method
         * @name bybit#fetchMarketLeverageTiers
         * @description retrieve information on the maximum leverage, and maintenance margin for trades of varying trade sizes for a single market
         * @param {string} symbol unified market symbol
         * @param {object} params extra parameters specific to the bybit api endpoint
         * @returns {object} a [leverage tiers structure]{@link https://docs.ccxt.com/en/latest/manual.html#leverage-tiers-structure}
         */
        await this.loadMarkets ();
        const request = {};
        let market = undefined;
        market = this.market (symbol);
        if (market['spot'] || market['option']) {
            throw new BadRequest (this.id + ' fetchMarketLeverageTiers() symbol does not support market ' + symbol);
        }
        request['symbol'] = market['id'];
        return await this.fetchDerivativesMarketLeverageTiers (symbol, params);
    }

    parseMarketLeverageTiers (info, market) {
        //
        //    Linear
        //    [
        //        {
        //            id: '11',
        //            symbol: 'ETHUSDT',
        //            limit: '800000',
        //            maintain_margin: '0.01',
        //            starting_margin: '0.02',
        //            section: [
        //                '1',  '2',  '3',
        //                '5',  '10', '15',
        //                '25'
        //            ],
        //            is_lowest_risk: '1',
        //            created_at: '2022-02-04 23:30:33.555252',
        //            updated_at: '2022-02-04 23:30:33.555254',
        //            max_leverage: '50'
        //        },
        //        ...
        //    ]
        //
        //    Inverse
        //    [
        //        {
        //            id: '180',
        //            is_lowest_risk: '0',
        //            section: [
        //                '1', '2', '3',
        //                '4', '5', '7',
        //                '8', '9'
        //            ],
        //            symbol: 'ETHUSDH22',
        //            limit: '30000',
        //            max_leverage: '9',
        //            starting_margin: '11',
        //            maintain_margin: '5.5',
        //            coin: 'ETH',
        //            created_at: '2021-04-22T15:00:00Z',
        //            updated_at: '2021-04-22T15:00:00Z'
        //        }
        //        ...
        //    ]
        //
        // usdc swap
        //
        //    {
        //        "riskId":"10001",
        //        "symbol":"BTCPERP",
        //        "limit":"1000000",
        //        "startingMargin":"0.0100",
        //        "maintainMargin":"0.0050",
        //        "isLowestRisk":true,
        //        "section":[
        //           "1",
        //           "2",
        //           "3",
        //           "5",
        //           "10",
        //           "25",
        //           "50",
        //           "100"
        //        ],
        //        "maxLeverage":"100.00"
        //    }
        //
        // Unified Margin
        //
        //     [
        //         {
        //             "id": 1,
        //             "symbol": "BTCUSDT",
        //             "limit": "2000000",
        //             "maintainMargin": "0.005",
        //             "initialMargin": "0.01",
        //             "section": [
        //                 "1",
        //                 "3",
        //                 "5",
        //                 "10",
        //                 "25",
        //                 "50",
        //                 "80"
        //             ],
        //             "isLowestRisk": 1,
        //             "maxLeverage": "100.00"
        //         }
        //     ]
        //
        let minNotional = 0;
        const tiers = [];
        for (let i = 0; i < info.length; i++) {
            const item = info[i];
            const maxNotional = this.safeNumber (item, 'limit');
            tiers.push ({
                'tier': this.sum (i, 1),
                'currency': market['base'],
                'minNotional': minNotional,
                'maxNotional': maxNotional,
                'maintenanceMarginRate': this.safeNumber2 (item, 'maintain_margin', 'maintainMargin'),
                'maxLeverage': this.safeNumber2 (item, 'max_leverage', 'maxLeverage'),
                'info': item,
            });
            minNotional = maxNotional;
        }
        return tiers;
    }

    parseTradingFee (fee, market = undefined) {
        //
        //     {
        //         "symbol": "ETHUSDT",
        //         "makerFeeRate": 0.001,
        //         "takerFeeRate": 0.001
        //     }
        //
        const marketId = this.safeString (fee, 'symbol');
        const symbol = this.safeSymbol (marketId);
        return {
            'info': fee,
            'symbol': symbol,
            'maker': this.safeNumber (fee, 'makerFeeRate'),
            'taker': this.safeNumber (fee, 'takerFeeRate'),
        };
    }

    async fetchTradingFee (symbol, params = {}) {
        /**
         * @method
         * @name bybit#fetchTradingFee
         * @description fetch the trading fees for a market
         * @param {string} symbol unified market symbol
         * @param {object} params extra parameters specific to the bybit api endpoint
         * @returns {object} a [fee structure]{@link https://docs.ccxt.com/en/latest/manual.html#fee-structure}
         */
        if (this.version !== 'v3') {
            throw new NotSupported (this.id + ' fetchTradingFee() is only support for v3');
        }
        await this.loadMarkets ();
        const market = this.market (symbol);
        if (market['spot']) {
            throw new NotSupported (this.id + ' fetchTradingFee() is not supported for spot market');
        }
        const request = {
            'symbol': market['id'],
        };
        const response = await this.privateGetContractV3PrivateAccountFeeRate (this.extend (request, params));
        //
        //     {
        //         "retCode": 0,
        //         "retMsg": "OK",
        //         "result": {
        //             "list": [
        //                 {
        //                     "symbol": "ETHUSDT",
        //                     "takerFeeRate": "0.0006",
        //                     "makerFeeRate": "0.0001"
        //                 }
        //             ]
        //         },
        //         "retExtInfo": {},
        //         "time": 1658739027301
        //     }
        //
        const result = this.safeValue (response, 'result', {});
        const fees = this.safeValue (result, 'list', []);
        const first = this.safeValue (fees, 0, {});
        return this.parseTradingFee (first);
    }

    async fetchTradingFees (params = {}) {
        /**
         * @method
         * @name bybit#fetchTradingFees
         * @description fetch the trading fees for multiple markets
         * @param {object} params extra parameters specific to the bybit api endpoint
         * @returns {object} a dictionary of [fee structures]{@link https://docs.ccxt.com/en/latest/manual.html#fee-structure} indexed by market symbols
         */
        if (this.version !== 'v3') {
            throw new NotSupported (this.id + ' fetchTradingFees() is only support for v3');
        }
        await this.loadMarkets ();
        let type = undefined;
        [ type, params ] = this.handleOptionAndParams (params, 'fetchTradingFees', 'type', 'future');
        if (type === 'spot') {
            throw new NotSupported (this.id + ' fetchTradingFees() is not supported for spot market');
        }
        const response = await this.privateGetContractV3PrivateAccountFeeRate (params);
        //
        //     {
        //         "retCode": 0,
        //         "retMsg": "OK",
        //         "result": {
        //             "list": [
        //                 {
        //                     "symbol": "ETHUSDT",
        //                     "takerFeeRate": "0.0006",
        //                     "makerFeeRate": "0.0001"
        //                 }
        //             ]
        //         },
        //         "retExtInfo": {},
        //         "time": 1658739027301
        //     }
        //
        let fees = this.safeValue (response, 'result', {});
        fees = this.safeValue (fees, 'list', []);
        const result = {};
        for (let i = 0; i < fees.length; i++) {
            const fee = this.parseTradingFee (fees[i]);
            const symbol = fee['symbol'];
            result[symbol] = fee;
        }
        return result;
    }
};<|MERGE_RESOLUTION|>--- conflicted
+++ resolved
@@ -4,11 +4,7 @@
 
 const Exchange = require ('./base/Exchange');
 const { TICK_SIZE } = require ('./base/functions/number');
-<<<<<<< HEAD
 const { AuthenticationError, ExchangeError, ArgumentsRequired, PermissionDenied, InvalidOrder, OrderNotFound, InsufficientFunds, BadRequest, RateLimitExceeded, InvalidNonce, NotSupported, InvalidAddress, BadReqeust } = require ('./base/errors');
-=======
-const { AuthenticationError, ExchangeError, ArgumentsRequired, PermissionDenied, InvalidOrder, OrderNotFound, InsufficientFunds, BadRequest, RateLimitExceeded, InvalidNonce, NotSupported } = require ('./base/errors');
->>>>>>> 36cde8f1
 const Precise = require ('./base/Precise');
 
 //  ---------------------------------------------------------------------------
@@ -1472,7 +1468,6 @@
         //          "theta": "-0.03262827"
         //      }
         //
-<<<<<<< HEAD
         // Unified Margin
         //
         //     {
@@ -1500,8 +1495,6 @@
         //     }
         //
         const timestamp = this.safeInteger (ticker, 'time');
-=======
->>>>>>> 36cde8f1
         const marketId = this.safeString (ticker, 'symbol');
         const symbol = this.safeSymbol (marketId, market);
         const last = this.safeString2 (ticker, 'last_price', 'lastPrice');
@@ -1516,8 +1509,8 @@
         const low = this.safeStringN (ticker, [ 'low_price_24h', 'low24h', 'lowPrice', 'lowPrice24h' ]);
         return this.safeTicker ({
             'symbol': symbol,
-            'timestamp': undefined,
-            'datetime': undefined,
+            'timestamp': timestamp,
+            'datetime': this.iso8601 (timestamp),
             'high': high,
             'low': low,
             'bid': bid,
@@ -1706,21 +1699,7 @@
         return this.parseTicker (rawTicker, market);
     }
 
-<<<<<<< HEAD
     async fetchSpotTickers (symbols = undefined, params = {}) {
-=======
-    async fetchTickers (symbols = undefined, params = {}) {
-        /**
-         * @method
-         * @name bybit#fetchTickers
-         * @description fetches price tickers for multiple markets, statistical calculations with the information calculated over the past 24 hours each market
-         * @see https://bybit-exchange.github.io/docs/futuresV2/linear/#t-latestsymbolinfo
-         * @see https://bybit-exchange.github.io/docs/spot/v3/#t-spot_latestsymbolinfo
-         * @param {[string]|undefined} symbols unified symbols of the markets to fetch the ticker for, all market tickers are returned if not assigned
-         * @param {object} params extra parameters specific to the bybit api endpoint
-         * @returns {object} an array of [ticker structures]{@link https://docs.ccxt.com/en/latest/manual.html#ticker-structure}
-         */
->>>>>>> 36cde8f1
         await this.loadMarkets ();
         symbols = this.marketSymbols (symbols);
         const response = await this.publicGetSpotV3PublicQuoteTicker24hr (params);
@@ -1822,6 +1801,8 @@
          * @method
          * @name bybit#fetchTickers
          * @description fetches price tickers for multiple markets, statistical calculations with the information calculated over the past 24 hours each market
+         * @see https://bybit-exchange.github.io/docs/futuresV2/linear/#t-latestsymbolinfo
+         * @see https://bybit-exchange.github.io/docs/spot/v3/#t-spot_latestsymbolinfo
          * @param {[string]|undefined} symbols unified symbols of the markets to fetch the ticker for, all market tickers are returned if not assigned
          * @param {object} params extra parameters specific to the bybit api endpoint
          * @returns {object} an array of [ticker structures]{@link https://docs.ccxt.com/en/latest/manual.html#ticker-structure}
