--- conflicted
+++ resolved
@@ -104,28 +104,11 @@
         ];
     }
 
-<<<<<<< HEAD
-    async performOrderBookRequest (symbol, limit = undefined, params = {}) {
-        let market = this.market (symbol);
-        let response = await this.publicGetMarketOrderbook (this.extend ({
-            'market': market['id'],
-        }, params));
-        let orderbook = response['data'];
-        return orderbook;
-    }
-
-    orderBookExchangeKeys () {
-        return {
-            'price': 'price_int',
-            'amount': 'amount_int',
-        };
-=======
     async performOrderBookRequest (market, limit = undefined, params = {}) {
         let orderbook = await this.publicGetMarketOrderbook (this.extend ({
             'market': market['id'],
         }, params));
         return orderbook;
->>>>>>> bc2d492e
     }
 
     async fetchTicker (symbol, params = {}) {
