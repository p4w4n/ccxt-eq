'use strict';

//  ---------------------------------------------------------------------------

const ccxt = require ('ccxt');
const { ExchangeError } = require ('ccxt/js/base/errors');

//  ---------------------------------------------------------------------------

module.exports = class gateio extends ccxt.gateio {
    describe () {
        return this.deepExtend (super.describe (), {
            'has': {
                'watchOrderBook': true,
                'watchTicker': true,
                'watchTrades': true,
                'watchOHLCV': true,
                'watchBalance': true,
                'watchOrders': true,
            },
            'urls': {
                'api': {
                    'ws': 'wss://ws.gate.io/v3',
                },
            },
        });
    }

    async watchOrderBook (symbol, limit = undefined, params = {}) {
        await this.loadMarkets ();
        const market = this.market (symbol);
        const marketId = market['id'].toUpperCase ();
        const requestId = this.nonce ();
        const url = this.urls['api']['ws'];
        if (!limit) {
            limit = 30;
        } else if (limit !== 1 && limit !== 5 && limit !== 10 && limit !== 20 && limit !== 30) {
            throw new ExchangeError (this.id + ' watchOrderBook limit argument must be undefined, 1, 5, 10, 20, or 30');
        }
        const interval = this.safeString (params, 'interval', '0.00000001');
        const precision = -1 * Math.log10 (interval);
        if (precision < 0 || precision > 8 || precision % 1 !== 0) {
            throw new ExchangeError (this.id + ' invalid interval');
        }
        const messageHash = 'depth.update' + ':' + marketId;
        const subscribeMessage = {
            'id': requestId,
            'method': 'depth.subscribe',
            'params': [marketId, limit, interval],
        };
<<<<<<< HEAD
        const future = this.watch (url, messageHash, subscribeMessage, messageHash);
        return future;
=======
        const future = this.watch (url, messageHash, subscribeMessage);
        return await this.after (future, this.limitOrderBook, symbol, limit, params);
>>>>>>> 5ece56ac
    }

    signMessage (client, messageHash, message, params = {}) {
        // todo: implement gateio signMessage
        return message;
    }

    limitOrderBook (orderbook, symbol, limit = undefined, params = {}) {
        return orderbook.limit (limit);
    }

    handleOrderBook (client, message) {
        const params = message['params'];
        const clean = params[0];
        const book = params[1];
        const marketId = params[2];
        const methodType = message['method'];
        const messageHash = methodType + ':' + marketId;
        let orderBook = undefined;
        if (clean) {
            orderBook = this.orderBook ({});
            this.orderbooks[marketId] = orderBook;
        } else {
            orderBook = this.orderbooks[marketId];
        }
        const sides = ['bids', 'asks'];
        for (let j = 0; j < 2; j++) {
            const side = sides[j];
            if (side in book) {
                const bookSide = book[side];
                for (let i = 0; i < bookSide.length; i++) {
                    const order = bookSide[i];
                    orderBook[side].store (parseFloat (order[0]), parseFloat (order[1]));
                }
            }
        }
        client.resolve (orderBook, messageHash);
    }

    async watchTicker (symbol, params = {}) {
        await this.loadMarkets ();
        const market = this.market (symbol);
        const marketId = market['id'].toUpperCase ();
        const requestId = this.nonce ();
        const url = this.urls['api']['ws'];
        const subscribeMessage = {
            'id': requestId,
            'method': 'ticker.subscribe',
            'params': [marketId],
        };
        const messageHash = 'ticker.update' + ':' + marketId;
        return await this.watch (url, messageHash, subscribeMessage, messageHash);
    }

    handleTicker (client, message) {
        const result = message['params'];
        const marketId = result[0];
        const normalMarketId = marketId.toLowerCase ();
        let market = undefined;
        if (normalMarketId in this.markets_by_id) {
            market = this.markets_by_id[normalMarketId];
        }
        const ticker = result[1];
        const parsed = this.parseTicker (ticker, market);
        const methodType = message['method'];
        const messageHash = methodType + ':' + marketId;
        client.resolve (parsed, messageHash);
    }

    async watchTrades (symbol, params = {}) {
        await this.loadMarkets ();
        const market = this.market (symbol);
        const marketId = market['id'].toUpperCase ();
        const requestId = this.nonce ();
        const url = this.urls['api']['ws'];
        const subscribeMessage = {
            'id': requestId,
            'method': 'trades.subscribe',
            'params': [marketId],
        };
        const messageHash = 'trades.update' + ':' + marketId;
        return await this.watch (url, messageHash, subscribeMessage, messageHash);
    }

    handleTrades (client, messsage) {
        const result = messsage['params'];
        const marketId = result[0];
        const normalMarketId = marketId.toLowerCase ();
        let market = undefined;
        if (normalMarketId in this.markets_by_id) {
            market = this.markets_by_id[normalMarketId];
        }
        const trades = result[1];
        for (let i = 0; i < trades.length; i++) {
            const trade = trades[i];
            const parsed = this.parseTrade (trade, market);
            this.trades[marketId].push (parsed);
        }
        const methodType = messsage['method'];
        const messageHash = methodType + ':' + marketId;
        client.resolve (this.trades[marketId], messageHash);
    }

    async watchOHLCV (symbol, timeframe = '1m', since = undefined, limit = undefined, params = {}) {
        await this.loadMarkets ();
        const market = this.market (symbol);
        const marketId = market['id'].toUpperCase ();
        const requestId = this.nonce ();
        const url = this.urls['api']['ws'];
        const interval = parseInt (this.timeframes[timeframe]);
        const subscribeMessage = {
            'id': requestId,
            'method': 'kline.subscribe',
            'params': [marketId, interval],
        };
        const messageHash = 'kline.update' + ':' + marketId;
        return await this.watch (url, messageHash, subscribeMessage, messageHash);
    }

    async authenticate () {
        const url = this.urls['api']['ws'];
        const requestId = this.milliseconds ();
        const signature = this.hmac (requestId.toString (), this.secret, 'sha512', 'base64');
        const authenticateMessage = {
            'id': requestId,
            'method': 'server.sign',
            'params': [this.apiKey, signature, requestId],
        };
        return await this.watch (url, requestId, authenticateMessage, 'authenticated');
    }

    handleOHLCV (client, message) {
        const ohlcv = message['params'][0];
        const marketId = ohlcv[7];
        const normalMarketId = marketId.toLowerCase ();
        let market = undefined;
        if (normalMarketId in this.markets_by_id) {
            market = this.markets_by_id[normalMarketId];
        }
        const parsed = this.parseOHLCV (ohlcv, market);
        const methodType = message['method'];
        const messageHash = methodType + ':' + marketId;
        client.resolve (parsed, messageHash);
    }

    async watchBalance (params = {}) {
        const url = this.urls['api']['ws'];
        const client = this.client (url);
        if (!client.subscriptions['authenticated']) {
            await this.authenticate ();
        }
        const requestId = this.nonce ();
        const method = 'balance.update';
        const subsribeMessage = {
            'id': requestId,
            'method': 'balance.subscribe',
            'params': [],
        };
        return await this.watch (url, method, subsribeMessage, method);
    }

    handleBalance (client, message) {
        const messageHash = message['method'];
        const result = message['params'][0];
        const keys = Object.keys (result);
        for (let i = 0; i < keys.length; i++) {
            const account = this.account ();
            const key = keys[i];
            const info = result[key];
            account['free'] = parseFloat (info['available']);
            account['used'] = parseFloat (info['freeze']);
            const code = this.safeCurrencyCode (key);
            this.balance[code] = account;
        }
        client.resolve (this.parseBalance (this.balance), messageHash);
    }

    async watchOrders (params = {}) {
        await this.loadMarkets ();
        const url = this.urls['api']['ws'];
        const client = this.client (url);
        if (!client.subscriptions['authenticated']) {
            await this.authenticate ();
        }
        const requestId = this.nonce ();
        const method = 'order.update';
        const subscribeMessage = {
            'id': requestId,
            'method': 'order.subscribe',
            'params': [],
        };
        return await this.watch (url, method, subscribeMessage, method);
    }

    handleOrder (client, message) {
        const messageHash = message['method'];
        const order = message['params'][1];
        const marketId = order['market'];
        const normalMarketId = marketId.toLowerCase ();
        let market = undefined;
        if (normalMarketId in this.markets_by_id) {
            market = this.markets_by_id[normalMarketId];
        }
        const parsed = this.parseOrder (order, market);
        client.resolve (parsed, messageHash);
    }

    handleMessage (client, message) {
        const methods = {
            'depth.update': this.handleOrderBook,
            'ticker.update': this.handleTicker,
            'trades.update': this.handleTrades,
            'kline.update': this.handleOHLCV,
            'balance.update': this.handleBalance,
            'order.update': this.handleOrder,
        };
        const methodType = this.safeString (message, 'method');
        const method = this.safeValue (methods, methodType);
        if (method) {
            method.call (this, client, message);
        } else if ('id' in message) {
            client.resolve (message, message['id']);
        }
    }
};<|MERGE_RESOLUTION|>--- conflicted
+++ resolved
@@ -48,13 +48,8 @@
             'method': 'depth.subscribe',
             'params': [marketId, limit, interval],
         };
-<<<<<<< HEAD
         const future = this.watch (url, messageHash, subscribeMessage, messageHash);
-        return future;
-=======
-        const future = this.watch (url, messageHash, subscribeMessage);
         return await this.after (future, this.limitOrderBook, symbol, limit, params);
->>>>>>> 5ece56ac
     }
 
     signMessage (client, messageHash, message, params = {}) {
