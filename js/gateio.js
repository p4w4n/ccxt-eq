'use strict';

//  ---------------------------------------------------------------------------

const Exchange = require ('./base/Exchange');
const Precise = require ('./base/Precise');
const { TICK_SIZE } = require ('./base/functions/number');
const { ExchangeError, BadRequest, ArgumentsRequired, AuthenticationError, PermissionDenied, AccountSuspended, InsufficientFunds, RateLimitExceeded, ExchangeNotAvailable, BadSymbol, InvalidOrder, OrderNotFound } = require ('./base/errors');

module.exports = class gateio extends Exchange {
    describe () {
        return this.deepExtend (super.describe (), {
            'id': 'gateio',
            'name': 'Gate.io',
            'countries': [ 'KR' ],
            'rateLimit': 10 / 3, // 300 requests per second or 3.33ms
            'version': 'v4',
            'certified': true,
            'pro': true,
            'urls': {
                'logo': 'https://user-images.githubusercontent.com/1294454/31784029-0313c702-b509-11e7-9ccc-bc0da6a0e435.jpg',
                'doc': 'https://www.gate.io/docs/apiv4/en/index.html',
                'www': 'https://gate.io/',
                'api': {
                    'public': 'https://api.gateio.ws/api/v4',
                    'private': 'https://api.gateio.ws/api/v4',
                },
                'referral': {
                    'url': 'https://www.gate.io/ref/2436035',
                    'discount': 0.2,
                },
            },
            'has': {
                'cancelOrder': true,
                'createMarketOrder': false,
                'createOrder': true,
                'fetchBalance': true,
                'fetchClosedOrders': true,
                'fetchCurrencies': true,
                'fetchDepositAddress': true,
                'fetchDeposits': true,
                'fetchFundingRate': true,
                'fetchFundingRateHistory': true,
                'fetchFundingRates': true,
                'fetchIndexOHLCV': true,
                'fetchMarkets': true,
                'fetchMarkOHLCV': true,
                'fetchMyTrades': true,
                'fetchOHLCV': true,
                'fetchOpenOrders': true,
                'fetchOrder': true,
                'fetchPremiumIndexOHLCV': false,
                'fetchTicker': true,
                'fetchTickers': true,
                'fetchTime': false,
                'fetchTrades': true,
                'fetchWithdrawals': true,
                'transfer': true,
                'withdraw': true,
            },
            'api': {
                'public': {
                    'spot': {
                        'get': {
                            'currencies': 1,
                            'currencies/{currency}': 1,
                            'currency_pairs': 1,
                            'currency_pairs/{currency_pair}': 1,
                            'tickers': 1,
                            'order_book': 1,
                            'trades': 1,
                            'candlesticks': 1,
                        },
                    },
                    'margin': {
                        'get': {
                            'currency_pairs': 1,
                            'currency_pairs/{currency_pair}': 1,
                            'cross/currencies': 1,
                            'cross/currencies/{currency}': 1,
                        },
                    },
                    'futures': {
                        'get': {
                            '{settle}/contracts': 1.5,
                            '{settle}/contracts/{contract}': 1.5,
                            '{settle}/order_book': 1.5,
                            '{settle}/trades': 1.5,
                            '{settle}/candlesticks': 1.5,
                            '{settle}/tickers': 1.5,
                            '{settle}/funding_rate': 1.5,
                            '{settle}/insurance': 1.5,
                            '{settle}/contract_stats': 1.5,
                            '{settle}/liq_orders': 1.5,
                        },
                    },
                    'delivery': {
                        'get': {
                            '{settle}/contracts': 1.5,
                            '{settle}/contracts/{contract}': 1.5,
                            '{settle}/order_book': 1.5,
                            '{settle}/trades': 1.5,
                            '{settle}/candlesticks': 1.5,
                            '{settle}/tickers': 1.5,
                            '{settle}/insurance': 1.5,
                        },
                    },
                },
                'private': {
                    'withdrawals': {
                        'post': {
                            '': 3000, // 3000 = 10 seconds
                        },
                        'delete': {
                            '{withdrawal_id}': 300,
                        },
                    },
                    'wallet': {
                        'get': {
                            'deposit_address': 300,
                            'withdrawals': 300,
                            'deposits': 300,
                            'sub_account_transfers': 300,
                            'withdraw_status': 300,
                            'sub_account_balances': 300,
                            'fee': 300,
                        },
                        'post': {
                            'transfers': 300,
                            'sub_account_transfers': 300,
                        },
                    },
                    'spot': {
                        'get': {
                            'accounts': 1,
                            'open_orders': 1,
                            'orders': 1,
                            'orders/{order_id}': 1,
                            'my_trades': 1,
                            'price_orders': 1,
                            'price_orders/{order_id}': 1,
                        },
                        'post': {
                            'batch_orders': 1,
                            'orders': 1,
                            'cancel_batch_orders': 1,
                            'price_orders': 1,
                        },
                        'delete': {
                            'orders': 1,
                            'orders/{order_id}': 1,
                            'price_orders': 1,
                            'price_orders/{order_id}': 1,
                        },
                    },
                    'margin': {
                        'get': {
                            'accounts': 1.5,
                            'account_book': 1.5,
                            'funding_accounts': 1.5,
                            'loans': 1.5,
                            'loans/{loan_id}': 1.5,
                            'loans/{loan_id}/repayment': 1.5,
                            'loan_records': 1.5,
                            'loan_records/{load_record_id}': 1.5,
                            'auto_repay': 1.5,
                            'transferable': 1.5,
                            'cross/accounts': 1.5,
                            'cross/account_book': 1.5,
                            'cross/loans': 1.5,
                            'cross/loans/{loan_id}': 1.5,
                            'cross/loans/repayments': 1.5,
                            'cross/transferable': 1.5,
                        },
                        'post': {
                            'loans': 1.5,
                            'merged_loans': 1.5,
                            'loans/{loan_id}/repayment': 1.5,
                            'auto_repay': 1.5,
                            'cross/loans': 1.5,
                            'cross/loans/repayments': 1.5,
                        },
                        'patch': {
                            'loans/{loan_id}': 1.5,
                            'loan_records/{loan_record_id}': 1.5,
                        },
                        'delete': {
                            'loans/{loan_id}': 1.5,
                        },
                    },
                    'futures': {
                        'get': {
                            '{settle}/accounts': 1.5,
                            '{settle}/account_book': 1.5,
                            '{settle}/positions': 1.5,
                            '{settle}/positions/{contract}': 1.5,
                            '{settle}/orders': 1.5,
                            '{settle}/orders/{order_id}': 1.5,
                            '{settle}/my_trades': 1.5,
                            '{settle}/position_close': 1.5,
                            '{settle}/liquidates': 1.5,
                            '{settle}/price_orders': 1.5,
                            '{settle}/price_orders/{order_id}': 1.5,
                        },
                        'post': {
                            '{settle}/positions/{contract}/margin': 1.5,
                            '{settle}/positions/{contract}/leverage': 1.5,
                            '{settle}/positions/{contract}/risk_limit': 1.5,
                            '{settle}/dual_mode': 1.5,
                            '{settle}/dual_comp/positions/{contract}': 1.5,
                            '{settle}/dual_comp/positions/{contract}/margin': 1.5,
                            '{settle}/dual_comp/positions/{contract}/leverage': 1.5,
                            '{settle}/dual_comp/positions/{contract}/risk_limit': 1.5,
                            '{settle}/orders': 1.5,
                            '{settle}/price_orders': 1.5,
                        },
                        'delete': {
                            '{settle}/orders': 1.5,
                            '{settle}/orders/{order_id}': 1.5,
                            '{settle}/price_orders': 1.5,
                            '{settle}/price_orders/{order_id}': 1.5,
                        },
                    },
                    'delivery': {
                        'get': {
                            '{settle}/accounts': 1.5,
                            '{settle}/account_book': 1.5,
                            '{settle}/positions': 1.5,
                            '{settle}/positions/{contract}': 1.5,
                            '{settle}/orders': 1.5,
                            '{settle}/orders/{order_id}': 1.5,
                            '{settle}/my_trades': 1.5,
                            '{settle}/position_close': 1.5,
                            '{settle}/liquidates': 1.5,
                            '{settle}/price_orders': 1.5,
                            '{settle}/price_orders/{order_id}': 1.5,
                        },
                        'post': {
                            '{settle}/positions/{contract}/margin': 1.5,
                            '{settle}/positions/{contract}/leverage': 1.5,
                            '{settle}/positions/{contract}/risk_limit': 1.5,
                            '{settle}/orders': 1.5,
                            '{settle}/price_orders': 1.5,
                        },
                        'delete': {
                            '{settle}/orders': 1.5,
                            '{settle}/orders/{order_id}': 1.5,
                            '{settle}/price_orders': 1.5,
                            '{settle}/price_orders/{order_id}': 1.5,
                        },
                    },
                },
            },
            'timeframes': {
                '10s': '10s',
                '1m': '1m',
                '5m': '5m',
                '15m': '15m',
                '30m': '30m',
                '1h': '1h',
                '4h': '4h',
                '8h': '8h',
                '1d': '1d',
                '7d': '7d',
            },
            // copied from gateiov2
            'commonCurrencies': {
                '88MPH': 'MPH',
                'BIFI': 'Bitcoin File',
                'BOX': 'DefiBox',
                'BTCBEAR': 'BEAR',
                'BTCBULL': 'BULL',
                'BYN': 'Beyond Finance',
                'EGG': 'Goose Finance',
                'GTC': 'Game.com', // conflict with Gitcoin and Gastrocoin
                'GTC_HT': 'Game.com HT',
                'GTC_BSC': 'Game.com BSC',
                'HIT': 'HitChain',
                'MPH': 'Morpher', // conflict with 88MPH
                'RAI': 'Rai Reflex Index', // conflict with RAI Finance
                'SBTC': 'Super Bitcoin',
                'TNC': 'Trinity Network Credit',
                'TON': 'TONToken',
                'VAI': 'VAIOT',
            },
            'requiredCredentials': {
                'apiKey': true,
                'secret': true,
            },
            'options': {
                'createOrder': {
                    'expiration': 86400, // for conditional orders
                },
                'networks': {
                    'TRC20': 'TRX',
                    'ERC20': 'ETH',
                    'BEP20': 'BSC',
                },
                'accountsByType': {
                    'spot': 'spot',
                    'margin': 'margin',
                    'futures': 'futures',
                    'delivery': 'delivery',
                },
                'defaultType': 'swap',
                'swap': {
                    'fetchMarkets': {
                        'settlementCurrencies': [ 'usdt', 'btc' ],
                    },
                },
                'futures': {
                    'fetchMarkets': {
                        'settlementCurrencies': [ 'usdt', 'btc' ],
                    },
                },
            },
            'precisionMode': TICK_SIZE,
            'fees': {
                'trading': {
                    'tierBased': true,
                    'feeSide': 'get',
                    'percentage': true,
                    'maker': this.parseNumber ('0.002'),
                    'taker': this.parseNumber ('0.002'),
                    'tiers': {
                        // volume is in BTC
                        'maker': [
                            [ this.parseNumber ('0'), this.parseNumber ('0.002') ],
                            [ this.parseNumber ('1.5'), this.parseNumber ('0.00185') ],
                            [ this.parseNumber ('3'), this.parseNumber ('0.00175') ],
                            [ this.parseNumber ('6'), this.parseNumber ('0.00165') ],
                            [ this.parseNumber ('12.5'), this.parseNumber ('0.00155') ],
                            [ this.parseNumber ('25'), this.parseNumber ('0.00145') ],
                            [ this.parseNumber ('75'), this.parseNumber ('0.00135') ],
                            [ this.parseNumber ('200'), this.parseNumber ('0.00125') ],
                            [ this.parseNumber ('500'), this.parseNumber ('0.00115') ],
                            [ this.parseNumber ('1250'), this.parseNumber ('0.00105') ],
                            [ this.parseNumber ('2500'), this.parseNumber ('0.00095') ],
                            [ this.parseNumber ('3000'), this.parseNumber ('0.00085') ],
                            [ this.parseNumber ('6000'), this.parseNumber ('0.00075') ],
                            [ this.parseNumber ('11000'), this.parseNumber ('0.00065') ],
                            [ this.parseNumber ('20000'), this.parseNumber ('0.00055') ],
                            [ this.parseNumber ('40000'), this.parseNumber ('0.00055') ],
                            [ this.parseNumber ('75000'), this.parseNumber ('0.00055') ],
                        ],
                        'taker': [
                            [ this.parseNumber ('0'), this.parseNumber ('0.002') ],
                            [ this.parseNumber ('1.5'), this.parseNumber ('0.00195') ],
                            [ this.parseNumber ('3'), this.parseNumber ('0.00185') ],
                            [ this.parseNumber ('6'), this.parseNumber ('0.00175') ],
                            [ this.parseNumber ('12.5'), this.parseNumber ('0.00165') ],
                            [ this.parseNumber ('25'), this.parseNumber ('0.00155') ],
                            [ this.parseNumber ('75'), this.parseNumber ('0.00145') ],
                            [ this.parseNumber ('200'), this.parseNumber ('0.00135') ],
                            [ this.parseNumber ('500'), this.parseNumber ('0.00125') ],
                            [ this.parseNumber ('1250'), this.parseNumber ('0.00115') ],
                            [ this.parseNumber ('2500'), this.parseNumber ('0.00105') ],
                            [ this.parseNumber ('3000'), this.parseNumber ('0.00095') ],
                            [ this.parseNumber ('6000'), this.parseNumber ('0.00085') ],
                            [ this.parseNumber ('11000'), this.parseNumber ('0.00075') ],
                            [ this.parseNumber ('20000'), this.parseNumber ('0.00065') ],
                            [ this.parseNumber ('40000'), this.parseNumber ('0.00065') ],
                            [ this.parseNumber ('75000'), this.parseNumber ('0.00065') ],
                        ],
                    },
                },
                'swap': {
                    'tierBased': true,
                    'feeSide': 'base',
                    'percentage': true,
                    'maker': this.parseNumber ('0.0'),
                    'taker': this.parseNumber ('0.0005'),
                    'tiers': {
                        'maker': [
                            [ this.parseNumber ('0'), this.parseNumber ('0.0000') ],
                            [ this.parseNumber ('1.5'), this.parseNumber ('-0.00005') ],
                            [ this.parseNumber ('3'), this.parseNumber ('-0.00005') ],
                            [ this.parseNumber ('6'), this.parseNumber ('-0.00005') ],
                            [ this.parseNumber ('12.5'), this.parseNumber ('-0.00005') ],
                            [ this.parseNumber ('25'), this.parseNumber ('-0.00005') ],
                            [ this.parseNumber ('75'), this.parseNumber ('-0.00005') ],
                            [ this.parseNumber ('200'), this.parseNumber ('-0.00005') ],
                            [ this.parseNumber ('500'), this.parseNumber ('-0.00005') ],
                            [ this.parseNumber ('1250'), this.parseNumber ('-0.00005') ],
                            [ this.parseNumber ('2500'), this.parseNumber ('-0.00005') ],
                            [ this.parseNumber ('3000'), this.parseNumber ('-0.00008') ],
                            [ this.parseNumber ('6000'), this.parseNumber ('-0.01000') ],
                            [ this.parseNumber ('11000'), this.parseNumber ('-0.01002') ],
                            [ this.parseNumber ('20000'), this.parseNumber ('-0.01005') ],
                            [ this.parseNumber ('40000'), this.parseNumber ('-0.02000') ],
                            [ this.parseNumber ('75000'), this.parseNumber ('-0.02005') ],
                        ],
                        'taker': [
                            [ this.parseNumber ('0'), this.parseNumber ('0.00050') ],
                            [ this.parseNumber ('1.5'), this.parseNumber ('0.00048') ],
                            [ this.parseNumber ('3'), this.parseNumber ('0.00046') ],
                            [ this.parseNumber ('6'), this.parseNumber ('0.00044') ],
                            [ this.parseNumber ('12.5'), this.parseNumber ('0.00042') ],
                            [ this.parseNumber ('25'), this.parseNumber ('0.00040') ],
                            [ this.parseNumber ('75'), this.parseNumber ('0.00038') ],
                            [ this.parseNumber ('200'), this.parseNumber ('0.00036') ],
                            [ this.parseNumber ('500'), this.parseNumber ('0.00034') ],
                            [ this.parseNumber ('1250'), this.parseNumber ('0.00032') ],
                            [ this.parseNumber ('2500'), this.parseNumber ('0.00030') ],
                            [ this.parseNumber ('3000'), this.parseNumber ('0.00030') ],
                            [ this.parseNumber ('6000'), this.parseNumber ('0.00030') ],
                            [ this.parseNumber ('11000'), this.parseNumber ('0.00030') ],
                            [ this.parseNumber ('20000'), this.parseNumber ('0.00030') ],
                            [ this.parseNumber ('40000'), this.parseNumber ('0.00030') ],
                            [ this.parseNumber ('75000'), this.parseNumber ('0.00030') ],
                        ],
                    },
                },
            },
            // https://www.gate.io/docs/apiv4/en/index.html#label-list
            'exceptions': {
                'exact': {
                    'INVALID_PARAM_VALUE': BadRequest,
                    'INVALID_PROTOCOL': BadRequest,
                    'INVALID_ARGUMENT': BadRequest,
                    'INVALID_REQUEST_BODY': BadRequest,
                    'MISSING_REQUIRED_PARAM': ArgumentsRequired,
                    'BAD_REQUEST': BadRequest,
                    'INVALID_CONTENT_TYPE': BadRequest,
                    'NOT_ACCEPTABLE': BadRequest,
                    'METHOD_NOT_ALLOWED': BadRequest,
                    'NOT_FOUND': ExchangeError,
                    'INVALID_CREDENTIALS': AuthenticationError,
                    'INVALID_KEY': AuthenticationError,
                    'IP_FORBIDDEN': AuthenticationError,
                    'READ_ONLY': PermissionDenied,
                    'INVALID_SIGNATURE': AuthenticationError,
                    'MISSING_REQUIRED_HEADER': AuthenticationError,
                    'REQUEST_EXPIRED': AuthenticationError,
                    'ACCOUNT_LOCKED': AccountSuspended,
                    'FORBIDDEN': PermissionDenied,
                    'SUB_ACCOUNT_NOT_FOUND': ExchangeError,
                    'SUB_ACCOUNT_LOCKED': AccountSuspended,
                    'MARGIN_BALANCE_EXCEPTION': ExchangeError,
                    'MARGIN_TRANSFER_FAILED': ExchangeError,
                    'TOO_MUCH_FUTURES_AVAILABLE': ExchangeError,
                    'FUTURES_BALANCE_NOT_ENOUGH': InsufficientFunds,
                    'ACCOUNT_EXCEPTION': ExchangeError,
                    'SUB_ACCOUNT_TRANSFER_FAILED': ExchangeError,
                    'ADDRESS_NOT_USED': ExchangeError,
                    'TOO_FAST': RateLimitExceeded,
                    'WITHDRAWAL_OVER_LIMIT': ExchangeError,
                    'API_WITHDRAW_DISABLED': ExchangeNotAvailable,
                    'INVALID_WITHDRAW_ID': ExchangeError,
                    'INVALID_WITHDRAW_CANCEL_STATUS': ExchangeError,
                    'INVALID_PRECISION': InvalidOrder,
                    'INVALID_CURRENCY': BadSymbol,
                    'INVALID_CURRENCY_PAIR': BadSymbol,
                    'POC_FILL_IMMEDIATELY': ExchangeError,
                    'ORDER_NOT_FOUND': OrderNotFound,
                    'ORDER_CLOSED': InvalidOrder,
                    'ORDER_CANCELLED': InvalidOrder,
                    'QUANTITY_NOT_ENOUGH': InvalidOrder,
                    'BALANCE_NOT_ENOUGH': InsufficientFunds,
                    'MARGIN_NOT_SUPPORTED': InvalidOrder,
                    'MARGIN_BALANCE_NOT_ENOUGH': InsufficientFunds,
                    'AMOUNT_TOO_LITTLE': InvalidOrder,
                    'AMOUNT_TOO_MUCH': InvalidOrder,
                    'REPEATED_CREATION': InvalidOrder,
                    'LOAN_NOT_FOUND': OrderNotFound,
                    'LOAN_RECORD_NOT_FOUND': OrderNotFound,
                    'NO_MATCHED_LOAN': ExchangeError,
                    'NOT_MERGEABLE': ExchangeError,
                    'NO_CHANGE': ExchangeError,
                    'REPAY_TOO_MUCH': ExchangeError,
                    'TOO_MANY_CURRENCY_PAIRS': InvalidOrder,
                    'TOO_MANY_ORDERS': InvalidOrder,
                    'MIXED_ACCOUNT_TYPE': InvalidOrder,
                    'AUTO_BORROW_TOO_MUCH': ExchangeError,
                    'TRADE_RESTRICTED': InsufficientFunds,
                    'USER_NOT_FOUND': ExchangeError,
                    'CONTRACT_NO_COUNTER': ExchangeError,
                    'CONTRACT_NOT_FOUND': BadSymbol,
                    'RISK_LIMIT_EXCEEDED': ExchangeError,
                    'INSUFFICIENT_AVAILABLE': InsufficientFunds,
                    'LIQUIDATE_IMMEDIATELY': InvalidOrder,
                    'LEVERAGE_TOO_HIGH': InvalidOrder,
                    'LEVERAGE_TOO_LOW': InvalidOrder,
                    'ORDER_NOT_OWNED': ExchangeError,
                    'ORDER_FINISHED': ExchangeError,
                    'POSITION_CROSS_MARGIN': ExchangeError,
                    'POSITION_IN_LIQUIDATION': ExchangeError,
                    'POSITION_IN_CLOSE': ExchangeError,
                    'POSITION_EMPTY': InvalidOrder,
                    'REMOVE_TOO_MUCH': ExchangeError,
                    'RISK_LIMIT_NOT_MULTIPLE': ExchangeError,
                    'RISK_LIMIT_TOO_HIGH': ExchangeError,
                    'RISK_LIMIT_TOO_lOW': ExchangeError,
                    'PRICE_TOO_DEVIATED': InvalidOrder,
                    'SIZE_TOO_LARGE': InvalidOrder,
                    'SIZE_TOO_SMALL': InvalidOrder,
                    'PRICE_OVER_LIQUIDATION': InvalidOrder,
                    'PRICE_OVER_BANKRUPT': InvalidOrder,
                    'ORDER_POC_IMMEDIATE': InvalidOrder,
                    'INCREASE_POSITION': InvalidOrder,
                    'CONTRACT_IN_DELISTING': ExchangeError,
                    'INTERNAL': ExchangeError,
                    'SERVER_ERROR': ExchangeError,
                    'TOO_BUSY': ExchangeNotAvailable,
                },
            },
            'broad': {},
        });
    }

    async fetchMarkets (params = {}) {
        // :param params['type']: 'spot', 'margin', 'futures' or 'delivery'
        // :param params['settle']: The quote currency
        const defaultType = this.safeString2 (this.options, 'fetchMarkets', 'defaultType', 'spot');
        const type = this.safeString (params, 'type', defaultType);
        const query = this.omit (params, 'type');
        const spot = (type === 'spot');
        const margin = (type === 'margin');
        const futures = (type === 'futures');
        const swap = (type === 'swap');
        const option = (type === 'option');
        if (!spot && !margin && !futures && !swap) {
            throw new ExchangeError (this.id + " does not support '" + type + "' type, set exchange.options['defaultType'] to " + "'spot', 'margin', 'swap' or 'futures'"); // eslint-disable-line quotes
        }
        let response = undefined;
        const result = [];
        const method = this.getSupportedMapping (type, {
            'spot': 'publicSpotGetCurrencyPairs',
            'margin': 'publicMarginGetCurrencyPairs',
            'swap': 'publicFuturesGetSettleContracts',
            'futures': 'publicDeliveryGetSettleContracts',
        });
        if (swap || futures || option) {
            const settlementCurrencies = this.getSettlementCurrencies (type, 'fetchMarkets');
            for (let c = 0; c < settlementCurrencies.length; c++) {
                const settle = settlementCurrencies[c];
                query['settle'] = settle;
                response = await this[method] (query);
                //  Perpetual swap
                //      [
                //          {
                //              "name": "BTC_USDT",
                //              "type": "direct",
                //              "quanto_multiplier": "0.0001",
                //              "ref_discount_rate": "0",
                //              "order_price_deviate": "0.5",
                //              "maintenance_rate": "0.005",
                //              "mark_type": "index",
                //              "last_price": "38026",
                //              "mark_price": "37985.6",
                //              "index_price": "37954.92",
                //              "funding_rate_indicative": "0.000219",
                //              "mark_price_round": "0.01",
                //              "funding_offset": 0,
                //              "in_delisting": false,
                //              "risk_limit_base": "1000000",
                //              "interest_rate": "0.0003",
                //              "order_price_round": "0.1",
                //              "order_size_min": 1,
                //              "ref_rebate_rate": "0.2",
                //              "funding_interval": 28800,
                //              "risk_limit_step": "1000000",
                //              "leverage_min": "1",
                //              "leverage_max": "100",
                //              "risk_limit_max": "8000000",
                //              "maker_fee_rate": "-0.00025",
                //              "taker_fee_rate": "0.00075",
                //              "funding_rate": "0.002053",
                //              "order_size_max": 1000000,
                //              "funding_next_apply": 1610035200,
                //              "short_users": 977,
                //              "config_change_time": 1609899548,
                //              "trade_size": 28530850594,
                //              "position_size": 5223816,
                //              "long_users": 455,
                //              "funding_impact_value": "60000",
                //              "orders_limit": 50,
                //              "trade_id": 10851092,
                //              "orderbook_id": 2129638396
                //          }
                //      ]
                //
                //  Delivery Futures
                //      [
                //          {
                //            "name": "BTC_USDT_20200814",
                //            "underlying": "BTC_USDT",
                //            "cycle": "WEEKLY",
                //            "type": "direct",
                //            "quanto_multiplier": "0.0001",
                //            "mark_type": "index",
                //            "last_price": "9017",
                //            "mark_price": "9019",
                //            "index_price": "9005.3",
                //            "basis_rate": "0.185095",
                //            "basis_value": "13.7",
                //            "basis_impact_value": "100000",
                //            "settle_price": "0",
                //            "settle_price_interval": 60,
                //            "settle_price_duration": 1800,
                //            "settle_fee_rate": "0.0015",
                //            "expire_time": 1593763200,
                //            "order_price_round": "0.1",
                //            "mark_price_round": "0.1",
                //            "leverage_min": "1",
                //            "leverage_max": "100",
                //            "maintenance_rate": "1000000",
                //            "risk_limit_base": "140.726652109199",
                //            "risk_limit_step": "1000000",
                //            "risk_limit_max": "8000000",
                //            "maker_fee_rate": "-0.00025",
                //            "taker_fee_rate": "0.00075",
                //            "ref_discount_rate": "0",
                //            "ref_rebate_rate": "0.2",
                //            "order_price_deviate": "0.5",
                //            "order_size_min": 1,
                //            "order_size_max": 1000000,
                //            "orders_limit": 50,
                //            "orderbook_id": 63,
                //            "trade_id": 26,
                //            "trade_size": 435,
                //            "position_size": 130,
                //            "config_change_time": 1593158867,
                //            "in_delisting": false
                //          }
                //        ]
                //
                for (let i = 0; i < response.length; i++) {
                    const market = response[i];
                    const id = this.safeString (market, 'name');
                    const parts = id.split ('_');
                    const baseId = this.safeString (parts, 0);
                    const quoteId = this.safeString (parts, 1);
                    const date = this.safeString (parts, 2);
                    const linear = quoteId.toLowerCase () === settle;
                    const inverse = baseId.toLowerCase () === settle;
                    const base = this.safeCurrencyCode (baseId);
                    const quote = this.safeCurrencyCode (quoteId);
                    let symbol = '';
                    if (date !== undefined) {
                        symbol = base + '/' + quote + '-' + date + ':' + this.safeCurrencyCode (settle);
                    } else {
                        symbol = base + '/' + quote + ':' + this.safeCurrencyCode (settle);
                    }
                    const priceDeviate = this.safeString (market, 'order_price_deviate');
                    const markPrice = this.safeString (market, 'mark_price');
                    const minMultiplier = Precise.stringSub ('1', priceDeviate);
                    const maxMultiplier = Precise.stringAdd ('1', priceDeviate);
                    const minPrice = Precise.stringMul (minMultiplier, markPrice);
                    const maxPrice = Precise.stringMul (maxMultiplier, markPrice);
                    const takerPercent = this.safeString (market, 'taker_fee_rate');
                    const makerPercent = this.safeString (market, 'maker_fee_rate', takerPercent);
                    const feeIndex = (type === 'futures') ? 'swap' : type;
                    const pricePrecision = this.safeNumber (market, 'order_price_round');
                    result.push ({
                        'info': market,
                        'id': id,
                        'baseId': baseId,
                        'quoteId': quoteId,
                        'settleId': this.safeSymbol (settle),
                        'base': base,
                        'quote': quote,
                        'symbol': symbol,
                        'type': type,
                        'spot': spot,
                        'margin': margin,
                        'futures': futures,
                        'swap': swap,
                        'option': option,
                        'derivative': true,
                        'contract': true,
                        'linear': linear,
                        'inverse': inverse,
                        // Fee is in %, so divide by 100
                        'taker': this.parseNumber (Precise.stringDiv (takerPercent, '100')),
                        'maker': this.parseNumber (Precise.stringDiv (makerPercent, '100')),
                        'contractSize': this.safeString (market, 'quanto_multiplier'),
                        'precision': {
                            'amount': this.parseNumber ('1'),
                            'price': pricePrecision,
                        },
                        'limits': {
                            'leverage': {
                                'min': this.safeNumber (market, 'leverage_min'),
                                'max': this.safeNumber (market, 'leverage_max'),
                            },
                            'amount': {
                                'min': this.safeNumber (market, 'order_size_min'),
                                'max': this.safeNumber (market, 'order_size_max'),
                            },
                            'price': {
                                'min': minPrice,
                                'max': maxPrice,
                            },
                        },
                        'expiry': this.safeInteger (market, 'expire_time'),
                        'fees': this.safeValue (this.fees, feeIndex, {}),
                    });
                }
            }
        } else {
            response = await this[method] (query);
            //
            //  Spot
            //      [
            //           {
            //             "id": "DEGO_USDT",
            //             "base": "DEGO",
            //             "quote": "USDT",
            //             "fee": "0.2",
            //             "min_quote_amount": "1",
            //             "amount_precision": "4",
            //             "precision": "4",
            //             "trade_status": "tradable",
            //             "sell_start": "0",
            //             "buy_start": "0"
            //           }
            //      ]
            //
            //  Margin
            //      [
            //         {
            //           "id": "ETH_USDT",
            //           "base": "ETH",
            //           "quote": "USDT",
            //           "leverage": 3,
            //           "min_base_amount": "0.01",
            //           "min_quote_amount": "100",
            //           "max_quote_amount": "1000000"
            //         }
            //       ]
            //
            for (let i = 0; i < response.length; i++) {
                const market = response[i];
                const id = this.safeString (market, 'id');
                const spot = (type === 'spot');
                const futures = (type === 'futures');
                const swap = (type === 'swap');
                const option = (type === 'option');
                const [ baseId, quoteId ] = id.split ('_');
                const base = this.safeCurrencyCode (baseId);
                const quote = this.safeCurrencyCode (quoteId);
                const symbol = base + '/' + quote;
                const takerPercent = this.safeString (market, 'fee');
                const makerPercent = this.safeString (market, 'maker_fee_rate', takerPercent);
                const amountPrecisionString = this.safeString (market, 'amount_precision');
                const pricePrecisionString = this.safeString (market, 'precision');
                const amountPrecision = this.parseNumber (this.parsePrecision (amountPrecisionString));
                const pricePrecision = this.parseNumber (this.parsePrecision (pricePrecisionString));
                const tradeStatus = this.safeString (market, 'trade_status');
                result.push ({
                    'info': market,
                    'id': id,
                    'baseId': baseId,
                    'quoteId': quoteId,
                    'settleId': undefined,
                    'base': base,
                    'quote': quote,
                    'symbol': symbol,
                    'type': type,
                    'spot': spot,
                    'margin': margin,
                    'futures': futures,
                    'swap': swap,
                    'option': option,
                    'contract': false,
                    'derivative': false,
                    'linear': false,
                    'inverse': false,
                    // Fee is in %, so divide by 100
                    'taker': this.parseNumber (Precise.stringDiv (takerPercent, '100')),
                    'maker': this.parseNumber (Precise.stringDiv (makerPercent, '100')),
                    'precision': {
                        'amount': amountPrecision,
                        'price': pricePrecision,
                    },
                    'active': tradeStatus === 'tradable',
                    'limits': {
                        'amount': {
                            'min': amountPrecision,
                            'max': undefined,
                        },
                        'price': {
                            'min': pricePrecision,
                            'max': undefined,
                        },
                        'cost': {
                            'min': this.safeNumber (market, 'min_quote_amount'),
                            'max': undefined,
                        },
                        'leverage': {
                            'max': this.safeNumber (market, 'lever', 1),
                        },
                    },
                });
            }
        }
        return result;
    }

    prepareRequest (market) {
        if (market['contract']) {
            return {
                'contract': market['id'],
                'settle': market['settleId'],
            };
        } else {
            return {
                'currency_pair': market['id'],
            };
        }
    }

    getSettlementCurrencies (type, method) {
        const options = this.safeValue (this.options, type, {}); // [ 'BTC', 'USDT' ] unified codes
        const fetchMarketsContractOptions = this.safeValue (options, method, {});
        const defaultSettle = type === 'swap' ? ['usdt'] : ['btc'];
        return this.safeValue (fetchMarketsContractOptions, 'settlementCurrencies', defaultSettle);
    }

    async fetchCurrencies (params = {}) {
        const response = await this.publicSpotGetCurrencies (params);
        //
        //     {
        //       "currency": "BCN",
        //       "delisted": false,
        //       "withdraw_disabled": true,
        //       "withdraw_delayed": false,
        //       "deposit_disabled": true,
        //       "trade_disabled": false
        //     }
        //
        const result = {};
        // TODO: remove magic constants
        const amountPrecision = this.parseNumber ('1e-6');
        for (let i = 0; i < response.length; i++) {
            const entry = response[i];
            const currencyId = this.safeString (entry, 'currency');
            const code = this.safeCurrencyCode (currencyId);
            const delisted = this.safeValue (entry, 'delisted');
            const withdraw_disabled = this.safeValue (entry, 'withdraw_disabled');
            const deposit_disabled = this.safeValue (entry, 'disabled_disabled');
            const trade_disabled = this.safeValue (entry, 'trade_disabled');
            const active = !(delisted && withdraw_disabled && deposit_disabled && trade_disabled);
            result[code] = {
                'id': currencyId,
                'name': undefined,
                'code': code,
                'precision': amountPrecision,
                'info': entry,
                'active': active,
                'fee': undefined,
                'fees': [],
                'limits': this.limits,
            };
        }
        return result;
    }

    async fetchFundingRate (symbol, params = {}) {
        await this.loadMarkets ();
        const market = this.market (symbol);
        const request = {
            'contract': market['id'],
            'settle': market['quote'].toLowerCase (),
        };
        const response = await this.publicFuturesGetSettleContractsContract (this.extend (request, params));
        //
        // [
        //     {
        //       "name": "BTC_USDT",
        //       "type": "direct",
        //       "quanto_multiplier": "0.0001",
        //       "ref_discount_rate": "0",
        //       "order_price_deviate": "0.5",
        //       "maintenance_rate": "0.005",
        //       "mark_type": "index",
        //       "last_price": "38026",
        //       "mark_price": "37985.6",
        //       "index_price": "37954.92",
        //       "funding_rate_indicative": "0.000219",
        //       "mark_price_round": "0.01",
        //       "funding_offset": 0,
        //       "in_delisting": false,
        //       "risk_limit_base": "1000000",
        //       "interest_rate": "0.0003",
        //       "order_price_round": "0.1",
        //       "order_size_min": 1,
        //       "ref_rebate_rate": "0.2",
        //       "funding_interval": 28800,
        //       "risk_limit_step": "1000000",
        //       "leverage_min": "1",
        //       "leverage_max": "100",
        //       "risk_limit_max": "8000000",
        //       "maker_fee_rate": "-0.00025",
        //       "taker_fee_rate": "0.00075",
        //       "funding_rate": "0.002053",
        //       "order_size_max": 1000000,
        //       "funding_next_apply": 1610035200,
        //       "short_users": 977,
        //       "config_change_time": 1609899548,
        //       "trade_size": 28530850594,
        //       "position_size": 5223816,
        //       "long_users": 455,
        //       "funding_impact_value": "60000",
        //       "orders_limit": 50,
        //       "trade_id": 10851092,
        //       "orderbook_id": 2129638396
        //     }
        //   ]
        //
        return this.parseFundingRate (response);
    }

    async fetchFundingRates (symbols = undefined, params = {}) {
        await this.loadMarkets ();
        const settle = this.safeString (params, 'settle');  // TODO: Save settle in markets?
        const request = {
            'settle': settle.toLowerCase (),
        };
        const response = await this.publicFuturesGetSettleContracts (this.extend (request, params));
        //
        // [
        //     {
        //       "name": "BTC_USDT",
        //       "type": "direct",
        //       "quanto_multiplier": "0.0001",
        //       "ref_discount_rate": "0",
        //       "order_price_deviate": "0.5",
        //       "maintenance_rate": "0.005",
        //       "mark_type": "index",
        //       "last_price": "38026",
        //       "mark_price": "37985.6",
        //       "index_price": "37954.92",
        //       "funding_rate_indicative": "0.000219",
        //       "mark_price_round": "0.01",
        //       "funding_offset": 0,
        //       "in_delisting": false,
        //       "risk_limit_base": "1000000",
        //       "interest_rate": "0.0003",
        //       "order_price_round": "0.1",
        //       "order_size_min": 1,
        //       "ref_rebate_rate": "0.2",
        //       "funding_interval": 28800,
        //       "risk_limit_step": "1000000",
        //       "leverage_min": "1",
        //       "leverage_max": "100",
        //       "risk_limit_max": "8000000",
        //       "maker_fee_rate": "-0.00025",
        //       "taker_fee_rate": "0.00075",
        //       "funding_rate": "0.002053",
        //       "order_size_max": 1000000,
        //       "funding_next_apply": 1610035200,
        //       "short_users": 977,
        //       "config_change_time": 1609899548,
        //       "trade_size": 28530850594,
        //       "position_size": 5223816,
        //       "long_users": 455,
        //       "funding_impact_value": "60000",
        //       "orders_limit": 50,
        //       "trade_id": 10851092,
        //       "orderbook_id": 2129638396
        //     }
        //   ]
        //
        const result = this.parseFundingRates (response);
        return this.filterByArray (result, 'symbol', symbols);
    }

    parseFundingRate (contract, market = undefined) {
        //
        //     {
        //       "name": "BTC_USDT",
        //       "type": "direct",
        //       "quanto_multiplier": "0.0001",
        //       "ref_discount_rate": "0",
        //       "order_price_deviate": "0.5",
        //       "maintenance_rate": "0.005",
        //       "mark_type": "index",
        //       "last_price": "38026",
        //       "mark_price": "37985.6",
        //       "index_price": "37954.92",
        //       "funding_rate_indicative": "0.000219",
        //       "mark_price_round": "0.01",
        //       "funding_offset": 0,
        //       "in_delisting": false,
        //       "risk_limit_base": "1000000",
        //       "interest_rate": "0.0003",
        //       "order_price_round": "0.1",
        //       "order_size_min": 1,
        //       "ref_rebate_rate": "0.2",
        //       "funding_interval": 28800,
        //       "risk_limit_step": "1000000",
        //       "leverage_min": "1",
        //       "leverage_max": "100",
        //       "risk_limit_max": "8000000",
        //       "maker_fee_rate": "-0.00025",
        //       "taker_fee_rate": "0.00075",
        //       "funding_rate": "0.002053",
        //       "order_size_max": 1000000,
        //       "funding_next_apply": 1610035200,
        //       "short_users": 977,
        //       "config_change_time": 1609899548,
        //       "trade_size": 28530850594,
        //       "position_size": 5223816,
        //       "long_users": 455,
        //       "funding_impact_value": "60000",
        //       "orders_limit": 50,
        //       "trade_id": 10851092,
        //       "orderbook_id": 2129638396
        //     }
        //
        const marketId = this.safeString (contract, 'name');
        const symbol = this.safeSymbol (marketId, market);
        const markPrice = this.safeNumber (contract, 'mark_price');
        const indexPrice = this.safeNumber (contract, 'index_price');
        const interestRate = this.safeNumber (contract, 'interest_rate');
        const fundingRate = this.safeString (contract, 'funding_rate');
        const fundingInterval = this.safeString (contract, 'funding_interval') * 1000;
        const nextFundingTime = this.safeInteger (contract, 'funding_next_apply') * 1000;
        const previousFundingTime = (this.safeNumber (contract, 'funding_next_apply') * 1000) - fundingInterval;
        const fundingRateIndicative = this.safeNumber (contract, 'funding_rate_indicative');
        const timestamp = this.milliseconds ();
        return {
            'info': contract,
            'symbol': symbol,
            'markPrice': markPrice,
            'indexPrice': indexPrice,
            'interestRate': interestRate,
            'estimatedSettlePrice': undefined,
            'timestamp': timestamp,
            'datetime': this.iso8601 (timestamp),
            'previousFundingRate': fundingRate,
            'nextFundingRate': fundingRateIndicative,
            'previousFundingTimestamp': previousFundingTime,
            'nextFundingTimestamp': nextFundingTime,
            'previousFundingDatetime': this.iso8601 (previousFundingTime),
            'nextFundingDatetime': this.iso8601 (nextFundingTime),
        };
    }

    async fetchNetworkDepositAddress (code, params = {}) {
        await this.loadMarkets ();
        const currency = this.currency (code);
        const request = {
            'currency': currency['id'],
        };
        const response = await this.privateWalletGetDepositAddress (this.extend (request, params));
        const addresses = this.safeValue (response, 'multichain_addresses');
        const currencyId = this.safeString (response, 'currency');
        code = this.safeCurrencyCode (currencyId);
        const result = {};
        for (let i = 0; i < addresses.length; i++) {
            const entry = addresses[i];
            //
            //     {
            //       "chain": "ETH",
            //       "address": "0x359a697945E79C7e17b634675BD73B33324E9408",
            //       "payment_id": "",
            //       "payment_name": "",
            //       "obtain_failed": "0"
            //     }
            //
            const obtainFailed = this.safeInteger (entry, 'obtain_failed');
            if (obtainFailed) {
                continue;
            }
            const network = this.safeString (entry, 'chain');
            const address = this.safeString (entry, 'address');
            let tag = this.safeString (entry, 'payment_id');
            const tagLength = tag.length;
            tag = tagLength ? tag : undefined;
            result[network] = {
                'info': entry,
                'code': code,
                'address': address,
                'tag': tag,
            };
        }
        return result;
    }

    async fetchDepositAddress (code, params = {}) {
        await this.loadMarkets ();
        const currency = this.currency (code);
        const request = {
            'currency': currency['id'],
        };
        const response = await this.privateWalletGetDepositAddress (this.extend (request, params));
        //
        //     {
        //       "currency": "XRP",
        //       "address": "rHcFoo6a9qT5NHiVn1THQRhsEGcxtYCV4d 391331007",
        //       "multichain_addresses": [
        //         {
        //           "chain": "XRP",
        //           "address": "rHcFoo6a9qT5NHiVn1THQRhsEGcxtYCV4d",
        //           "payment_id": "391331007",
        //           "payment_name": "Tag",
        //           "obtain_failed": 0
        //         }
        //       ]
        //     }
        //
        const currencyId = this.safeString (response, 'currency');
        code = this.safeCurrencyCode (currencyId);
        const addressField = this.safeString (response, 'address');
        let tag = undefined;
        let address = undefined;
        if (addressField.indexOf (' ') >= 0) {
            const splitted = addressField.split (' ');
            address = splitted[0];
            tag = splitted[1];
        } else {
            address = addressField;
        }
        return {
            'info': response,
            'code': code,
            'address': address,
            'tag': tag,
            'network': undefined,
        };
    }

    async fetchTradingFees (params = {}) {
        await this.loadMarkets ();
        const response = await this.privateWalletGetFee (params);
        //
        //     {
        //       "user_id": 1486602,
        //       "taker_fee": "0.002",
        //       "maker_fee": "0.002",
        //       "gt_discount": true,
        //       "gt_taker_fee": "0.0015",
        //       "gt_maker_fee": "0.0015",
        //       "loan_fee": "0.18",
        //       "point_type": "0",
        //       "futures_taker_fee": "0.0005",
        //       "futures_maker_fee": "0"
        //     }
        //
        const result = {};
        const taker = this.safeNumber (response, 'taker_fee');
        const maker = this.safeNumber (response, 'maker_fee');
        for (let i = 0; i < this.symbols.length; i++) {
            const symbol = this.symbols[i];
            result[symbol] = {
                'maker': maker,
                'taker': taker,
                'info': response,
                'symbol': symbol,
            };
        }
        return result;
    }

    async fetchFundingFees (params = {}) {
        await this.loadMarkets ();
        const response = await this.privateWalletGetWithdrawStatus (params);
        //
        //     {
        //       "currency": "MTN",
        //       "name": "Medicalchain",
        //       "name_cn": "Medicalchain",
        //       "deposit": "0",
        //       "withdraw_percent": "0%",
        //       "withdraw_fix": "900",
        //       "withdraw_day_limit": "500000",
        //       "withdraw_day_limit_remain": "500000",
        //       "withdraw_amount_mini": "900.1",
        //       "withdraw_eachtime_limit": "90000000000",
        //       "withdraw_fix_on_chains": {
        //         "ETH": "900"
        //       }
        //     }
        //
        const withdrawFees = {};
        for (let i = 0; i < response.length; i++) {
            const entry = response[i];
            const currencyId = this.safeString (entry, 'currency');
            const code = this.safeCurrencyCode (currencyId);
            withdrawFees[code] = {};
            let withdrawFix = this.safeValue (entry, 'withdraw_fix_on_chains');
            if (withdrawFix === undefined) {
                withdrawFix = {};
                withdrawFix[code] = this.safeNumber (entry, 'withdraw_fix');
            }
            const keys = Object.keys (withdrawFix);
            for (let i = 0; i < keys.length; i++) {
                const key = keys[i];
                withdrawFees[code][key] = this.parseNumber (withdrawFix[key]);
            }
        }
        return {
            'info': response,
            'withdraw': withdrawFees,
            'deposit': {},
        };
    }

    async fetchFundingHistory (symbol = undefined, since = undefined, limit = undefined, params = {}) {
        if (symbol === undefined) {
            throw new ArgumentsRequired (this.id + ' fetchFundingHistory() requires a symbol argument');
        }
        await this.loadMarkets ();
        // let defaultType = 'future';
        const market = this.market (symbol);
        const request = this.prepareRequest (market);
        request['type'] = 'fund';  // 'dnw' 'pnl' 'fee' 'refr' 'fund' 'point_dnw' 'point_fee' 'point_refr'
        if (since !== undefined) {
            request['from'] = since;
        }
        if (limit !== undefined) {
            request['limit'] = limit;
        }
        const method = this.getSupportedMapping (market['type'], {
            'swap': 'privateFuturesGetSettleAccountBook',
            'futures': 'privateDeliveryGetSettleAccountBook',
        });
        const response = await this[method] (this.extend (request, params));
        const result = [];
        for (let i = 0; i < response.length; i++) {
            const entry = response[i];
            const timestamp = this.safeTimestamp (entry, 'time');
            result.push ({
                'info': entry,
                'symbol': symbol,
                'code': this.safeCurrencyCode (this.safeString (entry, 'text')),
                'timestamp': timestamp,
                'datetime': this.iso8601 (timestamp),
                'id': undefined,
                'amount': this.safeNumber (entry, 'change'),
            });
        }
        const sorted = this.sortBy (result, 'timestamp');
        return this.filterBySymbolSinceLimit (sorted, symbol, since, limit);
    }

    async fetchOrderBook (symbol, limit = undefined, params = {}) {
        await this.loadMarkets ();
        const market = this.market (symbol);
        //
        //     const request = {
        //         'currency_pair': market['id'],
        //         'interval': '0', // depth, 0 means no aggregation is applied, default to 0
        //         'limit': limit, // maximum number of order depth data in asks or bids
        //         'with_id': true, // return order book ID
        //     };
        //
        const request = this.prepareRequest (market);
        const spot = market['spot'];
        const method = this.getSupportedMapping (market['type'], {
            'spot': 'publicSpotGetOrderBook',
            // 'margin': 'publicMarginGetOrderBook',
            'swap': 'publicFuturesGetSettleOrderBook',
            'futures': 'publicDeliveryGetSettleOrderBook',
        });
        if (limit !== undefined) {
            request['limit'] = limit; // default 10, max 100
        }
        const response = await this[method] (this.extend (request, params));
        //
        // SPOT
        //
        //     {
        //         "current": 1634345973275,
        //         "update": 1634345973271,
        //         "asks": [
        //             ["2.2241","12449.827"],
        //             ["2.2242","200"],
        //             ["2.2244","826.931"],
        //             ["2.2248","3876.107"],
        //             ["2.225","2377.252"],
        //             ["2.22509","439.484"],
        //             ["2.2251","1489.313"],
        //             ["2.2253","714.582"],
        //             ["2.2254","1349.784"],
        //             ["2.2256","234.701"]],
        //          "bids":[
        //             ["2.2236","32.465"],
        //             ["2.2232","243.983"],
        //             ["2.2231","32.207"],
        //             ["2.223","449.827"],
        //             ["2.2228","7.918"],
        //             ["2.2227","12703.482"],
        //             ["2.2226","143.033"],
        //             ["2.2225","143.027"],
        //             ["2.2224","1369.352"],
        //             ["2.2223","756.063"]
        //         ]
        //     }
        //
        // Perpetual Swap
        //
        //     {
        //         "current": 1634350208.745,
        //         "asks": [
        //             {"s":24909,"p": "61264.8"},
        //             {"s":81,"p": "61266.6"},
        //             {"s":2000,"p": "61267.6"},
        //             {"s":490,"p": "61270.2"},
        //             {"s":12,"p": "61270.4"},
        //             {"s":11782,"p": "61273.2"},
        //             {"s":14666,"p": "61273.3"},
        //             {"s":22541,"p": "61273.4"},
        //             {"s":33,"p": "61273.6"},
        //             {"s":11980,"p": "61274.5"}
        //         ],
        //         "bids": [
        //             {"s":41844,"p": "61264.7"},
        //             {"s":13783,"p": "61263.3"},
        //             {"s":1143,"p": "61259.8"},
        //             {"s":81,"p": "61258.7"},
        //             {"s":2471,"p": "61257.8"},
        //             {"s":2471,"p": "61257.7"},
        //             {"s":2471,"p": "61256.5"},
        //             {"s":3,"p": "61254.2"},
        //             {"s":114,"p": "61252.4"},
        //             {"s":14372,"p": "61248.6"}
        //         ],
        //         "update": 1634350208.724
        //     }
        //
        let timestamp = this.safeInteger (response, 'current');
        if (!spot) {
            timestamp = timestamp * 1000;
        }
        const priceKey = spot ? 0 : 'p';
        const amountKey = spot ? 1 : 's';
        return this.parseOrderBook (response, symbol, timestamp, 'bids', 'asks', priceKey, amountKey);
    }

    async fetchTicker (symbol, params = {}) {
        await this.loadMarkets ();
        const market = this.market (symbol);
        const request = this.prepareRequest (market);
        const method = this.getSupportedMapping (market['type'], {
            'spot': 'publicSpotGetTickers',
            // 'margin': 'publicMarginGetTickers',
            'swap': 'publicFuturesGetSettleTickers',
            'futures': 'publicDeliveryGetSettleTickers',
        });
        const response = await this[method] (this.extend (request, params));
        const ticker = this.safeValue (response, 0);
        return this.parseTicker (ticker, market);
    }

    parseTicker (ticker, market = undefined) {
        //
        //  SPOT
        //
        //     {
        //         "currency_pair": "KFC_USDT",
        //         "last": "7.255",
        //         "lowest_ask": "7.298",
        //         "highest_bid": "7.218",
        //         "change_percentage": "-1.18",
        //         "base_volume": "1219.053687865",
        //         "quote_volume": "8807.40299875455",
        //         "high_24h": "7.262",
        //         "low_24h": "7.095"
        //     }
        //
        //  LINEAR/DELIVERY
        //
        //     {
        //         "contract": "BTC_USDT",
        //         "last": "6432",
        //         "low_24h": "6278",
        //         "high_24h": "6790",
        //         "change_percentage": "4.43",
        //         "total_size": "32323904",
        //         "volume_24h": "184040233284",
        //         "volume_24h_btc": "28613220",
        //         "volume_24h_usd": "184040233284",
        //         "volume_24h_base": "28613220",
        //         "volume_24h_quote": "184040233284",
        //         "volume_24h_settle": "28613220",
        //         "mark_price": "6534",
        //         "funding_rate": "0.0001",
        //         "funding_rate_indicative": "0.0001",
        //         "index_price": "6531"
        //     }
        //
        const marketId = this.safeString2 (ticker, 'currency_pair', 'contract');
        const symbol = this.safeSymbol (marketId, market);
        const last = this.safeNumber (ticker, 'last');
        const ask = this.safeNumber (ticker, 'lowest_ask');
        const bid = this.safeNumber (ticker, 'highest_bid');
        const high = this.safeNumber (ticker, 'high_24h');
        const low = this.safeNumber (ticker, 'low_24h');
        const baseVolume = this.safeNumber2 (ticker, 'base_volume', 'volume_24h_base');
        const quoteVolume = this.safeNumber2 (ticker, 'quote_volume', 'volume_24h_quote');
        const percentage = this.safeNumber (ticker, 'change_percentage');
        return this.safeTicker ({
            'symbol': symbol,
            'timestamp': undefined,
            'datetime': undefined,
            'high': high,
            'low': low,
            'bid': bid,
            'bidVolume': undefined,
            'ask': ask,
            'askVolume': undefined,
            'vwap': undefined,
            'open': undefined,
            'close': last,
            'last': last,
            'previousClose': undefined,
            'change': undefined,
            'percentage': percentage,
            'average': undefined,
            'baseVolume': baseVolume,
            'quoteVolume': quoteVolume,
            'info': ticker,
        }, market);
    }

    async fetchTickers (symbols = undefined, params = {}) {
        await this.loadMarkets ();
        const defaultType = this.safeString2 (this.options, 'fetchTickers', 'defaultType', 'spot');
        const type = this.safeString (params, 'type', defaultType);
        params = this.omit (params, 'type');
        const method = this.getSupportedMapping (type, {
            'spot': 'publicSpotGetTickers',
            // 'margin': 'publicMarginGetTickers',
            'swap': 'publicFuturesGetSettleTickers',
            'futures': 'publicDeliveryGetSettleTickers',
        });
        const request = {};
        const futures = type === 'futures';
        const swap = type === 'swap';
        if ((swap || futures) && !params['settle']) {
            request['settle'] = swap ? 'usdt' : 'btc';
        }
        const response = await this[method] (this.extend (request, params));
        return this.parseTickers (response, symbols);
    }

    async fetchBalance (params = {}) {
        // :param params.type: spot, margin, crossMargin, swap or future
        // :param params.settle: Settle currency (usdt or btc) for perpetual swap and futures
        await this.loadMarkets ();
        const defaultType = this.safeString2 (this.options, 'fetchBalance', 'defaultType', 'spot');
        const type = this.safeString (params, 'type', defaultType);
        params = this.omit (params, 'type');
        const swap = type === 'swap';
        const futures = type === 'futures';
        const method = this.getSupportedMapping (type, {
            'spot': 'privateSpotGetAccounts',
            // 'margin': 'publicMarginGetTickers',
            'swap': 'privateFuturesGetSettleAccounts',
            'futures': 'privateDeliveryGetSettleAccounts',
        });
        const request = {};
        let response = [];
        if (swap || futures) {
            const defaultSettle = swap ? 'usdt' : 'btc';
            request['settle'] = this.safeString (params, 'settle', defaultSettle);
            const response_item = await this[method] (this.extend (request, params));
            response = [response_item];
        } else {
            response = await this[method] (this.extend (request, params));
        }
        // spot
        //
        //     [
        //         {
        //             "currency": "DBC",
        //             "available": "0",
        //             "locked": "0"
        //         },
        //         ...
        //     ]
        //
        // Perpetual Swap
        //
        //     {
        //         order_margin: "0",
        //         point: "0",
        //         bonus: "0",
        //         history: {
        //             dnw: "2.1321",
        //             pnl: "11.5351",
        //             refr: "0",
        //             point_fee: "0",
        //             fund: "-0.32340576684",
        //             bonus_dnw: "0",
        //             point_refr: "0",
        //             bonus_offset: "0",
        //             fee: "-0.20132775",
        //             point_dnw: "0",
        //         },
        //         unrealised_pnl: "13.315100000006",
        //         total: "12.51345151332",
        //         available: "0",
        //         in_dual_mode: false,
        //         currency: "USDT",
        //         position_margin: "12.51345151332",
        //         user: "6333333",
        //     }
        //
        //   Delivery Future
        //
        //     {
        //         order_margin: "0",
        //         point: "0",
        //         history: {
        //             dnw: "1",
        //             pnl: "0",
        //             refr: "0",
        //             point_fee: "0",
        //             point_dnw: "0",
        //             settle: "0",
        //             settle_fee: "0",
        //             point_refr: "0",
        //             fee: "0",
        //         },
        //         unrealised_pnl: "0",
        //         total: "1",
        //         available: "1",
        //         currency: "USDT",
        //         position_margin: "0",
        //         user: "6333333",
        //     }
        //
        const result = {
            'info': response,
        };
        for (let i = 0; i < response.length; i++) {
            const entry = response[i];
            const account = this.account ();
            const currencyId = this.safeString (entry, 'currency');
            const code = this.safeCurrencyCode (currencyId);
            account['used'] = this.safeString2 (entry, 'locked', 'position_margin');
            account['free'] = this.safeString (entry, 'available');
            result[code] = account;
        }
        return this.parseBalance (result);
    }

    async fetchOHLCV (symbol, timeframe = '1m', since = undefined, limit = undefined, params = {}) {
        await this.loadMarkets ();
        const market = this.market (symbol);
        const price = this.safeString (params, 'price');
        const request = this.prepareRequest (market);
        request['interval'] = this.timeframes[timeframe];
        let method = 'publicSpotGetCandlesticks';
        if (market['contract']) {
            if (market['futures']) {
                method = 'publicDeliveryGetSettleCandlesticks';
            } else if (market['swap']) {
                method = 'publicFuturesGetSettleCandlesticks';
            }
            const isMark = (price === 'mark');
            const isIndex = (price === 'index');
            if (isMark || isIndex) {
                request['contract'] = price + '_' + market['id'];
                params = this.omit (params, 'price');
            }
        }
        if (since === undefined) {
            if (limit !== undefined) {
                request['limit'] = limit;
            }
        } else {
            const timeframeSeconds = this.parseTimeframe (timeframe);
            const timeframeMilliseconds = timeframeSeconds * 1000;
            // align forward to the next timeframe alignment
            since = this.sum (since - (since % timeframeMilliseconds), timeframeMilliseconds);
            request['from'] = parseInt (since / 1000);
            if (limit !== undefined) {
                request['to'] = this.sum (request['from'], limit * timeframeSeconds - 1);
            }
        }
        const response = await this[method] (this.extend (request, params));
        return this.parseOHLCVs (response, market, timeframe, since, limit);
    }

    async fetchMarkOHLCV (symbol, timeframe = '1m', since = undefined, limit = undefined, params = {}) {
        const request = {
            'price': 'mark',
        };
        return await this.fetchOHLCV (symbol, timeframe, since, limit, this.extend (request, params));
    }

    async fetchFundingRateHistory (symbol = undefined, since = undefined, limit = undefined, params = {}) {
        if (symbol === undefined) {
            throw new ArgumentsRequired (this.id + ' fetchFundingRateHistory() requires a symbol argument');
        }
        await this.loadMarkets ();
        const market = this.market (symbol);
        const request = {
            'contract': market['id'],
            'settle': market['settleId'],
        };
        if (limit !== undefined) {
            request['limit'] = limit;
        }
        const method = 'publicFuturesGetSettleFundingRate';
        const response = await this[method] (this.extend (request, params));
        //
        //     {
        //         "r": "0.00063521",
        //         "t": "1621267200000",
        //     }
        //
        const rates = [];
        for (let i = 0; i < response.length; i++) {
            const entry = response[i];
            const timestamp = this.safeTimestamp (entry, 't');
            rates.push ({
                'info': entry,
                'symbol': symbol,
                'fundingRate': this.safeNumber (entry, 'r'),
                'timestamp': timestamp,
                'datetime': this.iso8601 (timestamp),
            });
        }
        const sorted = this.sortBy (rates, 'timestamp');
        return this.filterBySymbolSinceLimit (sorted, symbol, since, limit);
    }

    async fetchIndexOHLCV (symbol, timeframe = '1m', since = undefined, limit = undefined, params = {}) {
        const request = {
            'price': 'index',
        };
        return await this.fetchOHLCV (symbol, timeframe, since, limit, this.extend (request, params));
    }

    parseOHLCV (ohlcv, market = undefined) {
        //
        // Spot market candles
        //
        //     [
        //         "1626163200",           // Unix timestamp in seconds
        //         "346711.933138181617",  // Trading volume
        //         "33165.23",             // Close price
        //         "33260",                // Highest price
        //         "33117.6",              // Lowest price
        //         "33184.47"              // Open price
        //     ]
        //
        // Mark and Index price candles
        //
        //     {
        //          "t":1632873600,         // Unix timestamp in seconds
        //          "o": "41025",           // Open price
        //          "h": "41882.17",         // Highest price
        //          "c": "41776.92",         // Close price
        //          "l": "40783.94"          // Lowest price
        //     }
        //
        if (Array.isArray (ohlcv)) {
            return [
                this.safeTimestamp (ohlcv, 0),   // unix timestamp in seconds
                this.safeNumber (ohlcv, 5),      // open price
                this.safeNumber (ohlcv, 3),      // highest price
                this.safeNumber (ohlcv, 4),      // lowest price
                this.safeNumber (ohlcv, 2),      // close price
                this.safeNumber (ohlcv, 1),      // trading volume
            ];
        } else {
            // Mark and Index price candles
            return [
                this.safeTimestamp (ohlcv, 't'), // unix timestamp in seconds
                this.safeNumber (ohlcv, 'o'),    // open price
                this.safeNumber (ohlcv, 'h'),    // highest price
                this.safeNumber (ohlcv, 'l'),    // lowest price
                this.safeNumber (ohlcv, 'c'),    // close price
                this.safeNumber (ohlcv, 'v'),    // trading volume, undefined for mark or index price
            ];
        }
    }

    async fetchTrades (symbol, since = undefined, limit = undefined, params = {}) {
        await this.loadMarkets ();
        const market = this.market (symbol);
        //
        // spot
        //
        //     const request = {
        //         'currency_pair': market['id'],
        //         'limit': limit, // maximum number of records to be returned in a single list
        //         'last_id': 'id', // specify list staring point using the id of last record in previous list-query results
        //         'reverse': false, // true to retrieve records where id is smaller than the specified last_id, false to retrieve records where id is larger than the specified last_id
        //     };
        //
        // swap, futures
        //
        //     const request = {
        //         'settle': market['settleId'],
        //         'contract': market['id'],
        //         'limit': limit, // maximum number of records to be returned in a single list
        //         'last_id': 'id', // specify list staring point using the id of last record in previous list-query results
        //         'from': since / 1000), // starting time in seconds, if not specified, to and limit will be used to limit response items
        //         'to': this.seconds (), // end time in seconds, default to current time
        //     };
        //
        const request = this.prepareRequest (market);
        const method = this.getSupportedMapping (market['type'], {
            'spot': 'publicSpotGetTrades',
            // 'margin': 'publicMarginGetTickers',
            'swap': 'publicFuturesGetSettleTrades',
            'futures': 'publicDeliveryGetSettleTrades',
        });
        if (limit !== undefined) {
            request['limit'] = limit; // default 100, max 1000
        }
        if (since !== undefined && (market['contract'])) {
            request['from'] = parseInt (since / 1000);
        }
        const response = await this[method] (this.extend (request, params));
        //
        // spot
        //
        //     [
        //         {
        //             id: "1852958144",
        //             create_time: "1634673259",
        //             create_time_ms: "1634673259378.105000",
        //             currency_pair: "ADA_USDT",
        //             side: "sell",
        //             amount: "307.078",
        //             price: "2.104",
        //         }
        //     ]
        //
        // perpetual swap
        //
        //     [
        //         {
        //              size: "2",
        //              id: "2522911",
        //              create_time_ms: "1634673380.182",
        //              create_time: "1634673380.182",
        //              contract: "ADA_USDT",
        //              price: "2.10486",
        //         }
        //     ]
        //
        return this.parseTrades (response, market, since, limit);
    }

    async fetchMyTrades (symbol = undefined, since = undefined, limit = undefined, params = {}) {
        await this.loadMarkets ();
        const market = this.market (symbol);
        //
        //     const request = {
        //         'currency_pair': market['id'],
        //         // 'limit': limit,
        //         // 'page': 0,
        //         // 'order_id': 'Order ID',
        //         // 'account': 'spot', // default to spot and margin account if not specified, set to cross_margin to operate against margin account
        //         // 'from': since, // default to 7 days before current time
        //         // 'to': this.milliseconds (), // default to current time
        //     };
        //
        const request = this.prepareRequest (market);
        if (limit !== undefined) {
            request['limit'] = limit; // default 100, max 1000
        }
        if (since !== undefined) {
            request['from'] = parseInt (since / 1000);
            // request['to'] = since + 7 * 24 * 60 * 60;
        }
        const method = this.getSupportedMapping (market['type'], {
            'spot': 'privateSpotGetMyTrades',
            // 'margin': 'publicMarginGetCurrencyPairs',
            'swap': 'privateFuturesGetSettleMyTrades',
            'futures': 'privateDeliveryGetSettleMyTrades',
        });
        const response = await this[method] (this.extend (request, params));
        // SPOT
        // [{
        //     id: "1851927191",
        //     create_time: "1634333360",
        //     create_time_ms: "1634333360359.901000",
        //     currency_pair: "BTC_USDT",
        //     side: "buy",
        //     role: "taker",
        //     amount: "0.0001",
        //     price: "62547.51",
        //     order_id: "93475897349",
        //     fee: "2e-07",
        //     fee_currency: "BTC",
        //     point_fee: "0",
        //     gt_fee: "0",
        //   }]
        // Perpetual Swap
        // [{
        //   size: "-13",
        //   order_id: "79723658958",
        //   id: "47612669",
        //   role: "taker",
        //   create_time: "1634600263.326",
        //   contract: "BTC_USDT",
        //   price: "61987.8",
        // }]
        return this.parseTrades (response, market, since, limit);
    }

    parseTrade (trade, market = undefined) {
        //
        // public
        //
        //     {
        //         "id": "1334253759",
        //         "create_time": "1626342738",
        //         "create_time_ms": "1626342738331.497000",
        //         "currency_pair": "BTC_USDT",
        //         "side": "sell",
        //         "amount": "0.0022",
        //         "price": "32452.16"
        //     }
        //
        // private
        //
        //     {
        //         "id": "218087755",
        //         "create_time": "1578958740",
        //         "create_time_ms": "1578958740122.710000",
        //         "currency_pair": "BTC_USDT",
        //         "side": "sell",
        //         "role": "taker",
        //         "amount": "0.0004",
        //         "price": "8112.77",
        //         "order_id": "8445563839",
        //         "fee": "0.006490216",
        //         "fee_currency": "USDT",
        //         "point_fee": "0",
        //         "gt_fee": "0"
        //     }
        //
        const id = this.safeString (trade, 'id');
        const timestampStringContract = this.safeString (trade, 'create_time');
        const timestampString = this.safeString2 (trade, 'create_time_ms', 'time', timestampStringContract);
        let timestamp = undefined;
        if (timestampString.indexOf ('.') > 0) {
            const milliseconds = timestampString.split ('.');
            timestamp = parseInt (milliseconds[0]);
        }
        if (market['contract']) {
            timestamp = timestamp * 1000;
        }
        const marketId = this.safeString2 (trade, 'currency_pair', 'contract');
        const symbol = this.safeSymbol (marketId, market);
        let amountString = this.safeString2 (trade, 'amount', 'size');
        const priceString = this.safeString (trade, 'price');
        const costString = Precise.stringAbs (Precise.stringMul (amountString, priceString));
        const price = this.parseNumber (priceString);
        const cost = this.parseNumber (costString);
        const contractSide = Precise.stringLt (amountString, '0') ? 'sell' : 'buy';
        amountString = Precise.stringAbs (amountString);
        const amount = this.parseNumber (amountString);
        const side = this.safeString (trade, 'side', contractSide);
        const orderId = this.safeString (trade, 'order_id');
        const gtFee = this.safeString (trade, 'gt_fee');
        let feeCurrency = undefined;
        let feeCost = undefined;
        if (gtFee === '0') {
            feeCurrency = this.safeString (trade, 'fee_currency');
            feeCost = this.safeNumber (trade, 'fee');
        } else {
            feeCurrency = 'GT';
            feeCost = this.parseNumber (gtFee);
        }
        const fee = {
            'cost': feeCost,
            'currency': feeCurrency,
        };
        const takerOrMaker = this.safeString (trade, 'role');
        return {
            'info': trade,
            'id': id,
            'timestamp': timestamp,
            'datetime': this.iso8601 (timestamp),
            'symbol': symbol,
            'order': orderId,
            'type': undefined,
            'side': side,
            'takerOrMaker': takerOrMaker,
            'price': price,
            'amount': amount,
            'cost': cost,
            'fee': fee,
        };
    }

    async fetchDeposits (code = undefined, since = undefined, limit = undefined, params = {}) {
        await this.loadMarkets ();
        const request = {};
        let currency = undefined;
        if (code !== undefined) {
            currency = this.currency (code);
            request['currency'] = currency['id'];
        }
        if (limit !== undefined) {
            request['limit'] = limit;
        }
        if (since !== undefined) {
            request['from'] = parseInt (since / 1000);
            request['to'] = since + 30 * 24 * 60 * 60;
        }
        const response = await this.privateWalletGetDeposits (this.extend (request, params));
        return this.parseTransactions (response, currency);
    }

    async fetchWithdrawals (code = undefined, since = undefined, limit = undefined, params = {}) {
        await this.loadMarkets ();
        const request = {};
        let currency = undefined;
        if (code !== undefined) {
            currency = this.currency (code);
            request['currency'] = currency['id'];
        }
        if (limit !== undefined) {
            request['limit'] = limit;
        }
        if (since !== undefined) {
            request['from'] = parseInt (since / 1000);
            request['to'] = since + 30 * 24 * 60 * 60;
        }
        const response = await this.privateWalletGetWithdrawals (this.extend (request, params));
        return this.parseTransactions (response, currency);
    }

    async withdraw (code, amount, address, tag = undefined, params = {}) {
        [ tag, params ] = this.handleWithdrawTagAndParams (tag, params);
        this.checkAddress (address);
        await this.loadMarkets ();
        const currency = this.currency (code);
        const request = {
            'currency': currency['id'],
            'address': address,
            'amount': this.currencyToPrecision (code, amount),
        };
        if (tag !== undefined) {
            request['memo'] = tag;
        }
        const networks = this.safeValue (this.options, 'networks', {});
        let network = this.safeStringUpper (params, 'network'); // this line allows the user to specify either ERC20 or ETH
        network = this.safeStringLower (networks, network, network); // handle ETH>ERC20 alias
        if (network !== undefined) {
            request['chain'] = network;
            params = this.omit (params, 'network');
        }
        const response = await this.privateWithdrawalsPost (this.extend (request, params));
        //
        //     {
        //       "id": "w13389675",
        //       "currency": "USDT",
        //       "amount": "50",
        //       "address": "TUu2rLFrmzUodiWfYki7QCNtv1akL682p1",
        //       "memo": null
        //     }
        //
        const currencyId = this.safeString (response, 'currency');
        const id = this.safeString (response, 'id');
        return {
            'info': response,
            'id': id,
            'code': this.safeCurrencyCode (currencyId),
            'amount': this.safeNumber (response, 'amount'),
            'address': this.safeString (response, 'address'),
            'tag': this.safeString (response, 'memo'),
        };
    }

    parseTransactionStatus (status) {
        const statuses = {
            'PEND': 'pending',
            'REQUEST': 'pending',
            'DMOVE': 'pending',
            'CANCEL': 'failed',
            'DONE': 'ok',
        };
        return this.safeString (statuses, status, status);
    }

    parseTransactionType (type) {
        const types = {
            'd': 'deposit',
            'w': 'withdrawal',
        };
        return this.safeString (types, type, type);
    }

    parseTransaction (transaction, currency = undefined) {
        //
        // deposits
        //
        //     {
        //       "id": "d33361395",
        //       "currency": "USDT_TRX",
        //       "address": "TErdnxenuLtXfnMafLbfappYdHtnXQ5U4z",
        //       "amount": "100",
        //       "txid": "ae9374de34e558562fe18cbb1bf9ab4d9eb8aa7669d65541c9fa2a532c1474a0",
        //       "timestamp": "1626345819",
        //       "status": "DONE",
        //       "memo": ""
        //     }
        //
        // withdrawals
        const id = this.safeString (transaction, 'id');
        let type = undefined;
        if (id !== undefined) {
            type = this.parseTransactionType (id[0]);
        }
        const currencyId = this.safeString (transaction, 'currency');
        const code = this.safeCurrencyCode (currencyId);
        const amount = this.safeNumber (transaction, 'amount');
        const txid = this.safeString (transaction, 'txid');
        const rawStatus = this.safeString (transaction, 'status');
        const status = this.parseTransactionStatus (rawStatus);
        const address = this.safeString (transaction, 'address');
        const fee = this.safeNumber (transaction, 'fee');
        let tag = this.safeString (transaction, 'memo');
        if (tag === '') {
            tag = undefined;
        }
        const timestamp = this.safeTimestamp (transaction, 'timestamp');
        return {
            'info': transaction,
            'id': id,
            'txid': txid,
            'currency': code,
            'amount': amount,
            'address': address,
            'tag': tag,
            'status': status,
            'type': type,
            'timestamp': timestamp,
            'datetime': this.iso8601 (timestamp),
            'fee': fee,
        };
    }

    async createOrder (symbol, type, side, amount, price = undefined, params = {}) {
        await this.loadMarkets ();
        const market = this.market (symbol);
        const contract = market['contract'];
        const stopPrice = this.safeNumber (params, 'stopPrice');
        let methodTail = 'Orders';
        const reduceOnly = this.safeValue2 (params, 'reduce_only', 'reduceOnly');
        const defaultTimeInForce = this.safeValue2 (params, 'tif', 'time_in_force', 'gtc');
        let timeInForce = this.safeValue (params, 'timeInForce', defaultTimeInForce);
        params = this.omit (params, [ 'stopPrice', 'reduce_only', 'reduceOnly', 'tif', 'time_in_force', 'timeInForce' ]);
        const isLimitOrder = (type === 'limit');
        const isMarketOrder = (type === 'market');
        if (isLimitOrder && price === undefined) {
<<<<<<< HEAD
            throw new ArgumentsRequired ('createOrder parameter price is required for ' + type + ' orders');
=======
            throw new ArgumentsRequired (this.id + ' createOrder() requires a price argument for ' + type + ' orders');
>>>>>>> 9187e954
        }
        if (contract) {
            const amountToPrecision = this.amountToPrecision (symbol, amount);
            const signedAmount = (side === 'sell') ? Precise.stringNeg (amountToPrecision) : amountToPrecision;
            amount = parseInt (signedAmount);
            if (isMarketOrder) {
                timeInForce = 'ioc';
                price = 0;
            }
        } else if (!isLimitOrder) {
            // Gateio doesn't have market orders for spot
            throw new InvalidOrder (this.id + ' createOrder() does not support ' + type + ' orders for ' + market['type'] + ' markets');
        }
        let request = undefined;
        if (stopPrice === undefined) {
            if (contract) {
                // contract order
                request = {
                    'contract': market['id'], // filled in prepareRequest above
                    'size': amount, // int64, positive = bid, negative = ask
                    // 'iceberg': 0, // int64, display size for iceberg order, 0 for non-iceberg, note that you will have to pay the taker fee for the hidden size
                    'price': this.priceToPrecision (symbol, price), // 0 for market order with tif set as ioc
                    // 'close': false, // true to close the position, with size set to 0
                    // 'reduce_only': false, // St as true to be reduce-only order
                    // 'tif': 'gtc', // gtc, ioc, poc PendingOrCancelled == postOnly order
                    // 'text': clientOrderId, // 't-abcdef1234567890',
                    // 'auto_size': '', // close_long, close_short, note size also needs to be set to 0
                    'settle': market['settleId'], // filled in prepareRequest above
                };
                if (reduceOnly !== undefined) {
                    request['reduce_only'] = reduceOnly;
                }
                if (timeInForce !== undefined) {
                    request['tif'] = timeInForce;
                }
            } else {
                const options = this.safeValue (this.options, 'createOrder', {});
                const defaultAccount = this.safeString (options, 'account', 'spot');
                const account = this.safeString (params, 'account', defaultAccount);
                params = this.omit (params, 'account');
                // spot order
                request = {
                    // 'text': clientOrderId, // 't-abcdef1234567890',
                    'currency_pair': market['id'], // filled in prepareRequest above
                    'type': type,
                    'account': account, // 'spot', 'margin', 'cross_margin'
                    'side': side,
                    'amount': this.amountToPrecision (symbol, amount),
                    'price': this.priceToPrecision (symbol, price),
                    // 'time_in_force': 'gtc', // gtc, ioc, poc PendingOrCancelled == postOnly order
                    // 'iceberg': 0, // amount to display for the iceberg order, null or 0 for normal orders, set to -1 to hide the order completely
                    // 'auto_borrow': false, // used in margin or cross margin trading to allow automatic loan of insufficient amount if balance is not enough
                    // 'auto_repay': false, // automatic repayment for automatic borrow loan generated by cross margin order, diabled by default
                };
                if (timeInForce !== undefined) {
                    request['time_in_force'] = timeInForce;
                }
            }
            let clientOrderId = this.safeString2 (params, 'text', 'clientOrderId');
            if (clientOrderId !== undefined) {
                // user-defined, must follow the rules if not empty
                //     prefixed with t-
                //     no longer than 28 bytes without t- prefix
                //     can only include 0-9, A-Z, a-z, underscores (_), hyphens (-) or dots (.)
                if (clientOrderId.length > 28) {
                    throw new BadRequest (this.id + ' createOrder() clientOrderId or text param must be up to 28 characters');
                }
                params = this.omit (params, [ 'text', 'clientOrderId' ]);
                if (clientOrderId[0] !== 't') {
                    clientOrderId = 't-' + clientOrderId;
                }
                request['text'] = clientOrderId;
            }
        } else {
            if (contract) {
                // contract conditional order
                const rule = (side === 'sell') ? 1 : 2;
                request = {
                    'initial': {
                        'contract': market['id'],
                        'size': amount, // positive = buy, negative = sell, set to 0 to close the position
                        'price': this.priceToPrecision (symbol, price), // set to 0 to use market price
                        // 'close': false, // set to true if trying to close the position
                        // 'tif': 'gtc', // gtc, ioc, if using market price, only ioc is supported
                        // 'text': clientOrderId, // web, api, app
                        // 'reduce_only': false,
                    },
                    'trigger': {
                        // 'strategy_type': 0, // 0 = by price, 1 = by price gap, only 0 is supported currently
                        // 'price_type': 0, // 0 latest deal price, 1 mark price, 2 index price
                        'price': this.priceToPrecision (symbol, stopPrice), // price or gap
                        'rule': rule, // 1 means price_type >= price, 2 means price_type <= price
                        // 'expiration': expiration, how many seconds to wait for the condition to be triggered before cancelling the order
                    },
                    'settle': market['settleId'],
                };
                const expiration = this.safeInteger (params, 'expiration');
                if (expiration !== undefined) {
                    request['trigger']['expiration'] = expiration;
                    params = this.omit (params, 'expiration');
                }
                if (reduceOnly !== undefined) {
                    request['initial']['reduce_only'] = reduceOnly;
                }
                if (timeInForce !== undefined) {
                    request['initial']['tif'] = timeInForce;
                }
            } else {
                // spot conditional order
                const options = this.safeValue (this.options, 'createOrder', {});
                const defaultAccount = this.safeString (options, 'account', 'normal');
                const account = this.safeString (params, 'account', defaultAccount);
                params = this.omit (params, 'account');
                const defaultExpiration = this.safeInteger (options, 'expiration');
                const expiration = this.safeInteger (params, 'expiration', defaultExpiration);
                const rule = (side === 'sell') ? '>=' : '<=';
                request = {
                    'trigger': {
                        'price': this.priceToPrecision (symbol, stopPrice),
                        'rule': rule, // >= triggered when market price larger than or equal to price field, <= triggered when market price less than or equal to price field
                        'expiration': expiration, // required, how long (in seconds) to wait for the condition to be triggered before cancelling the order
                    },
                    'put': {
                        'type': type,
                        'side': side,
                        'price': this.priceToPrecision (symbol, price),
                        'amount': this.amountToPrecision (symbol, amount),
                        'account': account, // normal, margin
                        'time_in_force': timeInForce, // gtc, ioc for taker only
                    },
                    'market': market['id'],
                };
            }
            methodTail = 'PriceOrders';
        }
        const method = this.getSupportedMapping (market['type'], {
            'spot': 'privateSpotPost' + methodTail,
            'margin': 'privateSpotPost' + methodTail,
            'swap': 'privateFuturesPostSettle' + methodTail,
            'future': 'privateDeliveryPostSettle' + methodTail,
        });
        const response = await this[method] (this.deepExtend (request, params));
        //
        // spot
        //
        //     {
        //         "id":"95282841887",
        //         "text":"apiv4",
        //         "create_time":"1637383156",
        //         "update_time":"1637383156",
        //         "create_time_ms":1637383156017,
        //         "update_time_ms":1637383156017,
        //         "status":"open",
        //         "currency_pair":"ETH_USDT",
        //         "type":"limit",
        //         "account":"spot",
        //         "side":"buy",
        //         "amount":"0.01",
        //         "price":"3500",
        //         "time_in_force":"gtc",
        //         "iceberg":"0",
        //         "left":"0.01",
        //         "fill_price":"0",
        //         "filled_total":"0",
        //         "fee":"0",
        //         "fee_currency":"ETH",
        //         "point_fee":"0",
        //         "gt_fee":"0",
        //         "gt_discount":false,
        //         "rebated_fee":"0",
        //         "rebated_fee_currency":"USDT"
        //     }
        //
        // spot conditional
        //
        //     {"id":5891843}
        //
        // futures and perpetual swaps
        //
        //     {
        //         "id":95938572327,
        //         "contract":"ETH_USDT",
        //         "mkfr":"0",
        //         "tkfr":"0.0005",
        //         "tif":"gtc",
        //         "is_reduce_only":false,
        //         "create_time":1637384600.08,
        //         "price":"3000",
        //         "size":1,
        //         "refr":"0",
        //         "left":1,
        //         "text":"api",
        //         "fill_price":"0",
        //         "user":2436035,
        //         "status":"open",
        //         "is_liq":false,
        //         "refu":0,
        //         "is_close":false,
        //         "iceberg":0
        //     }
        //
        // futures and perpetual swaps conditionals
        //
        //     {"id":7615567}
        //
        return this.parseOrder (response, market);
    }

    parseOrderStatus (status) {
        const statuses = {
            'filled': 'closed',
            'cancelled': 'canceled',
            'liquidated': 'closed',
        };
        return this.safeString (statuses, status, status);
    }

    parseOrder (order, market = undefined) {
        //
        // createOrder, spot
        //
        //     {
        //       "id": "62364648575",
        //       "text": "apiv4",
        //       "create_time": "1626354834",
        //       "update_time": "1626354834",
        //       "create_time_ms": "1626354833544",
        //       "update_time_ms": "1626354833544",
        //       "status": "open",
        //       "currency_pair": "BTC_USDT",
        //       "type": "limit",
        //       "account": "spot",
        //       "side": "buy",
        //       "amount": "0.0001",
        //       "price": "30000",
        //       "time_in_force": "gtc",
        //       "iceberg": "0",
        //       "left": "0.0001",
        //       "fill_price": "0",
        //       "filled_total": "0",
        //       "fee": "0",
        //       "fee_currency": "BTC",
        //       "point_fee": "0",
        //       "gt_fee": "0",
        //       "gt_discount": true,
        //       "rebated_fee": "0",
        //       "rebated_fee_currency": "USDT"
        //     }
        //
        //
        const id = this.safeString (order, 'id');
        const marketId = this.safeString2 (order, 'currency_pair', 'contract');
        const symbol = this.safeSymbol (marketId, market);
        let timestamp = this.safeTimestamp (order, 'create_time');
        timestamp = this.safeInteger (order, 'create_time_ms', timestamp);
        let lastTradeTimestamp = this.safeTimestamp (order, 'update_time');
        lastTradeTimestamp = this.safeInteger (order, 'update_time_ms', lastTradeTimestamp);
        const amountRaw = this.safeString2 (order, 'amount', 'size');
        const amount = Precise.stringAbs (amountRaw);
        const price = this.safeString (order, 'price');
        // const average = this.safeString (order, 'fill_price');
        const remaining = this.safeString (order, 'left');
        const cost = this.safeString (order, 'filled_total'); // same as filled_price
        let rawStatus = undefined;
        let side = undefined;
        const contract = this.safeValue (market, 'contract');
        if (contract) {
            if (amount) {
                side = Precise.stringGt (amountRaw, '0') ? 'buy' : 'sell';
            } else {
                side = undefined;
            }
            rawStatus = this.safeString (order, 'finish_as', 'open');
        } else {
            // open, closed, cancelled - almost already ccxt unified!
            rawStatus = this.safeString (order, 'status');
            side = this.safeString (order, 'side');
        }
        const status = this.parseOrderStatus (rawStatus);
        const type = this.safeString (order, 'type');
        const timeInForce = this.safeStringUpper2 (order, 'time_in_force', 'tif');
        const fees = [];
        const gtFee = this.safeNumber (order, 'gt_fee');
        if (gtFee) {
            fees.push ({
                'currency': 'GT',
                'cost': gtFee,
            });
        }
        const fee = this.safeNumber (order, 'fee');
        if (fee) {
            fees.push ({
                'currency': this.safeCurrencyCode (this.safeString (order, 'fee_currency')),
                'cost': fee,
            });
        }
        const rebate = this.safeString (order, 'rebated_fee');
        if (rebate) {
            fees.push ({
                'currency': this.safeCurrencyCode (this.safeString (order, 'rebated_fee_currency')),
                'cost': this.parseNumber (Precise.stringNeg (rebate)),
            });
        }
        const mkfr = this.safeNumber (order, 'mkfr');
        const tkfr = this.safeNumber (order, 'tkfr');
        if (mkfr) {
            fees.push ({
                'currency': this.safeCurrencyCode (this.safeString (order, 'settleId')),
                'cost': mkfr,
            });
        }
        if (tkfr) {
            fees.push ({
                'currency': this.safeCurrencyCode (this.safeString (market, 'settleId')),
                'cost': tkfr,
            });
        }
        return this.safeOrder2 ({
            'id': id,
            'clientOrderId': id,
            'timestamp': timestamp,
            'datetime': this.iso8601 (timestamp),
            'lastTradeTimestamp': lastTradeTimestamp,
            'status': status,
            'symbol': symbol,
            'type': type,
            'timeInForce': timeInForce,
            'postOnly': undefined,
            'side': side,
            'price': price,
            'stopPrice': undefined,
            'average': undefined,
            'amount': amount,
            'cost': cost,
            'filled': undefined,
            'remaining': remaining,
            'fee': undefined,
            'fees': fees,
            'trades': undefined,
            'info': order,
        }, market);
    }

    async fetchOrder (id, symbol = undefined, params = {}) {
        if (symbol === undefined) {
            throw new ArgumentsRequired (this.id + ' fetchOrder() requires a symbol argument');
        }
        await this.loadMarkets ();
        const market = this.market (symbol);
        const request = {
            'order_id': id,
        };
        if (market['spot'] || market['margin']) {
            request['currency_pair'] = market['id'];
        } else {
            request['settle'] = market['settleId'];
        }
        const method = this.getSupportedMapping (market['type'], {
            'spot': 'privateSpotGetOrdersOrderId',
            // 'margin': 'publicMarginGetTickers',
            'swap': 'privateFuturesGetSettleOrdersOrderId',
            'futures': 'privateDeliveryGetSettlePriceOrdersOrderId',
        });
        const response = await this[method] (this.extend (request, params));
        return this.parseOrder (response, market);
    }

    async fetchOpenOrders (symbol = undefined, since = undefined, limit = undefined, params = {}) {
        await this.loadMarkets ();
        const defaultType = this.safeString2 (this.options, 'fetchMarkets', 'defaultType', 'spot');
        const type = this.safeString (params, 'type', defaultType);
        if (symbol === undefined && (type === 'spot') || type === 'margin' || type === 'cross_margin') {
            const request = {
                // 'page': 1,
                // 'limit': limit,
                'account': type, // spot/margin (default), cross_margin
            };
            if (limit !== undefined) {
                request['limit'] = limit;
            }
            const response = await this.privateSpotGetOpenOrders (this.extend (request, params));
            //
            //     [
            //         {
            //             "currency_pair": "ETH_BTC",
            //             "total": 1,
            //             "orders": [
            //                 {
            //                     "id": "12332324",
            //                     "text": "t-123456",
            //                     "create_time": "1548000000",
            //                     "update_time": "1548000100",
            //                     "currency_pair": "ETH_BTC",
            //                     "status": "open",
            //                     "type": "limit",
            //                     "account": "spot",
            //                     "side": "buy",
            //                     "amount": "1",
            //                     "price": "5.00032",
            //                     "time_in_force": "gtc",
            //                     "left": "0.5",
            //                     "filled_total": "2.50016",
            //                     "fee": "0.005",
            //                     "fee_currency": "ETH",
            //                     "point_fee": "0",
            //                     "gt_fee": "0",
            //                     "gt_discount": false,
            //                     "rebated_fee": "0",
            //                     "rebated_fee_currency": "BTC"
            //                 }
            //             ]
            //         },
            //         ...
            //     ]
            //
            let allOrders = [];
            for (let i = 0; i < response.length; i++) {
                const entry = response[i];
                const orders = this.safeValue (entry, 'orders', []);
                const parsed = this.parseOrders (orders, undefined, since, limit);
                allOrders = this.arrayConcat (allOrders, parsed);
            }
            return this.filterBySinceLimit (allOrders, since, limit);
        }
        return await this.fetchOrdersByStatus ('open', symbol, since, limit, params);
    }

    async fetchClosedOrders (symbol = undefined, since = undefined, limit = undefined, params = {}) {
        return await this.fetchOrdersByStatus ('finished', symbol, since, limit, params);
    }

    async fetchOrdersByStatus (status, symbol = undefined, since = undefined, limit = undefined, params = {}) {
        if (symbol === undefined) {
            throw new ArgumentsRequired (this.id + ' fetchOrdersByStatus requires a symbol argument');
        }
        await this.loadMarkets ();
        const market = this.market (symbol);
        const request = this.prepareRequest (market);
        request['status'] = status;
        if (limit !== undefined) {
            request['limit'] = limit;
        }
        if (since !== undefined && (market['spot'] || market['margin'])) {
            request['start'] = parseInt (since / 1000);
        }
        const method = this.getSupportedMapping (market['type'], {
            'spot': 'privateSpotGetOrders',
            'margin': 'privateSpotGetOrders',
            'swap': 'privateFuturesGetSettleOrders',
            'futures': 'privateDeliveryGetSettleOrders',
        });
        if (market['type'] === 'margin' || market['type'] === 'cross_margin') {
            request['account'] = market['type'];
        }
        const response = await this[method] (this.extend (request, params));
        // SPOT
        // {
        //     "id":"8834234273",
        //     "text": "3",
        //     "create_time": "1635406193",
        //     "update_time": "1635406193",
        //     "create_time_ms": 1635406193361,
        //     "update_time_ms": 1635406193361,
        //     "status": "closed",
        //     "currency_pair": "BTC_USDT",
        //     "type": "limit",
        //     "account": "spot",
        //     "side": "sell",
        //     "amount": "0.0002",
        //     "price": "58904.01",
        //     "time_in_force":"gtc",
        //     "iceberg": "0",
        //     "left": "0.0000",
        //     "fill_price": "11.790516",
        //     "filled_total": "11.790516",
        //     "fee": "0.023581032",
        //     "fee_currency": "USDT",
        //     "point_fee": "0",
        //     "gt_fee": "0",
        //     "gt_discount": false,
        //     "rebated_fee_currency": "BTC"
        // }
        // Perpetual Swap
        // {
        //     "status": "finished",
        //     "size":-1,
        //     "left":0,
        //     "id":82750739203,
        //     "is_liq":false,
        //     "is_close":false,
        //     "contract": "BTC_USDT",
        //     "text": "web",
        //     "fill_price": "60721.3",
        //     "finish_as": "filled",
        //     "iceberg":0,
        //     "tif": "ioc",
        //     "is_reduce_only":true,
        //     "create_time": 1635403475.412,
        //     "finish_time": 1635403475.4127,
        //     "price": "0"
        // }
        return this.parseOrders (response, market, since, limit);
    }

    async cancelOrder (id, symbol = undefined, params = {}) {
        if (symbol === undefined) {
            throw new ArgumentsRequired (this.id + ' cancelOrders requires a symbol parameter');
        }
        await this.loadMarkets ();
        const market = this.market (symbol);
        const request = {
            'order_id': id,
        };
        if (market['contract']) {
            request['settle'] = market['settleId'];
        } else {
            request['currency_pair'] = market['id'];
        }
        const method = this.getSupportedMapping (market['type'], {
            'spot': 'privateSpotDeleteOrdersOrderId',
            'margin': 'privateSpotDeleteOrdersOrderId',
            'swap': 'privateFuturesDeleteSettleOrdersOrderId',
            'futures': 'privateDeliveryDeleteSettleOrdersOrderId',
        });
        const response = await this[method] (this.extend (request, params));
        //
        // spot
        //
        //     {
        //         "id":"95282841887",
        //         "text":"apiv4",
        //         "create_time":"1637383156",
        //         "update_time":"1637383235",
        //         "create_time_ms":1637383156017,
        //         "update_time_ms":1637383235085,
        //         "status":"cancelled",
        //         "currency_pair":"ETH_USDT",
        //         "type":"limit",
        //         "account":"spot",
        //         "side":"buy",
        //         "amount":"0.01",
        //         "price":"3500",
        //         "time_in_force":"gtc",
        //         "iceberg":"0",
        //         "left":"0.01",
        //         "fill_price":"0",
        //         "filled_total":"0",
        //         "fee":"0",
        //         "fee_currency":"ETH",
        //         "point_fee":"0",
        //         "gt_fee":"0",
        //         "gt_discount":false,
        //         "rebated_fee":"0",
        //         "rebated_fee_currency":"USDT"
        //     }
        //
        // spot conditional
        //
        //     {
        //         "market":"ETH_USDT",
        //         "user":2436035,
        //         "trigger":{
        //             "price":"3500",
        //             "rule":"\u003c=",
        //             "expiration":86400
        //         },
        //         "put":{
        //             "type":"limit",
        //             "side":"buy",
        //             "price":"3500",
        //             "amount":"0.01000000000000000000",
        //             "account":"normal",
        //             "time_in_force":"gtc"
        //         },
        //         "id":5891843,
        //         "ctime":1637382379,
        //         "ftime":1637382673,
        //         "status":"canceled"
        //     }
        //
        // perpetual swaps
        //
        //     {
        //         id: "82241928192",
        //         contract: "BTC_USDT",
        //         mkfr: "0",
        //         tkfr: "0.0005",
        //         tif: "gtc",
        //         is_reduce_only: false,
        //         create_time: "1635196145.06",
        //         finish_time: "1635196233.396",
        //         price: "61000",
        //         size: "4",
        //         refr: "0",
        //         left: "4",
        //         text: "web",
        //         fill_price: "0",
        //         user: "6693577",
        //         finish_as: "cancelled",
        //         status: "finished",
        //         is_liq: false,
        //         refu: "0",
        //         is_close: false,
        //         iceberg: "0",
        //     }
        //
        return this.parseOrder (response, market);
    }

    async transfer (code, amount, fromAccount, toAccount, params = {}) {
        await this.loadMarkets ();
        const currency = this.currency (code);
        const accountsByType = this.safeValue (this.options, 'accountsByType', {});
        const fromId = this.safeString (accountsByType, fromAccount, fromAccount);
        const toId = this.safeString (accountsByType, toAccount, toAccount);
        if (fromId === undefined) {
            const keys = Object.keys (accountsByType);
            throw new ExchangeError (this.id + ' fromAccount must be one of ' + keys.join (', '));
        }
        if (toId === undefined) {
            const keys = Object.keys (accountsByType);
            throw new ExchangeError (this.id + ' toAccount must be one of ' + keys.join (', '));
        }
        const truncated = this.currencyToPrecision (code, amount);
        const request = {
            'currency': currency['id'],
            'from': fromId,
            'to': toId,
            'amount': truncated,
        };
        if ((toId === 'futures') || (toId === 'delivery')) {
            request['settle'] = currency['id'];
        }
        const response = await this.privateWalletPostTransfers (this.extend (request, params));
        //
        // according to the docs
        //
        //     {
        //       "currency": "BTC",
        //       "from": "spot",
        //       "to": "margin",
        //       "amount": "1",
        //       "currency_pair": "BTC_USDT"
        //     }
        //
        // actual response
        //
        //  POST https://api.gateio.ws/api/v4/wallet/transfers 204 No Content
        //
        return {
            'info': response,
            'from': fromId,
            'to': toId,
            'amount': truncated,
            'code': code,
        };
    }

    async setLeverage (leverage, symbol = undefined, params = {}) {
        if (symbol === undefined) {
            throw new ArgumentsRequired (this.id + ' setLeverage() requires a symbol argument');
        }
        // WARNING: THIS WILL INCREASE LIQUIDATION PRICE FOR OPEN ISOLATED LONG POSITIONS
        // AND DECREASE LIQUIDATION PRICE FOR OPEN ISOLATED SHORT POSITIONS
        if ((leverage < 0) || (leverage > 100)) {
            throw new BadRequest (this.id + ' leverage should be between 1 and 100');
        }
        await this.loadMarkets ();
        const market = this.market (symbol);
        const method = this.getSupportedMapping (market['type'], {
            'swap': 'privateFuturesPostSettlePositionsContractLeverage',
            'futures': 'privateDeliveryPostSettlePositionsContractLeverage',
        });
        const request = this.prepareRequest (market);
        request['query'] = {
            'leverage': leverage.toString (),
        };
        if ('cross_leverage_limit' in params) {
            if (leverage !== 0) {
                throw new BadRequest (this.id + ' cross margin leverage(valid only when leverage is 0)');
            }
            request['cross_leverage_limit'] = params['cross_leverage_limit'].toString ();
            params = this.omit (params, 'cross_leverage_limit');
        }
        const response = await this[method] (this.extend (request, params));
        //
        //     {
        //         "value":"0",
        //         "leverage":"5",
        //         "mode":"single",
        //         "realised_point":"0",
        //         "contract":"BTC_USDT",
        //         "entry_price":"0",
        //         "mark_price":"62035.86",
        //         "history_point":"0",
        //         "realised_pnl":"0",
        //         "close_order":null,
        //         "size":0,
        //         "cross_leverage_limit":"0",
        //         "pending_orders":0,
        //         "adl_ranking":6,
        //         "maintenance_rate":"0.005",
        //         "unrealised_pnl":"0",
        //         "user":2436035,
        //         "leverage_max":"100",
        //         "history_pnl":"0",
        //         "risk_limit":"1000000",
        //         "margin":"0",
        //         "last_close_pnl":"0",
        //         "liq_price":"0"
        //     }
        //
        return response;
    }

    sign (path, api = [], method = 'GET', params = {}, headers = undefined, body = undefined) {
        const authentication = api[0]; // public, private
        const type = api[1]; // spot, margin, futures, delivery
        let query = this.omit (params, this.extractParams (path));
        path = this.implodeParams (path, params);
        const endPart = (path === '' ? '' : '/' + path);
        const entirePath = '/' + type + endPart;
        let url = this.urls['api'][authentication] + entirePath;
        if (authentication === 'public') {
            if (Object.keys (query).length) {
                url += '?' + this.urlencode (query);
            }
        } else {
            let queryString = '';
            if ((method === 'GET') || (method === 'DELETE')) {
                if (Object.keys (query).length) {
                    queryString = this.urlencode (query);
                    url += '?' + queryString;
                }
            } else {
                const urlQueryParams = this.safeValue (query, 'query', {});
                if (Object.keys (urlQueryParams).length) {
                    queryString = this.urlencode (urlQueryParams);
                    url += '?' + queryString;
                }
                query = this.omit (query, 'query');
                body = this.json (query);
            }
            const bodyPayload = (body === undefined) ? '' : body;
            const bodySignature = this.hash (this.encode (bodyPayload), 'sha512');
            const timestamp = this.seconds ();
            const timestampString = timestamp.toString ();
            const signaturePath = '/api/' + this.version + entirePath;
            const payloadArray = [ method.toUpperCase (), signaturePath, queryString, bodySignature, timestampString ];
            // eslint-disable-next-line quotes
            const payload = payloadArray.join ("\n");
            const signature = this.hmac (this.encode (payload), this.encode (this.secret), 'sha512');
            headers = {
                'KEY': this.apiKey,
                'Timestamp': timestampString,
                'SIGN': signature,
                'Content-Type': 'application/json',
            };
        }
        return { 'url': url, 'method': method, 'body': body, 'headers': headers };
    }

    handleErrors (code, reason, url, method, headers, body, response, requestHeaders, requestBody) {
        if (response === undefined) {
            return;
        }
        //
        //     {"label":"ORDER_NOT_FOUND","message":"Order not found"}
        //     {"label":"INVALID_PARAM_VALUE","message":"invalid argument: status"}
        //     {"label":"INVALID_PARAM_VALUE","message":"invalid argument: Trigger.rule"}
        //     {"label":"INVALID_PARAM_VALUE","message":"invalid argument: trigger.expiration invalid range"}
        //     {"label":"INVALID_ARGUMENT","detail":"invalid size"}
        //
        const label = this.safeString (response, 'label');
        if (label !== undefined) {
            const feedback = this.id + ' ' + body;
            this.throwExactlyMatchedException (this.exceptions['exact'], label, feedback);
            throw new ExchangeError (feedback);
        }
    }
};<|MERGE_RESOLUTION|>--- conflicted
+++ resolved
@@ -2050,11 +2050,7 @@
         const isLimitOrder = (type === 'limit');
         const isMarketOrder = (type === 'market');
         if (isLimitOrder && price === undefined) {
-<<<<<<< HEAD
-            throw new ArgumentsRequired ('createOrder parameter price is required for ' + type + ' orders');
-=======
             throw new ArgumentsRequired (this.id + ' createOrder() requires a price argument for ' + type + ' orders');
->>>>>>> 9187e954
         }
         if (contract) {
             const amountToPrecision = this.amountToPrecision (symbol, amount);
