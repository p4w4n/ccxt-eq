--- conflicted
+++ resolved
@@ -14,7 +14,6 @@
             'name': 'Cryptopia',
             'rateLimit': 1500,
             'countries': 'NZ', // New Zealand
-<<<<<<< HEAD
             'has': {
                 'CORS': false,
                 'createMarketOrder': false,
@@ -22,25 +21,8 @@
                 'fetchCurrencies': true,
                 'fetchDepositAddress': true,
                 'fetchMyTrades': true,
-=======
-            'hasCORS': false,
-            // obsolete metainfo interface
-            'hasFetchTickers': true,
-            'hasFetchOrderBooks': true,
-            'hasFetchOrder': true,
-            'hasFetchOrders': true,
-            'hasFetchOpenOrders': true,
-            'hasFetchClosedOrders': true,
-            'hasFetchMyTrades': true,
-            'hasFetchCurrencies': true,
-            'hasDeposit': true,
-            'hasWithdraw': true,
-            // new metainfo interface
-            'has': {
-                'fetchTickers': true,
-                'hasFetchOrderBooks': true,
->>>>>>> 2da07664
                 'fetchOrder': 'emulated',
+                'fetchOrderBooks': true,
                 'fetchOrders': 'emulated',
                 'fetchOpenOrders': true,
                 'fetchTickers': true,
@@ -193,27 +175,31 @@
         //await this.loadMarkets ();
         let requestSymbols = [];
         let orderBooksResult = [];
-        if(!symbols) {
+        if (!symbols) {
             symbols = this.symbols;
         }
         for (let i = 0; i < symbols.length; i++) {
-            requestSymbols.push(symbols[i]);
+            requestSymbols.push (symbols[i]);
             let maxRequestSymbolsReached = (i % 20 === 0 && i > 0);
             let endReached = (i === symbols.length - 1);
             if (maxRequestSymbolsReached || endReached) {
-                let fetchPairString = this.parseSymbolOrderBooksString(requestSymbols);
+                let fetchPairString = this.parseSymbolOrderBooksString (requestSymbols);
                 try {
-                    let response = await this.publicGetMarketOrderGroupsIdsCount(this.extend({'ids': fetchPairString}, params));
+                    let response = await this.publicGetMarketOrderGroupsIdsCount (this.extend ({
+                        'ids': fetchPairString,
+                    }, params));
                     if (response.Success) {
                         let orderBooks = response.Data;
                         for (let j = 0; j < orderBooks.length; j++) {
                             let key = orderBooks[j].Market;
-                            let orderbook = this.parseOrderBook(orderBooks[j], undefined, 'Buy', 'Sell', 'Price', 'Volume');
-                            orderBooksResult.push(this.extend(orderbook, {symbol: key.replace("_", "/")}));
+                            let orderbook = this.parseOrderBook (orderBooks[j], undefined, 'Buy', 'Sell', 'Price', 'Volume');
+                            orderBooksResult.push (this.extend (orderbook, {
+                                'symbol': key.replace ('_', '/'),
+                            }));
                         }
                     }
-                } catch(e) {
-                    throw new ExchangeError ('fetchOrderBooks() returned error:' + e.message +' for pair string: ' + fetchPairString);
+                } catch (e) {
+                    throw new ExchangeError ('fetchOrderBooks() returned error:' + e.message + ' for pair string: ' + fetchPairString);
                 }
                 requestSymbols = [];
             }
@@ -224,9 +210,9 @@
     parseSymbolOrderBooksString (symbols) {
         let symbolsResultList = [];
         for (let i = 0; i < symbols.length; i++) {
-            symbolsResultList.push(symbols[i].replace("/", "_"));
-        }
-        return symbolsResultList.join('-');
+            symbolsResultList.push (symbols[i].replace ('/', '_'));
+        }
+        return symbolsResultList.join ('-');
     }
 
     parseTicker (ticker, market = undefined) {
