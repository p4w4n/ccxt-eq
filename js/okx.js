--- conflicted
+++ resolved
@@ -1219,11 +1219,7 @@
                 'deposit': depositEnabled,
                 'withdraw': withdrawEnabled,
                 'fee': undefined,
-<<<<<<< HEAD
-                'precision': this.parseNumber ('1e-8'),
-=======
                 'precision': maxPrecision,
->>>>>>> 66305b2d
                 'limits': {
                     'amount': {
                         'min': undefined,
