--- conflicted
+++ resolved
@@ -679,25 +679,8 @@
         const defaultType = this.safeString2 (this.options, 'watchOrders', 'defaultType', 'spot');
         const type = this.safeString (params, 'type', defaultType);
         const url = this.urls['api']['ws'][type] + '/' + this.options['listenKey'];
-<<<<<<< HEAD
-        const requestId = this.requestId (url);
-        const request = {
-            'method': 'SUBSCRIBE',
-            'params': [
-                '.',
-            ],
-            'id': requestId,
-        };
-        const subscribe = {
-            'id': requestId,
-        };
-        const messageHash = 'executionReport';
-        const future = this.watch (url, messageHash, this.extend (request, query), 1, subscribe);
-        return await this.after (future, this.filterBySymbolSinceLimit, symbol, since, limit);
-=======
         const messageHash = 'executionReport';
         return await this.watch (url, messageHash);
->>>>>>> c476a8fa
     }
 
     handleOrder (client, message) {
