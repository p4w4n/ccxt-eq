'use strict';

//  ---------------------------------------------------------------------------

const Exchange = require ('./base/Exchange');
const { ExchangeError, ArgumentsRequired, ExchangeNotAvailable, InsufficientFunds, OrderNotFound, InvalidOrder, DDoSProtection, InvalidNonce, AuthenticationError, RateLimitExceeded, PermissionDenied, NotSupported, BadRequest, BadSymbol, AccountSuspended, OrderImmediatelyFillable, OnMaintenance, BadResponse, RequestTimeout, OrderNotFillable, MarginModeAlreadySet } = require ('./base/errors');
const { TRUNCATE, DECIMAL_PLACES } = require ('./base/functions/number');
const Precise = require ('./base/Precise');

//  ---------------------------------------------------------------------------

module.exports = class binance extends Exchange {
    describe () {
        return this.deepExtend (super.describe (), {
            'id': 'binance',
            'name': 'Binance',
            'countries': [ 'JP', 'MT' ], // Japan, Malta
            'rateLimit': 50,
            'certified': true,
            'pro': true,
            // new metainfo interface
            'has': {
                'CORS': undefined,
                'spot': true,
                'margin': true,
                'swap': true,
                'future': true,
                'option': undefined,
                'addMargin': true,
                'borrowMargin': true,
                'cancelAllOrders': true,
                'cancelOrder': true,
                'cancelOrders': undefined,
                'createDepositAddress': false,
                'createOrder': true,
                'createReduceOnlyOrder': true,
                'createStopLimitOrder': true,
                'createStopMarketOrder': false,
                'createStopOrder': true,
                'fetchAccounts': undefined,
                'fetchBalance': true,
                'fetchBidsAsks': true,
                'fetchBorrowInterest': true,
                'fetchBorrowRate': true,
                'fetchBorrowRateHistories': false,
                'fetchBorrowRateHistory': true,
                'fetchBorrowRates': false,
                'fetchBorrowRatesPerSymbol': false,
                'fetchCanceledOrders': false,
                'fetchClosedOrder': false,
                'fetchClosedOrders': 'emulated',
                'fetchCurrencies': true,
                'fetchDeposit': false,
                'fetchDepositAddress': true,
                'fetchDepositAddresses': false,
                'fetchDepositAddressesByNetwork': false,
                'fetchDeposits': true,
                'fetchFundingHistory': true,
                'fetchFundingRate': true,
                'fetchFundingRateHistory': true,
                'fetchFundingRates': true,
                'fetchIndexOHLCV': true,
                'fetchL3OrderBook': false,
                'fetchLedger': undefined,
                'fetchLeverage': false,
                'fetchLeverageTiers': true,
                'fetchMarketLeverageTiers': 'emulated',
                'fetchMarkets': true,
                'fetchMarkOHLCV': true,
                'fetchMyTrades': true,
                'fetchOHLCV': true,
                'fetchOpenInterestHistory': true,
                'fetchOpenOrder': false,
                'fetchOpenOrders': true,
                'fetchOrder': true,
                'fetchOrderBook': true,
                'fetchOrderBooks': false,
                'fetchOrders': true,
                'fetchOrderTrades': true,
                'fetchPosition': undefined,
                'fetchPositions': true,
                'fetchPositionsRisk': true,
                'fetchPremiumIndexOHLCV': false,
                'fetchStatus': true,
                'fetchTicker': true,
                'fetchTickers': true,
                'fetchTime': true,
                'fetchTrades': true,
                'fetchTradingFee': true,
                'fetchTradingFees': true,
                'fetchTradingLimits': undefined,
                'fetchTransactionFee': undefined,
                'fetchTransactionFees': true,
                'fetchTransactions': false,
                'fetchTransfers': true,
                'fetchWithdrawal': false,
                'fetchWithdrawals': true,
                'fetchWithdrawalWhitelist': false,
                'reduceMargin': true,
                'repayMargin': true,
                'setLeverage': true,
                'setMargin': false,
                'setMarginMode': true,
                'setPositionMode': true,
                'signIn': false,
                'transfer': true,
                'withdraw': true,
            },
            'timeframes': {
                '1m': '1m',
                '3m': '3m',
                '5m': '5m',
                '15m': '15m',
                '30m': '30m',
                '1h': '1h',
                '2h': '2h',
                '4h': '4h',
                '6h': '6h',
                '8h': '8h',
                '12h': '12h',
                '1d': '1d',
                '3d': '3d',
                '1w': '1w',
                '1M': '1M',
            },
            'urls': {
                'logo': 'https://user-images.githubusercontent.com/1294454/29604020-d5483cdc-87ee-11e7-94c7-d1a8d9169293.jpg',
                'test': {
                    'dapiPublic': 'https://testnet.binancefuture.com/dapi/v1',
                    'dapiPrivate': 'https://testnet.binancefuture.com/dapi/v1',
                    'vapiPublic': 'https://testnet.binanceops.com/vapi/v1',
                    'vapiPrivate': 'https://testnet.binanceops.com/vapi/v1',
                    'fapiPublic': 'https://testnet.binancefuture.com/fapi/v1',
                    'fapiPrivate': 'https://testnet.binancefuture.com/fapi/v1',
                    'fapiPrivateV2': 'https://testnet.binancefuture.com/fapi/v2',
                    'public': 'https://testnet.binance.vision/api/v3',
                    'private': 'https://testnet.binance.vision/api/v3',
                    'v1': 'https://testnet.binance.vision/api/v1',
                },
                'api': {
                    'wapi': 'https://api.binance.com/wapi/v3',
                    'sapi': 'https://api.binance.com/sapi/v1',
                    'sapiV3': 'https://api.binance.com/sapi/v3',
                    'dapiPublic': 'https://dapi.binance.com/dapi/v1',
                    'dapiPrivate': 'https://dapi.binance.com/dapi/v1',
                    'vapiPublic': 'https://vapi.binance.com/vapi/v1',
                    'vapiPrivate': 'https://vapi.binance.com/vapi/v1',
                    'dapiPrivateV2': 'https://dapi.binance.com/dapi/v2',
                    'dapiData': 'https://dapi.binance.com/futures/data',
                    'fapiPublic': 'https://fapi.binance.com/fapi/v1',
                    'fapiPrivate': 'https://fapi.binance.com/fapi/v1',
                    'fapiData': 'https://fapi.binance.com/futures/data',
                    'fapiPrivateV2': 'https://fapi.binance.com/fapi/v2',
                    'public': 'https://api.binance.com/api/v3',
                    'private': 'https://api.binance.com/api/v3',
                    'v1': 'https://api.binance.com/api/v1',
                },
                'www': 'https://www.binance.com',
                'referral': {
                    'url': 'https://www.binance.com/en/register?ref=D7YA7CLY',
                    'discount': 0.1,
                },
                'doc': [
                    'https://binance-docs.github.io/apidocs/spot/en',
                ],
                'api_management': 'https://www.binance.com/en/usercenter/settings/api-management',
                'fees': 'https://www.binance.com/en/fee/schedule',
            },
            'depth': 1,
            'api': {
                // the API structure below will need 3-layer apidefs
                'sapi': {
                    // IP (api) = 1200 per minute => (rateLimit = 50)
                    // IP (sapi) request rate limit of 12 000 per minute
                    // 1 IP (sapi) => cost = 0.1
                    // 10 IP (sapi) => cost = 1
                    // UID (sapi) request rate limit of 180 000 per minute
                    // 1 UID (sapi) => cost = 1200 / 180 000 = 0.006667
                    'get': {
                        'system/status': 0.1,
                        // these endpoints require this.apiKey
                        'accountSnapshot': 240, // Weight(IP): 2400 => cost = 0.1 * 2400 = 240
                        'margin/asset': 1, // Weight(IP): 10 => cost = 0.1 * 10 = 1
                        'margin/pair': 1,
                        'margin/allAssets': 0.1,
                        'margin/allPairs': 0.1,
                        'margin/priceIndex': 1,
                        // these endpoints require this.apiKey + this.secret
                        'asset/assetDividend': 1,
                        'asset/dribblet': 0.1,
                        'asset/transfer': 0.1,
                        'asset/assetDetail': 0.1,
                        'asset/tradeFee': 0.1,
                        'margin/loan': 1,
                        'margin/repay': 1,
                        'margin/account': 1,
                        'margin/transfer': 0.1,
                        'margin/interestHistory': 0.1,
                        'margin/forceLiquidationRec': 0.1,
                        'margin/order': 1,
                        'margin/openOrders': 1,
                        'margin/allOrders': 20, // Weight(IP): 200 => cost = 0.1 * 200 = 20
                        'margin/myTrades': 1,
                        'margin/maxBorrowable': 5, // Weight(IP): 50 => cost = 0.1 * 50 = 5
                        'margin/maxTransferable': 5,
                        'margin/isolated/transfer': 0.1,
                        'margin/isolated/account': 1,
                        'margin/isolated/pair': 1,
                        'margin/isolated/allPairs': 1,
                        'margin/isolated/accountLimit': 0.1,
                        'margin/interestRateHistory': 0.1,
                        'margin/orderList': 1,
                        'margin/allOrderList': 20, // Weight(IP): 200 => cost = 0.1 * 200 = 20
                        'margin/openOrderList': 1,
                        'margin/crossMarginData': { 'cost': 0.1, 'noCoin': 0.5 },
                        'margin/isolatedMarginData': { 'cost': 0.1, 'noCoin': 1 },
                        'margin/isolatedMarginTier': 0.1,
                        'margin/rateLimit/order': 2,
                        'margin/dribblet': 0.1,
                        'loan/income': 40, // Weight(UID): 6000 => cost = 0.006667 * 6000 = 40
                        'fiat/orders': 600.03, // Weight(UID): 90000 => cost = 0.006667 * 90000 = 600.03
                        'fiat/payments': 0.1,
                        'futures/transfer': 1,
                        'futures/loan/borrow/history': 1,
                        'futures/loan/repay/history': 1,
                        'futures/loan/wallet': 1,
                        'futures/loan/configs': 1,
                        'futures/loan/calcAdjustLevel': 5, // Weight(IP): 50 => cost = 0.1 * 50 = 5
                        'futures/loan/calcMaxAdjustAmount': 5,
                        'futures/loan/adjustCollateral/history': 1,
                        'futures/loan/liquidationHistory': 1,
                        'rebate/taxQuery': 20.001, // Weight(UID): 3000 => cost = 0.006667 * 3000 = 20.001
                        // https://binance-docs.github.io/apidocs/spot/en/#withdraw-sapi
                        'capital/config/getall': 1, // get networks for withdrawing USDT ERC20 vs USDT Omni
                        'capital/deposit/address': 1,
                        'capital/deposit/hisrec': 0.1,
                        'capital/deposit/subAddress': 0.1,
                        'capital/deposit/subHisrec': 0.1,
                        'capital/withdraw/history': 0.1,
                        'convert/tradeFlow': 0.6667, // Weight(UID): 100 => cost = 0.006667 * 100 = 0.6667
                        'account/status': 0.1,
                        'account/apiTradingStatus': 0.1,
                        'account/apiRestrictions/ipRestriction': 0.1,
                        'bnbBurn': 0.1,
                        // 'sub-account/assets': 1, (v3 endpoint)
                        'sub-account/futures/account': 1,
                        'sub-account/futures/accountSummary': 0.1,
                        'sub-account/futures/positionRisk': 1,
                        'sub-account/futures/internalTransfer': 0.1,
                        'sub-account/list': 0.1,
                        'sub-account/margin/account': 1,
                        'sub-account/margin/accountSummary': 1,
                        'sub-account/spotSummary': 0.1,
                        'sub-account/status': 1,
                        'sub-account/sub/transfer/history': 0.1,
                        'sub-account/transfer/subUserHistory': 0.1,
                        'sub-account/universalTransfer': 0.1,
                        'managed-subaccount/asset': 0.1,
                        'managed-subaccount/accountSnapshot': 240,
                        // lending endpoints
                        'lending/daily/product/list': 0.1,
                        'lending/daily/userLeftQuota': 0.1,
                        'lending/daily/userRedemptionQuota': 0.1,
                        'lending/daily/token/position': 0.1,
                        'lending/union/account': 0.1,
                        'lending/union/purchaseRecord': 0.1,
                        'lending/union/redemptionRecord': 0.1,
                        'lending/union/interestHistory': 0.1,
                        'lending/project/list': 0.1,
                        'lending/project/position/list': 0.1,
                        // mining endpoints
                        'mining/pub/algoList': 0.1,
                        'mining/pub/coinList': 0.1,
                        'mining/worker/detail': 0.5, // Weight(IP): 5 => cost = 0.1 * 5 = 0.5
                        'mining/worker/list': 0.5,
                        'mining/payment/list': 0.5,
                        'mining/statistics/user/status': 0.5,
                        'mining/statistics/user/list': 0.5,
                        'mining/payment/uid': 0.5,
                        // liquid swap endpoints
                        'bswap/pools': 0.1,
                        'bswap/liquidity': { 'cost': 0.1, 'noPoolId': 1 },
                        'bswap/liquidityOps': 20.001, // Weight(UID): 3000 => cost = 0.006667 * 3000 = 20.001
                        'bswap/quote': 1.00005, // Weight(UID): 150 => cost = 0.006667 * 150 = 1.00005
                        'bswap/swap': 20.001, // Weight(UID): 3000 => cost = 0.006667 * 3000 = 20.001
                        'bswap/poolConfigure': 1.00005, // Weight(UID): 150 => cost = 0.006667 * 150 = 1.00005
                        'bswap/addLiquidityPreview': 1.00005, // Weight(UID): 150 => cost = 0.006667 * 150 = 1.00005
                        'bswap/removeLiquidityPreview': 1.00005, // Weight(UID): 150 => cost = 0.006667 * 150 = 1.00005
                        'bswap/unclaimedRewards': 6.667, // Weight(UID): 1000 => cost = 0.006667 * 1000 = 6.667
                        'bswap/claimedHistory': 6.667, // Weight(UID): 1000 => cost = 0.006667 * 1000 = 6.667
                        // leveraged token endpoints
                        'blvt/tokenInfo': 0.1,
                        'blvt/subscribe/record': 0.1,
                        'blvt/redeem/record': 0.1,
                        'blvt/userLimit': 0.1,
                        // broker api TODO (NOT IN DOCS)
                        'apiReferral/ifNewUser': 1,
                        'apiReferral/customization': 1,
                        'apiReferral/userCustomization': 1,
                        'apiReferral/rebate/recentRecord': 1,
                        'apiReferral/rebate/historicalRecord': 1,
                        'apiReferral/kickback/recentRecord': 1,
                        'apiReferral/kickback/historicalRecord': 1,
                        // brokerage API TODO https://binance-docs.github.io/Brokerage-API/General/ does not state ratelimits
                        'broker/subAccountApi': 1,
                        'broker/subAccount': 1,
                        'broker/subAccountApi/commission/futures': 1,
                        'broker/subAccountApi/commission/coinFutures': 1,
                        'broker/info': 1,
                        'broker/transfer': 1,
                        'broker/transfer/futures': 1,
                        'broker/rebate/recentRecord': 1,
                        'broker/rebate/historicalRecord': 1,
                        'broker/subAccount/bnbBurn/status': 1,
                        'broker/subAccount/depositHist': 1,
                        'broker/subAccount/spotSummary': 1,
                        'broker/subAccount/marginSummary': 1,
                        'broker/subAccount/futuresSummary': 1,
                        'broker/rebate/futures/recentRecord': 1,
                        'broker/subAccountApi/ipRestriction': 1,
                        'broker/universalTransfer': 1,
                        // v2 not supported yet
                        // GET /sapi/v2/broker/subAccount/futuresSummary
                        'account/apiRestrictions': 0.1,
                        // c2c / p2p
                        'c2c/orderMatch/listUserOrderHistory': 0.1,
                        // nft endpoints
                        'nft/history/transactions': 20.001, // Weight(UID): 3000 => cost = 0.006667 * 3000 = 20.001
                        'nft/history/deposit': 20.001,
                        'nft/history/withdraw': 20.001,
                        'nft/user/getAsset': 20.001,
                        'pay/transactions': 20.001, // Weight(UID): 3000 => cost = 0.006667 * 3000 = 20.001
                        'giftcard/verify': 0.1,
                        'giftcard/cryptography/rsa-public-key': 0.1,
                        'algo/futures/openOrders': 0.1,
                        'algo/futures/historicalOrders': 0.1,
                        'algo/futures/subOrders': 0.1,
                        'portfolio/account': 0.1,
                        // staking
                        'staking/productList': 0.1,
                        'staking/position': 0.1,
                        'staking/stakingRecord': 0.1,
                        'staking/personalLeftQuota': 0.1,
                    },
                    'post': {
                        'asset/dust': 1,
                        'asset/dust-btc': 0.1,
                        'asset/transfer': 0.1,
                        'asset/get-funding-asset': 0.1,
                        'account/disableFastWithdrawSwitch': 0.1,
                        'account/enableFastWithdrawSwitch': 0.1,
                        // 'account/apiRestrictions/ipRestriction': 1, discontinued
                        // 'account/apiRestrictions/ipRestriction/ipList': 1, discontinued
                        'capital/withdraw/apply': 0.1,
                        'margin/transfer': 1, // Weight(IP): 600 => cost = 0.1 * 600 = 60
                        'margin/loan': 20.001, // Weight(UID): 3000 => cost = 0.006667 * 3000 = 20.001
                        'margin/repay': 20.001,
                        'margin/order': 0.040002, // Weight(UID): 6 => cost = 0.006667 * 6 = 0.040002
                        'margin/order/oco': 0.040002,
                        // 'margin/isolated/create': 1, discontinued
                        'margin/isolated/transfer': 4.0002, // Weight(UID): 600 => cost = 0.006667 * 600 = 4.0002
                        'margin/isolated/account': 2.0001, // Weight(UID): 300 => cost = 0.006667 * 300 = 2.0001
                        'bnbBurn': 0.1,
                        'sub-account/margin/transfer': 4.0002, // Weight(UID): 600 => cost =  0.006667 * 600 = 4.0002
                        'sub-account/margin/enable': 0.1,
                        'sub-account/futures/enable': 0.1,
                        'sub-account/futures/transfer': 0.1,
                        'sub-account/futures/internalTransfer': 0.1,
                        'sub-account/transfer/subToSub': 0.1,
                        'sub-account/transfer/subToMaster': 0.1,
                        'sub-account/universalTransfer': 0.1,
                        'managed-subaccount/deposit': 0.1,
                        'managed-subaccount/withdraw': 0.1,
                        'userDataStream': 0.1,
                        'userDataStream/isolated': 0.1,
                        'futures/transfer': 0.1,
                        'futures/loan/borrow': 20.001, // Weight(UID): 3000 => cost = 0.006667 * 3000 = 20.001
                        'futures/loan/repay': 20.001,
                        'futures/loan/adjustCollateral': 20.001,
                        // lending
                        'lending/customizedFixed/purchase': 0.1,
                        'lending/daily/purchase': 0.1,
                        'lending/daily/redeem': 0.1,
                        // liquid swap endpoints
                        'bswap/liquidityAdd': 60, // Weight(UID): 1000 + (Additional: 1 request every 3 seconds =  0.333 requests per second) => cost = ( 1000 / rateLimit ) / 0.333 = 60.0000006
                        'bswap/liquidityRemove': 60, // Weight(UID): 1000 + (Additional: 1 request every three seconds)
                        'bswap/swap': 60, // Weight(UID): 1000 + (Additional: 1 request every three seconds)
                        'bswap/claimRewards': 6.667, // Weight(UID): 1000 => cost = 0.006667 * 1000 = 6.667
                        // leveraged token endpoints
                        'blvt/subscribe': 0.1,
                        'blvt/redeem': 0.1,
                        // brokerage API TODO: NO MENTION OF RATELIMITS IN BROKERAGE DOCS
                        'apiReferral/customization': 1,
                        'apiReferral/userCustomization': 1,
                        'apiReferral/rebate/historicalRecord': 1,
                        'apiReferral/kickback/historicalRecord': 1,
                        'broker/subAccount': 1,
                        'broker/subAccount/margin': 1,
                        'broker/subAccount/futures': 1,
                        'broker/subAccountApi': 1,
                        'broker/subAccountApi/permission': 1,
                        'broker/subAccountApi/commission': 1,
                        'broker/subAccountApi/commission/futures': 1,
                        'broker/subAccountApi/commission/coinFutures': 1,
                        'broker/transfer': 1,
                        'broker/transfer/futures': 1,
                        'broker/rebate/historicalRecord': 1,
                        'broker/subAccount/bnbBurn/spot': 1,
                        'broker/subAccount/bnbBurn/marginInterest': 1,
                        'broker/subAccount/blvt': 1,
                        'broker/subAccountApi/ipRestriction': 1,
                        'broker/subAccountApi/ipRestriction/ipList': 1,
                        'broker/universalTransfer': 1,
                        'broker/subAccountApi/permission/universalTransfer': 1,
                        'broker/subAccountApi/permission/vanillaOptions': 1,
                        //
                        'giftcard/createCode': 0.1,
                        'giftcard/redeemCode': 0.1,
                        'algo/futures/newOrderVp': 20.001,
                        'algo/futures/newOrderTwap': 20.001,
                        // staking
                        'staking/purchase': 0.1,
                        'staking/redeem': 0.1,
                        'staking/setAutoStaking': 0.1,
                    },
                    'put': {
                        'userDataStream': 0.1,
                        'userDataStream/isolated': 0.1,
                    },
                    'delete': {
                        // 'account/apiRestrictions/ipRestriction/ipList': 1, discontinued
                        'margin/openOrders': 0.1,
                        'margin/order': 0.0066667, // Weight(UID): 1 => cost = 0.006667
                        'margin/orderList': 0.0066667,
                        'margin/isolated/account': 2.0001, // Weight(UID): 300 => cost =  0.006667 * 300 = 2.0001
                        'userDataStream': 0.1,
                        'userDataStream/isolated': 0.1,
                        // brokerage API TODO NO MENTION OF RATELIMIT IN BROKERAGE DOCS
                        'broker/subAccountApi': 1,
                        'broker/subAccountApi/ipRestriction/ipList': 1,
                        'algo/futures/order': 0.1,
                    },
                },
                'sapiV3': {
                    'get': {
                        'sub-account/assets': 1,
                    },
                    'post': {
                        'asset/getUserAsset': 0.5,
                    },
                },
                // deprecated
                'wapi': {
                    'post': {
                        'withdraw': 1,
                        'sub-account/transfer': 1,
                    },
                    'get': {
                        'depositHistory': 1,
                        'withdrawHistory': 1,
                        'depositAddress': 1,
                        'accountStatus': 1,
                        'systemStatus': 1,
                        'apiTradingStatus': 1,
                        'userAssetDribbletLog': 1,
                        'tradeFee': 1,
                        'assetDetail': 1,
                        'sub-account/list': 1,
                        'sub-account/transfer/history': 1,
                        'sub-account/assets': 1,
                    },
                },
                'dapiPublic': {
                    'get': {
                        'ping': 1,
                        'time': 1,
                        'exchangeInfo': 1,
                        'depth': { 'cost': 2, 'byLimit': [ [ 50, 2 ], [ 100, 5 ], [ 500, 10 ], [ 1000, 20 ] ] },
                        'trades': 1,
                        'historicalTrades': 20,
                        'aggTrades': 20,
                        'premiumIndex': 10,
                        'fundingRate': 1,
                        'klines': { 'cost': 1, 'byLimit': [ [ 99, 1 ], [ 499, 2 ], [ 1000, 5 ], [ 10000, 10 ] ] },
                        'continuousKlines': { 'cost': 1, 'byLimit': [ [ 99, 1 ], [ 499, 2 ], [ 1000, 5 ], [ 10000, 10 ] ] },
                        'indexPriceKlines': { 'cost': 1, 'byLimit': [ [ 99, 1 ], [ 499, 2 ], [ 1000, 5 ], [ 10000, 10 ] ] },
                        'markPriceKlines': { 'cost': 1, 'byLimit': [ [ 99, 1 ], [ 499, 2 ], [ 1000, 5 ], [ 10000, 10 ] ] },
                        'ticker/24hr': { 'cost': 1, 'noSymbol': 40 },
                        'ticker/price': { 'cost': 1, 'noSymbol': 2 },
                        'ticker/bookTicker': { 'cost': 1, 'noSymbol': 2 },
                        'openInterest': 1,
                        'pmExchangeInfo': 1,
                    },
                },
                'dapiData': {
                    'get': {
                        'openInterestHist': 1,
                        'topLongShortAccountRatio': 1,
                        'topLongShortPositionRatio': 1,
                        'globalLongShortAccountRatio': 1,
                        'takerBuySellVol': 1,
                        'basis': 1,
                    },
                },
                'dapiPrivate': {
                    'get': {
                        'positionSide/dual': 30,
                        'order': 1,
                        'openOrder': 1,
                        'openOrders': { 'cost': 1, 'noSymbol': 5 },
                        'allOrders': { 'cost': 20, 'noSymbol': 40 },
                        'balance': 1,
                        'account': 5,
                        'positionMargin/history': 1,
                        'positionRisk': 1,
                        'userTrades': { 'cost': 20, 'noSymbol': 40 },
                        'income': 20,
                        'leverageBracket': 1,
                        'forceOrders': { 'cost': 20, 'noSymbol': 50 },
                        'adlQuantile': 5,
                        'orderAmendment': 1,
                    },
                    'post': {
                        'positionSide/dual': 1,
                        'order': 4,
                        'batchOrders': 5,
                        'countdownCancelAll': 10,
                        'leverage': 1,
                        'marginType': 1,
                        'positionMargin': 1,
                        'listenKey': 1,
                    },
                    'put': {
                        'listenKey': 1,
                        'order': 1,
                        'batchOrders': 5,
                    },
                    'delete': {
                        'order': 1,
                        'allOpenOrders': 1,
                        'batchOrders': 5,
                        'listenKey': 1,
                    },
                },
                'dapiPrivateV2': {
                    'get': {
                        'leverageBracket': 1,
                    },
                },
                'fapiPublic': {
                    'get': {
                        'ping': 1,
                        'time': 1,
                        'exchangeInfo': 1,
                        'depth': { 'cost': 2, 'byLimit': [ [ 50, 2 ], [ 100, 5 ], [ 500, 10 ], [ 1000, 20 ] ] },
                        'trades': 1,
                        'historicalTrades': 20,
                        'aggTrades': 20,
                        'klines': { 'cost': 1, 'byLimit': [ [ 99, 1 ], [ 499, 2 ], [ 1000, 5 ], [ 10000, 10 ] ] },
                        'continuousKlines': { 'cost': 1, 'byLimit': [ [ 99, 1 ], [ 499, 2 ], [ 1000, 5 ], [ 10000, 10 ] ] },
                        'markPriceKlines': { 'cost': 1, 'byLimit': [ [ 99, 1 ], [ 499, 2 ], [ 1000, 5 ], [ 10000, 10 ] ] },
                        'indexPriceKlines': { 'cost': 1, 'byLimit': [ [ 99, 1 ], [ 499, 2 ], [ 1000, 5 ], [ 10000, 10 ] ] },
                        'fundingRate': 1,
                        'premiumIndex': 1,
                        'ticker/24hr': { 'cost': 1, 'noSymbol': 40 },
                        'ticker/price': { 'cost': 1, 'noSymbol': 2 },
                        'ticker/bookTicker': { 'cost': 1, 'noSymbol': 2 },
                        'openInterest': 1,
                        'indexInfo': 1,
                        'apiTradingStatus': { 'cost': 1, 'noSymbol': 10 },
                        'lvtKlines': 1,
                        'pmExchangeInfo': 1,
                    },
                },
                'fapiData': {
                    'get': {
                        'openInterestHist': 1,
                        'topLongShortAccountRatio': 1,
                        'topLongShortPositionRatio': 1,
                        'globalLongShortAccountRatio': 1,
                        'takerlongshortRatio': 1,
                    },
                },
                'fapiPrivate': {
                    'get': {
                        'forceOrders': { 'cost': 20, 'noSymbol': 50 },
                        'allOrders': 5,
                        'openOrder': 1,
                        'openOrders': 1,
                        'order': 1,
                        'account': 5,
                        'balance': 5,
                        'leverageBracket': 1,
                        'positionMargin/history': 1,
                        'positionRisk': 5,
                        'positionSide/dual': 30,
                        'userTrades': 5,
                        'income': 30,
                        'commissionRate': 20,
                        'apiTradingStatus': 1,
                        'multiAssetsMargin': 30,
                        // broker endpoints
                        'apiReferral/ifNewUser': 1,
                        'apiReferral/customization': 1,
                        'apiReferral/userCustomization': 1,
                        'apiReferral/traderNum': 1,
                        'apiReferral/overview': 1,
                        'apiReferral/tradeVol': 1,
                        'apiReferral/rebateVol': 1,
                        'apiReferral/traderSummary': 1,
                        'adlQuantile': 5,
                    },
                    'post': {
                        'batchOrders': 5,
                        'positionSide/dual': 1,
                        'positionMargin': 1,
                        'marginType': 1,
                        'order': 4,
                        'leverage': 1,
                        'listenKey': 1,
                        'countdownCancelAll': 10,
                        'multiAssetsMargin': 1,
                        // broker endpoints
                        'apiReferral/customization': 1,
                        'apiReferral/userCustomization': 1,
                    },
                    'put': {
                        'listenKey': 1,
                    },
                    'delete': {
                        'batchOrders': 1,
                        'order': 1,
                        'allOpenOrders': 1,
                        'listenKey': 1,
                    },
                },
                'fapiPrivateV2': {
                    'get': {
                        'account': 1,
                        'balance': 1,
                        'positionRisk': 1,
                    },
                },
                'vapiPublic': {
                    'get': [
                        'ping',
                        'time',
                        'optionInfo',
                        'exchangeInfo',
                        'index',
                        'ticker',
                        'mark',
                        'depth',
                        'klines',
                        'trades',
                        'historicalTrades',
                    ],
                },
                'vapiPrivate': {
                    'get': [
                        'account',
                        'position',
                        'order',
                        'openOrders',
                        'historyOrders',
                        'userTrades',
                    ],
                    'post': [
                        'transfer',
                        'bill',
                        'order',
                        'batchOrders',
                        'userDataStream',
                        'openAccount',
                    ],
                    'put': [
                        'userDataStream',
                    ],
                    'delete': [
                        'order',
                        'batchOrders',
                        'allOpenOrders',
                        'userDataStream',
                    ],
                },
                'public': {
                    'get': {
                        'ping': 1,
                        'time': 1,
                        'depth': { 'cost': 1, 'byLimit': [ [ 100, 1 ], [ 500, 5 ], [ 1000, 10 ], [ 5000, 50 ] ] },
                        'trades': 1,
                        'aggTrades': 1,
                        'historicalTrades': 5,
                        'klines': 1,
                        'ticker/24hr': { 'cost': 1, 'noSymbol': 40 },
                        'ticker/price': { 'cost': 1, 'noSymbol': 2 },
                        'ticker/bookTicker': { 'cost': 1, 'noSymbol': 2 },
                        'exchangeInfo': 10,
                    },
                    'put': {
                        'userDataStream': 1,
                    },
                    'post': {
                        'userDataStream': 1,
                    },
                    'delete': {
                        'userDataStream': 1,
                    },
                },
                'private': {
                    'get': {
                        'allOrderList': 10, // oco
                        'openOrderList': 3, // oco
                        'orderList': 2, // oco
                        'order': 2,
                        'openOrders': { 'cost': 3, 'noSymbol': 40 },
                        'allOrders': 10,
                        'account': 10,
                        'myTrades': 10,
                        'rateLimit/order': 20,
                    },
                    'post': {
                        'order/oco': 1,
                        'order': 1,
                        'order/test': 1,
                    },
                    'delete': {
                        'openOrders': 1, // added on 2020-04-25 for canceling all open orders per symbol
                        'orderList': 1, // oco
                        'order': 1,
                    },
                },
            },
            'fees': {
                'trading': {
                    'feeSide': 'get',
                    'tierBased': false,
                    'percentage': true,
                    'taker': this.parseNumber ('0.001'),
                    'maker': this.parseNumber ('0.001'),
                },
                'future': {
                    'trading': {
                        'feeSide': 'quote',
                        'tierBased': true,
                        'percentage': true,
                        'taker': this.parseNumber ('0.000400'),
                        'maker': this.parseNumber ('0.000200'),
                        'tiers': {
                            'taker': [
                                [ this.parseNumber ('0'), this.parseNumber ('0.000400') ],
                                [ this.parseNumber ('250'), this.parseNumber ('0.000400') ],
                                [ this.parseNumber ('2500'), this.parseNumber ('0.000350') ],
                                [ this.parseNumber ('7500'), this.parseNumber ('0.000320') ],
                                [ this.parseNumber ('22500'), this.parseNumber ('0.000300') ],
                                [ this.parseNumber ('50000'), this.parseNumber ('0.000270') ],
                                [ this.parseNumber ('100000'), this.parseNumber ('0.000250') ],
                                [ this.parseNumber ('200000'), this.parseNumber ('0.000220') ],
                                [ this.parseNumber ('400000'), this.parseNumber ('0.000200') ],
                                [ this.parseNumber ('750000'), this.parseNumber ('0.000170') ],
                            ],
                            'maker': [
                                [ this.parseNumber ('0'), this.parseNumber ('0.000200') ],
                                [ this.parseNumber ('250'), this.parseNumber ('0.000160') ],
                                [ this.parseNumber ('2500'), this.parseNumber ('0.000140') ],
                                [ this.parseNumber ('7500'), this.parseNumber ('0.000120') ],
                                [ this.parseNumber ('22500'), this.parseNumber ('0.000100') ],
                                [ this.parseNumber ('50000'), this.parseNumber ('0.000080') ],
                                [ this.parseNumber ('100000'), this.parseNumber ('0.000060') ],
                                [ this.parseNumber ('200000'), this.parseNumber ('0.000040') ],
                                [ this.parseNumber ('400000'), this.parseNumber ('0.000020') ],
                                [ this.parseNumber ('750000'), this.parseNumber ('0') ],
                            ],
                        },
                    },
                },
                'delivery': {
                    'trading': {
                        'feeSide': 'base',
                        'tierBased': true,
                        'percentage': true,
                        'taker': this.parseNumber ('0.000500'),
                        'maker': this.parseNumber ('0.000100'),
                        'tiers': {
                            'taker': [
                                [ this.parseNumber ('0'), this.parseNumber ('0.000500') ],
                                [ this.parseNumber ('250'), this.parseNumber ('0.000450') ],
                                [ this.parseNumber ('2500'), this.parseNumber ('0.000400') ],
                                [ this.parseNumber ('7500'), this.parseNumber ('0.000300') ],
                                [ this.parseNumber ('22500'), this.parseNumber ('0.000250') ],
                                [ this.parseNumber ('50000'), this.parseNumber ('0.000240') ],
                                [ this.parseNumber ('100000'), this.parseNumber ('0.000240') ],
                                [ this.parseNumber ('200000'), this.parseNumber ('0.000240') ],
                                [ this.parseNumber ('400000'), this.parseNumber ('0.000240') ],
                                [ this.parseNumber ('750000'), this.parseNumber ('0.000240') ],
                            ],
                            'maker': [
                                [ this.parseNumber ('0'), this.parseNumber ('0.000100') ],
                                [ this.parseNumber ('250'), this.parseNumber ('0.000080') ],
                                [ this.parseNumber ('2500'), this.parseNumber ('0.000050') ],
                                [ this.parseNumber ('7500'), this.parseNumber ('0.0000030') ],
                                [ this.parseNumber ('22500'), this.parseNumber ('0') ],
                                [ this.parseNumber ('50000'), this.parseNumber ('-0.000050') ],
                                [ this.parseNumber ('100000'), this.parseNumber ('-0.000060') ],
                                [ this.parseNumber ('200000'), this.parseNumber ('-0.000070') ],
                                [ this.parseNumber ('400000'), this.parseNumber ('-0.000080') ],
                                [ this.parseNumber ('750000'), this.parseNumber ('-0.000090') ],
                            ],
                        },
                    },
                },
                'option': {},
            },
            'commonCurrencies': {
                'BCC': 'BCC', // kept for backward-compatibility https://github.com/ccxt/ccxt/issues/4848
                'YOYO': 'YOYOW',
            },
            'precisionMode': DECIMAL_PLACES,
            // exchange-specific options
            'options': {
                'fetchCurrencies': true, // this is a private call and it requires API keys
                // 'fetchTradesMethod': 'publicGetAggTrades', // publicGetTrades, publicGetHistoricalTrades
                'defaultTimeInForce': 'GTC', // 'GTC' = Good To Cancel (default), 'IOC' = Immediate Or Cancel
                'defaultType': 'spot', // 'spot', 'future', 'margin', 'delivery'
                'hasAlreadyAuthenticatedSuccessfully': false,
                'warnOnFetchOpenOrdersWithoutSymbol': true,
                // not an error
                // https://github.com/ccxt/ccxt/issues/11268
                // https://github.com/ccxt/ccxt/pull/11624
                // POST https://fapi.binance.com/fapi/v1/marginType 400 Bad Request
                // binanceusdm
                'throwMarginModeAlreadySet': false,
                'fetchPositions': 'positionRisk', // or 'account'
                'recvWindow': 5 * 1000, // 5 sec, binance default
                'timeDifference': 0, // the difference between system clock and Binance clock
                'adjustForTimeDifference': false, // controls the adjustment logic upon instantiation
                'newOrderRespType': {
                    'market': 'FULL', // 'ACK' for order id, 'RESULT' for full order or 'FULL' for order with fills
                    'limit': 'FULL', // we change it from 'ACK' by default to 'FULL' (returns immediately if limit is not hit)
                },
                'settle': {
                    'USDT': 'linear',
                    'BUSD': 'linear',
                },
                'quoteOrderQty': true, // whether market orders support amounts in quote currency
                'broker': {
                    'spot': 'x-R4BD3S82',
                    'margin': 'x-R4BD3S82',
                    'future': 'x-xcKtGhcu',
                    'delivery': 'x-xcKtGhcu',
                },
                'accountsByType': {
                    'main': 'MAIN',
                    'spot': 'MAIN',
                    'funding': 'FUNDING',
                    'margin': 'MARGIN',
                    'future': 'UMFUTURE',
                    'delivery': 'CMFUTURE',
                    'mining': 'MINING',
                },
                'accountsById': {
                    'MAIN': 'spot',
                    'FUNDING': 'funding',
                    'MARGIN': 'margin',
                    'UMFUTURE': 'future',
                    'CMFUTURE': 'delivery',
                    'MINING': 'mining',
                },
                'networks': {
                    'ERC20': 'ETH',
                    'TRC20': 'TRX',
                    'BEP2': 'BNB',
                    'BEP20': 'BSC',
                    'OMNI': 'OMNI',
                    'EOS': 'EOS',
                    'SPL': 'SOL',
                },
                'reverseNetworks': {
                    'tronscan.org': 'TRC20',
                    'etherscan.io': 'ERC20',
                    'bscscan.com': 'BSC',
                    'explorer.binance.org': 'BEP2',
                    'bithomp.com': 'XRP',
                    'bloks.io': 'EOS',
                    'stellar.expert': 'XLM',
                    'blockchair.com/bitcoin': 'BTC',
                    'blockchair.com/bitcoin-cash': 'BCH',
                    'blockchair.com/ecash': 'XEC',
                    'explorer.litecoin.net': 'LTC',
                    'explorer.avax.network': 'AVAX',
                    'solscan.io': 'SOL',
                    'polkadot.subscan.io': 'DOT',
                    'dashboard.internetcomputer.org': 'ICP',
                    'explorer.chiliz.com': 'CHZ',
                    'cardanoscan.io': 'ADA',
                    'mainnet.theoan.com': 'AION',
                    'algoexplorer.io': 'ALGO',
                    'explorer.ambrosus.com': 'AMB',
                    'viewblock.io/zilliqa': 'ZIL',
                    'viewblock.io/arweave': 'AR',
                    'explorer.ark.io': 'ARK',
                    'atomscan.com': 'ATOM',
                    'www.mintscan.io': 'CTK',
                    'explorer.bitcoindiamond.org': 'BCD',
                    'btgexplorer.com': 'BTG',
                    'bts.ai': 'BTS',
                    'explorer.celo.org': 'CELO',
                    'explorer.nervos.org': 'CKB',
                    'cerebro.cortexlabs.ai': 'CTXC',
                    'chainz.cryptoid.info': 'VIA',
                    'explorer.dcrdata.org': 'DCR',
                    'digiexplorer.info': 'DGB',
                    'dock.subscan.io': 'DOCK',
                    'dogechain.info': 'DOGE',
                    'explorer.elrond.com': 'EGLD',
                    'blockscout.com': 'ETC',
                    'explore-fetchhub.fetch.ai': 'FET',
                    'filfox.info': 'FIL',
                    'fio.bloks.io': 'FIO',
                    'explorer.firo.org': 'FIRO',
                    'neoscan.io': 'NEO',
                    'ftmscan.com': 'FTM',
                    'explorer.gochain.io': 'GO',
                    'block.gxb.io': 'GXS',
                    'hash-hash.info': 'HBAR',
                    'www.hiveblockexplorer.com': 'HIVE',
                    'explorer.helium.com': 'HNT',
                    'tracker.icon.foundation': 'ICX',
                    'www.iostabc.com': 'IOST',
                    'explorer.iota.org': 'IOTA',
                    'iotexscan.io': 'IOTX',
                    'irishub.iobscan.io': 'IRIS',
                    'kava.mintscan.io': 'KAVA',
                    'scope.klaytn.com': 'KLAY',
                    'kmdexplorer.io': 'KMD',
                    'kusama.subscan.io': 'KSM',
                    'explorer.lto.network': 'LTO',
                    'polygonscan.com': 'POLYGON',
                    'explorer.ont.io': 'ONT',
                    'minaexplorer.com': 'MINA',
                    'nanolooker.com': 'NANO',
                    'explorer.nebulas.io': 'NAS',
                    'explorer.nbs.plus': 'NBS',
                    'explorer.nebl.io': 'NEBL',
                    'nulscan.io': 'NULS',
                    'nxscan.com': 'NXS',
                    'explorer.harmony.one': 'ONE',
                    'explorer.poa.network': 'POA',
                    'qtum.info': 'QTUM',
                    'explorer.rsk.co': 'RSK',
                    'www.oasisscan.com': 'ROSE',
                    'ravencoin.network': 'RVN',
                    'sc.tokenview.com': 'SC',
                    'secretnodes.com': 'SCRT',
                    'explorer.skycoin.com': 'SKY',
                    'steemscan.com': 'STEEM',
                    'explorer.stacks.co': 'STX',
                    'www.thetascan.io': 'THETA',
                    'scan.tomochain.com': 'TOMO',
                    'explore.vechain.org': 'VET',
                    'explorer.vite.net': 'VITE',
                    'www.wanscan.org': 'WAN',
                    'wavesexplorer.com': 'WAVES',
                    'wax.eosx.io': 'WAXP',
                    'waltonchain.pro': 'WTC',
                    'chain.nem.ninja': 'XEM',
                    'verge-blockchain.info': 'XVG',
                    'explorer.yoyow.org': 'YOYOW',
                    'explorer.zcha.in': 'ZEC',
                    'explorer.zensystem.io': 'ZEN',
                },
                'impliedNetworks': {
                    'ETH': { 'ERC20': 'ETH' },
                    'TRX': { 'TRC20': 'TRX' },
                },
                'legalMoney': {
                    'MXN': true,
                    'UGX': true,
                    'SEK': true,
                    'CHF': true,
                    'VND': true,
                    'AED': true,
                    'DKK': true,
                    'KZT': true,
                    'HUF': true,
                    'PEN': true,
                    'PHP': true,
                    'USD': true,
                    'TRY': true,
                    'EUR': true,
                    'NGN': true,
                    'PLN': true,
                    'BRL': true,
                    'ZAR': true,
                    'KES': true,
                    'ARS': true,
                    'RUB': true,
                    'AUD': true,
                    'NOK': true,
                    'CZK': true,
                    'GBP': true,
                    'UAH': true,
                    'GHS': true,
                    'HKD': true,
                    'CAD': true,
                    'INR': true,
                    'JPY': true,
                    'NZD': true,
                },
            },
            // https://binance-docs.github.io/apidocs/spot/en/#error-codes-2
            'exceptions': {
                'exact': {
                    'System is under maintenance.': OnMaintenance, // {"code":1,"msg":"System is under maintenance."}
                    'System abnormality': ExchangeError, // {"code":-1000,"msg":"System abnormality"}
                    'You are not authorized to execute this request.': PermissionDenied, // {"msg":"You are not authorized to execute this request."}
                    'API key does not exist': AuthenticationError,
                    'Order would trigger immediately.': OrderImmediatelyFillable,
                    'Stop price would trigger immediately.': OrderImmediatelyFillable, // {"code":-2010,"msg":"Stop price would trigger immediately."}
                    'Order would immediately match and take.': OrderImmediatelyFillable, // {"code":-2010,"msg":"Order would immediately match and take."}
                    'Account has insufficient balance for requested action.': InsufficientFunds,
                    'Rest API trading is not enabled.': ExchangeNotAvailable,
                    "You don't have permission.": PermissionDenied, // {"msg":"You don't have permission.","success":false}
                    'Market is closed.': ExchangeNotAvailable, // {"code":-1013,"msg":"Market is closed."}
                    'Too many requests. Please try again later.': DDoSProtection, // {"msg":"Too many requests. Please try again later.","success":false}
                    'This action disabled is on this account.': AccountSuspended, // {"code":-2010,"msg":"This action disabled is on this account."}
                    '-1000': ExchangeNotAvailable, // {"code":-1000,"msg":"An unknown error occured while processing the request."}
                    '-1001': ExchangeNotAvailable, // {"code":-1001,"msg":"'Internal error; unable to process your request. Please try again.'"}
                    '-1002': AuthenticationError, // {"code":-1002,"msg":"'You are not authorized to execute this request.'"}
                    '-1003': RateLimitExceeded, // {"code":-1003,"msg":"Too much request weight used, current limit is 1200 request weight per 1 MINUTE. Please use the websocket for live updates to avoid polling the API."}
                    '-1004': DDoSProtection, // {"code":-1004,"msg":"Server is busy, please wait and try again"}
                    '-1005': PermissionDenied, // {"code":-1005,"msg":"No such IP has been white listed"}
                    '-1006': BadResponse, // {"code":-1006,"msg":"An unexpected response was received from the message bus. Execution status unknown."}
                    '-1007': RequestTimeout, // {"code":-1007,"msg":"Timeout waiting for response from backend server. Send status unknown; execution status unknown."}
                    '-1010': BadResponse, // {"code":-1010,"msg":"ERROR_MSG_RECEIVED."}
                    '-1011': PermissionDenied, // {"code":-1011,"msg":"This IP cannot access this route."}
                    '-1013': InvalidOrder, // {"code":-1013,"msg":"createOrder -> 'invalid quantity'/'invalid price'/MIN_NOTIONAL"}
                    '-1014': InvalidOrder, // {"code":-1014,"msg":"Unsupported order combination."}
                    '-1015': RateLimitExceeded, // {"code":-1015,"msg":"'Too many new orders; current limit is %s orders per %s.'"}
                    '-1016': ExchangeNotAvailable, // {"code":-1016,"msg":"'This service is no longer available.',"}
                    '-1020': BadRequest, // {"code":-1020,"msg":"'This operation is not supported.'"}
                    '-1021': InvalidNonce, // {"code":-1021,"msg":"'your time is ahead of server'"}
                    '-1022': AuthenticationError, // {"code":-1022,"msg":"Signature for this request is not valid."}
                    '-1023': BadRequest, // {"code":-1023,"msg":"Start time is greater than end time."}
                    '-1099': AuthenticationError, // {"code":-1099,"msg":"Not found, authenticated, or authorized"}
                    '-1100': BadRequest, // {"code":-1100,"msg":"createOrder(symbol, 1, asdf) -> 'Illegal characters found in parameter 'price'"}
                    '-1101': BadRequest, // {"code":-1101,"msg":"Too many parameters; expected %s and received %s."}
                    '-1102': BadRequest, // {"code":-1102,"msg":"Param %s or %s must be sent, but both were empty"}
                    '-1103': BadRequest, // {"code":-1103,"msg":"An unknown parameter was sent."}
                    '-1104': BadRequest, // {"code":-1104,"msg":"Not all sent parameters were read, read 8 parameters but was sent 9"}
                    '-1105': BadRequest, // {"code":-1105,"msg":"Parameter %s was empty."}
                    '-1106': BadRequest, // {"code":-1106,"msg":"Parameter %s sent when not required."}
                    '-1108': BadRequest, // {"code":-1108,"msg":"Invalid asset."}
                    '-1109': AuthenticationError, // {"code":-1109,"msg":"Invalid account."}
                    '-1110': BadRequest, // {"code":-1110,"msg":"Invalid symbolType."}
                    '-1111': BadRequest, // {"code":-1111,"msg":"Precision is over the maximum defined for this asset."}
                    '-1112': InvalidOrder, // {"code":-1112,"msg":"No orders on book for symbol."}
                    '-1113': BadRequest, // {"code":-1113,"msg":"Withdrawal amount must be negative."}
                    '-1114': BadRequest, // {"code":-1114,"msg":"TimeInForce parameter sent when not required."}
                    '-1115': BadRequest, // {"code":-1115,"msg":"Invalid timeInForce."}
                    '-1116': BadRequest, // {"code":-1116,"msg":"Invalid orderType."}
                    '-1117': BadRequest, // {"code":-1117,"msg":"Invalid side."}
                    '-1118': BadRequest, // {"code":-1118,"msg":"New client order ID was empty."}
                    '-1119': BadRequest, // {"code":-1119,"msg":"Original client order ID was empty."}
                    '-1120': BadRequest, // {"code":-1120,"msg":"Invalid interval."}
                    '-1121': BadSymbol, // {"code":-1121,"msg":"Invalid symbol."}
                    '-1125': AuthenticationError, // {"code":-1125,"msg":"This listenKey does not exist."}
                    '-1127': BadRequest, // {"code":-1127,"msg":"More than %s hours between startTime and endTime."}
                    '-1128': BadRequest, // {"code":-1128,"msg":"{"code":-1128,"msg":"Combination of optional parameters invalid."}"}
                    '-1130': BadRequest, // {"code":-1130,"msg":"Data sent for paramter %s is not valid."}
                    '-1131': BadRequest, // {"code":-1131,"msg":"recvWindow must be less than 60000"}
                    '-1136': BadRequest, // {"code":-1136,"msg":"Invalid newOrderRespType"}
                    '-2008': AuthenticationError, // {"code":-2008,"msg":"Invalid Api-Key ID."}
                    '-2010': ExchangeError, // {"code":-2010,"msg":"generic error code for createOrder -> 'Account has insufficient balance for requested action.', {"code":-2010,"msg":"Rest API trading is not enabled."}, etc..."}
                    '-2011': OrderNotFound, // {"code":-2011,"msg":"cancelOrder(1, 'BTC/USDT') -> 'UNKNOWN_ORDER'"}
                    '-2013': OrderNotFound, // {"code":-2013,"msg":"fetchOrder (1, 'BTC/USDT') -> 'Order does not exist'"}
                    '-2014': AuthenticationError, // {"code":-2014,"msg":"API-key format invalid."}
                    '-2015': AuthenticationError, // {"code":-2015,"msg":"Invalid API-key, IP, or permissions for action."}
                    '-2016': BadRequest, // {"code":-2016,"msg":"No trading window could be found for the symbol. Try ticker/24hrs instead."}
                    '-2018': InsufficientFunds, // {"code":-2018,"msg":"Balance is insufficient"}
                    '-2019': InsufficientFunds, // {"code":-2019,"msg":"Margin is insufficient."}
                    '-2020': OrderNotFillable, // {"code":-2020,"msg":"Unable to fill."}
                    '-2021': OrderImmediatelyFillable, // {"code":-2021,"msg":"Order would immediately trigger."}
                    '-2022': InvalidOrder, // {"code":-2022,"msg":"ReduceOnly Order is rejected."}
                    '-2023': InsufficientFunds, // {"code":-2023,"msg":"User in liquidation mode now."}
                    '-2024': InsufficientFunds, // {"code":-2024,"msg":"Position is not sufficient."}
                    '-2025': InvalidOrder, // {"code":-2025,"msg":"Reach max open order limit."}
                    '-2026': InvalidOrder, // {"code":-2026,"msg":"This OrderType is not supported when reduceOnly."}
                    '-2027': InvalidOrder, // {"code":-2027,"msg":"Exceeded the maximum allowable position at current leverage."}
                    '-2028': InsufficientFunds, // {"code":-2028,"msg":"Leverage is smaller than permitted: insufficient margin balance"}
                    '-3000': ExchangeError, // {"code":-3000,"msg":"Internal server error."}
                    '-3001': AuthenticationError, // {"code":-3001,"msg":"Please enable 2FA first."}
                    '-3002': BadSymbol, // {"code":-3002,"msg":"We don't have this asset."}
                    '-3003': BadRequest, // {"code":-3003,"msg":"Margin account does not exist."}
                    '-3004': ExchangeError, // {"code":-3004,"msg":"Trade not allowed."}
                    '-3005': InsufficientFunds, // {"code":-3005,"msg":"Transferring out not allowed. Transfer out amount exceeds max amount."}
                    '-3006': InsufficientFunds, // {"code":-3006,"msg":"Your borrow amount has exceed maximum borrow amount."}
                    '-3007': ExchangeError, // {"code":-3007,"msg":"You have pending transaction, please try again later.."}
                    '-3008': InsufficientFunds, // {"code":-3008,"msg":"Borrow not allowed. Your borrow amount has exceed maximum borrow amount."}
                    '-3009': BadRequest, // {"code":-3009,"msg":"This asset are not allowed to transfer into margin account currently."}
                    '-3010': ExchangeError, // {"code":-3010,"msg":"Repay not allowed. Repay amount exceeds borrow amount."}
                    '-3011': BadRequest, // {"code":-3011,"msg":"Your input date is invalid."}
                    '-3012': ExchangeError, // {"code":-3012,"msg":"Borrow is banned for this asset."}
                    '-3013': BadRequest, // {"code":-3013,"msg":"Borrow amount less than minimum borrow amount."}
                    '-3014': AccountSuspended, // {"code":-3014,"msg":"Borrow is banned for this account."}
                    '-3015': ExchangeError, // {"code":-3015,"msg":"Repay amount exceeds borrow amount."}
                    '-3016': BadRequest, // {"code":-3016,"msg":"Repay amount less than minimum repay amount."}
                    '-3017': ExchangeError, // {"code":-3017,"msg":"This asset are not allowed to transfer into margin account currently."}
                    '-3018': AccountSuspended, // {"code":-3018,"msg":"Transferring in has been banned for this account."}
                    '-3019': AccountSuspended, // {"code":-3019,"msg":"Transferring out has been banned for this account."}
                    '-3020': InsufficientFunds, // {"code":-3020,"msg":"Transfer out amount exceeds max amount."}
                    '-3021': BadRequest, // {"code":-3021,"msg":"Margin account are not allowed to trade this trading pair."}
                    '-3022': AccountSuspended, // {"code":-3022,"msg":"You account's trading is banned."}
                    '-3023': BadRequest, // {"code":-3023,"msg":"You can't transfer out/place order under current margin level."}
                    '-3024': ExchangeError, // {"code":-3024,"msg":"The unpaid debt is too small after this repayment."}
                    '-3025': BadRequest, // {"code":-3025,"msg":"Your input date is invalid."}
                    '-3026': BadRequest, // {"code":-3026,"msg":"Your input param is invalid."}
                    '-3027': BadSymbol, // {"code":-3027,"msg":"Not a valid margin asset."}
                    '-3028': BadSymbol, // {"code":-3028,"msg":"Not a valid margin pair."}
                    '-3029': ExchangeError, // {"code":-3029,"msg":"Transfer failed."}
                    '-3036': AccountSuspended, // {"code":-3036,"msg":"This account is not allowed to repay."}
                    '-3037': ExchangeError, // {"code":-3037,"msg":"PNL is clearing. Wait a second."}
                    '-3038': BadRequest, // {"code":-3038,"msg":"Listen key not found."}
                    '-3041': InsufficientFunds, // {"code":-3041,"msg":"Balance is not enough"}
                    '-3042': BadRequest, // {"code":-3042,"msg":"PriceIndex not available for this margin pair."}
                    '-3043': BadRequest, // {"code":-3043,"msg":"Transferring in not allowed."}
                    '-3044': DDoSProtection, // {"code":-3044,"msg":"System busy."}
                    '-3045': ExchangeError, // {"code":-3045,"msg":"The system doesn't have enough asset now."}
                    '-3999': ExchangeError, // {"code":-3999,"msg":"This function is only available for invited users."}
                    '-4001': BadRequest, // {"code":-4001 ,"msg":"Invalid operation."}
                    '-4002': BadRequest, // {"code":-4002 ,"msg":"Invalid get."}
                    '-4003': BadRequest, // {"code":-4003 ,"msg":"Your input email is invalid."}
                    '-4004': AuthenticationError, // {"code":-4004,"msg":"You don't login or auth."}
                    '-4005': RateLimitExceeded, // {"code":-4005 ,"msg":"Too many new requests."}
                    '-4006': BadRequest, // {"code":-4006 ,"msg":"Support main account only."}
                    '-4007': BadRequest, // {"code":-4007 ,"msg":"Address validation is not passed."}
                    '-4008': BadRequest, // {"code":-4008 ,"msg":"Address tag validation is not passed."}
                    '-4010': BadRequest, // {"code":-4010 ,"msg":"White list mail has been confirmed."} // [TODO] possible bug: it should probably be "has not been confirmed"
                    '-4011': BadRequest, // {"code":-4011 ,"msg":"White list mail is invalid."}
                    '-4012': BadRequest, // {"code":-4012 ,"msg":"White list is not opened."}
                    '-4013': AuthenticationError, // {"code":-4013 ,"msg":"2FA is not opened."}
                    '-4014': PermissionDenied, // {"code":-4014 ,"msg":"Withdraw is not allowed within 2 min login."}
                    '-4015': ExchangeError, // {"code":-4015 ,"msg":"Withdraw is limited."}
                    '-4016': PermissionDenied, // {"code":-4016 ,"msg":"Within 24 hours after password modification, withdrawal is prohibited."}
                    '-4017': PermissionDenied, // {"code":-4017 ,"msg":"Within 24 hours after the release of 2FA, withdrawal is prohibited."}
                    '-4018': BadSymbol, // {"code":-4018,"msg":"We don't have this asset."}
                    '-4019': BadSymbol, // {"code":-4019,"msg":"Current asset is not open for withdrawal."}
                    '-4021': BadRequest, // {"code":-4021,"msg":"Asset withdrawal must be an %s multiple of %s."}
                    '-4022': BadRequest, // {"code":-4022,"msg":"Not less than the minimum pick-up quantity %s."}
                    '-4023': ExchangeError, // {"code":-4023,"msg":"Within 24 hours, the withdrawal exceeds the maximum amount."}
                    '-4024': InsufficientFunds, // {"code":-4024,"msg":"You don't have this asset."}
                    '-4025': InsufficientFunds, // {"code":-4025,"msg":"The number of hold asset is less than zero."}
                    '-4026': InsufficientFunds, // {"code":-4026,"msg":"You have insufficient balance."}
                    '-4027': ExchangeError, // {"code":-4027,"msg":"Failed to obtain tranId."}
                    '-4028': BadRequest, // {"code":-4028,"msg":"The amount of withdrawal must be greater than the Commission."}
                    '-4029': BadRequest, // {"code":-4029,"msg":"The withdrawal record does not exist."}
                    '-4030': ExchangeError, // {"code":-4030,"msg":"Confirmation of successful asset withdrawal. [TODO] possible bug in docs"}
                    '-4031': ExchangeError, // {"code":-4031,"msg":"Cancellation failed."}
                    '-4032': ExchangeError, // {"code":-4032,"msg":"Withdraw verification exception."}
                    '-4033': BadRequest, // {"code":-4033,"msg":"Illegal address."}
                    '-4034': ExchangeError, // {"code":-4034,"msg":"The address is suspected of fake."}
                    '-4035': PermissionDenied, // {"code":-4035,"msg":"This address is not on the whitelist. Please join and try again."}
                    '-4036': BadRequest, // {"code":-4036,"msg":"The new address needs to be withdrawn in {0} hours."}
                    '-4037': ExchangeError, // {"code":-4037,"msg":"Re-sending Mail failed."}
                    '-4038': ExchangeError, // {"code":-4038,"msg":"Please try again in 5 minutes."}
                    '-4039': BadRequest, // {"code":-4039,"msg":"The user does not exist."}
                    '-4040': BadRequest, // {"code":-4040,"msg":"This address not charged."}
                    '-4041': ExchangeError, // {"code":-4041,"msg":"Please try again in one minute."}
                    '-4042': ExchangeError, // {"code":-4042,"msg":"This asset cannot get deposit address again."}
                    '-4043': BadRequest, // {"code":-4043,"msg":"More than 100 recharge addresses were used in 24 hours."}
                    '-4044': BadRequest, // {"code":-4044,"msg":"This is a blacklist country."}
                    '-4045': ExchangeError, // {"code":-4045,"msg":"Failure to acquire assets."}
                    '-4046': AuthenticationError, // {"code":-4046,"msg":"Agreement not confirmed."}
                    '-4047': BadRequest, // {"code":-4047,"msg":"Time interval must be within 0-90 days"}
                    '-5001': BadRequest, // {"code":-5001,"msg":"Don't allow transfer to micro assets."}
                    '-5002': InsufficientFunds, // {"code":-5002,"msg":"You have insufficient balance."}
                    '-5003': InsufficientFunds, // {"code":-5003,"msg":"You don't have this asset."}
                    '-5004': BadRequest, // {"code":-5004,"msg":"The residual balances of %s have exceeded 0.001BTC, Please re-choose."}
                    '-5005': InsufficientFunds, // {"code":-5005,"msg":"The residual balances of %s is too low, Please re-choose."}
                    '-5006': BadRequest, // {"code":-5006,"msg":"Only transfer once in 24 hours."}
                    '-5007': BadRequest, // {"code":-5007,"msg":"Quantity must be greater than zero."}
                    '-5008': InsufficientFunds, // {"code":-5008,"msg":"Insufficient amount of returnable assets."}
                    '-5009': BadRequest, // {"code":-5009,"msg":"Product does not exist."}
                    '-5010': ExchangeError, // {"code":-5010,"msg":"Asset transfer fail."}
                    '-5011': BadRequest, // {"code":-5011,"msg":"future account not exists."}
                    '-5012': ExchangeError, // {"code":-5012,"msg":"Asset transfer is in pending."}
                    '-5013': InsufficientFunds, // {"code":-5013,"msg":"Asset transfer failed: insufficient balance""} // undocumented
                    '-5021': BadRequest, // {"code":-5021,"msg":"This parent sub have no relation"}
                    '-6001': BadRequest, // {"code":-6001,"msg":"Daily product not exists."}
                    '-6003': BadRequest, // {"code":-6003,"msg":"Product not exist or you don't have permission"}
                    '-6004': ExchangeError, // {"code":-6004,"msg":"Product not in purchase status"}
                    '-6005': InvalidOrder, // {"code":-6005,"msg":"Smaller than min purchase limit"}
                    '-6006': BadRequest, // {"code":-6006,"msg":"Redeem amount error"}
                    '-6007': BadRequest, // {"code":-6007,"msg":"Not in redeem time"}
                    '-6008': BadRequest, // {"code":-6008,"msg":"Product not in redeem status"}
                    '-6009': RateLimitExceeded, // {"code":-6009,"msg":"Request frequency too high"}
                    '-6011': BadRequest, // {"code":-6011,"msg":"Exceeding the maximum num allowed to purchase per user"}
                    '-6012': InsufficientFunds, // {"code":-6012,"msg":"Balance not enough"}
                    '-6013': ExchangeError, // {"code":-6013,"msg":"Purchasing failed"}
                    '-6014': BadRequest, // {"code":-6014,"msg":"Exceed up-limit allowed to purchased"}
                    '-6015': BadRequest, // {"code":-6015,"msg":"Empty request body"}
                    '-6016': BadRequest, // {"code":-6016,"msg":"Parameter err"}
                    '-6017': BadRequest, // {"code":-6017,"msg":"Not in whitelist"}
                    '-6018': BadRequest, // {"code":-6018,"msg":"Asset not enough"}
                    '-6019': AuthenticationError, // {"code":-6019,"msg":"Need confirm"}
                    '-6020': BadRequest, // {"code":-6020,"msg":"Project not exists"}
                    '-7001': BadRequest, // {"code":-7001,"msg":"Date range is not supported."}
                    '-7002': BadRequest, // {"code":-7002,"msg":"Data request type is not supported."}
                    '-9000': InsufficientFunds, // {"code":-9000,"msg":"user have no avaliable amount"}"
                    '-10017': BadRequest, // {"code":-10017,"msg":"Repay amount should not be larger than liability."}
                    '-11008': InsufficientFunds, // {"code":-11008,"msg":"Exceeding the account's maximum borrowable limit."} // undocumented
                    '-12014': RateLimitExceeded, // {"code":-12014,"msg":"More than 1 request in 3 seconds"}
                    '-13000': BadRequest, // {"code":-13000,"msg":"Redeption of the token is forbiden now"}
                    '-13001': BadRequest, // {"code":-13001,"msg":"Exceeds individual 24h redemption limit of the token"}
                    '-13002': BadRequest, // {"code":-13002,"msg":"Exceeds total 24h redemption limit of the token"}
                    '-13003': BadRequest, // {"code":-13003,"msg":"Subscription of the token is forbiden now"}
                    '-13004': BadRequest, // {"code":-13004,"msg":"Exceeds individual 24h subscription limit of the token"}
                    '-13005': BadRequest, // {"code":-13005,"msg":"Exceeds total 24h subscription limit of the token"}
                    '-13006': InvalidOrder, // {"code":-13006,"msg":"Subscription amount is too small"}
                    '-13007': AuthenticationError, // {"code":-13007,"msg":"The Agreement is not signed"}
                    '-21001': BadRequest, // {"code":-21001,"msg":"USER_IS_NOT_UNIACCOUNT"}
                    '-21002': BadRequest, // {"code":-21002,"msg":"UNI_ACCOUNT_CANT_TRANSFER_FUTURE"}
                    '-21003': BadRequest, // {"code":-21003,"msg":"NET_ASSET_MUST_LTE_RATIO"}
                    '100001003': BadRequest, // {"code":100001003,"msg":"Verification failed"} // undocumented
                },
                'broad': {
                    'has no operation privilege': PermissionDenied,
                    'MAX_POSITION': InvalidOrder, // {"code":-2010,"msg":"Filter failure: MAX_POSITION"}
                },
            },
        });
    }

    costToPrecision (symbol, cost) {
        return this.decimalToPrecision (cost, TRUNCATE, this.markets[symbol]['precision']['quote'], this.precisionMode, this.paddingMode);
    }

    currencyToPrecision (code, fee, networkCode = undefined) {
        // info is available in currencies only if the user has configured his api keys
        if (this.safeValue (this.currencies[code], 'precision') !== undefined) {
            return this.decimalToPrecision (fee, TRUNCATE, this.currencies[code]['precision'], this.precisionMode, this.paddingMode);
        } else {
            return this.numberToString (fee);
        }
    }

    nonce () {
        return this.milliseconds () - this.options['timeDifference'];
    }

    async fetchTime (params = {}) {
        /**
         * @method
         * @name binance#fetchTime
         * @description fetches the current integer timestamp in milliseconds from the exchange server
         * @param {object} params extra parameters specific to the binance api endpoint
         * @returns {int} the current integer timestamp in milliseconds from the exchange server
         */
        const defaultType = this.safeString2 (this.options, 'fetchTime', 'defaultType', 'spot');
        const type = this.safeString (params, 'type', defaultType);
        const query = this.omit (params, 'type');
        let method = 'publicGetTime';
        if (type === 'future') {
            method = 'fapiPublicGetTime';
        } else if (type === 'delivery') {
            method = 'dapiPublicGetTime';
        }
        const response = await this[method] (query);
        return this.safeInteger (response, 'serverTime');
    }

    async fetchCurrencies (params = {}) {
        /**
         * @method
         * @name binance#fetchCurrencies
         * @description fetches all available currencies on an exchange
         * @param {object} params extra parameters specific to the binance api endpoint
         * @returns {object} an associative dictionary of currencies
         */
        const fetchCurrenciesEnabled = this.safeValue (this.options, 'fetchCurrencies');
        if (!fetchCurrenciesEnabled) {
            return undefined;
        }
        // this endpoint requires authentication
        // while fetchCurrencies is a public API method by design
        // therefore we check the keys here
        // and fallback to generating the currencies from the markets
        if (!this.checkRequiredCredentials (false)) {
            return undefined;
        }
        // sandbox/testnet does not support sapi endpoints
        const apiBackup = this.safeString (this.urls, 'apiBackup');
        if (apiBackup !== undefined) {
            return undefined;
        }
        const response = await this.sapiGetCapitalConfigGetall (params);
        const result = {};
        for (let i = 0; i < response.length; i++) {
            //
            //     {
            //         coin: 'LINK',
            //         depositAllEnable: true,
            //         withdrawAllEnable: true,
            //         name: 'ChainLink',
            //         free: '0.06168',
            //         locked: '0',
            //         freeze: '0',
            //         withdrawing: '0',
            //         ipoing: '0',
            //         ipoable: '0',
            //         storage: '0',
            //         isLegalMoney: false,
            //         trading: true,
            //         networkList: [
            //             {
            //                 network: 'BNB',
            //                 coin: 'LINK',
            //                 withdrawIntegerMultiple: '0',
            //                 isDefault: false,
            //                 depositEnable: true,
            //                 withdrawEnable: true,
            //                 depositDesc: '',
            //                 withdrawDesc: '',
            //                 specialTips: 'Both a MEMO and an Address are required to successfully deposit your LINK BEP2 tokens to Binance.',
            //                 name: 'BEP2',
            //                 resetAddressStatus: false,
            //                 addressRegex: '^(bnb1)[0-9a-z]{38}$',
            //                 memoRegex: '^[0-9A-Za-z\\-_]{1,120}$',
            //                 withdrawFee: '0.002',
            //                 withdrawMin: '0.01',
            //                 withdrawMax: '9999999',
            //                 minConfirm: 1,
            //                 unLockConfirm: 0
            //             },
            //             {
            //                 network: 'BSC',
            //                 coin: 'LINK',
            //                 withdrawIntegerMultiple: '0.00000001',
            //                 isDefault: false,
            //                 depositEnable: true,
            //                 withdrawEnable: true,
            //                 depositDesc: '',
            //                 withdrawDesc: '',
            //                 specialTips: '',
            //                 name: 'BEP20 (BSC)',
            //                 resetAddressStatus: false,
            //                 addressRegex: '^(0x)[0-9A-Fa-f]{40}$',
            //                 memoRegex: '',
            //                 withdrawFee: '0.005',
            //                 withdrawMin: '0.01',
            //                 withdrawMax: '9999999',
            //                 minConfirm: 15,
            //                 unLockConfirm: 0
            //             },
            //             {
            //                 network: 'ETH',
            //                 coin: 'LINK',
            //                 withdrawIntegerMultiple: '0.00000001',
            //                 isDefault: true,
            //                 depositEnable: true,
            //                 withdrawEnable: true,
            //                 depositDesc: '',
            //                 withdrawDesc: '',
            //                 name: 'ERC20',
            //                 resetAddressStatus: false,
            //                 addressRegex: '^(0x)[0-9A-Fa-f]{40}$',
            //                 memoRegex: '',
            //                 withdrawFee: '0.34',
            //                 withdrawMin: '0.68',
            //                 withdrawMax: '0',
            //                 minConfirm: 12,
            //                 unLockConfirm: 0
            //             }
            //         ]
            //     }
            //
            const entry = response[i];
            const id = this.safeString (entry, 'coin');
            const name = this.safeString (entry, 'name');
            const code = this.safeCurrencyCode (id);
            const precision = undefined;
            let isWithdrawEnabled = true;
            let isDepositEnabled = true;
            const networkList = this.safeValue (entry, 'networkList', []);
            const fees = {};
            let fee = undefined;
            for (let j = 0; j < networkList.length; j++) {
                const networkItem = networkList[j];
                const network = this.safeString (networkItem, 'network');
                // const name = this.safeString (networkItem, 'name');
                const withdrawFee = this.safeNumber (networkItem, 'withdrawFee');
                const depositEnable = this.safeValue (networkItem, 'depositEnable');
                const withdrawEnable = this.safeValue (networkItem, 'withdrawEnable');
                isDepositEnabled = isDepositEnabled || depositEnable;
                isWithdrawEnabled = isWithdrawEnabled || withdrawEnable;
                fees[network] = withdrawFee;
                const isDefault = this.safeValue (networkItem, 'isDefault');
                if (isDefault || (fee === undefined)) {
                    fee = withdrawFee;
                }
            }
            const trading = this.safeValue (entry, 'trading');
            const active = (isWithdrawEnabled && isDepositEnabled && trading);
            result[code] = {
                'id': id,
                'name': name,
                'code': code,
                'precision': precision,
                'info': entry,
                'active': active,
                'deposit': isDepositEnabled,
                'withdraw': isWithdrawEnabled,
                'networks': networkList,
                'fee': fee,
                'fees': fees,
                'limits': this.limits,
            };
        }
        return result;
    }

    async fetchMarkets (params = {}) {
        /**
         * @method
         * @name binance#fetchMarkets
         * @description retrieves data on all markets for binance
         * @param {object} params extra parameters specific to the exchange api endpoint
         * @returns {[object]} an array of objects representing market data
         */
        const defaultType = this.safeString2 (this.options, 'fetchMarkets', 'defaultType', 'spot');
        const type = this.safeString (params, 'type', defaultType);
        const query = this.omit (params, 'type');
        const spot = (type === 'spot');
        const margin = (type === 'margin');
        const future = (type === 'future');
        const delivery = (type === 'delivery');
        if ((!spot) && (!margin) && (!future) && (!delivery)) {
            throw new ExchangeError (this.id + " does not support '" + type + "' type, set exchange.options['defaultType'] to 'spot', 'margin', 'delivery' or 'future'"); // eslint-disable-line quotes
        }
        let method = 'publicGetExchangeInfo';
        if (future) {
            method = 'fapiPublicGetExchangeInfo';
        } else if (delivery) {
            method = 'dapiPublicGetExchangeInfo';
        }
        const response = await this[method] (query);
        //
        // spot / margin
        //
        //     {
        //         "timezone":"UTC",
        //         "serverTime":1575416692969,
        //         "rateLimits":[
        //             {"rateLimitType":"REQUEST_WEIGHT","interval":"MINUTE","intervalNum":1,"limit":1200},
        //             {"rateLimitType":"ORDERS","interval":"SECOND","intervalNum":10,"limit":100},
        //             {"rateLimitType":"ORDERS","interval":"DAY","intervalNum":1,"limit":200000}
        //         ],
        //         "exchangeFilters":[],
        //         "symbols":[
        //             {
        //                 "symbol":"ETHBTC",
        //                 "status":"TRADING",
        //                 "baseAsset":"ETH",
        //                 "baseAssetPrecision":8,
        //                 "quoteAsset":"BTC",
        //                 "quotePrecision":8,
        //                 "baseCommissionPrecision":8,
        //                 "quoteCommissionPrecision":8,
        //                 "orderTypes":["LIMIT","LIMIT_MAKER","MARKET","STOP_LOSS_LIMIT","TAKE_PROFIT_LIMIT"],
        //                 "icebergAllowed":true,
        //                 "ocoAllowed":true,
        //                 "quoteOrderQtyMarketAllowed":true,
        //                 "allowTrailingStop":false,
        //                 "isSpotTradingAllowed":true,
        //                 "isMarginTradingAllowed":true,
        //                 "filters":[
        //                     {"filterType":"PRICE_FILTER","minPrice":"0.00000100","maxPrice":"100000.00000000","tickSize":"0.00000100"},
        //                     {"filterType":"PERCENT_PRICE","multiplierUp":"5","multiplierDown":"0.2","avgPriceMins":5},
        //                     {"filterType":"LOT_SIZE","minQty":"0.00100000","maxQty":"100000.00000000","stepSize":"0.00100000"},
        //                     {"filterType":"MIN_NOTIONAL","minNotional":"0.00010000","applyToMarket":true,"avgPriceMins":5},
        //                     {"filterType":"ICEBERG_PARTS","limit":10},
        //                     {"filterType":"MARKET_LOT_SIZE","minQty":"0.00000000","maxQty":"63100.00000000","stepSize":"0.00000000"},
        //                     {"filterType":"MAX_NUM_ORDERS","maxNumOrders":200},
        //                     {"filterType":"MAX_NUM_ALGO_ORDERS","maxNumAlgoOrders":5}
        //                 ],
        //                 "permissions":["SPOT","MARGIN"]}
        //             },
        //         ],
        //     }
        //
        // futures/usdt-margined (fapi)
        //
        //     {
        //         "timezone":"UTC",
        //         "serverTime":1575417244353,
        //         "rateLimits":[
        //             {"rateLimitType":"REQUEST_WEIGHT","interval":"MINUTE","intervalNum":1,"limit":1200},
        //             {"rateLimitType":"ORDERS","interval":"MINUTE","intervalNum":1,"limit":1200}
        //         ],
        //         "exchangeFilters":[],
        //         "symbols":[
        //             {
        //                 "symbol":"BTCUSDT",
        //                 "status":"TRADING",
        //                 "maintMarginPercent":"2.5000",
        //                 "requiredMarginPercent":"5.0000",
        //                 "baseAsset":"BTC",
        //                 "quoteAsset":"USDT",
        //                 "pricePrecision":2,
        //                 "quantityPrecision":3,
        //                 "baseAssetPrecision":8,
        //                 "quotePrecision":8,
        //                 "filters":[
        //                     {"minPrice":"0.01","maxPrice":"100000","filterType":"PRICE_FILTER","tickSize":"0.01"},
        //                     {"stepSize":"0.001","filterType":"LOT_SIZE","maxQty":"1000","minQty":"0.001"},
        //                     {"stepSize":"0.001","filterType":"MARKET_LOT_SIZE","maxQty":"1000","minQty":"0.001"},
        //                     {"limit":200,"filterType":"MAX_NUM_ORDERS"},
        //                     {"multiplierDown":"0.8500","multiplierUp":"1.1500","multiplierDecimal":"4","filterType":"PERCENT_PRICE"}
        //                 ],
        //                 "orderTypes":["LIMIT","MARKET","STOP"],
        //                 "timeInForce":["GTC","IOC","FOK","GTX"]
        //             }
        //         ]
        //     }
        //
        // delivery/coin-margined (dapi)
        //
        //     {
        //         "timezone": "UTC",
        //         "serverTime": 1597667052958,
        //         "rateLimits": [
        //             {"rateLimitType":"REQUEST_WEIGHT","interval":"MINUTE","intervalNum":1,"limit":6000},
        //             {"rateLimitType":"ORDERS","interval":"MINUTE","intervalNum":1,"limit":6000}
        //         ],
        //         "exchangeFilters": [],
        //         "symbols": [
        //             {
        //                 "symbol": "BTCUSD_200925",
        //                 "pair": "BTCUSD",
        //                 "contractType": "CURRENT_QUARTER",
        //                 "deliveryDate": 1601020800000,
        //                 "onboardDate": 1590739200000,
        //                 "contractStatus": "TRADING",
        //                 "contractSize": 100,
        //                 "marginAsset": "BTC",
        //                 "maintMarginPercent": "2.5000",
        //                 "requiredMarginPercent": "5.0000",
        //                 "baseAsset": "BTC",
        //                 "quoteAsset": "USD",
        //                 "pricePrecision": 1,
        //                 "quantityPrecision": 0,
        //                 "baseAssetPrecision": 8,
        //                 "quotePrecision": 8,
        //                 "equalQtyPrecision": 4,
        //                 "filters": [
        //                     {"minPrice":"0.1","maxPrice":"100000","filterType":"PRICE_FILTER","tickSize":"0.1"},
        //                     {"stepSize":"1","filterType":"LOT_SIZE","maxQty":"100000","minQty":"1"},
        //                     {"stepSize":"0","filterType":"MARKET_LOT_SIZE","maxQty":"100000","minQty":"1"},
        //                     {"limit":200,"filterType":"MAX_NUM_ORDERS"},
        //                     {"multiplierDown":"0.9500","multiplierUp":"1.0500","multiplierDecimal":"4","filterType":"PERCENT_PRICE"}
        //                 ],
        //                 "orderTypes": ["LIMIT","MARKET","STOP","STOP_MARKET","TAKE_PROFIT","TAKE_PROFIT_MARKET","TRAILING_STOP_MARKET"],
        //                 "timeInForce": ["GTC","IOC","FOK","GTX"]
        //             },
        //             {
        //                 "symbol": "BTCUSD_PERP",
        //                 "pair": "BTCUSD",
        //                 "contractType": "PERPETUAL",
        //                 "deliveryDate": 4133404800000,
        //                 "onboardDate": 1596006000000,
        //                 "contractStatus": "TRADING",
        //                 "contractSize": 100,
        //                 "marginAsset": "BTC",
        //                 "maintMarginPercent": "2.5000",
        //                 "requiredMarginPercent": "5.0000",
        //                 "baseAsset": "BTC",
        //                 "quoteAsset": "USD",
        //                 "pricePrecision": 1,
        //                 "quantityPrecision": 0,
        //                 "baseAssetPrecision": 8,
        //                 "quotePrecision": 8,
        //                 "equalQtyPrecision": 4,
        //                 "filters": [
        //                     {"minPrice":"0.1","maxPrice":"100000","filterType":"PRICE_FILTER","tickSize":"0.1"},
        //                     {"stepSize":"1","filterType":"LOT_SIZE","maxQty":"100000","minQty":"1"},
        //                     {"stepSize":"1","filterType":"MARKET_LOT_SIZE","maxQty":"100000","minQty":"1"},
        //                     {"limit":200,"filterType":"MAX_NUM_ORDERS"},
        //                     {"multiplierDown":"0.8500","multiplierUp":"1.1500","multiplierDecimal":"4","filterType":"PERCENT_PRICE"}
        //                 ],
        //                 "orderTypes": ["LIMIT","MARKET","STOP","STOP_MARKET","TAKE_PROFIT","TAKE_PROFIT_MARKET","TRAILING_STOP_MARKET"],
        //                 "timeInForce": ["GTC","IOC","FOK","GTX"]
        //             }
        //         ]
        //     }
        //
        if (this.options['adjustForTimeDifference']) {
            await this.loadTimeDifference ();
        }
        const markets = this.safeValue (response, 'symbols', []);
        const settleCurrencies = this.safeValue (this.options, 'settle', {});
        const result = [];
        for (let i = 0; i < markets.length; i++) {
            const market = markets[i];
            const id = this.safeString (market, 'symbol');
            const lowercaseId = this.safeStringLower (market, 'symbol');
            const baseId = this.safeString (market, 'baseAsset');
            const quoteId = this.safeString (market, 'quoteAsset');
            const settleId = this.safeString (market, 'marginAsset');
            const base = this.safeCurrencyCode (baseId);
            const quote = this.safeCurrencyCode (quoteId);
            const settle = this.safeCurrencyCode (settleId);
            const contract = future || delivery;
            const contractType = this.safeString (market, 'contractType');
            const idSymbol = contract && (contractType !== 'PERPETUAL');
            let symbol = undefined;
            let expiry = undefined;
            if (idSymbol) {
                symbol = id;
                expiry = this.safeInteger (market, 'deliveryDate');
            } else {
                symbol = base + '/' + quote;
            }
            const filters = this.safeValue (market, 'filters', []);
            const filtersByType = this.indexBy (filters, 'filterType');
            const status = this.safeString2 (market, 'status', 'contractStatus');
            let contractSize = undefined;
            let fees = this.fees;
            if (contract) {
                contractSize = this.safeNumber (market, 'contractSize', this.parseNumber ('1'));
                fees = this.fees[type];
            }
            let active = (status === 'TRADING');
            if (spot) {
                const permissions = this.safeValue (market, 'permissions', []);
                for (let j = 0; j < permissions.length; j++) {
                    if (permissions[j] === 'TRD_GRP_003') {
                        active = false;
                        break;
                    }
                }
            }
            const isMarginTradingAllowed = this.safeValue (market, 'isMarginTradingAllowed', false);
            const linearOrInverse = this.safeString (settleCurrencies, settle, 'inverse');
            const linear = (linearOrInverse === 'linear');
            const inverse = (linearOrInverse === 'inverse');
            const entry = {
                'id': id,
                'lowercaseId': lowercaseId,
                'symbol': symbol,
                'base': base,
                'quote': quote,
                'settle': settle,
                'baseId': baseId,
                'quoteId': quoteId,
                'settleId': settleId,
                'type': type,
                'spot': spot,
                'margin': spot && isMarginTradingAllowed,
                'swap': future,
                'future': future,
                'delivery': delivery,
                'option': false,
                'active': active,
                'contract': contract,
                'linear': contract ? linear : undefined,
                'inverse': contract ? inverse : undefined,
                'taker': fees['trading']['taker'],
                'maker': fees['trading']['maker'],
                'contractSize': contractSize,
                'expiry': expiry,
                'expiryDatetime': this.iso8601 (expiry),
                'strike': undefined,
                'optionType': undefined,
                'precision': {
                    'amount': this.safeInteger (market, 'quantityPrecision'),
                    'price': this.safeInteger (market, 'pricePrecision'),
                    'base': this.safeInteger (market, 'baseAssetPrecision'),
                    'quote': this.safeInteger (market, 'quotePrecision'),
                },
                'limits': {
                    'leverage': {
                        'min': undefined,
                        'max': undefined,
                    },
                    'amount': {
                        'min': undefined,
                        'max': undefined,
                    },
                    'price': {
                        'min': undefined,
                        'max': undefined,
                    },
                    'cost': {
                        'min': undefined,
                        'max': undefined,
                    },
                },
                'info': market,
            };
            if ('PRICE_FILTER' in filtersByType) {
                const filter = this.safeValue (filtersByType, 'PRICE_FILTER', {});
                const tickSize = this.safeString (filter, 'tickSize');
                entry['precision']['price'] = this.precisionFromString (tickSize);
                // PRICE_FILTER reports zero values for maxPrice
                // since they updated filter types in November 2018
                // https://github.com/ccxt/ccxt/issues/4286
                // therefore limits['price']['max'] doesn't have any meaningful value except undefined
                entry['limits']['price'] = {
                    'min': this.safeNumber (filter, 'minPrice'),
                    'max': this.safeNumber (filter, 'maxPrice'),
                };
                entry['precision']['price'] = this.precisionFromString (filter['tickSize']);
            }
            if ('LOT_SIZE' in filtersByType) {
                const filter = this.safeValue (filtersByType, 'LOT_SIZE', {});
                const stepSize = this.safeString (filter, 'stepSize');
                entry['precision']['amount'] = this.precisionFromString (stepSize);
                entry['limits']['amount'] = {
                    'min': this.safeNumber (filter, 'minQty'),
                    'max': this.safeNumber (filter, 'maxQty'),
                };
            }
            if ('MARKET_LOT_SIZE' in filtersByType) {
                const filter = this.safeValue (filtersByType, 'MARKET_LOT_SIZE', {});
                entry['limits']['market'] = {
                    'min': this.safeNumber (filter, 'minQty'),
                    'max': this.safeNumber (filter, 'maxQty'),
                };
            }
            if ('MIN_NOTIONAL' in filtersByType) {
                const filter = this.safeValue (filtersByType, 'MIN_NOTIONAL', {});
                entry['limits']['cost']['min'] = this.safeNumber2 (filter, 'minNotional', 'notional');
            }
            result.push (entry);
        }
        return result;
    }

    parseBalanceHelper (entry) {
        const account = this.account ();
        account['used'] = this.safeString (entry, 'locked');
        account['free'] = this.safeString (entry, 'free');
        account['total'] = this.safeString (entry, 'totalAsset');
        return account;
    }

    parseBalance (response, type = undefined, marginMode = undefined) {
        const result = {
            'info': response,
        };
        let timestamp = undefined;
        const isolated = marginMode === 'isolated';
        if (((type === 'spot') || (type === 'margin') || (marginMode === 'cross')) && !isolated) {
            timestamp = this.safeInteger (response, 'updateTime');
            const balances = this.safeValue2 (response, 'balances', 'userAssets', []);
            for (let i = 0; i < balances.length; i++) {
                const balance = balances[i];
                const currencyId = this.safeString (balance, 'asset');
                const code = this.safeCurrencyCode (currencyId);
                const account = this.account ();
                account['free'] = this.safeString (balance, 'free');
                account['used'] = this.safeString (balance, 'locked');
                result[code] = account;
            }
        } else if (isolated) {
            const assets = this.safeValue (response, 'assets');
            for (let i = 0; i < assets.length; i++) {
                const asset = assets[i];
                const marketId = this.safeValue (asset, 'symbol');
                const symbol = this.safeSymbol (marketId);
                const base = this.safeValue (asset, 'baseAsset', {});
                const quote = this.safeValue (asset, 'quoteAsset', {});
                const baseCode = this.safeCurrencyCode (this.safeString (base, 'asset'));
                const quoteCode = this.safeCurrencyCode (this.safeString (quote, 'asset'));
                const subResult = {};
                subResult[baseCode] = this.parseBalanceHelper (base);
                subResult[quoteCode] = this.parseBalanceHelper (quote);
                result[symbol] = this.safeBalance (subResult);
            }
        } else if (type === 'savings') {
            const positionAmountVos = this.safeValue (response, 'positionAmountVos', []);
            for (let i = 0; i < positionAmountVos.length; i++) {
                const entry = positionAmountVos[i];
                const currencyId = this.safeString (entry, 'asset');
                const code = this.safeCurrencyCode (currencyId);
                const account = this.account ();
                const usedAndTotal = this.safeString (entry, 'amount');
                account['total'] = usedAndTotal;
                account['used'] = usedAndTotal;
                result[code] = account;
            }
        } else if (type === 'funding') {
            for (let i = 0; i < response.length; i++) {
                const entry = response[i];
                const account = this.account ();
                const currencyId = this.safeString (entry, 'asset');
                const code = this.safeCurrencyCode (currencyId);
                account['free'] = this.safeString (entry, 'free');
                const frozen = this.safeString (entry, 'freeze');
                const withdrawing = this.safeString (entry, 'withdrawing');
                const locked = this.safeString (entry, 'locked');
                account['used'] = Precise.stringAdd (frozen, Precise.stringAdd (locked, withdrawing));
                result[code] = account;
            }
        } else {
            let balances = response;
            if (!Array.isArray (response)) {
                balances = this.safeValue (response, 'assets', []);
            }
            for (let i = 0; i < balances.length; i++) {
                const balance = balances[i];
                const currencyId = this.safeString (balance, 'asset');
                const code = this.safeCurrencyCode (currencyId);
                const account = this.account ();
                account['free'] = this.safeString (balance, 'availableBalance');
                account['used'] = this.safeString (balance, 'initialMargin');
                account['total'] = this.safeString2 (balance, 'marginBalance', 'balance');
                result[code] = account;
            }
        }
        result['timestamp'] = timestamp;
        result['datetime'] = this.iso8601 (timestamp);
        return isolated ? result : this.safeBalance (result);
    }

    async fetchBalance (params = {}) {
        /**
         * @method
         * @name binance#fetchBalance
         * @description query for balance and get the amount of funds available for trading or funds locked in orders
<<<<<<< HEAD
         * @param {object} params extra parameters specific to the binance api endpoint
         * @returns {object} a [balance structure]{@link https://docs.ccxt.com/en/latest/manual.html?#balance-structure}
=======
         * @param {dict} params extra parameters specific to the binance api endpoint
         * @param {str|undefined} params.type 'future', 'delivery', 'savings', 'funding', or 'spot'
         * @param {str|undefined} params.marginMode 'cross' or 'isolated', for margin trading, uses this.options.defaultMarginMode if not passed, defaults to undefined/None/null
         * @param {[str]|undefined} params.symbols unified market symbols, only used in isolated margin mode
         * @returns {dict} a [balance structure]{@link https://docs.ccxt.com/en/latest/manual.html?#balance-structure}
>>>>>>> 315e9aba
         */
        await this.loadMarkets ();
        const defaultType = this.safeString2 (this.options, 'fetchBalance', 'defaultType', 'spot');
        const type = this.safeString (params, 'type', defaultType);
        const defaultMarginMode = this.safeString2 (this.options, 'marginMode', 'defaultMarginMode');
        const marginMode = this.safeStringLower (params, 'marginMode', defaultMarginMode);
        let method = 'privateGetAccount';
        const request = {};
        if (type === 'future') {
            const options = this.safeValue (this.options, type, {});
            const fetchBalanceOptions = this.safeValue (options, 'fetchBalance', {});
            method = this.safeString (fetchBalanceOptions, 'method', 'fapiPrivateV2GetAccount');
        } else if (type === 'delivery') {
            const options = this.safeValue (this.options, type, {});
            const fetchBalanceOptions = this.safeValue (options, 'fetchBalance', {});
            method = this.safeString (fetchBalanceOptions, 'method', 'dapiPrivateGetAccount');
        } else if (type === 'margin' || marginMode === 'cross') {
            method = 'sapiGetMarginAccount';
        } else if (type === 'savings') {
            method = 'sapiGetLendingUnionAccount';
        } else if (type === 'funding') {
            method = 'sapiPostAssetGetFundingAsset';
        } else if (marginMode === 'isolated') {
            method = 'sapiGetMarginIsolatedAccount';
            const paramSymbols = this.safeValue (params, 'symbols');
            if (paramSymbols !== undefined) {
                let symbols = '';
                if (this.isArray (paramSymbols)) {
                    symbols = this.marketId (paramSymbols[0]);
                    for (let i = 1; i < paramSymbols.length; i++) {
                        const symbol = paramSymbols[i];
                        const id = this.marketId (symbol);
                        symbols += ',' + id;
                    }
                } else {
                    symbols = paramSymbols;
                }
                request['symbols'] = symbols;
            }
        }
        const query = this.omit (params, [ 'type', 'marginMode', 'symbols' ]);
        const response = await this[method] (this.extend (request, query));
        //
        // spot
        //
        //     {
        //         makerCommission: 10,
        //         takerCommission: 10,
        //         buyerCommission: 0,
        //         sellerCommission: 0,
        //         canTrade: true,
        //         canWithdraw: true,
        //         canDeposit: true,
        //         updateTime: 1575357359602,
        //         accountType: "MARGIN",
        //         balances: [
        //             { asset: "BTC", free: "0.00219821", locked: "0.00000000"  },
        //         ]
        //     }
        //
        // margin (cross)
        //
        //     {
        //         "borrowEnabled":true,
        //         "marginLevel":"999.00000000",
        //         "totalAssetOfBtc":"0.00000000",
        //         "totalLiabilityOfBtc":"0.00000000",
        //         "totalNetAssetOfBtc":"0.00000000",
        //         "tradeEnabled":true,
        //         "transferEnabled":true,
        //         "userAssets":[
        //             {"asset":"MATIC","borrowed":"0.00000000","free":"0.00000000","interest":"0.00000000","locked":"0.00000000","netAsset":"0.00000000"},
        //             {"asset":"VET","borrowed":"0.00000000","free":"0.00000000","interest":"0.00000000","locked":"0.00000000","netAsset":"0.00000000"},
        //             {"asset":"USDT","borrowed":"0.00000000","free":"0.00000000","interest":"0.00000000","locked":"0.00000000","netAsset":"0.00000000"}
        //         ],
        //     }
        //
        // margin (isolated)
        //
        //    {
        //        info: {
        //            assets: [
        //                {
        //                    baseAsset: {
        //                        asset: '1INCH',
        //                        borrowEnabled: true,
        //                        borrowed: '0',
        //                        free: '0',
        //                        interest: '0',
        //                        locked: '0',
        //                        netAsset: '0',
        //                        netAssetOfBtc: '0',
        //                        repayEnabled: true,
        //                        totalAsset: '0'
        //                    },
        //                    quoteAsset: {
        //                        asset: 'USDT',
        //                        borrowEnabled: true,
        //                        borrowed: '0',
        //                        free: '11',
        //                        interest: '0',
        //                        locked: '0',
        //                        netAsset: '11',
        //                        netAssetOfBtc: '0.00054615',
        //                        repayEnabled: true,
        //                        totalAsset: '11'
        //                    },
        //                    symbol: '1INCHUSDT',
        //                    isolatedCreated: true,
        //                    marginLevel: '999',
        //                    marginLevelStatus: 'EXCESSIVE',
        //                    marginRatio: '5',
        //                    indexPrice: '0.59184331',
        //                    liquidatePrice: '0',
        //                    liquidateRate: '0',
        //                    tradeEnabled: true,
        //                    enabled: true
        //                },
        //            ]
        //        }
        //    }
        //
        // futures (fapi)
        //
        //     fapiPrivateGetAccount
        //
        //     {
        //         "feeTier":0,
        //         "canTrade":true,
        //         "canDeposit":true,
        //         "canWithdraw":true,
        //         "updateTime":0,
        //         "totalInitialMargin":"0.00000000",
        //         "totalMaintMargin":"0.00000000",
        //         "totalWalletBalance":"4.54000000",
        //         "totalUnrealizedProfit":"0.00000000",
        //         "totalMarginBalance":"4.54000000",
        //         "totalPositionInitialMargin":"0.00000000",
        //         "totalOpenOrderInitialMargin":"0.00000000",
        //         "maxWithdrawAmount":"4.54000000",
        //         "assets":[
        //             {
        //                 "asset":"USDT",
        //                 "walletBalance":"4.54000000",
        //                 "unrealizedProfit":"0.00000000",
        //                 "marginBalance":"4.54000000",
        //                 "maintMargin":"0.00000000",
        //                 "initialMargin":"0.00000000",
        //                 "positionInitialMargin":"0.00000000",
        //                 "openOrderInitialMargin":"0.00000000",
        //                 "maxWithdrawAmount":"4.54000000"
        //             }
        //         ],
        //         "positions":[
        //             {
        //                 "symbol":"BTCUSDT",
        //                 "initialMargin":"0.00000",
        //                 "maintMargin":"0.00000",
        //                 "unrealizedProfit":"0.00000000",
        //                 "positionInitialMargin":"0.00000",
        //                 "openOrderInitialMargin":"0.00000"
        //             }
        //         ]
        //     }
        //
        //     fapiPrivateV2GetAccount
        //
        //     {
        //         "feeTier":0,
        //         "canTrade":true,
        //         "canDeposit":true,
        //         "canWithdraw":true,
        //         "updateTime":0,
        //         "totalInitialMargin":"0.00000000",
        //         "totalMaintMargin":"0.00000000",
        //         "totalWalletBalance":"0.00000000",
        //         "totalUnrealizedProfit":"0.00000000",
        //         "totalMarginBalance":"0.00000000",
        //         "totalPositionInitialMargin":"0.00000000",
        //         "totalOpenOrderInitialMargin":"0.00000000",
        //         "totalCrossWalletBalance":"0.00000000",
        //         "totalCrossUnPnl":"0.00000000",
        //         "availableBalance":"0.00000000",
        //         "maxWithdrawAmount":"0.00000000",
        //         "assets":[
        //             {
        //                 "asset":"BNB",
        //                 "walletBalance":"0.01000000",
        //                 "unrealizedProfit":"0.00000000",
        //                 "marginBalance":"0.01000000",
        //                 "maintMargin":"0.00000000",
        //                 "initialMargin":"0.00000000",
        //                 "positionInitialMargin":"0.00000000",
        //                 "openOrderInitialMargin":"0.00000000",
        //                 "maxWithdrawAmount":"0.01000000",
        //                 "crossWalletBalance":"0.01000000",
        //                 "crossUnPnl":"0.00000000",
        //                 "availableBalance":"0.01000000"
        //             }
        //         ],
        //         "positions":[
        //             {
        //                 "symbol":"BTCUSDT",
        //                 "initialMargin":"0",
        //                 "maintMargin":"0",
        //                 "unrealizedProfit":"0.00000000",
        //                 "positionInitialMargin":"0",
        //                 "openOrderInitialMargin":"0",
        //                 "leverage":"20",
        //                 "isolated":false,
        //                 "entryPrice":"0.00000",
        //                 "maxNotional":"5000000",
        //                 "positionSide":"BOTH"
        //             },
        //         ]
        //     }
        //
        //     fapiPrivateV2GetBalance
        //
        //     [
        //         {
        //             "accountAlias":"FzFzXquXXqoC",
        //             "asset":"BNB",
        //             "balance":"0.01000000",
        //             "crossWalletBalance":"0.01000000",
        //             "crossUnPnl":"0.00000000",
        //             "availableBalance":"0.01000000",
        //             "maxWithdrawAmount":"0.01000000"
        //         }
        //     ]
        //
        // savings
        //
        //     {
        //       "totalAmountInBTC": "0.3172",
        //       "totalAmountInUSDT": "10000",
        //       "totalFixedAmountInBTC": "0.3172",
        //       "totalFixedAmountInUSDT": "10000",
        //       "totalFlexibleInBTC": "0",
        //       "totalFlexibleInUSDT": "0",
        //       "positionAmountVos": [
        //         {
        //           "asset": "USDT",
        //           "amount": "10000",
        //           "amountInBTC": "0.3172",
        //           "amountInUSDT": "10000"
        //         },
        //         {
        //           "asset": "BUSD",
        //           "amount": "0",
        //           "amountInBTC": "0",
        //           "amountInUSDT": "0"
        //         }
        //       ]
        //     }
        //
        // binance pay
        //
        //     [
        //       {
        //         "asset": "BUSD",
        //         "free": "1129.83",
        //         "locked": "0",
        //         "freeze": "0",
        //         "withdrawing": "0"
        //       }
        //     ]
        //
        return this.parseBalance (response, type, marginMode);
    }

    async fetchOrderBook (symbol, limit = undefined, params = {}) {
        /**
         * @method
         * @name binance#fetchOrderBook
         * @description fetches information on open orders with bid (buy) and ask (sell) prices, volumes and other data
         * @param {string} symbol unified symbol of the market to fetch the order book for
         * @param {number|undefined} limit the maximum amount of order book entries to return
         * @param {object} params extra parameters specific to the binance api endpoint
         * @returns {object} A dictionary of [order book structures]{@link https://docs.ccxt.com/en/latest/manual.html#order-book-structure} indexed by market symbols
         */
        await this.loadMarkets ();
        const market = this.market (symbol);
        const request = {
            'symbol': market['id'],
        };
        if (limit !== undefined) {
            request['limit'] = limit; // default 100, max 5000, see https://github.com/binance/binance-spot-api-docs/blob/master/rest-api.md#order-book
        }
        let method = 'publicGetDepth';
        if (market['linear']) {
            method = 'fapiPublicGetDepth';
        } else if (market['inverse']) {
            method = 'dapiPublicGetDepth';
        }
        const response = await this[method] (this.extend (request, params));
        //
        // future
        //
        //     {
        //         "lastUpdateId":333598053905,
        //         "E":1618631511986,
        //         "T":1618631511964,
        //         "bids":[
        //             ["2493.56","20.189"],
        //             ["2493.54","1.000"],
        //             ["2493.51","0.005"]
        //         ],
        //         "asks":[
        //             ["2493.57","0.877"],
        //             ["2493.62","0.063"],
        //             ["2493.71","12.054"],
        //         ]
        //     }
        const timestamp = this.safeInteger (response, 'T');
        const orderbook = this.parseOrderBook (response, symbol, timestamp);
        orderbook['nonce'] = this.safeInteger (response, 'lastUpdateId');
        return orderbook;
    }

    parseTicker (ticker, market = undefined) {
        //
        //     {
        //         symbol: 'ETHBTC',
        //         priceChange: '0.00068700',
        //         priceChangePercent: '2.075',
        //         weightedAvgPrice: '0.03342681',
        //         prevClosePrice: '0.03310300',
        //         lastPrice: '0.03378900',
        //         lastQty: '0.07700000',
        //         bidPrice: '0.03378900',
        //         bidQty: '7.16800000',
        //         askPrice: '0.03379000',
        //         askQty: '24.00000000',
        //         openPrice: '0.03310200',
        //         highPrice: '0.03388900',
        //         lowPrice: '0.03306900',
        //         volume: '205478.41000000',
        //         quoteVolume: '6868.48826294',
        //         openTime: 1601469986932,
        //         closeTime: 1601556386932,
        //         firstId: 196098772,
        //         lastId: 196186315,
        //         count: 87544
        //     }
        //
        // coinm
        //     {
        //         baseVolume: '214549.95171161',
        //         closeTime: '1621965286847',
        //         count: '1283779',
        //         firstId: '152560106',
        //         highPrice: '39938.3',
        //         lastId: '153843955',
        //         lastPrice: '37993.4',
        //         lastQty: '1',
        //         lowPrice: '36457.2',
        //         openPrice: '37783.4',
        //         openTime: '1621878840000',
        //         pair: 'BTCUSD',
        //         priceChange: '210.0',
        //         priceChangePercent: '0.556',
        //         symbol: 'BTCUSD_PERP',
        //         volume: '81990451',
        //         weightedAvgPrice: '38215.08713747'
        //     }
        //
        const timestamp = this.safeInteger (ticker, 'closeTime');
        const marketId = this.safeString (ticker, 'symbol');
        const symbol = this.safeSymbol (marketId, market);
        const last = this.safeString (ticker, 'lastPrice');
        const isCoinm = ('baseVolume' in ticker);
        let baseVolume = undefined;
        let quoteVolume = undefined;
        if (isCoinm) {
            baseVolume = this.safeString (ticker, 'baseVolume');
            quoteVolume = this.safeString (ticker, 'volume');
        } else {
            baseVolume = this.safeString (ticker, 'volume');
            quoteVolume = this.safeString (ticker, 'quoteVolume');
        }
        return this.safeTicker ({
            'symbol': symbol,
            'timestamp': timestamp,
            'datetime': this.iso8601 (timestamp),
            'high': this.safeString (ticker, 'highPrice'),
            'low': this.safeString (ticker, 'lowPrice'),
            'bid': this.safeString (ticker, 'bidPrice'),
            'bidVolume': this.safeString (ticker, 'bidQty'),
            'ask': this.safeString (ticker, 'askPrice'),
            'askVolume': this.safeString (ticker, 'askQty'),
            'vwap': this.safeString (ticker, 'weightedAvgPrice'),
            'open': this.safeString (ticker, 'openPrice'),
            'close': last,
            'last': last,
            'previousClose': this.safeString (ticker, 'prevClosePrice'), // previous day close
            'change': this.safeString (ticker, 'priceChange'),
            'percentage': this.safeString (ticker, 'priceChangePercent'),
            'average': undefined,
            'baseVolume': baseVolume,
            'quoteVolume': quoteVolume,
            'info': ticker,
        }, market);
    }

    async fetchStatus (params = {}) {
        /**
         * @method
         * @name binance#fetchStatus
         * @description the latest known information on the availability of the exchange API
         * @param {object} params extra parameters specific to the binance api endpoint
         * @returns {object} a [status structure]{@link https://docs.ccxt.com/en/latest/manual.html#exchange-status-structure}
         */
        const response = await this.sapiGetSystemStatus (params);
        //
        //     {
        //         "status": 0,              // 0: normal，1：system maintenance
        //         "msg": "normal"           // "normal", "system_maintenance"
        //     }
        //
        const statusRaw = this.safeString (response, 'status');
        return {
            'status': this.safeString ({ '0': 'ok', '1': 'maintenance' }, statusRaw, statusRaw),
            'updated': undefined,
            'eta': undefined,
            'url': undefined,
            'info': response,
        };
    }

    async fetchTicker (symbol, params = {}) {
        /**
         * @method
         * @name binance#fetchTicker
         * @description fetches a price ticker, a statistical calculation with the information calculated over the past 24 hours for a specific market
         * @param {string} symbol unified symbol of the market to fetch the ticker for
         * @param {object} params extra parameters specific to the binance api endpoint
         * @returns {object} a [ticker structure]{@link https://docs.ccxt.com/en/latest/manual.html#ticker-structure}
         */
        await this.loadMarkets ();
        const market = this.market (symbol);
        const request = {
            'symbol': market['id'],
        };
        let method = 'publicGetTicker24hr';
        if (market['linear']) {
            method = 'fapiPublicGetTicker24hr';
        } else if (market['inverse']) {
            method = 'dapiPublicGetTicker24hr';
        }
        const response = await this[method] (this.extend (request, params));
        if (Array.isArray (response)) {
            const firstTicker = this.safeValue (response, 0, {});
            return this.parseTicker (firstTicker, market);
        }
        return this.parseTicker (response, market);
    }

    async fetchBidsAsks (symbols = undefined, params = {}) {
        /**
         * @method
         * @name binance#fetchBidsAsks
         * @description fetches the bid and ask price and volume for multiple markets
         * @param {[string]|undefined} symbols unified symbols of the markets to fetch the bids and asks for, all markets are returned if not assigned
         * @param {object} params extra parameters specific to the binance api endpoint
         * @returns {object} an array of [ticker structures]{@link https://docs.ccxt.com/en/latest/manual.html#ticker-structure}
         */
        await this.loadMarkets ();
        const defaultType = this.safeString2 (this.options, 'fetchBidsAsks', 'defaultType', 'spot');
        const type = this.safeString (params, 'type', defaultType);
        const query = this.omit (params, 'type');
        let method = undefined;
        if (type === 'future') {
            method = 'fapiPublicGetTickerBookTicker';
        } else if (type === 'delivery') {
            method = 'dapiPublicGetTickerBookTicker';
        } else {
            method = 'publicGetTickerBookTicker';
        }
        const response = await this[method] (query);
        return this.parseTickers (response, symbols);
    }

    async fetchTickers (symbols = undefined, params = {}) {
        /**
         * @method
         * @name binance#fetchTickers
         * @description fetches price tickers for multiple markets, statistical calculations with the information calculated over the past 24 hours each market
         * @param {[string]|undefined} symbols unified symbols of the markets to fetch the ticker for, all market tickers are returned if not assigned
         * @param {object} params extra parameters specific to the binance api endpoint
         * @returns {object} an array of [ticker structures]{@link https://docs.ccxt.com/en/latest/manual.html#ticker-structure}
         */
        await this.loadMarkets ();
        const defaultType = this.safeString2 (this.options, 'fetchTickers', 'defaultType', 'spot');
        const type = this.safeString (params, 'type', defaultType);
        const query = this.omit (params, 'type');
        let defaultMethod = undefined;
        if (type === 'future') {
            defaultMethod = 'fapiPublicGetTicker24hr';
        } else if (type === 'delivery') {
            defaultMethod = 'dapiPublicGetTicker24hr';
        } else {
            defaultMethod = 'publicGetTicker24hr';
        }
        const method = this.safeString (this.options, 'fetchTickersMethod', defaultMethod);
        const response = await this[method] (query);
        return this.parseTickers (response, symbols);
    }

    parseOHLCV (ohlcv, market = undefined) {
        // when api method = publicGetKlines || fapiPublicGetKlines || dapiPublicGetKlines
        //     [
        //         1591478520000, // open time
        //         "0.02501300",  // open
        //         "0.02501800",  // high
        //         "0.02500000",  // low
        //         "0.02500000",  // close
        //         "22.19000000", // volume
        //         1591478579999, // close time
        //         "0.55490906",  // quote asset volume
        //         40,            // number of trades
        //         "10.92900000", // taker buy base asset volume
        //         "0.27336462",  // taker buy quote asset volume
        //         "0"            // ignore
        //     ]
        //
        //  when api method = fapiPublicGetMarkPriceKlines || fapiPublicGetIndexPriceKlines
        //     [
        //         [
        //         1591256460000,          // Open time
        //         "9653.29201333",        // Open
        //         "9654.56401333",        // High
        //         "9653.07367333",        // Low
        //         "9653.07367333",        // Close (or latest price)
        //         "0",                    // Ignore
        //         1591256519999,          // Close time
        //         "0",                    // Ignore
        //         60,                     // Number of bisic data
        //         "0",                    // Ignore
        //         "0",                    // Ignore
        //         "0"                     // Ignore
        //         ]
        //     ]
        //
        return [
            this.safeInteger (ohlcv, 0),
            this.safeNumber (ohlcv, 1),
            this.safeNumber (ohlcv, 2),
            this.safeNumber (ohlcv, 3),
            this.safeNumber (ohlcv, 4),
            this.safeNumber (ohlcv, 5),
        ];
    }

    async fetchOHLCV (symbol, timeframe = '1m', since = undefined, limit = undefined, params = {}) {
        /**
         * @method
         * @name binance#fetchOHLCV
         * @description fetches historical candlestick data containing the open, high, low, and close price, and the volume of a market
         * @param {string} symbol unified symbol of the market to fetch OHLCV data for
         * @param {string} timeframe the length of time each candle represents
         * @param {number|undefined} since timestamp in ms of the earliest candle to fetch
         * @param {number|undefined} limit the maximum amount of candles to fetch
         * @param {object} params extra parameters specific to the binance api endpoint
         * @param {string|undefined} params.price "mark" or "index" for mark price and index price candles
         * @param {number|undefined} params.until timestamp in ms of the latest candle to fetch
         * @returns {[[number]]} A list of candles ordered as timestamp, open, high, low, close, volume
         */
        await this.loadMarkets ();
        const market = this.market (symbol);
        // binance docs say that the default limit 500, max 1500 for futures, max 1000 for spot markets
        // the reality is that the time range wider than 500 candles won't work right
        const defaultLimit = 500;
        const maxLimit = 1500;
        const price = this.safeString (params, 'price');
        const until = this.safeInteger (params, 'until');
        params = this.omit (params, [ 'price', 'until' ]);
        limit = (limit === undefined) ? defaultLimit : Math.min (limit, maxLimit);
        const request = {
            'interval': this.timeframes[timeframe],
            'limit': limit,
        };
        if (price === 'index') {
            request['pair'] = market['id'];   // Index price takes this argument instead of symbol
        } else {
            request['symbol'] = market['id'];
        }
        // const duration = this.parseTimeframe (timeframe);
        if (since !== undefined) {
            request['startTime'] = since;
            //
            // It didn't work before without the endTime
            // https://github.com/ccxt/ccxt/issues/8454
            //
            if (market['inverse']) {
                if (since > 0) {
                    const duration = this.parseTimeframe (timeframe);
                    const endTime = this.sum (since, limit * duration * 1000 - 1);
                    const now = this.milliseconds ();
                    request['endTime'] = Math.min (now, endTime);
                }
            }
        }
        if (until !== undefined) {
            request['endTime'] = until;
        }
        let method = 'publicGetKlines';
        if (price === 'mark') {
            if (market['inverse']) {
                method = 'dapiPublicGetMarkPriceKlines';
            } else {
                method = 'fapiPublicGetMarkPriceKlines';
            }
        } else if (price === 'index') {
            if (market['inverse']) {
                method = 'dapiPublicGetIndexPriceKlines';
            } else {
                method = 'fapiPublicGetIndexPriceKlines';
            }
        } else if (market['linear']) {
            method = 'fapiPublicGetKlines';
        } else if (market['inverse']) {
            method = 'dapiPublicGetKlines';
        }
        const response = await this[method] (this.extend (request, params));
        //
        //     [
        //         [1591478520000,"0.02501300","0.02501800","0.02500000","0.02500000","22.19000000",1591478579999,"0.55490906",40,"10.92900000","0.27336462","0"],
        //         [1591478580000,"0.02499600","0.02500900","0.02499400","0.02500300","21.34700000",1591478639999,"0.53370468",24,"7.53800000","0.18850725","0"],
        //         [1591478640000,"0.02500800","0.02501100","0.02500300","0.02500800","154.14200000",1591478699999,"3.85405839",97,"5.32300000","0.13312641","0"],
        //     ]
        //
        return this.parseOHLCVs (response, market, timeframe, since, limit);
    }

    parseTrade (trade, market = undefined) {
        if ('isDustTrade' in trade) {
            return this.parseDustTrade (trade, market);
        }
        //
        // aggregate trades
        // https://github.com/binance-exchange/binance-official-api-docs/blob/master/rest-api.md#compressedaggregate-trades-list
        //
        //     {
        //         "a": 26129,         // Aggregate tradeId
        //         "p": "0.01633102",  // Price
        //         "q": "4.70443515",  // Quantity
        //         "f": 27781,         // First tradeId
        //         "l": 27781,         // Last tradeId
        //         "T": 1498793709153, // Timestamp
        //         "m": true,          // Was the buyer the maker?
        //         "M": true           // Was the trade the best price match?
        //     }
        //
        // recent public trades and old public trades
        // https://github.com/binance-exchange/binance-official-api-docs/blob/master/rest-api.md#recent-trades-list
        // https://github.com/binance-exchange/binance-official-api-docs/blob/master/rest-api.md#old-trade-lookup-market_data
        //
        //     {
        //         "id": 28457,
        //         "price": "4.00000100",
        //         "qty": "12.00000000",
        //         "time": 1499865549590,
        //         "isBuyerMaker": true,
        //         "isBestMatch": true
        //     }
        //
        // private trades
        // https://github.com/binance-exchange/binance-official-api-docs/blob/master/rest-api.md#account-trade-list-user_data
        //
        //     {
        //         "symbol": "BNBBTC",
        //         "id": 28457,
        //         "orderId": 100234,
        //         "price": "4.00000100",
        //         "qty": "12.00000000",
        //         "commission": "10.10000000",
        //         "commissionAsset": "BNB",
        //         "time": 1499865549590,
        //         "isBuyer": true,
        //         "isMaker": false,
        //         "isBestMatch": true
        //     }
        //
        // futures trades
        // https://binance-docs.github.io/apidocs/futures/en/#account-trade-list-user_data
        //
        //     {
        //       "accountId": 20,
        //       "buyer": False,
        //       "commission": "-0.07819010",
        //       "commissionAsset": "USDT",
        //       "counterPartyId": 653,
        //       "id": 698759,
        //       "maker": False,
        //       "orderId": 25851813,
        //       "price": "7819.01",
        //       "qty": "0.002",
        //       "quoteQty": "0.01563",
        //       "realizedPnl": "-0.91539999",
        //       "side": "SELL",
        //       "symbol": "BTCUSDT",
        //       "time": 1569514978020
        //     }
        //     {
        //       "symbol": "BTCUSDT",
        //       "id": 477128891,
        //       "orderId": 13809777875,
        //       "side": "SELL",
        //       "price": "38479.55",
        //       "qty": "0.001",
        //       "realizedPnl": "-0.00009534",
        //       "marginAsset": "USDT",
        //       "quoteQty": "38.47955",
        //       "commission": "-0.00076959",
        //       "commissionAsset": "USDT",
        //       "time": 1612733566708,
        //       "positionSide": "BOTH",
        //       "maker": true,
        //       "buyer": false
        //     }
        //
        // { respType: FULL }
        //
        //     {
        //       "price": "4000.00000000",
        //       "qty": "1.00000000",
        //       "commission": "4.00000000",
        //       "commissionAsset": "USDT",
        //       "tradeId": "1234",
        //     }
        //
        const timestamp = this.safeInteger2 (trade, 'T', 'time');
        const price = this.safeString2 (trade, 'p', 'price');
        const amount = this.safeString2 (trade, 'q', 'qty');
        const cost = this.safeString2 (trade, 'quoteQty', 'baseQty');  // inverse futures
        const marketId = this.safeString (trade, 'symbol');
        const symbol = this.safeSymbol (marketId, market);
        let id = this.safeString2 (trade, 't', 'a');
        id = this.safeString2 (trade, 'id', 'tradeId', id);
        let side = undefined;
        const orderId = this.safeString (trade, 'orderId');
        const buyerMaker = this.safeValue2 (trade, 'm', 'isBuyerMaker');
        let takerOrMaker = undefined;
        if (buyerMaker !== undefined) {
            side = buyerMaker ? 'sell' : 'buy'; // this is reversed intentionally
            takerOrMaker = 'taker';
        } else if ('side' in trade) {
            side = this.safeStringLower (trade, 'side');
        } else {
            if ('isBuyer' in trade) {
                side = trade['isBuyer'] ? 'buy' : 'sell'; // this is a true side
            }
        }
        let fee = undefined;
        if ('commission' in trade) {
            fee = {
                'cost': this.safeString (trade, 'commission'),
                'currency': this.safeCurrencyCode (this.safeString (trade, 'commissionAsset')),
            };
        }
        if ('isMaker' in trade) {
            takerOrMaker = trade['isMaker'] ? 'maker' : 'taker';
        }
        if ('maker' in trade) {
            takerOrMaker = trade['maker'] ? 'maker' : 'taker';
        }
        return this.safeTrade ({
            'info': trade,
            'timestamp': timestamp,
            'datetime': this.iso8601 (timestamp),
            'symbol': symbol,
            'id': id,
            'order': orderId,
            'type': undefined,
            'side': side,
            'takerOrMaker': takerOrMaker,
            'price': price,
            'amount': amount,
            'cost': cost,
            'fee': fee,
        }, market);
    }

    async fetchTrades (symbol, since = undefined, limit = undefined, params = {}) {
        /**
         * @method
         * @name binance#fetchTrades
         * @description get the list of most recent trades for a particular symbol
         * @param {string} symbol unified symbol of the market to fetch trades for
         * @param {number|undefined} since timestamp in ms of the earliest trade to fetch
         * @param {number|undefined} limit the maximum amount of trades to fetch
         * @param {object} params extra parameters specific to the binance api endpoint
         * @returns {[object]} a list of [trade structures]{@link https://docs.ccxt.com/en/latest/manual.html?#public-trades}
         */
        await this.loadMarkets ();
        const market = this.market (symbol);
        const request = {
            'symbol': market['id'],
            // 'fromId': 123,    // ID to get aggregate trades from INCLUSIVE.
            // 'startTime': 456, // Timestamp in ms to get aggregate trades from INCLUSIVE.
            // 'endTime': 789,   // Timestamp in ms to get aggregate trades until INCLUSIVE.
            // 'limit': 500,     // default = 500, maximum = 1000
        };
        const [ type, query ] = this.handleMarketTypeAndParams ('fetchTrades', market, params);
        let defaultMethod = undefined;
        if (type === 'future') {
            if (market['linear']) {
                defaultMethod = 'fapiPublicGetAggTrades';
            } else if (market['inverse']) {
                defaultMethod = 'dapiPublicGetAggTrades';
            }
        } else if (type === 'delivery') {
            defaultMethod = 'dapiPublicGetAggTrades';
        } else {
            defaultMethod = 'publicGetAggTrades';
        }
        let method = this.safeString (this.options, 'fetchTradesMethod', defaultMethod);
        if (method === 'publicGetAggTrades') {
            if (type === 'future') {
                if (market['linear']) {
                    method = 'fapiPublicGetAggTrades';
                } else if (market['inverse']) {
                    method = 'dapiPublicGetAggTrades';
                }
            } else if (type === 'delivery') {
                method = 'dapiPublicGetAggTrades';
            }
        } else if (method === 'publicGetHistoricalTrades') {
            if (type === 'future') {
                if (market['linear']) {
                    method = 'fapiPublicGetHistoricalTrades';
                } else if (market['inverse']) {
                    method = 'dapiPublicGetHistoricalTrades';
                }
            } else if (type === 'delivery') {
                method = 'dapiPublicGetHistoricalTrades';
            }
        }
        if (since !== undefined) {
            request['startTime'] = since;
            // https://github.com/ccxt/ccxt/issues/6400
            // https://github.com/binance-exchange/binance-official-api-docs/blob/master/rest-api.md#compressedaggregate-trades-list
            request['endTime'] = this.sum (since, 3600000);
        }
        if (limit !== undefined) {
            request['limit'] = limit; // default = 500, maximum = 1000
        }
        //
        // Caveats:
        // - default limit (500) applies only if no other parameters set, trades up
        //   to the maximum limit may be returned to satisfy other parameters
        // - if both limit and time window is set and time window contains more
        //   trades than the limit then the last trades from the window are returned
        // - 'tradeId' accepted and returned by this method is "aggregate" trade id
        //   which is different from actual trade id
        // - setting both fromId and time window results in error
        const response = await this[method] (this.extend (request, query));
        //
        // aggregate trades
        //
        //     [
        //         {
        //             "a": 26129,         // Aggregate tradeId
        //             "p": "0.01633102",  // Price
        //             "q": "4.70443515",  // Quantity
        //             "f": 27781,         // First tradeId
        //             "l": 27781,         // Last tradeId
        //             "T": 1498793709153, // Timestamp
        //             "m": true,          // Was the buyer the maker?
        //             "M": true           // Was the trade the best price match?
        //         }
        //     ]
        //
        // recent public trades and historical public trades
        //
        //     [
        //         {
        //             "id": 28457,
        //             "price": "4.00000100",
        //             "qty": "12.00000000",
        //             "time": 1499865549590,
        //             "isBuyerMaker": true,
        //             "isBestMatch": true
        //         }
        //     ]
        //
        return this.parseTrades (response, market, since, limit);
    }

    parseOrderStatus (status) {
        const statuses = {
            'NEW': 'open',
            'PARTIALLY_FILLED': 'open',
            'FILLED': 'closed',
            'CANCELED': 'canceled',
            'PENDING_CANCEL': 'canceling', // currently unused
            'REJECTED': 'rejected',
            'EXPIRED': 'expired',
        };
        return this.safeString (statuses, status, status);
    }

    parseOrder (order, market = undefined) {
        //
        // spot
        //
        //     {
        //         "symbol": "LTCBTC",
        //         "orderId": 1,
        //         "clientOrderId": "myOrder1",
        //         "price": "0.1",
        //         "origQty": "1.0",
        //         "executedQty": "0.0",
        //         "cummulativeQuoteQty": "0.0",
        //         "status": "NEW",
        //         "timeInForce": "GTC",
        //         "type": "LIMIT",
        //         "side": "BUY",
        //         "stopPrice": "0.0",
        //         "icebergQty": "0.0",
        //         "time": 1499827319559,
        //         "updateTime": 1499827319559,
        //         "isWorking": true
        //     }
        //
        // futures
        //
        //     {
        //         "symbol": "BTCUSDT",
        //         "orderId": 1,
        //         "clientOrderId": "myOrder1",
        //         "price": "0.1",
        //         "origQty": "1.0",
        //         "executedQty": "1.0",
        //         "cumQuote": "10.0",
        //         "status": "NEW",
        //         "timeInForce": "GTC",
        //         "type": "LIMIT",
        //         "side": "BUY",
        //         "stopPrice": "0.0",
        //         "updateTime": 1499827319559
        //     }
        //
        // createOrder with { "newOrderRespType": "FULL" }
        //
        //     {
        //       "symbol": "BTCUSDT",
        //       "orderId": 5403233939,
        //       "orderListId": -1,
        //       "clientOrderId": "x-R4BD3S825e669e75b6c14f69a2c43e",
        //       "transactTime": 1617151923742,
        //       "price": "0.00000000",
        //       "origQty": "0.00050000",
        //       "executedQty": "0.00050000",
        //       "cummulativeQuoteQty": "29.47081500",
        //       "status": "FILLED",
        //       "timeInForce": "GTC",
        //       "type": "MARKET",
        //       "side": "BUY",
        //       "fills": [
        //         {
        //           "price": "58941.63000000",
        //           "qty": "0.00050000",
        //           "commission": "0.00007050",
        //           "commissionAsset": "BNB",
        //           "tradeId": 737466631
        //         }
        //       ]
        //     }
        //
        // delivery
        //
        //     {
        //       "orderId": "18742727411",
        //       "symbol": "ETHUSD_PERP",
        //       "pair": "ETHUSD",
        //       "status": "FILLED",
        //       "clientOrderId": "x-xcKtGhcu3e2d1503fdd543b3b02419",
        //       "price": "0",
        //       "avgPrice": "4522.14",
        //       "origQty": "1",
        //       "executedQty": "1",
        //       "cumBase": "0.00221134",
        //       "timeInForce": "GTC",
        //       "type": "MARKET",
        //       "reduceOnly": false,
        //       "closePosition": false,
        //       "side": "SELL",
        //       "positionSide": "BOTH",
        //       "stopPrice": "0",
        //       "workingType": "CONTRACT_PRICE",
        //       "priceProtect": false,
        //       "origType": "MARKET",
        //       "time": "1636061952660",
        //       "updateTime": "1636061952660"
        //     }
        //
        const status = this.parseOrderStatus (this.safeString (order, 'status'));
        const marketId = this.safeString (order, 'symbol');
        const symbol = this.safeSymbol (marketId, market);
        const filled = this.safeString (order, 'executedQty', '0');
        let timestamp = undefined;
        let lastTradeTimestamp = undefined;
        if ('time' in order) {
            timestamp = this.safeInteger (order, 'time');
        } else if ('transactTime' in order) {
            timestamp = this.safeInteger (order, 'transactTime');
        } else if ('updateTime' in order) {
            if (status === 'open') {
                if (Precise.stringGt (filled, '0')) {
                    lastTradeTimestamp = this.safeInteger (order, 'updateTime');
                } else {
                    timestamp = this.safeInteger (order, 'updateTime');
                }
            }
        }
        const average = this.safeString (order, 'avgPrice');
        const price = this.safeString (order, 'price');
        const amount = this.safeString (order, 'origQty');
        // - Spot/Margin market: cummulativeQuoteQty
        // - Futures market: cumQuote.
        //   Note this is not the actual cost, since Binance futures uses leverage to calculate margins.
        let cost = this.safeString2 (order, 'cummulativeQuoteQty', 'cumQuote');
        cost = this.safeString (order, 'cumBase', cost);
        const id = this.safeString (order, 'orderId');
        let type = this.safeStringLower (order, 'type');
        const side = this.safeStringLower (order, 'side');
        const fills = this.safeValue (order, 'fills', []);
        const clientOrderId = this.safeString (order, 'clientOrderId');
        let timeInForce = this.safeString (order, 'timeInForce');
        if (timeInForce === 'GTX') {
            // GTX means "Good Till Crossing" and is an equivalent way of saying Post Only
            timeInForce = 'PO';
        }
        const postOnly = (type === 'limit_maker') || (timeInForce === 'PO');
        if (type === 'limit_maker') {
            type = 'limit';
        }
        const stopPriceString = this.safeString (order, 'stopPrice');
        const stopPrice = this.parseNumber (this.omitZero (stopPriceString));
        return this.safeOrder ({
            'info': order,
            'id': id,
            'clientOrderId': clientOrderId,
            'timestamp': timestamp,
            'datetime': this.iso8601 (timestamp),
            'lastTradeTimestamp': lastTradeTimestamp,
            'symbol': symbol,
            'type': type,
            'timeInForce': timeInForce,
            'postOnly': postOnly,
            'reduceOnly': this.safeValue (order, 'reduceOnly'),
            'side': side,
            'price': price,
            'stopPrice': stopPrice,
            'amount': amount,
            'cost': cost,
            'average': average,
            'filled': filled,
            'remaining': undefined,
            'status': status,
            'fee': undefined,
            'trades': fills,
        }, market);
    }

    async createOrder (symbol, type, side, amount, price = undefined, params = {}) {
        /**
         * @method
         * @name binance#createOrder
         * @description create a trade order
         * @param {string} symbol unified symbol of the market to create an order in
         * @param {string} type 'market' or 'limit'
         * @param {string} side 'buy' or 'sell'
         * @param {number} amount how much of currency you want to trade in units of base currency
         * @param {number|undefined} price the price at which the order is to be fullfilled, in units of the quote currency, ignored in market orders
         * @param {object} params extra parameters specific to the binance api endpoint
         * @returns {object} an [order structure]{@link https://docs.ccxt.com/en/latest/manual.html#order-structure}
         */
        await this.loadMarkets ();
        const market = this.market (symbol);
        const defaultType = this.safeString2 (this.options, 'createOrder', 'defaultType', 'spot');
        const marketType = this.safeString (params, 'type', defaultType);
        const clientOrderId = this.safeString2 (params, 'newClientOrderId', 'clientOrderId');
        const postOnly = this.safeValue (params, 'postOnly', false);
        params = this.omit (params, [ 'type', 'newClientOrderId', 'clientOrderId', 'postOnly' ]);
        const reduceOnly = this.safeValue (params, 'reduceOnly');
        if (reduceOnly !== undefined) {
            if ((marketType !== 'future') && (marketType !== 'delivery')) {
                throw new InvalidOrder (this.id + ' createOrder() does not support reduceOnly for ' + marketType + ' orders, reduceOnly orders are supported for future and delivery markets only');
            }
        }
        let method = 'privatePostOrder';
        if (marketType === 'future') {
            method = 'fapiPrivatePostOrder';
        } else if (marketType === 'delivery') {
            method = 'dapiPrivatePostOrder';
        } else if (marketType === 'margin') {
            method = 'sapiPostMarginOrder';
        }
        // the next 5 lines are added to support for testing orders
        if (market['spot']) {
            const test = this.safeValue (params, 'test', false);
            if (test) {
                method += 'Test';
            }
            params = this.omit (params, 'test');
            // only supported for spot/margin api (all margin markets are spot markets)
            if (postOnly) {
                type = 'LIMIT_MAKER';
            }
        }
        const initialUppercaseType = type.toUpperCase ();
        let uppercaseType = initialUppercaseType;
        const stopPrice = this.safeNumber (params, 'stopPrice');
        if (stopPrice !== undefined) {
            params = this.omit (params, 'stopPrice');
            if (uppercaseType === 'MARKET') {
                uppercaseType = market['contract'] ? 'STOP_MARKET' : 'STOP_LOSS';
            } else if (uppercaseType === 'LIMIT') {
                uppercaseType = market['contract'] ? 'STOP' : 'STOP_LOSS_LIMIT';
            }
        }
        const validOrderTypes = this.safeValue (market['info'], 'orderTypes');
        if (!this.inArray (uppercaseType, validOrderTypes)) {
            if (initialUppercaseType !== uppercaseType) {
                throw new InvalidOrder (this.id + ' stopPrice parameter is not allowed for ' + symbol + ' ' + type + ' orders');
            } else {
                throw new InvalidOrder (this.id + ' ' + type + ' is not a valid order type for the ' + symbol + ' market');
            }
        }
        const request = {
            'symbol': market['id'],
            'type': uppercaseType,
            'side': side.toUpperCase (),
        };
        if (clientOrderId === undefined) {
            const broker = this.safeValue (this.options, 'broker');
            if (broker !== undefined) {
                const brokerId = this.safeString (broker, marketType);
                if (brokerId !== undefined) {
                    request['newClientOrderId'] = brokerId + this.uuid22 ();
                }
            }
        } else {
            request['newClientOrderId'] = clientOrderId;
        }
        if ((marketType === 'spot') || (marketType === 'margin')) {
            request['newOrderRespType'] = this.safeValue (this.options['newOrderRespType'], type, 'RESULT'); // 'ACK' for order id, 'RESULT' for full order or 'FULL' for order with fills
        } else {
            // delivery and future
            request['newOrderRespType'] = 'RESULT';  // "ACK", "RESULT", default "ACK"
        }
        // additional required fields depending on the order type
        let timeInForceIsRequired = false;
        let priceIsRequired = false;
        let stopPriceIsRequired = false;
        let quantityIsRequired = false;
        //
        // spot/margin
        //
        //     LIMIT                timeInForce, quantity, price
        //     MARKET               quantity or quoteOrderQty
        //     STOP_LOSS            quantity, stopPrice
        //     STOP_LOSS_LIMIT      timeInForce, quantity, price, stopPrice
        //     TAKE_PROFIT          quantity, stopPrice
        //     TAKE_PROFIT_LIMIT    timeInForce, quantity, price, stopPrice
        //     LIMIT_MAKER          quantity, price
        //
        // futures
        //
        //     LIMIT                timeInForce, quantity, price
        //     MARKET               quantity
        //     STOP/TAKE_PROFIT     quantity, price, stopPrice
        //     STOP_MARKET          stopPrice
        //     TAKE_PROFIT_MARKET   stopPrice
        //     TRAILING_STOP_MARKET callbackRate
        //
        if (uppercaseType === 'MARKET') {
            if (market['spot']) {
                const quoteOrderQty = this.safeValue (this.options, 'quoteOrderQty', true);
                if (quoteOrderQty) {
                    const quoteOrderQty = this.safeValue2 (params, 'quoteOrderQty', 'cost');
                    const precision = market['precision']['price'];
                    if (quoteOrderQty !== undefined) {
                        request['quoteOrderQty'] = this.decimalToPrecision (quoteOrderQty, TRUNCATE, precision, this.precisionMode);
                        params = this.omit (params, [ 'quoteOrderQty', 'cost' ]);
                    } else if (price !== undefined) {
                        request['quoteOrderQty'] = this.decimalToPrecision (amount * price, TRUNCATE, precision, this.precisionMode);
                    } else {
                        quantityIsRequired = true;
                    }
                } else {
                    quantityIsRequired = true;
                }
            } else {
                quantityIsRequired = true;
            }
        } else if (uppercaseType === 'LIMIT') {
            priceIsRequired = true;
            timeInForceIsRequired = true;
            quantityIsRequired = true;
        } else if ((uppercaseType === 'STOP_LOSS') || (uppercaseType === 'TAKE_PROFIT')) {
            stopPriceIsRequired = true;
            quantityIsRequired = true;
            if (market['linear'] || market['inverse']) {
                priceIsRequired = true;
            }
        } else if ((uppercaseType === 'STOP_LOSS_LIMIT') || (uppercaseType === 'TAKE_PROFIT_LIMIT')) {
            quantityIsRequired = true;
            stopPriceIsRequired = true;
            priceIsRequired = true;
            timeInForceIsRequired = true;
        } else if (uppercaseType === 'LIMIT_MAKER') {
            priceIsRequired = true;
            quantityIsRequired = true;
        } else if (uppercaseType === 'STOP') {
            quantityIsRequired = true;
            stopPriceIsRequired = true;
            priceIsRequired = true;
        } else if ((uppercaseType === 'STOP_MARKET') || (uppercaseType === 'TAKE_PROFIT_MARKET')) {
            const closePosition = this.safeValue (params, 'closePosition');
            if (closePosition === undefined) {
                quantityIsRequired = true;
            }
            stopPriceIsRequired = true;
        } else if (uppercaseType === 'TRAILING_STOP_MARKET') {
            quantityIsRequired = true;
            const callbackRate = this.safeNumber (params, 'callbackRate');
            if (callbackRate === undefined) {
                throw new InvalidOrder (this.id + ' createOrder() requires a callbackRate extra param for a ' + type + ' order');
            }
        }
        if (quantityIsRequired) {
            request['quantity'] = this.amountToPrecision (symbol, amount);
        }
        if (priceIsRequired) {
            if (price === undefined) {
                throw new InvalidOrder (this.id + ' createOrder() requires a price argument for a ' + type + ' order');
            }
            request['price'] = this.priceToPrecision (symbol, price);
        }
        if (timeInForceIsRequired) {
            request['timeInForce'] = this.options['defaultTimeInForce']; // 'GTC' = Good To Cancel (default), 'IOC' = Immediate Or Cancel
        }
        if (stopPriceIsRequired) {
            if (stopPrice === undefined) {
                throw new InvalidOrder (this.id + ' createOrder() requires a stopPrice extra param for a ' + type + ' order');
            } else {
                request['stopPrice'] = this.priceToPrecision (symbol, stopPrice);
            }
        }
        const response = await this[method] (this.extend (request, params));
        return this.parseOrder (response, market);
    }

    async fetchOrder (id, symbol = undefined, params = {}) {
        /**
         * @method
         * @name binance#fetchOrder
         * @description fetches information on an order made by the user
         * @param {string} symbol unified symbol of the market the order was made in
         * @param {object} params extra parameters specific to the binance api endpoint
         * @returns {object} An [order structure]{@link https://docs.ccxt.com/en/latest/manual.html#order-structure}
         */
        if (symbol === undefined) {
            throw new ArgumentsRequired (this.id + ' fetchOrder() requires a symbol argument');
        }
        await this.loadMarkets ();
        const market = this.market (symbol);
        const defaultType = this.safeString2 (this.options, 'fetchOrder', 'defaultType', 'spot');
        const type = this.safeString (params, 'type', defaultType);
        let method = 'privateGetOrder';
        if (type === 'future') {
            method = 'fapiPrivateGetOrder';
        } else if (type === 'delivery') {
            method = 'dapiPrivateGetOrder';
        } else if (type === 'margin') {
            method = 'sapiGetMarginOrder';
        }
        const request = {
            'symbol': market['id'],
        };
        const clientOrderId = this.safeValue2 (params, 'origClientOrderId', 'clientOrderId');
        if (clientOrderId !== undefined) {
            request['origClientOrderId'] = clientOrderId;
        } else {
            request['orderId'] = id;
        }
        const query = this.omit (params, [ 'type', 'clientOrderId', 'origClientOrderId' ]);
        const response = await this[method] (this.extend (request, query));
        return this.parseOrder (response, market);
    }

    async fetchOrders (symbol = undefined, since = undefined, limit = undefined, params = {}) {
        /**
         * @method
         * @name binance#fetchOrders
         * @description fetches information on multiple orders made by the user
<<<<<<< HEAD
         * @param {string} symbol unified market symbol of the market orders were made in
         * @param {number|undefined} since the earliest time in ms to fetch orders for
         * @param {number|undefined} limit the maximum number of  orde structures to retrieve
         * @param {object} params extra parameters specific to the binance api endpoint
         * @returns {[object]} a list of [order structures]{@link https://docs.ccxt.com/en/latest/manual.html#order-structure
=======
         * @param {str} symbol unified market symbol of the market orders were made in
         * @param {int|undefined} since the earliest time in ms to fetch orders for
         * @param {int|undefined} limit the maximum number of  orde structures to retrieve
         * @param {dict} params extra parameters specific to the binance api endpoint
         * @returns {[dict]} a list of [order structures]{@link https://docs.ccxt.com/en/latest/manual.html#order-structure}
>>>>>>> 315e9aba
         */
        if (symbol === undefined) {
            throw new ArgumentsRequired (this.id + ' fetchOrders() requires a symbol argument');
        }
        await this.loadMarkets ();
        const market = this.market (symbol);
        const defaultType = this.safeString2 (this.options, 'fetchOrders', 'defaultType', 'spot');
        const type = this.safeString (params, 'type', defaultType);
        let method = 'privateGetAllOrders';
        if (type === 'future') {
            method = 'fapiPrivateGetAllOrders';
        } else if (type === 'delivery') {
            method = 'dapiPrivateGetAllOrders';
        } else if (type === 'margin') {
            method = 'sapiGetMarginAllOrders';
        }
        const request = {
            'symbol': market['id'],
        };
        if (since !== undefined) {
            request['startTime'] = since;
        }
        if (limit !== undefined) {
            request['limit'] = limit;
        }
        const query = this.omit (params, 'type');
        const response = await this[method] (this.extend (request, query));
        //
        //  spot
        //
        //     [
        //         {
        //             "symbol": "LTCBTC",
        //             "orderId": 1,
        //             "clientOrderId": "myOrder1",
        //             "price": "0.1",
        //             "origQty": "1.0",
        //             "executedQty": "0.0",
        //             "cummulativeQuoteQty": "0.0",
        //             "status": "NEW",
        //             "timeInForce": "GTC",
        //             "type": "LIMIT",
        //             "side": "BUY",
        //             "stopPrice": "0.0",
        //             "icebergQty": "0.0",
        //             "time": 1499827319559,
        //             "updateTime": 1499827319559,
        //             "isWorking": true
        //         }
        //     ]
        //
        //  futures
        //
        //     [
        //         {
        //             "symbol": "BTCUSDT",
        //             "orderId": 1,
        //             "clientOrderId": "myOrder1",
        //             "price": "0.1",
        //             "origQty": "1.0",
        //             "executedQty": "1.0",
        //             "cumQuote": "10.0",
        //             "status": "NEW",
        //             "timeInForce": "GTC",
        //             "type": "LIMIT",
        //             "side": "BUY",
        //             "stopPrice": "0.0",
        //             "updateTime": 1499827319559
        //         }
        //     ]
        //
        return this.parseOrders (response, market, since, limit);
    }

    async fetchOpenOrders (symbol = undefined, since = undefined, limit = undefined, params = {}) {
        /**
         * @method
         * @name binance#fetchOpenOrders
         * @description fetch all unfilled currently open orders
         * @param {string|undefined} symbol unified market symbol
         * @param {number|undefined} since the earliest time in ms to fetch open orders for
         * @param {number|undefined} limit the maximum number of  open orders structures to retrieve
         * @param {object} params extra parameters specific to the binance api endpoint
         * @returns {[object]} a list of [order structures]{@link https://docs.ccxt.com/en/latest/manual.html#order-structure}
         */
        await this.loadMarkets ();
        let market = undefined;
        let query = undefined;
        let type = undefined;
        const request = {};
        if (symbol !== undefined) {
            market = this.market (symbol);
            request['symbol'] = market['id'];
            const defaultType = this.safeString2 (this.options, 'fetchOpenOrders', 'defaultType', 'spot');
            const marketType = ('type' in market) ? market['type'] : defaultType;
            type = this.safeString (params, 'type', marketType);
            query = this.omit (params, 'type');
        } else if (this.options['warnOnFetchOpenOrdersWithoutSymbol']) {
            const symbols = this.symbols;
            const numSymbols = symbols.length;
            const fetchOpenOrdersRateLimit = parseInt (numSymbols / 2);
            throw new ExchangeError (this.id + ' fetchOpenOrders() WARNING: fetching open orders without specifying a symbol is rate-limited to one call per ' + fetchOpenOrdersRateLimit.toString () + ' seconds. Do not call this method frequently to avoid ban. Set ' + this.id + '.options["warnOnFetchOpenOrdersWithoutSymbol"] = false to suppress this warning message.');
        } else {
            const defaultType = this.safeString2 (this.options, 'fetchOpenOrders', 'defaultType', 'spot');
            type = this.safeString (params, 'type', defaultType);
            query = this.omit (params, 'type');
        }
        let method = 'privateGetOpenOrders';
        if (type === 'future') {
            method = 'fapiPrivateGetOpenOrders';
        } else if (type === 'delivery') {
            method = 'dapiPrivateGetOpenOrders';
        } else if (type === 'margin') {
            method = 'sapiGetMarginOpenOrders';
        }
        const response = await this[method] (this.extend (request, query));
        return this.parseOrders (response, market, since, limit);
    }

    async fetchClosedOrders (symbol = undefined, since = undefined, limit = undefined, params = {}) {
        /**
         * @method
         * @name binance#fetchClosedOrders
         * @description fetches information on multiple closed orders made by the user
<<<<<<< HEAD
         * @param {string} symbol unified market symbol of the market orders were made in
         * @param {number|undefined} since the earliest time in ms to fetch orders for
         * @param {number|undefined} limit the maximum number of  orde structures to retrieve
         * @param {object} params extra parameters specific to the binance api endpoint
         * @returns {[object]} a list of [order structures]{@link https://docs.ccxt.com/en/latest/manual.html#order-structure
=======
         * @param {str} symbol unified market symbol of the market orders were made in
         * @param {int|undefined} since the earliest time in ms to fetch orders for
         * @param {int|undefined} limit the maximum number of  orde structures to retrieve
         * @param {dict} params extra parameters specific to the binance api endpoint
         * @returns {[dict]} a list of [order structures]{@link https://docs.ccxt.com/en/latest/manual.html#order-structure}
>>>>>>> 315e9aba
         */
        const orders = await this.fetchOrders (symbol, since, limit, params);
        return this.filterBy (orders, 'status', 'closed');
    }

    async cancelOrder (id, symbol = undefined, params = {}) {
        /**
         * @method
         * @name binance#cancelOrder
         * @description cancels an open order
         * @param {string} id order id
         * @param {string} symbol unified symbol of the market the order was made in
         * @param {object} params extra parameters specific to the binance api endpoint
         * @returns {object} An [order structure]{@link https://docs.ccxt.com/en/latest/manual.html#order-structure}
         */
        if (symbol === undefined) {
            throw new ArgumentsRequired (this.id + ' cancelOrder() requires a symbol argument');
        }
        await this.loadMarkets ();
        const market = this.market (symbol);
        const defaultType = this.safeString2 (this.options, 'cancelOrder', 'defaultType', 'spot');
        const type = this.safeString (params, 'type', defaultType);
        // https://github.com/ccxt/ccxt/issues/6507
        const origClientOrderId = this.safeValue2 (params, 'origClientOrderId', 'clientOrderId');
        const request = {
            'symbol': market['id'],
            // 'orderId': id,
            // 'origClientOrderId': id,
        };
        if (origClientOrderId === undefined) {
            request['orderId'] = id;
        } else {
            request['origClientOrderId'] = origClientOrderId;
        }
        let method = 'privateDeleteOrder';
        if (type === 'future') {
            method = 'fapiPrivateDeleteOrder';
        } else if (type === 'delivery') {
            method = 'dapiPrivateDeleteOrder';
        } else if (type === 'margin') {
            method = 'sapiDeleteMarginOrder';
        }
        const query = this.omit (params, [ 'type', 'origClientOrderId', 'clientOrderId' ]);
        const response = await this[method] (this.extend (request, query));
        return this.parseOrder (response, market);
    }

    async cancelAllOrders (symbol = undefined, params = {}) {
        /**
         * @method
         * @name binance#cancelAllOrders
         * @description cancel all open orders in a market
         * @param {string} symbol unified market symbol of the market to cancel orders in
         * @param {object} params extra parameters specific to the binance api endpoint
         * @returns {[object]} a list of [order structures]{@link https://docs.ccxt.com/en/latest/manual.html#order-structure}
         */
        if (symbol === undefined) {
            throw new ArgumentsRequired (this.id + ' cancelAllOrders() requires a symbol argument');
        }
        await this.loadMarkets ();
        const market = this.market (symbol);
        const request = {
            'symbol': market['id'],
        };
        const defaultType = this.safeString2 (this.options, 'cancelAllOrders', 'defaultType', 'spot');
        const type = this.safeString (params, 'type', defaultType);
        const query = this.omit (params, 'type');
        let method = 'privateDeleteOpenOrders';
        if (type === 'margin') {
            method = 'sapiDeleteMarginOpenOrders';
        } else if (type === 'future') {
            method = 'fapiPrivateDeleteAllOpenOrders';
        } else if (type === 'delivery') {
            method = 'dapiPrivateDeleteAllOpenOrders';
        }
        const response = await this[method] (this.extend (request, query));
        if (Array.isArray (response)) {
            return this.parseOrders (response, market);
        } else {
            return response;
        }
    }

    async fetchOrderTrades (id, symbol = undefined, since = undefined, limit = undefined, params = {}) {
        /**
         * @method
         * @name binance#fetchOrderTrades
         * @description fetch all the trades made from a single order
         * @param {string} id order id
         * @param {string} symbol unified market symbol
         * @param {number|undefined} since the earliest time in ms to fetch trades for
         * @param {number|undefined} limit the maximum number of trades to retrieve
         * @param {object} params extra parameters specific to the binance api endpoint
         * @returns {[object]} a list of [trade structures]{@link https://docs.ccxt.com/en/latest/manual.html#trade-structure}
         */
        if (symbol === undefined) {
            throw new ArgumentsRequired (this.id + ' fetchOrderTrades() requires a symbol argument');
        }
        await this.loadMarkets ();
        const market = this.market (symbol);
        const type = this.safeString (params, 'type', market['type']);
        params = this.omit (params, 'type');
        if (type !== 'spot') {
            throw new NotSupported (this.id + ' fetchOrderTrades() supports spot markets only');
        }
        const request = {
            'orderId': id,
        };
        return await this.fetchMyTrades (symbol, since, limit, this.extend (request, params));
    }

    async fetchMyTrades (symbol = undefined, since = undefined, limit = undefined, params = {}) {
        /**
         * @method
         * @name binance#fetchMyTrades
         * @description fetch all trades made by the user
         * @param {string} symbol unified market symbol
         * @param {number|undefined} since the earliest time in ms to fetch trades for
         * @param {number|undefined} limit the maximum number of trades structures to retrieve
         * @param {object} params extra parameters specific to the binance api endpoint
         * @returns {[object]} a list of [trade structures]{@link https://docs.ccxt.com/en/latest/manual.html#trade-structure}
         */
        if (symbol === undefined) {
            throw new ArgumentsRequired (this.id + ' fetchMyTrades() requires a symbol argument');
        }
        await this.loadMarkets ();
        const market = this.market (symbol);
        const type = this.safeString (params, 'type', market['type']);
        params = this.omit (params, 'type');
        let method = undefined;
        if (type === 'spot') {
            method = 'privateGetMyTrades';
        } else if (type === 'margin') {
            method = 'sapiGetMarginMyTrades';
        } else if (type === 'future') {
            method = 'fapiPrivateGetUserTrades';
        } else if (type === 'delivery') {
            method = 'dapiPrivateGetUserTrades';
        }
        const request = {
            'symbol': market['id'],
        };
        if (since !== undefined) {
            request['startTime'] = since;
        }
        if (limit !== undefined) {
            request['limit'] = limit;
        }
        const response = await this[method] (this.extend (request, params));
        //
        // spot trade
        //
        //     [
        //         {
        //             "symbol": "BNBBTC",
        //             "id": 28457,
        //             "orderId": 100234,
        //             "price": "4.00000100",
        //             "qty": "12.00000000",
        //             "commission": "10.10000000",
        //             "commissionAsset": "BNB",
        //             "time": 1499865549590,
        //             "isBuyer": true,
        //             "isMaker": false,
        //             "isBestMatch": true,
        //         }
        //     ]
        //
        // futures trade
        //
        //     [
        //         {
        //             "accountId": 20,
        //             "buyer": False,
        //             "commission": "-0.07819010",
        //             "commissionAsset": "USDT",
        //             "counterPartyId": 653,
        //             "id": 698759,
        //             "maker": False,
        //             "orderId": 25851813,
        //             "price": "7819.01",
        //             "qty": "0.002",
        //             "quoteQty": "0.01563",
        //             "realizedPnl": "-0.91539999",
        //             "side": "SELL",
        //             "symbol": "BTCUSDT",
        //             "time": 1569514978020
        //         }
        //     ]
        //
        return this.parseTrades (response, market, since, limit);
    }

    async fetchMyDustTrades (symbol = undefined, since = undefined, limit = undefined, params = {}) {
        /**
         * @method
         * @name binance#fetchMyDustTrades
         * @description fetch all dust trades made by the user
         * @param {string|undefined} symbol not used by binance fetchMyDustTrades ()
         * @param {number|undefined} since the earliest time in ms to fetch my dust trades for
         * @param {number|undefined} limit the maximum number of dust trades to retrieve
         * @param {object} params extra parameters specific to the binance api endpoint
         * @returns {[object]} a list of [trade structures]{@link https://docs.ccxt.com/en/latest/manual.html#trade-structure}
         */
        //
        // Binance provides an opportunity to trade insignificant (i.e. non-tradable and non-withdrawable)
        // token leftovers (of any asset) into `BNB` coin which in turn can be used to pay trading fees with it.
        // The corresponding trades history is called the `Dust Log` and can be requested via the following end-point:
        // https://github.com/binance-exchange/binance-official-api-docs/blob/master/wapi-api.md#dustlog-user_data
        //
        await this.loadMarkets ();
        const request = {};
        if (since !== undefined) {
            request['startTime'] = since;
            request['endTime'] = this.sum (since, 7776000000);
        }
        const response = await this.sapiGetAssetDribblet (this.extend (request, params));
        //     {
        //       "total": "4",
        //       "userAssetDribblets": [
        //         {
        //           "operateTime": "1627575731000",
        //           "totalServiceChargeAmount": "0.00001453",
        //           "totalTransferedAmount": "0.00072693",
        //           "transId": "70899815863",
        //           "userAssetDribbletDetails": [
        //             {
        //               "fromAsset": "LTC",
        //               "amount": "0.000006",
        //               "transferedAmount": "0.00000267",
        //               "serviceChargeAmount": "0.00000005",
        //               "operateTime": "1627575731000",
        //               "transId": "70899815863"
        //             },
        //             {
        //               "fromAsset": "GBP",
        //               "amount": "0.15949157",
        //               "transferedAmount": "0.00072426",
        //               "serviceChargeAmount": "0.00001448",
        //               "operateTime": "1627575731000",
        //               "transId": "70899815863"
        //             }
        //           ]
        //         },
        //       ]
        //     }
        const results = this.safeValue (response, 'userAssetDribblets', []);
        const rows = this.safeInteger (response, 'total', 0);
        const data = [];
        for (let i = 0; i < rows; i++) {
            const logs = this.safeValue (results[i], 'userAssetDribbletDetails', []);
            for (let j = 0; j < logs.length; j++) {
                logs[j]['isDustTrade'] = true;
                data.push (logs[j]);
            }
        }
        const trades = this.parseTrades (data, undefined, since, limit);
        return this.filterBySinceLimit (trades, since, limit);
    }

    parseDustTrade (trade, market = undefined) {
        //
        //     {
        //       "fromAsset": "USDT",
        //       "amount": "0.009669",
        //       "transferedAmount": "0.00002992",
        //       "serviceChargeAmount": "0.00000059",
        //       "operateTime": "1628076010000",
        //       "transId": "71416578712",
        //       "isDustTrade": true
        //     }
        //
        const orderId = this.safeString (trade, 'transId');
        const timestamp = this.safeInteger (trade, 'operateTime');
        const currencyId = this.safeString (trade, 'fromAsset');
        const tradedCurrency = this.safeCurrencyCode (currencyId);
        const bnb = this.currency ('BNB');
        const earnedCurrency = bnb['code'];
        const applicantSymbol = earnedCurrency + '/' + tradedCurrency;
        let tradedCurrencyIsQuote = false;
        if (applicantSymbol in this.markets) {
            tradedCurrencyIsQuote = true;
        }
        const feeCostString = this.safeString (trade, 'serviceChargeAmount');
        const fee = {
            'currency': earnedCurrency,
            'cost': this.parseNumber (feeCostString),
        };
        let symbol = undefined;
        let amountString = undefined;
        let costString = undefined;
        let side = undefined;
        if (tradedCurrencyIsQuote) {
            symbol = applicantSymbol;
            amountString = this.safeString (trade, 'transferedAmount');
            costString = this.safeString (trade, 'amount');
            side = 'buy';
        } else {
            symbol = tradedCurrency + '/' + earnedCurrency;
            amountString = this.safeString (trade, 'amount');
            costString = this.safeString (trade, 'transferedAmount');
            side = 'sell';
        }
        let priceString = undefined;
        if (costString !== undefined) {
            if (amountString) {
                priceString = Precise.stringDiv (costString, amountString);
            }
        }
        const id = undefined;
        const amount = this.parseNumber (amountString);
        const price = this.parseNumber (priceString);
        const cost = this.parseNumber (costString);
        const type = undefined;
        const takerOrMaker = undefined;
        return {
            'id': id,
            'timestamp': timestamp,
            'datetime': this.iso8601 (timestamp),
            'symbol': symbol,
            'order': orderId,
            'type': type,
            'takerOrMaker': takerOrMaker,
            'side': side,
            'amount': amount,
            'price': price,
            'cost': cost,
            'fee': fee,
            'info': trade,
        };
    }

    async fetchDeposits (code = undefined, since = undefined, limit = undefined, params = {}) {
        /**
         * @method
         * @name binance#fetchDeposits
         * @description fetch all deposits made to an account
         * @param {string|undefined} code unified currency code
         * @param {number|undefined} since the earliest time in ms to fetch deposits for
         * @param {number|undefined} limit the maximum number of deposits structures to retrieve
         * @param {object} params extra parameters specific to the binance api endpoint
         * @param {number|undefined} params.until the latest time in ms to fetch deposits for
         * @returns {[object]} a list of [transaction structures]{@link https://docs.ccxt.com/en/latest/manual.html#transaction-structure}
         */
        await this.loadMarkets ();
        let currency = undefined;
        let response = undefined;
        const request = {};
        const legalMoney = this.safeValue (this.options, 'legalMoney', {});
        const until = this.safeInteger (params, 'until');
        if (code in legalMoney) {
            if (code !== undefined) {
                currency = this.currency (code);
            }
            request['transactionType'] = 0;
            if (since !== undefined) {
                request['beginTime'] = since;
            }
            if (until !== undefined) {
                request['endTime'] = until;
            }
            const raw = await this.sapiGetFiatOrders (this.extend (request, params));
            response = this.safeValue (raw, 'data');
            //     {
            //       "code": "000000",
            //       "message": "success",
            //       "data": [
            //         {
            //           "orderNo": "25ced37075c1470ba8939d0df2316e23",
            //           "fiatCurrency": "EUR",
            //           "indicatedAmount": "15.00",
            //           "amount": "15.00",
            //           "totalFee": "0.00",
            //           "method": "card",
            //           "status": "Failed",
            //           "createTime": 1627501026000,
            //           "updateTime": 1627501027000
            //         }
            //       ],
            //       "total": 1,
            //       "success": true
            //     }
        } else {
            if (code !== undefined) {
                currency = this.currency (code);
                request['coin'] = currency['id'];
            }
            if (since !== undefined) {
                request['startTime'] = since;
                // max 3 months range https://github.com/ccxt/ccxt/issues/6495
                let endTime = this.sum (since, 7776000000);
                if (until !== undefined) {
                    endTime = Math.min (endTime, until);
                }
                request['endTime'] = endTime;
            }
            if (limit !== undefined) {
                request['limit'] = limit;
            }
            response = await this.sapiGetCapitalDepositHisrec (this.extend (request, params));
            //     [
            //       {
            //         "amount": "0.01844487",
            //         "coin": "BCH",
            //         "network": "BCH",
            //         "status": 1,
            //         "address": "1NYxAJhW2281HK1KtJeaENBqHeygA88FzR",
            //         "addressTag": "",
            //         "txId": "bafc5902504d6504a00b7d0306a41154cbf1d1b767ab70f3bc226327362588af",
            //         "insertTime": 1610784980000,
            //         "transferType": 0,
            //         "confirmTimes": "2/2"
            //       },
            //       {
            //         "amount": "4500",
            //         "coin": "USDT",
            //         "network": "BSC",
            //         "status": 1,
            //         "address": "0xc9c923c87347ca0f3451d6d308ce84f691b9f501",
            //         "addressTag": "",
            //         "txId": "Internal transfer 51376627901",
            //         "insertTime": 1618394381000,
            //         "transferType": 1,
            //         "confirmTimes": "1/15"
            //     }
            //   ]
        }
        return this.parseTransactions (response, currency, since, limit);
    }

    async fetchWithdrawals (code = undefined, since = undefined, limit = undefined, params = {}) {
        /**
         * @method
         * @name binance#fetchWithdrawals
         * @description fetch all withdrawals made from an account
         * @param {string|undefined} code unified currency code
         * @param {number|undefined} since the earliest time in ms to fetch withdrawals for
         * @param {number|undefined} limit the maximum number of withdrawals structures to retrieve
         * @param {object} params extra parameters specific to the binance api endpoint
         * @returns {[object]} a list of [transaction structures]{@link https://docs.ccxt.com/en/latest/manual.html#transaction-structure}
         */
        await this.loadMarkets ();
        const legalMoney = this.safeValue (this.options, 'legalMoney', {});
        const request = {};
        let response = undefined;
        let currency = undefined;
        if (code in legalMoney) {
            if (code !== undefined) {
                currency = this.currency (code);
            }
            request['transactionType'] = 1;
            if (since !== undefined) {
                request['beginTime'] = since;
            }
            const raw = await this.sapiGetFiatOrders (this.extend (request, params));
            response = this.safeValue (raw, 'data');
            //     {
            //       "code": "000000",
            //       "message": "success",
            //       "data": [
            //         {
            //           "orderNo": "CJW706452266115170304",
            //           "fiatCurrency": "GBP",
            //           "indicatedAmount": "10001.50",
            //           "amount": "100.00",
            //           "totalFee": "1.50",
            //           "method": "bank transfer",
            //           "status": "Successful",
            //           "createTime": 1620037745000,
            //           "updateTime": 1620038480000
            //         },
            //         {
            //           "orderNo": "CJW706287492781891584",
            //           "fiatCurrency": "GBP",
            //           "indicatedAmount": "10001.50",
            //           "amount": "100.00",
            //           "totalFee": "1.50",
            //           "method": "bank transfer",
            //           "status": "Successful",
            //           "createTime": 1619998460000,
            //           "updateTime": 1619998823000
            //         }
            //       ],
            //       "total": 39,
            //       "success": true
            //     }
        } else {
            if (code !== undefined) {
                currency = this.currency (code);
                request['coin'] = currency['id'];
            }
            if (since !== undefined) {
                request['startTime'] = since;
                // max 3 months range https://github.com/ccxt/ccxt/issues/6495
                request['endTime'] = this.sum (since, 7776000000);
            }
            if (limit !== undefined) {
                request['limit'] = limit;
            }
            response = await this.sapiGetCapitalWithdrawHistory (this.extend (request, params));
            //     [
            //       {
            //         "id": "69e53ad305124b96b43668ceab158a18",
            //         "amount": "28.75",
            //         "transactionFee": "0.25",
            //         "coin": "XRP",
            //         "status": 6,
            //         "address": "r3T75fuLjX51mmfb5Sk1kMNuhBgBPJsjza",
            //         "addressTag": "101286922",
            //         "txId": "19A5B24ED0B697E4F0E9CD09FCB007170A605BC93C9280B9E6379C5E6EF0F65A",
            //         "applyTime": "2021-04-15 12:09:16",
            //         "network": "XRP",
            //         "transferType": 0
            //       },
            //       {
            //         "id": "9a67628b16ba4988ae20d329333f16bc",
            //         "amount": "20",
            //         "transactionFee": "20",
            //         "coin": "USDT",
            //         "status": 6,
            //         "address": "0x0AB991497116f7F5532a4c2f4f7B1784488628e1",
            //         "txId": "0x77fbf2cf2c85b552f0fd31fd2e56dc95c08adae031d96f3717d8b17e1aea3e46",
            //         "applyTime": "2021-04-15 12:06:53",
            //         "network": "ETH",
            //         "transferType": 0
            //       },
            //       {
            //         "id": "a7cdc0afbfa44a48bd225c9ece958fe2",
            //         "amount": "51",
            //         "transactionFee": "1",
            //         "coin": "USDT",
            //         "status": 6,
            //         "address": "TYDmtuWL8bsyjvcauUTerpfYyVhFtBjqyo",
            //         "txId": "168a75112bce6ceb4823c66726ad47620ad332e69fe92d9cb8ceb76023f9a028",
            //         "applyTime": "2021-04-13 12:46:59",
            //         "network": "TRX",
            //         "transferType": 0
            //       }
            //     ]
        }
        return this.parseTransactions (response, currency, since, limit);
    }

    parseTransactionStatusByType (status, type = undefined) {
        const statusesByType = {
            'deposit': {
                '0': 'pending',
                '1': 'ok',
                // Fiat
                // Processing, Failed, Successful, Finished, Refunding, Refunded, Refund Failed, Order Partial credit Stopped
                'Processing': 'pending',
                'Failed': 'failed',
                'Successful': 'ok',
                'Refunding': 'canceled',
                'Refunded': 'canceled',
                'Refund Failed': 'failed',
            },
            'withdrawal': {
                '0': 'pending', // Email Sent
                '1': 'canceled', // Cancelled (different from 1 = ok in deposits)
                '2': 'pending', // Awaiting Approval
                '3': 'failed', // Rejected
                '4': 'pending', // Processing
                '5': 'failed', // Failure
                '6': 'ok', // Completed
                // Fiat
                // Processing, Failed, Successful, Finished, Refunding, Refunded, Refund Failed, Order Partial credit Stopped
                'Processing': 'pending',
                'Failed': 'failed',
                'Successful': 'ok',
                'Refunding': 'canceled',
                'Refunded': 'canceled',
                'Refund Failed': 'failed',
            },
        };
        const statuses = this.safeValue (statusesByType, type, {});
        return this.safeString (statuses, status, status);
    }

    parseTransaction (transaction, currency = undefined) {
        //
        // fetchDeposits
        //
        //     {
        //       "amount": "4500",
        //       "coin": "USDT",
        //       "network": "BSC",
        //       "status": 1,
        //       "address": "0xc9c923c87347ca0f3451d6d308ce84f691b9f501",
        //       "addressTag": "",
        //       "txId": "Internal transfer 51376627901",
        //       "insertTime": 1618394381000,
        //       "transferType": 1,
        //       "confirmTimes": "1/15"
        //     }
        //
        // fetchWithdrawals
        //
        //     {
        //       "id": "69e53ad305124b96b43668ceab158a18",
        //       "amount": "28.75",
        //       "transactionFee": "0.25",
        //       "coin": "XRP",
        //       "status": 6,
        //       "address": "r3T75fuLjX51mmfb5Sk1kMNuhBgBPJsjza",
        //       "addressTag": "101286922",
        //       "txId": "19A5B24ED0B697E4F0E9CD09FCB007170A605BC93C9280B9E6379C5E6EF0F65A",
        //       "applyTime": "2021-04-15 12:09:16",
        //       "network": "XRP",
        //       "transferType": 0
        //     }
        //
        // fiat transaction
        // withdraw
        //     {
        //       "orderNo": "CJW684897551397171200",
        //       "fiatCurrency": "GBP",
        //       "indicatedAmount": "29.99",
        //       "amount": "28.49",
        //       "totalFee": "1.50",
        //       "method": "bank transfer",
        //       "status": "Successful",
        //       "createTime": 1614898701000,
        //       "updateTime": 1614898820000
        //     }
        //
        // deposit
        //     {
        //       "orderNo": "25ced37075c1470ba8939d0df2316e23",
        //       "fiatCurrency": "EUR",
        //       "indicatedAmount": "15.00",
        //       "amount": "15.00",
        //       "totalFee": "0.00",
        //       "method": "card",
        //       "status": "Failed",
        //       "createTime": "1627501026000",
        //       "updateTime": "1627501027000"
        //     }
        //
        // withdraw
        //
        //    { id: '9a67628b16ba4988ae20d329333f16bc' }
        //
        const id = this.safeString2 (transaction, 'id', 'orderNo');
        const address = this.safeString (transaction, 'address');
        let tag = this.safeString (transaction, 'addressTag'); // set but unused
        if (tag !== undefined) {
            if (tag.length < 1) {
                tag = undefined;
            }
        }
        let txid = this.safeString (transaction, 'txId');
        if ((txid !== undefined) && (txid.indexOf ('Internal transfer ') >= 0)) {
            txid = txid.slice (18);
        }
        const currencyId = this.safeString2 (transaction, 'coin', 'fiatCurrency');
        const code = this.safeCurrencyCode (currencyId, currency);
        let timestamp = undefined;
        const insertTime = this.safeInteger2 (transaction, 'insertTime', 'createTime');
        const applyTime = this.parse8601 (this.safeString (transaction, 'applyTime'));
        let type = this.safeString (transaction, 'type');
        if (type === undefined) {
            if ((insertTime !== undefined) && (applyTime === undefined)) {
                type = 'deposit';
                timestamp = insertTime;
            } else if ((insertTime === undefined) && (applyTime !== undefined)) {
                type = 'withdrawal';
                timestamp = applyTime;
            }
        }
        const status = this.parseTransactionStatusByType (this.safeString (transaction, 'status'), type);
        const amount = this.safeNumber (transaction, 'amount');
        const feeCost = this.safeNumber2 (transaction, 'transactionFee', 'totalFee');
        let fee = undefined;
        if (feeCost !== undefined) {
            fee = { 'currency': code, 'cost': feeCost };
        }
        const updated = this.safeInteger2 (transaction, 'successTime', 'updateTime');
        let internal = this.safeInteger (transaction, 'transferType');
        if (internal !== undefined) {
            internal = internal ? true : false;
        }
        const network = this.safeString (transaction, 'network');
        return {
            'info': transaction,
            'id': id,
            'txid': txid,
            'timestamp': timestamp,
            'datetime': this.iso8601 (timestamp),
            'network': network,
            'address': address,
            'addressTo': address,
            'addressFrom': undefined,
            'tag': tag,
            'tagTo': tag,
            'tagFrom': undefined,
            'type': type,
            'amount': amount,
            'currency': code,
            'status': status,
            'updated': updated,
            'internal': internal,
            'fee': fee,
        };
    }

    parseTransferStatus (status) {
        const statuses = {
            'CONFIRMED': 'ok',
        };
        return this.safeString (statuses, status, status);
    }

    parseTransfer (transfer, currency = undefined) {
        //
        // transfer
        //
        //     {
        //         "tranId":13526853623
        //     }
        //
        // fetchTransfers
        //
        //     {
        //         timestamp: 1614640878000,
        //         asset: 'USDT',
        //         amount: '25',
        //         type: 'MAIN_UMFUTURE',
        //         status: 'CONFIRMED',
        //         tranId: 43000126248
        //     }
        //
        const id = this.safeString (transfer, 'tranId');
        const currencyId = this.safeString (transfer, 'asset');
        const code = this.safeCurrencyCode (currencyId, currency);
        const amount = this.safeNumber (transfer, 'amount');
        const type = this.safeString (transfer, 'type');
        let fromAccount = undefined;
        let toAccount = undefined;
        const accountsById = this.safeValue (this.options, 'accountsById', {});
        if (type !== undefined) {
            const parts = type.split ('_');
            fromAccount = this.safeValue (parts, 0);
            toAccount = this.safeValue (parts, 1);
            fromAccount = this.safeString (accountsById, fromAccount, fromAccount);
            toAccount = this.safeString (accountsById, toAccount, toAccount);
        }
        const timestamp = this.safeInteger (transfer, 'timestamp');
        const status = this.parseTransferStatus (this.safeString (transfer, 'status'));
        return {
            'info': transfer,
            'id': id,
            'timestamp': timestamp,
            'datetime': this.iso8601 (timestamp),
            'currency': code,
            'amount': amount,
            'fromAccount': fromAccount,
            'toAccount': toAccount,
            'status': status,
        };
    }

    parseIncome (income, market = undefined) {
        //
        //     {
        //       "symbol": "ETHUSDT",
        //       "incomeType": "FUNDING_FEE",
        //       "income": "0.00134317",
        //       "asset": "USDT",
        //       "time": "1621584000000",
        //       "info": "FUNDING_FEE",
        //       "tranId": "4480321991774044580",
        //       "tradeId": ""
        //     }
        //
        const marketId = this.safeString (income, 'symbol');
        const symbol = this.safeSymbol (marketId, market);
        const amount = this.safeNumber (income, 'income');
        const currencyId = this.safeString (income, 'asset');
        const code = this.safeCurrencyCode (currencyId);
        const id = this.safeString (income, 'tranId');
        const timestamp = this.safeInteger (income, 'time');
        return {
            'info': income,
            'symbol': symbol,
            'code': code,
            'timestamp': timestamp,
            'datetime': this.iso8601 (timestamp),
            'id': id,
            'amount': amount,
        };
    }

    parseIncomes (incomes, market = undefined, since = undefined, limit = undefined) {
        const result = [];
        for (let i = 0; i < incomes.length; i++) {
            const entry = incomes[i];
            const parsed = this.parseIncome (entry, market);
            result.push (parsed);
        }
        const sorted = this.sortBy (result, 'timestamp');
        return this.filterBySinceLimit (sorted, since, limit);
    }

    async transfer (code, amount, fromAccount, toAccount, params = {}) {
        /**
         * @method
         * @name binance#transfer
         * @description transfer currency internally between wallets on the same account
         * @param {string} code unified currency code
         * @param {number} amount amount to transfer
         * @param {string} fromAccount account to transfer from
         * @param {string} toAccount account to transfer to
         * @param {object} params extra parameters specific to the binance api endpoint
         * @returns {object} a [transfer structure]{@link https://docs.ccxt.com/en/latest/manual.html#transfer-structure}
         */
        await this.loadMarkets ();
        const currency = this.currency (code);
        let type = this.safeString (params, 'type');
        if (type === undefined) {
            const accountsByType = this.safeValue (this.options, 'accountsByType', {});
            const fromId = this.safeString (accountsByType, fromAccount, fromAccount);
            const toId = this.safeString (accountsByType, toAccount, toAccount);
            type = fromId + '_' + toId;
        }
        const request = {
            'asset': currency['id'],
            'amount': this.currencyToPrecision (code, amount),
            'type': type,
        };
        const response = await this.sapiPostAssetTransfer (this.extend (request, params));
        //
        //     {
        //         "tranId":13526853623
        //     }
        //
        const transfer = this.parseTransfer (response, currency);
        return this.extend (transfer, {
            'amount': amount,
            'currency': code,
            'fromAccount': fromAccount,
            'toAccount': toAccount,
        });
    }

    async fetchTransfers (code = undefined, since = undefined, limit = undefined, params = {}) {
        /**
         * @method
         * @name binance#fetchTransfers
         * @description fetch a history of internal transfers made on an account
         * @param {string|undefined} code unified currency code of the currency transferred
         * @param {number|undefined} since the earliest time in ms to fetch transfers for
         * @param {number|undefined} limit the maximum number of  transfers structures to retrieve
         * @param {object} params extra parameters specific to the binance api endpoint
         * @returns {[object]} a list of [transfer structures]{@link https://docs.ccxt.com/en/latest/manual.html#transfer-structure}
         */
        await this.loadMarkets ();
        let currency = undefined;
        if (code !== undefined) {
            currency = this.currency (code);
        }
        const defaultType = this.safeString2 (this.options, 'fetchTransfers', 'defaultType', 'spot');
        const fromAccount = this.safeString (params, 'fromAccount', defaultType);
        const defaultTo = (fromAccount === 'future') ? 'spot' : 'future';
        const toAccount = this.safeString (params, 'toAccount', defaultTo);
        let type = this.safeString (params, 'type');
        const accountsByType = this.safeValue (this.options, 'accountsByType', {});
        const fromId = this.safeString (accountsByType, fromAccount);
        const toId = this.safeString (accountsByType, toAccount);
        if (type === undefined) {
            if (fromId === undefined) {
                const keys = Object.keys (accountsByType);
                throw new ExchangeError (this.id + ' fromAccount parameter must be one of ' + keys.join (', '));
            }
            if (toId === undefined) {
                const keys = Object.keys (accountsByType);
                throw new ExchangeError (this.id + ' toAccount parameter must be one of ' + keys.join (', '));
            }
            type = fromId + '_' + toId;
        }
        const request = {
            'type': type,
        };
        if (since !== undefined) {
            request['startTime'] = since;
        }
        if (limit !== undefined) {
            request['size'] = limit;
        }
        const response = await this.sapiGetAssetTransfer (this.extend (request, params));
        //
        //     {
        //         total: 3,
        //         rows: [
        //             {
        //                 timestamp: 1614640878000,
        //                 asset: 'USDT',
        //                 amount: '25',
        //                 type: 'MAIN_UMFUTURE',
        //                 status: 'CONFIRMED',
        //                 tranId: 43000126248
        //             },
        //         ]
        //     }
        //
        const rows = this.safeValue (response, 'rows', []);
        return this.parseTransfers (rows, currency, since, limit);
    }

    async fetchDepositAddress (code, params = {}) {
        /**
         * @method
         * @name binance#fetchDepositAddress
         * @description fetch the deposit address for a currency associated with this account
         * @param {string} code unified currency code
         * @param {object} params extra parameters specific to the binance api endpoint
         * @returns {object} an [address structure]{@link https://docs.ccxt.com/en/latest/manual.html#address-structure}
         */
        await this.loadMarkets ();
        const currency = this.currency (code);
        const request = {
            'coin': currency['id'],
            // 'network': 'ETH', // 'BSC', 'XMR', you can get network and isDefault in networkList in the response of sapiGetCapitalConfigDetail
        };
        const networks = this.safeValue (this.options, 'networks', {});
        let network = this.safeStringUpper (params, 'network'); // this line allows the user to specify either ERC20 or ETH
        network = this.safeString (networks, network, network); // handle ERC20>ETH alias
        if (network !== undefined) {
            request['network'] = network;
            params = this.omit (params, 'network');
        }
        // has support for the 'network' parameter
        // https://binance-docs.github.io/apidocs/spot/en/#deposit-address-supporting-network-user_data
        const response = await this.sapiGetCapitalDepositAddress (this.extend (request, params));
        //
        //     {
        //         currency: 'XRP',
        //         address: 'rEb8TK3gBgk5auZkwc6sHnwrGVJH8DuaLh',
        //         tag: '108618262',
        //         info: {
        //             coin: 'XRP',
        //             address: 'rEb8TK3gBgk5auZkwc6sHnwrGVJH8DuaLh',
        //             tag: '108618262',
        //             url: 'https://bithomp.com/explorer/rEb8TK3gBgk5auZkwc6sHnwrGVJH8DuaLh'
        //         }
        //     }
        //
        const address = this.safeString (response, 'address');
        const url = this.safeString (response, 'url');
        let impliedNetwork = undefined;
        if (url !== undefined) {
            const reverseNetworks = this.safeValue (this.options, 'reverseNetworks', {});
            const parts = url.split ('/');
            let topLevel = this.safeString (parts, 2);
            if ((topLevel === 'blockchair.com') || (topLevel === 'viewblock.io')) {
                const subLevel = this.safeString (parts, 3);
                if (subLevel !== undefined) {
                    topLevel = topLevel + '/' + subLevel;
                }
            }
            impliedNetwork = this.safeString (reverseNetworks, topLevel);
            const impliedNetworks = this.safeValue (this.options, 'impliedNetworks', {
                'ETH': { 'ERC20': 'ETH' },
                'TRX': { 'TRC20': 'TRX' },
            });
            if (code in impliedNetworks) {
                const conversion = this.safeValue (impliedNetworks, code, {});
                impliedNetwork = this.safeString (conversion, impliedNetwork, impliedNetwork);
            }
        }
        let tag = this.safeString (response, 'tag', '');
        if (tag.length === 0) {
            tag = undefined;
        }
        this.checkAddress (address);
        return {
            'currency': code,
            'address': address,
            'tag': tag,
            'network': impliedNetwork,
            'info': response,
        };
    }

    async fetchTransactionFees (codes = undefined, params = {}) {
        /**
         * @method
         * @name binance#fetchTransactionFees
         * @description fetch transaction fees
         * @param {[string]|undefined} codes not used by binance fetchTransactionFees ()
         * @param {object} params extra parameters specific to the binance api endpoint
         * @returns {[object]} a list of [fee structures]{@link https://docs.ccxt.com/en/latest/manual.html#fee-structure}
         */
        await this.loadMarkets ();
        const response = await this.sapiGetCapitalConfigGetall (params);
        //
        //  [
        //     {
        //       coin: 'BAT',
        //       depositAllEnable: true,
        //       withdrawAllEnable: true,
        //       name: 'Basic Attention Token',
        //       free: '0',
        //       locked: '0',
        //       freeze: '0',
        //       withdrawing: '0',
        //       ipoing: '0',
        //       ipoable: '0',
        //       storage: '0',
        //       isLegalMoney: false,
        //       trading: true,
        //       networkList: [
        //         {
        //           network: 'BNB',
        //           coin: 'BAT',
        //           withdrawIntegerMultiple: '0.00000001',
        //           isDefault: false,
        //           depositEnable: true,
        //           withdrawEnable: true,
        //           depositDesc: '',
        //           withdrawDesc: '',
        //           specialTips: 'The name of this asset is Basic Attention Token (BAT). Both a MEMO and an Address are required to successfully deposit your BEP2 tokens to Binance.',
        //           name: 'BEP2',
        //           resetAddressStatus: false,
        //           addressRegex: '^(bnb1)[0-9a-z]{38}$',
        //           memoRegex: '^[0-9A-Za-z\\-_]{1,120}$',
        //           withdrawFee: '0.27',
        //           withdrawMin: '0.54',
        //           withdrawMax: '10000000000',
        //           minConfirm: '1',
        //           unLockConfirm: '0'
        //         },
        //         {
        //           network: 'BSC',
        //           coin: 'BAT',
        //           withdrawIntegerMultiple: '0.00000001',
        //           isDefault: false,
        //           depositEnable: true,
        //           withdrawEnable: true,
        //           depositDesc: '',
        //           withdrawDesc: '',
        //           specialTips: 'The name of this asset is Basic Attention Token. Please ensure you are depositing Basic Attention Token (BAT) tokens under the contract address ending in 9766e.',
        //           name: 'BEP20 (BSC)',
        //           resetAddressStatus: false,
        //           addressRegex: '^(0x)[0-9A-Fa-f]{40}$',
        //           memoRegex: '',
        //           withdrawFee: '0.27',
        //           withdrawMin: '0.54',
        //           withdrawMax: '10000000000',
        //           minConfirm: '15',
        //           unLockConfirm: '0'
        //         },
        //         {
        //           network: 'ETH',
        //           coin: 'BAT',
        //           withdrawIntegerMultiple: '0.00000001',
        //           isDefault: true,
        //           depositEnable: true,
        //           withdrawEnable: true,
        //           depositDesc: '',
        //           withdrawDesc: '',
        //           specialTips: 'The name of this asset is Basic Attention Token. Please ensure you are depositing Basic Attention Token (BAT) tokens under the contract address ending in 887ef.',
        //           name: 'ERC20',
        //           resetAddressStatus: false,
        //           addressRegex: '^(0x)[0-9A-Fa-f]{40}$',
        //           memoRegex: '',
        //           withdrawFee: '27',
        //           withdrawMin: '54',
        //           withdrawMax: '10000000000',
        //           minConfirm: '12',
        //           unLockConfirm: '0'
        //         }
        //       ]
        //     }
        //  ]
        //
        const withdrawFees = {};
        for (let i = 0; i < response.length; i++) {
            const entry = response[i];
            const currencyId = this.safeString (entry, 'coin');
            const code = this.safeCurrencyCode (currencyId);
            const networkList = this.safeValue (entry, 'networkList', []);
            withdrawFees[code] = {};
            for (let j = 0; j < networkList.length; j++) {
                const networkEntry = networkList[j];
                const networkId = this.safeString (networkEntry, 'network');
                const networkCode = this.safeCurrencyCode (networkId);
                const fee = this.safeNumber (networkEntry, 'withdrawFee');
                withdrawFees[code][networkCode] = fee;
            }
        }
        return {
            'withdraw': withdrawFees,
            'deposit': {},
            'info': response,
        };
    }

    async withdraw (code, amount, address, tag = undefined, params = {}) {
        /**
         * @method
         * @name binance#withdraw
         * @description make a withdrawal
         * @param {string} code unified currency code
         * @param {number} amount the amount to withdraw
         * @param {string} address the address to withdraw to
         * @param {string|undefined} tag
         * @param {object} params extra parameters specific to the binance api endpoint
         * @returns {object} a [transaction structure]{@link https://docs.ccxt.com/en/latest/manual.html#transaction-structure}
         */
        [ tag, params ] = this.handleWithdrawTagAndParams (tag, params);
        this.checkAddress (address);
        await this.loadMarkets ();
        const currency = this.currency (code);
        const request = {
            'coin': currency['id'],
            'address': address,
            'amount': amount,
            // https://binance-docs.github.io/apidocs/spot/en/#withdraw-sapi
            // issue sapiGetCapitalConfigGetall () to get networks for withdrawing USDT ERC20 vs USDT Omni
            // 'network': 'ETH', // 'BTC', 'TRX', etc, optional
        };
        if (tag !== undefined) {
            request['addressTag'] = tag;
        }
        const networks = this.safeValue (this.options, 'networks', {});
        let network = this.safeStringUpper (params, 'network'); // this line allows the user to specify either ERC20 or ETH
        network = this.safeString (networks, network, network); // handle ERC20>ETH alias
        if (network !== undefined) {
            request['network'] = network;
            params = this.omit (params, 'network');
        }
        const response = await this.sapiPostCapitalWithdrawApply (this.extend (request, params));
        //     { id: '9a67628b16ba4988ae20d329333f16bc' }
        return this.parseTransaction (response, currency);
    }

    parseTradingFee (fee, market = undefined) {
        //
        //     {
        //         "symbol": "ADABNB",
        //         "makerCommission": 0.001,
        //         "takerCommission": 0.001
        //     }
        //
        const marketId = this.safeString (fee, 'symbol');
        const symbol = this.safeSymbol (marketId);
        return {
            'info': fee,
            'symbol': symbol,
            'maker': this.safeNumber (fee, 'makerCommission'),
            'taker': this.safeNumber (fee, 'takerCommission'),
        };
    }

    async fetchTradingFee (symbol, params = {}) {
        /**
         * @method
         * @name binance#fetchTradingFee
         * @description fetch the trading fees for a market
         * @param {string} symbol unified market symbol
         * @param {object} params extra parameters specific to the binance api endpoint
         * @returns {object} a [fee structure]{@link https://docs.ccxt.com/en/latest/manual.html#fee-structure}
         */
        await this.loadMarkets ();
        const market = this.market (symbol);
        const request = {
            'symbol': market['id'],
        };
        const response = await this.sapiGetAssetTradeFee (this.extend (request, params));
        //
        //     [
        //       {
        //         "symbol": "BTCUSDT",
        //         "makerCommission": "0.001",
        //         "takerCommission": "0.001"
        //       }
        //     ]
        //
        const first = this.safeValue (response, 0, {});
        return this.parseTradingFee (first);
    }

    async fetchTradingFees (params = {}) {
        /**
         * @method
         * @name binance#fetchTradingFees
         * @description fetch the trading fees for multiple markets
         * @param {object} params extra parameters specific to the binance api endpoint
         * @returns {object} a dictionary of [fee structures]{@link https://docs.ccxt.com/en/latest/manual.html#fee-structure} indexed by market symbols
         */
        await this.loadMarkets ();
        let method = undefined;
        const defaultType = this.safeString2 (this.options, 'fetchTradingFees', 'defaultType', 'future');
        const type = this.safeString (params, 'type', defaultType);
        const query = this.omit (params, 'type');
        if ((type === 'spot') || (type === 'margin')) {
            method = 'sapiGetAssetTradeFee';
        } else if (type === 'future') {
            method = 'fapiPrivateGetAccount';
        } else if (type === 'delivery') {
            method = 'dapiPrivateGetAccount';
        }
        const response = await this[method] (query);
        //
        // sapi / spot
        //
        //    [
        //       {
        //         "symbol": "ZRXBNB",
        //         "makerCommission": "0.001",
        //         "takerCommission": "0.001"
        //       },
        //       {
        //         "symbol": "ZRXBTC",
        //         "makerCommission": "0.001",
        //         "takerCommission": "0.001"
        //       },
        //    ]
        //
        // fapi / future / linear
        //
        //     {
        //         "feeTier": 0,       // account commisssion tier
        //         "canTrade": true,   // if can trade
        //         "canDeposit": true,     // if can transfer in asset
        //         "canWithdraw": true,    // if can transfer out asset
        //         "updateTime": 0,
        //         "totalInitialMargin": "0.00000000",    // total initial margin required with current mark price (useless with isolated positions), only for USDT asset
        //         "totalMaintMargin": "0.00000000",     // total maintenance margin required, only for USDT asset
        //         "totalWalletBalance": "23.72469206",     // total wallet balance, only for USDT asset
        //         "totalUnrealizedProfit": "0.00000000",   // total unrealized profit, only for USDT asset
        //         "totalMarginBalance": "23.72469206",     // total margin balance, only for USDT asset
        //         "totalPositionInitialMargin": "0.00000000",    // initial margin required for positions with current mark price, only for USDT asset
        //         "totalOpenOrderInitialMargin": "0.00000000",   // initial margin required for open orders with current mark price, only for USDT asset
        //         "totalCrossWalletBalance": "23.72469206",      // crossed wallet balance, only for USDT asset
        //         "totalCrossUnPnl": "0.00000000",      // unrealized profit of crossed positions, only for USDT asset
        //         "availableBalance": "23.72469206",       // available balance, only for USDT asset
        //         "maxWithdrawAmount": "23.72469206"     // maximum amount for transfer out, only for USDT asset
        //         ...
        //     }
        //
        // dapi / delivery / inverse
        //
        //     {
        //         "canDeposit": true,
        //         "canTrade": true,
        //         "canWithdraw": true,
        //         "feeTier": 2,
        //         "updateTime": 0
        //     }
        //
        if ((type === 'spot') || (type === 'margin')) {
            //
            //    [
            //       {
            //         "symbol": "ZRXBNB",
            //         "makerCommission": "0.001",
            //         "takerCommission": "0.001"
            //       },
            //       {
            //         "symbol": "ZRXBTC",
            //         "makerCommission": "0.001",
            //         "takerCommission": "0.001"
            //       },
            //    ]
            //
            const result = {};
            for (let i = 0; i < response.length; i++) {
                const fee = this.parseTradingFee (response[i]);
                const symbol = fee['symbol'];
                result[symbol] = fee;
            }
            return result;
        } else if (type === 'future') {
            //
            //     {
            //         "feeTier": 0,       // account commisssion tier
            //         "canTrade": true,   // if can trade
            //         "canDeposit": true,     // if can transfer in asset
            //         "canWithdraw": true,    // if can transfer out asset
            //         "updateTime": 0,
            //         "totalInitialMargin": "0.00000000",    // total initial margin required with current mark price (useless with isolated positions), only for USDT asset
            //         "totalMaintMargin": "0.00000000",     // total maintenance margin required, only for USDT asset
            //         "totalWalletBalance": "23.72469206",     // total wallet balance, only for USDT asset
            //         "totalUnrealizedProfit": "0.00000000",   // total unrealized profit, only for USDT asset
            //         "totalMarginBalance": "23.72469206",     // total margin balance, only for USDT asset
            //         "totalPositionInitialMargin": "0.00000000",    // initial margin required for positions with current mark price, only for USDT asset
            //         "totalOpenOrderInitialMargin": "0.00000000",   // initial margin required for open orders with current mark price, only for USDT asset
            //         "totalCrossWalletBalance": "23.72469206",      // crossed wallet balance, only for USDT asset
            //         "totalCrossUnPnl": "0.00000000",      // unrealized profit of crossed positions, only for USDT asset
            //         "availableBalance": "23.72469206",       // available balance, only for USDT asset
            //         "maxWithdrawAmount": "23.72469206"     // maximum amount for transfer out, only for USDT asset
            //         ...
            //     }
            //
            const symbols = Object.keys (this.markets);
            const result = {};
            const feeTier = this.safeInteger (response, 'feeTier');
            const feeTiers = this.fees[type]['trading']['tiers'];
            const maker = feeTiers['maker'][feeTier][1];
            const taker = feeTiers['taker'][feeTier][1];
            for (let i = 0; i < symbols.length; i++) {
                const symbol = symbols[i];
                result[symbol] = {
                    'info': {
                        'feeTier': feeTier,
                    },
                    'symbol': symbol,
                    'maker': maker,
                    'taker': taker,
                };
            }
            return result;
        } else if (type === 'delivery') {
            //
            //     {
            //         "canDeposit": true,
            //         "canTrade": true,
            //         "canWithdraw": true,
            //         "feeTier": 2,
            //         "updateTime": 0
            //     }
            //
            const symbols = Object.keys (this.markets);
            const result = {};
            const feeTier = this.safeInteger (response, 'feeTier');
            const feeTiers = this.fees[type]['trading']['tiers'];
            const maker = feeTiers['maker'][feeTier][1];
            const taker = feeTiers['taker'][feeTier][1];
            for (let i = 0; i < symbols.length; i++) {
                const symbol = symbols[i];
                result[symbol] = {
                    'info': {
                        'feeTier': feeTier,
                    },
                    'symbol': symbol,
                    'maker': maker,
                    'taker': taker,
                };
            }
            return result;
        }
    }

    async futuresTransfer (code, amount, type, params = {}) {
        /**
         * @method
         * @name binance#futuresTransfer
         * @description transfer between futures account
         * @param {string} code unified currency code
         * @param {number} amount the amount to transfer
         * @param {string} type 1 - transfer from spot account to USDT-Ⓜ futures account, 2 - transfer from USDT-Ⓜ futures account to spot account, 3 - transfer from spot account to COIN-Ⓜ futures account, 4 - transfer from COIN-Ⓜ futures account to spot account
         * @param {object} params extra parameters specific to the binance api endpoint
         * @param {number|undefined} params.recvWindow
         * @returns {object} a [transfer structure]{@link https://docs.ccxt.com/en/latest/manual.html#futures-transfer-structure}
         */
        if ((type < 1) || (type > 4)) {
            throw new ArgumentsRequired (this.id + ' type must be between 1 and 4');
        }
        await this.loadMarkets ();
        const currency = this.currency (code);
        const request = {
            'asset': currency['id'],
            'amount': amount,
            'type': type,
        };
        const response = await this.sapiPostFuturesTransfer (this.extend (request, params));
        //
        //   {
        //       "tranId": 100000001
        //   }
        //
        return this.parseTransfer (response, currency);
    }

    async fetchFundingRate (symbol, params = {}) {
        /**
         * @method
         * @name binance#fetchFundingRate
         * @description fetch the current funding rate
         * @param {string} symbol unified market symbol
         * @param {object} params extra parameters specific to the binance api endpoint
         * @returns {object} a [funding rate structure]{@link https://docs.ccxt.com/en/latest/manual.html#funding-rate-structure}
         */
        await this.loadMarkets ();
        const market = this.market (symbol);
        const request = {
            'symbol': market['id'],
        };
        let method = undefined;
        if (market['linear']) {
            method = 'fapiPublicGetPremiumIndex';
        } else if (market['inverse']) {
            method = 'dapiPublicGetPremiumIndex';
        } else {
            throw new NotSupported (this.id + ' fetchFundingRate() supports linear and inverse contracts only');
        }
        let response = await this[method] (this.extend (request, params));
        if (market['inverse']) {
            response = response[0];
        }
        //
        //     {
        //         "symbol": "BTCUSDT",
        //         "markPrice": "45802.81129892",
        //         "indexPrice": "45745.47701915",
        //         "estimatedSettlePrice": "45133.91753671",
        //         "lastFundingRate": "0.00063521",
        //         "interestRate": "0.00010000",
        //         "nextFundingTime": "1621267200000",
        //         "time": "1621252344001"
        //     }
        //
        return this.parseFundingRate (response, market);
    }

    async fetchFundingRateHistory (symbol = undefined, since = undefined, limit = undefined, params = {}) {
        /**
         * @method
         * @name binance#fetchFundingRateHistory
         * @description fetches historical funding rate prices
         * @param {string|undefined} symbol unified symbol of the market to fetch the funding rate history for
         * @param {number|undefined} since timestamp in ms of the earliest funding rate to fetch
         * @param {number|undefined} limit the maximum amount of [funding rate structures]{@link https://docs.ccxt.com/en/latest/manual.html?#funding-rate-history-structure} to fetch
         * @param {object} params extra parameters specific to the binance api endpoint
         * @param {number|undefined} params.until timestamp in ms of the latest funding rate
         * @returns {[object]} a list of [funding rate structures]{@link https://docs.ccxt.com/en/latest/manual.html?#funding-rate-history-structure}
         */
        await this.loadMarkets ();
        const request = {};
        let method = undefined;
        const defaultType = this.safeString2 (this.options, 'fetchFundingRateHistory', 'defaultType', 'future');
        const type = this.safeString (params, 'type', defaultType);
        params = this.omit (params, 'type');
        if (type === 'future') {
            method = 'fapiPublicGetFundingRate';
        } else if (type === 'delivery') {
            method = 'dapiPublicGetFundingRate';
        }
        if (symbol !== undefined) {
            const market = this.market (symbol);
            symbol = market['symbol'];
            request['symbol'] = market['id'];
            if (market['linear']) {
                method = 'fapiPublicGetFundingRate';
            } else if (market['inverse']) {
                method = 'dapiPublicGetFundingRate';
            }
        }
        if (method === undefined) {
            throw new NotSupported (this.id + ' fetchFundingRateHistory() is not supported for ' + type + ' markets');
        }
        if (since !== undefined) {
            request['startTime'] = since;
        }
        const until = this.safeInteger2 (params, 'until', 'till'); // unified in milliseconds
        const endTime = this.safeInteger (params, 'endTime', until); // exchange-specific in milliseconds
        params = this.omit (params, [ 'endTime', 'till', 'until' ]);
        if (endTime !== undefined) {
            request['endTime'] = endTime;
        }
        if (limit !== undefined) {
            request['limit'] = limit;
        }
        const response = await this[method] (this.extend (request, params));
        //
        //     {
        //         "symbol": "BTCUSDT",
        //         "fundingRate": "0.00063521",
        //         "fundingTime": "1621267200000",
        //     }
        //
        const rates = [];
        for (let i = 0; i < response.length; i++) {
            const entry = response[i];
            const timestamp = this.safeInteger (entry, 'fundingTime');
            rates.push ({
                'info': entry,
                'symbol': this.safeSymbol (this.safeString (entry, 'symbol')),
                'fundingRate': this.safeNumber (entry, 'fundingRate'),
                'timestamp': timestamp,
                'datetime': this.iso8601 (timestamp),
            });
        }
        const sorted = this.sortBy (rates, 'timestamp');
        return this.filterBySymbolSinceLimit (sorted, symbol, since, limit);
    }

    async fetchFundingRates (symbols = undefined, params = {}) {
        /**
         * @method
         * @name binance#fetchFundingRates
         * @description fetch the funding rate for multiple markets
         * @param {[string]|undefined} symbols list of unified market symbols
         * @param {object} params extra parameters specific to the binance api endpoint
         * @returns {object} a dictionary of [funding rates structures]{@link https://docs.ccxt.com/en/latest/manual.html#funding-rates-structure}, indexe by market symbols
         */
        await this.loadMarkets ();
        let method = undefined;
        const defaultType = this.safeString2 (this.options, 'fetchFundingRates', 'defaultType', 'future');
        const type = this.safeString (params, 'type', defaultType);
        const query = this.omit (params, 'type');
        if (type === 'future') {
            method = 'fapiPublicGetPremiumIndex';
        } else if (type === 'delivery') {
            method = 'dapiPublicGetPremiumIndex';
        } else {
            throw new NotSupported (this.id + ' fetchFundingRates() supports linear and inverse contracts only');
        }
        const response = await this[method] (query);
        const result = [];
        for (let i = 0; i < response.length; i++) {
            const entry = response[i];
            const parsed = this.parseFundingRate (entry);
            result.push (parsed);
        }
        return this.filterByArray (result, 'symbol', symbols);
    }

    parseFundingRate (contract, market = undefined) {
        // ensure it matches with https://www.binance.com/en/futures/funding-history/0
        //
        //   {
        //     "symbol": "BTCUSDT",
        //     "markPrice": "45802.81129892",
        //     "indexPrice": "45745.47701915",
        //     "estimatedSettlePrice": "45133.91753671",
        //     "lastFundingRate": "0.00063521",
        //     "interestRate": "0.00010000",
        //     "nextFundingTime": "1621267200000",
        //     "time": "1621252344001"
        //  }
        //
        const timestamp = this.safeInteger (contract, 'time');
        const marketId = this.safeString (contract, 'symbol');
        const symbol = this.safeSymbol (marketId, market);
        const markPrice = this.safeNumber (contract, 'markPrice');
        const indexPrice = this.safeNumber (contract, 'indexPrice');
        const interestRate = this.safeNumber (contract, 'interestRate');
        const estimatedSettlePrice = this.safeNumber (contract, 'estimatedSettlePrice');
        const fundingRate = this.safeNumber (contract, 'lastFundingRate');
        const fundingTime = this.safeInteger (contract, 'nextFundingTime');
        return {
            'info': contract,
            'symbol': symbol,
            'markPrice': markPrice,
            'indexPrice': indexPrice,
            'interestRate': interestRate,
            'estimatedSettlePrice': estimatedSettlePrice,
            'timestamp': timestamp,
            'datetime': this.iso8601 (timestamp),
            'fundingRate': fundingRate,
            'fundingTimestamp': fundingTime,
            'fundingDatetime': this.iso8601 (fundingTime),
            'nextFundingRate': undefined,
            'nextFundingTimestamp': undefined,
            'nextFundingDatetime': undefined,
            'previousFundingRate': undefined,
            'previousFundingTimestamp': undefined,
            'previousFundingDatetime': undefined,
        };
    }

    parseAccountPositions (account) {
        const positions = this.safeValue (account, 'positions');
        const assets = this.safeValue (account, 'assets', []);
        const balances = {};
        for (let i = 0; i < assets.length; i++) {
            const entry = assets[i];
            const currencyId = this.safeString (entry, 'asset');
            const code = this.safeCurrencyCode (currencyId);
            const crossWalletBalance = this.safeString (entry, 'crossWalletBalance');
            const crossUnPnl = this.safeString (entry, 'crossUnPnl');
            balances[code] = {
                'crossMargin': Precise.stringAdd (crossWalletBalance, crossUnPnl),
                'crossWalletBalance': crossWalletBalance,
            };
        }
        const result = [];
        for (let i = 0; i < positions.length; i++) {
            const position = positions[i];
            const marketId = this.safeString (position, 'symbol');
            const market = this.safeMarket (marketId);
            const code = (this.options['defaultType'] === 'future') ? market['quote'] : market['base'];
            // sometimes not all the codes are correctly returned...
            if (code in balances) {
                const parsed = this.parseAccountPosition (this.extend (position, {
                    'crossMargin': balances[code]['crossMargin'],
                    'crossWalletBalance': balances[code]['crossWalletBalance'],
                }), market);
                result.push (parsed);
            }
        }
        return result;
    }

    parseAccountPosition (position, market = undefined) {
        //
        // usdm
        //    {
        //       "symbol": "BTCBUSD",
        //       "initialMargin": "0",
        //       "maintMargin": "0",
        //       "unrealizedProfit": "0.00000000",
        //       "positionInitialMargin": "0",
        //       "openOrderInitialMargin": "0",
        //       "leverage": "20",
        //       "isolated": false,
        //       "entryPrice": "0.0000",
        //       "maxNotional": "100000",
        //       "positionSide": "BOTH",
        //       "positionAmt": "0.000",
        //       "notional": "0",
        //       "isolatedWallet": "0",
        //       "updateTime": "0",
        //       "crossMargin": "100.93634809",
        //     }
        //
        // coinm
        //     {
        //       "symbol": "BTCUSD_210625",
        //       "initialMargin": "0.00024393",
        //       "maintMargin": "0.00002439",
        //       "unrealizedProfit": "-0.00000163",
        //       "positionInitialMargin": "0.00024393",
        //       "openOrderInitialMargin": "0",
        //       "leverage": "10",
        //       "isolated": false,
        //       "positionSide": "BOTH",
        //       "entryPrice": "41021.20000069",
        //       "maxQty": "100",
        //       "notionalValue": "0.00243939",
        //       "isolatedWallet": "0",
        //       "crossMargin": "0.314"
        //       "crossWalletBalance": "34",
        //     }
        //
        const marketId = this.safeString (position, 'symbol');
        market = this.safeMarket (marketId, market);
        const symbol = this.safeString (market, 'symbol');
        const leverageString = this.safeString (position, 'leverage');
        const leverage = parseInt (leverageString);
        const initialMarginString = this.safeString (position, 'initialMargin');
        const initialMargin = this.parseNumber (initialMarginString);
        let initialMarginPercentageString = Precise.stringDiv ('1', leverageString, 8);
        const rational = (1000 % leverage) === 0;
        if (!rational) {
            initialMarginPercentageString = Precise.stringDiv (Precise.stringAdd (initialMarginPercentageString, '1e-8'), '1', 8);
        }
        // as oppose to notionalValue
        const usdm = ('notional' in position);
        const maintenanceMarginString = this.safeString (position, 'maintMargin');
        const maintenanceMargin = this.parseNumber (maintenanceMarginString);
        const entryPriceString = this.safeString (position, 'entryPrice');
        let entryPrice = this.parseNumber (entryPriceString);
        const notionalString = this.safeString2 (position, 'notional', 'notionalValue');
        const notionalStringAbs = Precise.stringAbs (notionalString);
        const notional = this.parseNumber (notionalStringAbs);
        let contractsString = this.safeString (position, 'positionAmt');
        let contractsStringAbs = Precise.stringAbs (contractsString);
        if (contractsString === undefined) {
            const entryNotional = Precise.stringMul (Precise.stringMul (leverageString, initialMarginString), entryPriceString);
            const contractSize = this.safeString (market, 'contractSize');
            contractsString = Precise.stringDiv (entryNotional, contractSize);
            contractsStringAbs = Precise.stringDiv (Precise.stringAdd (contractsString, '0.5'), '1', 0);
        }
        const contracts = this.parseNumber (contractsStringAbs);
        const leverageBrackets = this.safeValue (this.options, 'leverageBrackets', {});
        const leverageBracket = this.safeValue (leverageBrackets, symbol, []);
        let maintenanceMarginPercentageString = undefined;
        for (let i = 0; i < leverageBracket.length; i++) {
            const bracket = leverageBracket[i];
            if (Precise.stringLt (notionalStringAbs, bracket[0])) {
                break;
            }
            maintenanceMarginPercentageString = bracket[1];
        }
        const maintenanceMarginPercentage = this.parseNumber (maintenanceMarginPercentageString);
        const unrealizedPnlString = this.safeString (position, 'unrealizedProfit');
        const unrealizedPnl = this.parseNumber (unrealizedPnlString);
        let timestamp = this.safeInteger (position, 'updateTime');
        if (timestamp === 0) {
            timestamp = undefined;
        }
        const isolated = this.safeValue (position, 'isolated');
        let marginMode = undefined;
        let collateralString = undefined;
        let walletBalance = undefined;
        if (isolated) {
            marginMode = 'isolated';
            walletBalance = this.safeString (position, 'isolatedWallet');
            collateralString = Precise.stringAdd (walletBalance, unrealizedPnlString);
        } else {
            marginMode = 'cross';
            walletBalance = this.safeString (position, 'crossWalletBalance');
            collateralString = this.safeString (position, 'crossMargin');
        }
        const collateral = this.parseNumber (collateralString);
        let marginRatio = undefined;
        let side = undefined;
        let percentage = undefined;
        let liquidationPriceStringRaw = undefined;
        let liquidationPrice = undefined;
        const contractSize = this.safeValue (market, 'contractSize');
        const contractSizeString = this.numberToString (contractSize);
        if (Precise.stringEquals (notionalString, '0')) {
            entryPrice = undefined;
        } else {
            side = Precise.stringLt (notionalString, '0') ? 'short' : 'long';
            marginRatio = this.parseNumber (Precise.stringDiv (Precise.stringAdd (Precise.stringDiv (maintenanceMarginString, collateralString), '5e-5'), '1', 4));
            percentage = this.parseNumber (Precise.stringMul (Precise.stringDiv (unrealizedPnlString, initialMarginString, 4), '100'));
            if (usdm) {
                // calculate liquidation price
                //
                // liquidationPrice = (walletBalance / (contracts * (±1 + mmp))) + (±entryPrice / (±1 + mmp))
                //
                // mmp = maintenanceMarginPercentage
                // where ± is negative for long and positive for short
                // TODO: calculate liquidation price for coinm contracts
                let onePlusMaintenanceMarginPercentageString = undefined;
                let entryPriceSignString = entryPriceString;
                if (side === 'short') {
                    onePlusMaintenanceMarginPercentageString = Precise.stringAdd ('1', maintenanceMarginPercentageString);
                } else {
                    onePlusMaintenanceMarginPercentageString = Precise.stringAdd ('-1', maintenanceMarginPercentageString);
                    entryPriceSignString = Precise.stringMul ('-1', entryPriceSignString);
                }
                const leftSide = Precise.stringDiv (walletBalance, Precise.stringMul (contractsStringAbs, onePlusMaintenanceMarginPercentageString));
                const rightSide = Precise.stringDiv (entryPriceSignString, onePlusMaintenanceMarginPercentageString);
                liquidationPriceStringRaw = Precise.stringAdd (leftSide, rightSide);
            } else {
                // calculate liquidation price
                //
                // liquidationPrice = (contracts * contractSize(±1 - mmp)) / (±1/entryPrice * contracts * contractSize - walletBalance)
                //
                let onePlusMaintenanceMarginPercentageString = undefined;
                let entryPriceSignString = entryPriceString;
                if (side === 'short') {
                    onePlusMaintenanceMarginPercentageString = Precise.stringSub ('1', maintenanceMarginPercentageString);
                } else {
                    onePlusMaintenanceMarginPercentageString = Precise.stringSub ('-1', maintenanceMarginPercentageString);
                    entryPriceSignString = Precise.stringMul ('-1', entryPriceSignString);
                }
                const size = Precise.stringMul (contractsStringAbs, contractSizeString);
                const leftSide = Precise.stringMul (size, onePlusMaintenanceMarginPercentageString);
                const rightSide = Precise.stringSub (Precise.stringMul (Precise.stringDiv ('1', entryPriceSignString), size), walletBalance);
                liquidationPriceStringRaw = Precise.stringDiv (leftSide, rightSide);
            }
            const pricePrecision = market['precision']['price'];
            const pricePrecisionPlusOne = pricePrecision + 1;
            const pricePrecisionPlusOneString = pricePrecisionPlusOne.toString ();
            // round half up
            const rounder = new Precise ('5e-' + pricePrecisionPlusOneString);
            const rounderString = rounder.toString ();
            const liquidationPriceRoundedString = Precise.stringAdd (rounderString, liquidationPriceStringRaw);
            let truncatedLiquidationPrice = Precise.stringDiv (liquidationPriceRoundedString, '1', pricePrecision);
            if (truncatedLiquidationPrice[0] === '-') {
                // user cannot be liquidated
                // since he has more collateral than the size of the position
                truncatedLiquidationPrice = undefined;
            }
            liquidationPrice = this.parseNumber (truncatedLiquidationPrice);
        }
        const positionSide = this.safeString (position, 'positionSide');
        const hedged = positionSide !== 'BOTH';
        return {
            'info': position,
            'symbol': symbol,
            'timestamp': timestamp,
            'datetime': this.iso8601 (timestamp),
            'initialMargin': initialMargin,
            'initialMarginPercentage': this.parseNumber (initialMarginPercentageString),
            'maintenanceMargin': maintenanceMargin,
            'maintenanceMarginPercentage': maintenanceMarginPercentage,
            'entryPrice': entryPrice,
            'notional': notional,
            'leverage': this.parseNumber (leverageString),
            'unrealizedPnl': unrealizedPnl,
            'contracts': contracts,
            'contractSize': contractSize,
            'marginRatio': marginRatio,
            'liquidationPrice': liquidationPrice,
            'markPrice': undefined,
            'collateral': collateral,
            'marginMode': marginMode,
            'side': side,
            'hedged': hedged,
            'percentage': percentage,
        };
    }

    parsePositionRisk (position, market = undefined) {
        //
        // usdm
        //     {
        //       "symbol": "BTCUSDT",
        //       "positionAmt": "0.001",
        //       "entryPrice": "43578.07000",
        //       "markPrice": "43532.30000000",
        //       "unRealizedProfit": "-0.04577000",
        //       "liquidationPrice": "21841.24993976",
        //       "leverage": "2",
        //       "maxNotionalValue": "300000000",
        //       "marginType": "isolated",
        //       "isolatedMargin": "21.77841506",
        //       "isAutoAddMargin": "false",
        //       "positionSide": "BOTH",
        //       "notional": "43.53230000",
        //       "isolatedWallet": "21.82418506",
        //       "updateTime": "1621358023886"
        //     }
        //
        // coinm
        //     {
        //       "symbol": "BTCUSD_PERP",
        //       "positionAmt": "2",
        //       "entryPrice": "37643.10000021",
        //       "markPrice": "38103.05510455",
        //       "unRealizedProfit": "0.00006413",
        //       "liquidationPrice": "25119.97445760",
        //       "leverage": "2",
        //       "maxQty": "1500",
        //       "marginType": "isolated",
        //       "isolatedMargin": "0.00274471",
        //       "isAutoAddMargin": "false",
        //       "positionSide": "BOTH",
        //       "notionalValue": "0.00524892",
        //       "isolatedWallet": "0.00268058"
        //     }
        //
        const marketId = this.safeString (position, 'symbol');
        market = this.safeMarket (marketId, market);
        const symbol = this.safeString (market, 'symbol');
        const leverageBrackets = this.safeValue (this.options, 'leverageBrackets', {});
        const leverageBracket = this.safeValue (leverageBrackets, symbol, []);
        const notionalString = this.safeString2 (position, 'notional', 'notionalValue');
        const notionalStringAbs = Precise.stringAbs (notionalString);
        let maintenanceMarginPercentageString = undefined;
        for (let i = 0; i < leverageBracket.length; i++) {
            const bracket = leverageBracket[i];
            if (Precise.stringLt (notionalStringAbs, bracket[0])) {
                break;
            }
            maintenanceMarginPercentageString = bracket[1];
        }
        const notional = this.parseNumber (notionalStringAbs);
        const contractsAbs = Precise.stringAbs (this.safeString (position, 'positionAmt'));
        const contracts = this.parseNumber (contractsAbs);
        const unrealizedPnlString = this.safeString (position, 'unRealizedProfit');
        const unrealizedPnl = this.parseNumber (unrealizedPnlString);
        const leverageString = this.safeString (position, 'leverage');
        const leverage = parseInt (leverageString);
        const liquidationPriceString = this.omitZero (this.safeString (position, 'liquidationPrice'));
        const liquidationPrice = this.parseNumber (liquidationPriceString);
        let collateralString = undefined;
        const marginMode = this.safeString (position, 'marginType');
        let side = undefined;
        if (Precise.stringGt (notionalString, '0')) {
            side = 'long';
        } else if (Precise.stringLt (notionalString, '0')) {
            side = 'short';
        }
        const entryPriceString = this.safeString (position, 'entryPrice');
        const entryPrice = this.parseNumber (entryPriceString);
        const contractSize = this.safeValue (market, 'contractSize');
        const contractSizeString = this.numberToString (contractSize);
        // as oppose to notionalValue
        const linear = ('notional' in position);
        if (marginMode === 'cross') {
            // calculate collateral
            const precision = this.safeValue (market, 'precision', {});
            if (linear) {
                // walletBalance = (liquidationPrice * (±1 + mmp) ± entryPrice) * contracts
                let onePlusMaintenanceMarginPercentageString = undefined;
                let entryPriceSignString = entryPriceString;
                if (side === 'short') {
                    onePlusMaintenanceMarginPercentageString = Precise.stringAdd ('1', maintenanceMarginPercentageString);
                    entryPriceSignString = Precise.stringMul ('-1', entryPriceSignString);
                } else {
                    onePlusMaintenanceMarginPercentageString = Precise.stringAdd ('-1', maintenanceMarginPercentageString);
                }
                const inner = Precise.stringMul (liquidationPriceString, onePlusMaintenanceMarginPercentageString);
                const leftSide = Precise.stringAdd (inner, entryPriceSignString);
                const pricePrecision = this.safeInteger (precision, 'price');
                const quotePrecision = this.safeInteger (precision, 'quote', pricePrecision);
                if (quotePrecision !== undefined) {
                    collateralString = Precise.stringDiv (Precise.stringMul (leftSide, contractsAbs), '1', quotePrecision);
                }
            } else {
                // walletBalance = (contracts * contractSize) * (±1/entryPrice - (±1 - mmp) / liquidationPrice)
                let onePlusMaintenanceMarginPercentageString = undefined;
                let entryPriceSignString = entryPriceString;
                if (side === 'short') {
                    onePlusMaintenanceMarginPercentageString = Precise.stringSub ('1', maintenanceMarginPercentageString);
                } else {
                    onePlusMaintenanceMarginPercentageString = Precise.stringSub ('-1', maintenanceMarginPercentageString);
                    entryPriceSignString = Precise.stringMul ('-1', entryPriceSignString);
                }
                const leftSide = Precise.stringMul (contractsAbs, contractSizeString);
                const rightSide = Precise.stringSub (Precise.stringDiv ('1', entryPriceSignString), Precise.stringDiv (onePlusMaintenanceMarginPercentageString, liquidationPriceString));
                const basePrecision = this.safeInteger (precision, 'base');
                if (basePrecision !== undefined) {
                    collateralString = Precise.stringDiv (Precise.stringMul (leftSide, rightSide), '1', basePrecision);
                }
            }
        } else {
            collateralString = this.safeString (position, 'isolatedMargin');
        }
        collateralString = (collateralString === undefined) ? '0' : collateralString;
        const collateral = this.parseNumber (collateralString);
        const markPrice = this.parseNumber (this.omitZero (this.safeString (position, 'markPrice')));
        let timestamp = this.safeInteger (position, 'updateTime');
        if (timestamp === 0) {
            timestamp = undefined;
        }
        const maintenanceMarginPercentage = this.parseNumber (maintenanceMarginPercentageString);
        const maintenanceMarginString = Precise.stringMul (maintenanceMarginPercentageString, notionalStringAbs);
        const maintenanceMargin = this.parseNumber (maintenanceMarginString);
        let initialMarginPercentageString = Precise.stringDiv ('1', leverageString, 8);
        const rational = (1000 % leverage) === 0;
        if (!rational) {
            initialMarginPercentageString = Precise.stringAdd (initialMarginPercentageString, '1e-8');
        }
        const initialMarginString = Precise.stringDiv (Precise.stringMul (notionalStringAbs, initialMarginPercentageString), '1', 8);
        const initialMargin = this.parseNumber (initialMarginString);
        let marginRatio = undefined;
        let percentage = undefined;
        if (!Precise.stringEquals (collateralString, '0')) {
            marginRatio = this.parseNumber (Precise.stringDiv (Precise.stringAdd (Precise.stringDiv (maintenanceMarginString, collateralString), '5e-5'), '1', 4));
            percentage = this.parseNumber (Precise.stringMul (Precise.stringDiv (unrealizedPnlString, initialMarginString, 4), '100'));
        }
        const positionSide = this.safeString (position, 'positionSide');
        const hedged = positionSide !== 'BOTH';
        return {
            'info': position,
            'symbol': symbol,
            'contracts': contracts,
            'contractSize': contractSize,
            'unrealizedPnl': unrealizedPnl,
            'leverage': this.parseNumber (leverageString),
            'liquidationPrice': liquidationPrice,
            'collateral': collateral,
            'notional': notional,
            'markPrice': markPrice,
            'entryPrice': entryPrice,
            'timestamp': timestamp,
            'initialMargin': initialMargin,
            'initialMarginPercentage': this.parseNumber (initialMarginPercentageString),
            'maintenanceMargin': maintenanceMargin,
            'maintenanceMarginPercentage': maintenanceMarginPercentage,
            'marginRatio': marginRatio,
            'datetime': this.iso8601 (timestamp),
            'marginMode': marginMode,
            'marginType': marginMode, // deprecated
            'side': side,
            'hedged': hedged,
            'percentage': percentage,
        };
    }

    async loadLeverageBrackets (reload = false, params = {}) {
        await this.loadMarkets ();
        // by default cache the leverage bracket
        // it contains useful stuff like the maintenance margin and initial margin for positions
        const leverageBrackets = this.safeValue (this.options, 'leverageBrackets');
        if ((leverageBrackets === undefined) || (reload)) {
            let method = undefined;
            const defaultType = this.safeString (this.options, 'defaultType', 'future');
            const type = this.safeString (params, 'type', defaultType);
            const query = this.omit (params, 'type');
            if (type === 'future') {
                method = 'fapiPrivateGetLeverageBracket';
            } else if (type === 'delivery') {
                method = 'dapiPrivateV2GetLeverageBracket';
            } else {
                throw new NotSupported (this.id + ' loadLeverageBrackets() supports linear and inverse contracts only');
            }
            const response = await this[method] (query);
            this.options['leverageBrackets'] = {};
            for (let i = 0; i < response.length; i++) {
                const entry = response[i];
                const marketId = this.safeString (entry, 'symbol');
                const symbol = this.safeSymbol (marketId);
                const brackets = this.safeValue (entry, 'brackets', []);
                const result = [];
                for (let j = 0; j < brackets.length; j++) {
                    const bracket = brackets[j];
                    const floorValue = this.safeString2 (bracket, 'notionalFloor', 'qtyFloor');
                    const maintenanceMarginPercentage = this.safeString (bracket, 'maintMarginRatio');
                    result.push ([ floorValue, maintenanceMarginPercentage ]);
                }
                this.options['leverageBrackets'][symbol] = result;
            }
        }
        return this.options['leverageBrackets'];
    }

    async fetchLeverageTiers (symbols = undefined, params = {}) {
        /**
         * @method
         * @name binance#fetchLeverageTiers
         * @description retrieve information on the maximum leverage, and maintenance margin for trades of varying trade sizes
         * @param {[string]|undefined} symbols list of unified market symbols
         * @param {object} params extra parameters specific to the binance api endpoint
         * @returns {object} a dictionary of [leverage tiers structures]{@link https://docs.ccxt.com/en/latest/manual.html#leverage-tiers-structure}, indexed by market symbols
         */
        await this.loadMarkets ();
        const [ type, query ] = this.handleMarketTypeAndParams ('fetchLeverageTiers', undefined, params);
        let method = undefined;
        if (type === 'future') {
            method = 'fapiPrivateGetLeverageBracket';
        } else if (type === 'delivery') {
            method = 'dapiPrivateV2GetLeverageBracket';
        } else {
            throw new NotSupported (this.id + ' fetchLeverageTiers() supports linear and inverse contracts only');
        }
        const response = await this[method] (query);
        //
        // usdm
        //
        //    [
        //        {
        //            "symbol": "SUSHIUSDT",
        //            "brackets": [
        //                {
        //                    "bracket": 1,
        //                    "initialLeverage": 50,
        //                    "notionalCap": 50000,
        //                    "notionalFloor": 0,
        //                    "maintMarginRatio": 0.01,
        //                    "cum": 0.0
        //                },
        //                ...
        //            ]
        //        }
        //    ]
        //
        // coinm
        //
        //     [
        //         {
        //             "symbol":"XRPUSD_210326",
        //             "brackets":[
        //                 {
        //                     "bracket":1,
        //                     "initialLeverage":20,
        //                     "qtyCap":500000,
        //                     "qtyFloor":0,
        //                     "maintMarginRatio":0.0185,
        //                     "cum":0.0
        //                 }
        //             ]
        //         }
        //     ]
        //
        return this.parseLeverageTiers (response, symbols, 'symbol');
    }

    parseMarketLeverageTiers (info, market) {
        /**
         * @ignore
         * @method
         * @param {object} info Exchange response for 1 market
         * @param {object} market CCXT market
         */
        //
        //    {
        //        "symbol": "SUSHIUSDT",
        //        "brackets": [
        //            {
        //                "bracket": 1,
        //                "initialLeverage": 50,
        //                "notionalCap": 50000,
        //                "notionalFloor": 0,
        //                "maintMarginRatio": 0.01,
        //                "cum": 0.0
        //            },
        //            ...
        //        ]
        //    }
        //
        const marketId = this.safeString (info, 'symbol');
        market = this.safeMarket (marketId, market);
        const brackets = this.safeValue (info, 'brackets', []);
        const tiers = [];
        for (let j = 0; j < brackets.length; j++) {
            const bracket = brackets[j];
            tiers.push ({
                'tier': this.safeNumber (bracket, 'bracket'),
                'currency': market['quote'],
                'minNotional': this.safeNumber2 (bracket, 'notionalFloor', 'qtyFloor'),
                'maxNotional': this.safeNumber2 (bracket, 'notionalCap', 'qtyCap'),
                'maintenanceMarginRate': this.safeNumber (bracket, 'maintMarginRatio'),
                'maxLeverage': this.safeNumber (bracket, 'initialLeverage'),
                'info': bracket,
            });
        }
        return tiers;
    }

    async fetchPositions (symbols = undefined, params = {}) {
        /**
         * @method
         * @name binance#fetchPositions
         * @description fetch all open positions
         * @param {[string]|undefined} symbols list of unified market symbols
         * @param {object} params extra parameters specific to the binance api endpoint
         * @returns {[object]} a list of [position structure]{@link https://docs.ccxt.com/en/latest/manual.html#position-structure}
         */
        const defaultMethod = this.safeString (this.options, 'fetchPositions', 'positionRisk');
        if (defaultMethod === 'positionRisk') {
            return await this.fetchPositionsRisk (symbols, params);
        } else if (defaultMethod === 'account') {
            return await this.fetchAccountPositions (symbols, params);
        } else {
            throw new NotSupported (this.id + '.options["fetchPositions"] = "' + defaultMethod + '" is invalid, please choose between "account" and "positionRisk"');
        }
    }

    async fetchAccountPositions (symbols = undefined, params = {}) {
        /**
         * @method
         * @name binance#fetchAccountPositions
         * @description fetch account positions
         * @param {[string]|undefined} symbols list of unified market symbols
         * @param {object} params extra parameters specific to the binance api endpoint
         * @returns {object} data on account positions
         */
        if (symbols !== undefined) {
            if (!Array.isArray (symbols)) {
                throw new ArgumentsRequired (this.id + ' fetchPositions() requires an array argument for symbols');
            }
        }
        await this.loadMarkets ();
        await this.loadLeverageBrackets ();
        let method = undefined;
        const defaultType = this.safeString (this.options, 'defaultType', 'future');
        const type = this.safeString (params, 'type', defaultType);
        const query = this.omit (params, 'type');
        if (type === 'future') {
            method = 'fapiPrivateGetAccount';
        } else if (type === 'delivery') {
            method = 'dapiPrivateGetAccount';
        } else {
            throw new NotSupported (this.id + ' fetchPositions() supports linear and inverse contracts only');
        }
        const account = await this[method] (query);
        const result = this.parseAccountPositions (account);
        return this.filterByArray (result, 'symbol', symbols, false);
    }

    async fetchPositionsRisk (symbols = undefined, params = {}) {
        /**
         * @method
         * @name binance#fetchPositionsRisk
         * @description fetch positions risk
         * @param {[string]|undefined} symbols list of unified market symbols
         * @param {object} params extra parameters specific to the binance api endpoint
         * @returns {object} data on the positions risk
         */
        if (symbols !== undefined) {
            if (!Array.isArray (symbols)) {
                throw new ArgumentsRequired (this.id + ' fetchPositionsRisk() requires an array argument for symbols');
            }
        }
        await this.loadMarkets ();
        await this.loadLeverageBrackets ();
        const request = {};
        let method = undefined;
        let defaultType = 'future';
        defaultType = this.safeString (this.options, 'defaultType', defaultType);
        const type = this.safeString (params, 'type', defaultType);
        params = this.omit (params, 'type');
        if ((type === 'future') || (type === 'linear')) {
            method = 'fapiPrivateGetPositionRisk';
            // ### Response examples ###
            //
            // For One-way position mode:
            //     [
            //         {
            //             "entryPrice": "0.00000",
            //             "marginType": "isolated",
            //             "isAutoAddMargin": "false",
            //             "isolatedMargin": "0.00000000",
            //             "leverage": "10",
            //             "liquidationPrice": "0",
            //             "markPrice": "6679.50671178",
            //             "maxNotionalValue": "20000000",
            //             "positionAmt": "0.000",
            //             "symbol": "BTCUSDT",
            //             "unRealizedProfit": "0.00000000",
            //             "positionSide": "BOTH",
            //             "updateTime": 0
            //        }
            //     ]
            //
            // For Hedge position mode:
            //     [
            //         {
            //             "entryPrice": "6563.66500",
            //             "marginType": "isolated",
            //             "isAutoAddMargin": "false",
            //             "isolatedMargin": "15517.54150468",
            //             "leverage": "10",
            //             "liquidationPrice": "5930.78",
            //             "markPrice": "6679.50671178",
            //             "maxNotionalValue": "20000000",
            //             "positionAmt": "20.000",
            //             "symbol": "BTCUSDT",
            //             "unRealizedProfit": "2316.83423560"
            //             "positionSide": "LONG",
            //             "updateTime": 1625474304765
            //         },
            //         {
            //             "entryPrice": "0.00000",
            //             "marginType": "isolated",
            //             "isAutoAddMargin": "false",
            //             "isolatedMargin": "5413.95799991",
            //             "leverage": "10",
            //             "liquidationPrice": "7189.95",
            //             "markPrice": "6679.50671178",
            //             "maxNotionalValue": "20000000",
            //             "positionAmt": "-10.000",
            //             "symbol": "BTCUSDT",
            //             "unRealizedProfit": "-1156.46711780",
            //             "positionSide": "SHORT",
            //             "updateTime": 0
            //         }
            //     ]
        } else if ((type === 'delivery') || (type === 'inverse')) {
            method = 'dapiPrivateGetPositionRisk';
        } else {
            throw new NotSupported (this.id + ' fetchPositionsRisk() supports linear and inverse contracts only');
        }
        const response = await this[method] (this.extend (request, params));
        const result = [];
        for (let i = 0; i < response.length; i++) {
            const parsed = this.parsePositionRisk (response[i]);
            result.push (parsed);
        }
        return this.filterByArray (result, 'symbol', symbols, false);
    }

    async fetchFundingHistory (symbol = undefined, since = undefined, limit = undefined, params = {}) {
        /**
         * @method
         * @name binance#fetchFundingHistory
         * @description fetch the history of funding payments paid and received on this account
         * @param {string|undefined} symbol unified market symbol
         * @param {number|undefined} since the earliest time in ms to fetch funding history for
         * @param {number|undefined} limit the maximum number of funding history structures to retrieve
         * @param {object} params extra parameters specific to the binance api endpoint
         * @returns {object} a [funding history structure]{@link https://docs.ccxt.com/en/latest/manual.html#funding-history-structure}
         */
        await this.loadMarkets ();
        let market = undefined;
        let method = undefined;
        let defaultType = 'future';
        const request = {
            'incomeType': 'FUNDING_FEE', // "TRANSFER"，"WELCOME_BONUS", "REALIZED_PNL"，"FUNDING_FEE", "COMMISSION" and "INSURANCE_CLEAR"
        };
        if (symbol !== undefined) {
            market = this.market (symbol);
            request['symbol'] = market['id'];
            if (market['linear']) {
                defaultType = 'future';
            } else if (market['inverse']) {
                defaultType = 'delivery';
            } else {
                throw new NotSupported (this.id + ' fetchFundingHistory() supports linear and inverse contracts only');
            }
        }
        if (since !== undefined) {
            request['startTime'] = since;
        }
        if (limit !== undefined) {
            request['limit'] = limit;
        }
        defaultType = this.safeString2 (this.options, 'fetchFundingHistory', 'defaultType', defaultType);
        const type = this.safeString (params, 'type', defaultType);
        params = this.omit (params, 'type');
        if ((type === 'future') || (type === 'linear')) {
            method = 'fapiPrivateGetIncome';
        } else if ((type === 'delivery') || (type === 'inverse')) {
            method = 'dapiPrivateGetIncome';
        } else {
            throw new NotSupported (this.id + ' fetchFundingHistory() supports linear and inverse contracts only');
        }
        const response = await this[method] (this.extend (request, params));
        return this.parseIncomes (response, market, since, limit);
    }

    async setLeverage (leverage, symbol = undefined, params = {}) {
        /**
         * @method
         * @name binance#setLeverage
         * @description set the level of leverage for a market
         * @param {number} leverage the rate of leverage
         * @param {string} symbol unified market symbol
         * @param {object} params extra parameters specific to the binance api endpoint
         * @returns {object} response from the exchange
         */
        if (symbol === undefined) {
            throw new ArgumentsRequired (this.id + ' setLeverage() requires a symbol argument');
        }
        // WARNING: THIS WILL INCREASE LIQUIDATION PRICE FOR OPEN ISOLATED LONG POSITIONS
        // AND DECREASE LIQUIDATION PRICE FOR OPEN ISOLATED SHORT POSITIONS
        if ((leverage < 1) || (leverage > 125)) {
            throw new BadRequest (this.id + ' leverage should be between 1 and 125');
        }
        await this.loadMarkets ();
        const market = this.market (symbol);
        let method = undefined;
        if (market['linear']) {
            method = 'fapiPrivatePostLeverage';
        } else if (market['inverse']) {
            method = 'dapiPrivatePostLeverage';
        } else {
            throw new NotSupported (this.id + ' setLeverage() supports linear and inverse contracts only');
        }
        const request = {
            'symbol': market['id'],
            'leverage': leverage,
        };
        return await this[method] (this.extend (request, params));
    }

    async setMarginMode (marginMode, symbol = undefined, params = {}) {
        /**
         * @method
         * @name binance#setMarginMode
         * @description set margin mode to 'cross' or 'isolated'
         * @param {string} marginMode 'cross' or 'isolated'
         * @param {string} symbol unified market symbol
         * @param {object} params extra parameters specific to the binance api endpoint
         * @returns {object} response from the exchange
         */
        if (symbol === undefined) {
            throw new ArgumentsRequired (this.id + ' setMarginMode() requires a symbol argument');
        }
        //
        // { "code": -4048 , "msg": "Margin type cannot be changed if there exists position." }
        //
        // or
        //
        // { "code": 200, "msg": "success" }
        //
        marginMode = marginMode.toUpperCase ();
        if (marginMode === 'CROSS') {
            marginMode = 'CROSSED';
        }
        if ((marginMode !== 'ISOLATED') && (marginMode !== 'CROSSED')) {
            throw new BadRequest (this.id + ' marginMode must be either isolated or cross');
        }
        await this.loadMarkets ();
        const market = this.market (symbol);
        let method = undefined;
        if (market['linear']) {
            method = 'fapiPrivatePostMarginType';
        } else if (market['inverse']) {
            method = 'dapiPrivatePostMarginType';
        } else {
            throw new NotSupported (this.id + ' setMarginMode() supports linear and inverse contracts only');
        }
        const request = {
            'symbol': market['id'],
            'marginType': marginMode,
        };
        let response = undefined;
        try {
            response = await this[method] (this.extend (request, params));
        } catch (e) {
            // not an error
            // https://github.com/ccxt/ccxt/issues/11268
            // https://github.com/ccxt/ccxt/pull/11624
            // POST https://fapi.binance.com/fapi/v1/marginType 400 Bad Request
            // binanceusdm
            if (e instanceof MarginModeAlreadySet) {
                const throwMarginModeAlreadySet = this.safeValue (this.options, 'throwMarginModeAlreadySet', false);
                if (throwMarginModeAlreadySet) {
                    throw e;
                } else {
                    response = { 'code': -4046, 'msg': 'No need to change margin type.' };
                }
            }
        }
        return response;
    }

    async setPositionMode (hedged, symbol = undefined, params = {}) {
        /**
         * @method
         * @name binance#setPositionMode
         * @description set hedged to true or false for a market
         * @param {boolean} hedged set to true to use dualSidePosition
         * @param {string|undefined} symbol not used by binance setPositionMode ()
         * @param {object} params extra parameters specific to the binance api endpoint
         * @returns {object} response from the exchange
         */
        const defaultType = this.safeString (this.options, 'defaultType', 'future');
        const type = this.safeString (params, 'type', defaultType);
        params = this.omit (params, [ 'type' ]);
        let dualSidePosition = undefined;
        if (hedged) {
            dualSidePosition = 'true';
        } else {
            dualSidePosition = 'false';
        }
        const request = {
            'dualSidePosition': dualSidePosition,
        };
        let method = undefined;
        if (type === 'delivery') {
            method = 'dapiPrivatePostPositionSideDual';
        } else {
            // default to future
            method = 'fapiPrivatePostPositionSideDual';
        }
        //
        //     {
        //       "code": 200,
        //       "msg": "success"
        //     }
        //
        return await this[method] (this.extend (request, params));
    }

    sign (path, api = 'public', method = 'GET', params = {}, headers = undefined, body = undefined) {
        if (!(api in this.urls['api'])) {
            throw new NotSupported (this.id + ' does not have a testnet/sandbox URL for ' + api + ' endpoints');
        }
        let url = this.urls['api'][api];
        url += '/' + path;
        if (api === 'wapi') {
            url += '.html';
        }
        if (path === 'historicalTrades') {
            if (this.apiKey) {
                headers = {
                    'X-MBX-APIKEY': this.apiKey,
                };
            } else {
                throw new AuthenticationError (this.id + ' historicalTrades endpoint requires `apiKey` credential');
            }
        }
        const userDataStream = (path === 'userDataStream') || (path === 'listenKey');
        if (userDataStream) {
            if (this.apiKey) {
                // v1 special case for userDataStream
                headers = {
                    'X-MBX-APIKEY': this.apiKey,
                    'Content-Type': 'application/x-www-form-urlencoded',
                };
                if (method !== 'GET') {
                    body = this.urlencode (params);
                }
            } else {
                throw new AuthenticationError (this.id + ' userDataStream endpoint requires `apiKey` credential');
            }
        } else if ((api === 'private') || (api === 'sapi' && path !== 'system/status') || (api === 'sapiV3') || (api === 'wapi' && path !== 'systemStatus') || (api === 'dapiPrivate') || (api === 'dapiPrivateV2') || (api === 'fapiPrivate') || (api === 'fapiPrivateV2')) {
            this.checkRequiredCredentials ();
            let query = undefined;
            const defaultRecvWindow = this.safeInteger (this.options, 'recvWindow');
            const extendedParams = this.extend ({
                'timestamp': this.nonce (),
            }, params);
            if (defaultRecvWindow !== undefined) {
                extendedParams['recvWindow'] = defaultRecvWindow;
            }
            const recvWindow = this.safeInteger (params, 'recvWindow');
            if (recvWindow !== undefined) {
                extendedParams['recvWindow'] = recvWindow;
            }
            if ((api === 'sapi') && (path === 'asset/dust')) {
                query = this.urlencodeWithArrayRepeat (extendedParams);
            } else if ((path === 'batchOrders') || (path.indexOf ('sub-account') >= 0) || (path === 'capital/withdraw/apply')) {
                query = this.rawencode (extendedParams);
            } else {
                query = this.urlencode (extendedParams);
            }
            const signature = this.hmac (this.encode (query), this.encode (this.secret));
            query += '&' + 'signature=' + signature;
            headers = {
                'X-MBX-APIKEY': this.apiKey,
            };
            if ((method === 'GET') || (method === 'DELETE') || (api === 'wapi')) {
                url += '?' + query;
            } else {
                body = query;
                headers['Content-Type'] = 'application/x-www-form-urlencoded';
            }
        } else {
            if (Object.keys (params).length) {
                url += '?' + this.urlencode (params);
            }
        }
        return { 'url': url, 'method': method, 'body': body, 'headers': headers };
    }

    handleErrors (code, reason, url, method, headers, body, response, requestHeaders, requestBody) {
        if ((code === 418) || (code === 429)) {
            throw new DDoSProtection (this.id + ' ' + code.toString () + ' ' + reason + ' ' + body);
        }
        // error response in a form: { "code": -1013, "msg": "Invalid quantity." }
        // following block cointains legacy checks against message patterns in "msg" property
        // will switch "code" checks eventually, when we know all of them
        if (code >= 400) {
            if (body.indexOf ('Price * QTY is zero or less') >= 0) {
                throw new InvalidOrder (this.id + ' order cost = amount * price is zero or less ' + body);
            }
            if (body.indexOf ('LOT_SIZE') >= 0) {
                throw new InvalidOrder (this.id + ' order amount should be evenly divisible by lot size ' + body);
            }
            if (body.indexOf ('PRICE_FILTER') >= 0) {
                throw new InvalidOrder (this.id + ' order price is invalid, i.e. exceeds allowed price precision, exceeds min price or max price limits or is invalid value in general, use this.priceToPrecision (symbol, amount) ' + body);
            }
        }
        if (response === undefined) {
            return; // fallback to default error handler
        }
        // check success value for wapi endpoints
        // response in format {'msg': 'The coin does not exist.', 'success': true/false}
        const success = this.safeValue (response, 'success', true);
        if (!success) {
            const message = this.safeString (response, 'msg');
            let parsedMessage = undefined;
            if (message !== undefined) {
                try {
                    parsedMessage = JSON.parse (message);
                } catch (e) {
                    // do nothing
                    parsedMessage = undefined;
                }
                if (parsedMessage !== undefined) {
                    response = parsedMessage;
                }
            }
        }
        const message = this.safeString (response, 'msg');
        if (message !== undefined) {
            this.throwExactlyMatchedException (this.exceptions['exact'], message, this.id + ' ' + message);
            this.throwBroadlyMatchedException (this.exceptions['broad'], message, this.id + ' ' + message);
        }
        // checks against error codes
        const error = this.safeString (response, 'code');
        if (error !== undefined) {
            // https://github.com/ccxt/ccxt/issues/6501
            // https://github.com/ccxt/ccxt/issues/7742
            if ((error === '200') || Precise.stringEquals (error, '0')) {
                return undefined;
            }
            // a workaround for {"code":-2015,"msg":"Invalid API-key, IP, or permissions for action."}
            // despite that their message is very confusing, it is raised by Binance
            // on a temporary ban, the API key is valid, but disabled for a while
            if ((error === '-2015') && this.options['hasAlreadyAuthenticatedSuccessfully']) {
                throw new DDoSProtection (this.id + ' ' + body);
            }
            const feedback = this.id + ' ' + body;
            if (message === 'No need to change margin type.') {
                // not an error
                // https://github.com/ccxt/ccxt/issues/11268
                // https://github.com/ccxt/ccxt/pull/11624
                // POST https://fapi.binance.com/fapi/v1/marginType 400 Bad Request
                // binanceusdm {"code":-4046,"msg":"No need to change margin type."}
                throw new MarginModeAlreadySet (feedback);
            }
            this.throwExactlyMatchedException (this.exceptions['exact'], error, feedback);
            throw new ExchangeError (feedback);
        }
        if (!success) {
            throw new ExchangeError (this.id + ' ' + body);
        }
    }

    calculateRateLimiterCost (api, method, path, params, config = {}, context = {}) {
        if (('noCoin' in config) && !('coin' in params)) {
            return config['noCoin'];
        } else if (('noSymbol' in config) && !('symbol' in params)) {
            return config['noSymbol'];
        } else if (('noPoolId' in config) && !('poolId' in params)) {
            return config['noPoolId'];
        } else if (('byLimit' in config) && ('limit' in params)) {
            const limit = params['limit'];
            const byLimit = config['byLimit'];
            for (let i = 0; i < byLimit.length; i++) {
                const entry = byLimit[i];
                if (limit <= entry[0]) {
                    return entry[1];
                }
            }
        }
        return this.safeInteger (config, 'cost', 1);
    }

    async request (path, api = 'public', method = 'GET', params = {}, headers = undefined, body = undefined, config = {}, context = {}) {
        const response = await this.fetch2 (path, api, method, params, headers, body, config, context);
        // a workaround for {"code":-2015,"msg":"Invalid API-key, IP, or permissions for action."}
        if ((api === 'private') || (api === 'wapi')) {
            this.options['hasAlreadyAuthenticatedSuccessfully'] = true;
        }
        return response;
    }

    async modifyMarginHelper (symbol, amount, addOrReduce, params = {}) {
        // used to modify isolated positions
        let defaultType = this.safeString (this.options, 'defaultType', 'future');
        if (defaultType === 'spot') {
            defaultType = 'future';
        }
        const type = this.safeString (params, 'type', defaultType);
        if ((type === 'margin') || (type === 'spot')) {
            throw new NotSupported (this.id + ' add / reduce margin only supported with type future or delivery');
        }
        await this.loadMarkets ();
        const market = this.market (symbol);
        amount = this.amountToPrecision (symbol, amount);
        const request = {
            'type': addOrReduce,
            'symbol': market['id'],
            'amount': amount,
        };
        let method = undefined;
        let code = undefined;
        if (type === 'future') {
            method = 'fapiPrivatePostPositionMargin';
            code = market['quote'];
        } else {
            method = 'dapiPrivatePostPositionMargin';
            code = market['base'];
        }
        const response = await this[method] (this.extend (request, params));
        //
        //     {
        //         "code": 200,
        //         "msg": "Successfully modify position margin.",
        //         "amount": 0.001,
        //         "type": 1
        //     }
        //
        return this.extend (this.parseMarginModification (response, market), {
            'code': code,
        });
    }

    parseMarginModification (data, market = undefined) {
        const rawType = this.safeInteger (data, 'type');
        const resultType = (rawType === 1) ? 'add' : 'reduce';
        const resultAmount = this.safeNumber (data, 'amount');
        const errorCode = this.safeString (data, 'code');
        const status = (errorCode === '200') ? 'ok' : 'failed';
        return {
            'info': data,
            'type': resultType,
            'amount': resultAmount,
            'code': undefined,
            'symbol': market['symbol'],
            'status': status,
        };
    }

    async reduceMargin (symbol, amount, params = {}) {
        /**
         * @method
         * @name binance#reduceMargin
         * @description remove margin from a position
         * @param {string} symbol unified market symbol
         * @param {number} amount the amount of margin to remove
         * @param {object} params extra parameters specific to the binance api endpoint
         * @returns {object} a [margin structure]{@link https://docs.ccxt.com/en/latest/manual.html#reduce-margin-structure}
         */
        return await this.modifyMarginHelper (symbol, amount, 2, params);
    }

    async addMargin (symbol, amount, params = {}) {
        /**
         * @method
         * @name binance#addMargin
         * @description add margin
         * @param {string} symbol unified market symbol
         * @param {number} amount amount of margin to add
         * @param {object} params extra parameters specific to the binance api endpoint
         * @returns {object} a [margin structure]{@link https://docs.ccxt.com/en/latest/manual.html#add-margin-structure}
         */
        return await this.modifyMarginHelper (symbol, amount, 1, params);
    }

    async fetchBorrowRate (code, params = {}) {
        /**
         * @method
         * @name binance#fetchBorrowRate
         * @description fetch the rate of interest to borrow a currency for margin trading
         * @param {string} code unified currency code
         * @param {object} params extra parameters specific to the binance api endpoint
         * @returns {object} a [borrow rate structure]{@link https://docs.ccxt.com/en/latest/manual.html#borrow-rate-structure}
         */
        await this.loadMarkets ();
        const currency = this.currency (code);
        const request = {
            'asset': currency['id'],
            // 'vipLevel': this.safeInteger (params, 'vipLevel'),
        };
        const response = await this.sapiGetMarginInterestRateHistory (this.extend (request, params));
        //
        //     [
        //         {
        //             "asset": "USDT",
        //             "timestamp": 1638230400000,
        //             "dailyInterestRate": "0.0006",
        //             "vipLevel": 0
        //         },
        //     ]
        //
        const rate = this.safeValue (response, 0);
        return this.parseBorrowRate (rate);
    }

    async fetchBorrowRateHistory (code, since = undefined, limit = undefined, params = {}) {
        /**
         * @method
         * @name binance#fetchBorrowRateHistory
         * @description retrieves a history of a currencies borrow interest rate at specific time slots
         * @param {string} code unified currency code
         * @param {number|undefined} since timestamp for the earliest borrow rate
         * @param {number|undefined} limit the maximum number of [borrow rate structures]{@link https://docs.ccxt.com/en/latest/manual.html#borrow-rate-structure} to retrieve
         * @param {object} params extra parameters specific to the exchange api endpoint
         * @returns {[object]} an array of [borrow rate structures]{@link https://docs.ccxt.com/en/latest/manual.html#borrow-rate-structure}
         */
        await this.loadMarkets ();
        if (limit === undefined) {
            limit = 93;
        } else if (limit > 93) {
            // Binance API says the limit is 100, but "Illegal characters found in a parameter." is returned when limit is > 93
            throw new BadRequest (this.id + ' fetchBorrowRateHistory() limit parameter cannot exceed 92');
        }
        const currency = this.currency (code);
        const request = {
            'asset': currency['id'],
            'limit': limit,
        };
        if (since !== undefined) {
            request['startTime'] = since;
            const endTime = this.sum (since, limit * 86400000) - 1; // required when startTime is further than 93 days in the past
            const now = this.milliseconds ();
            request['endTime'] = Math.min (endTime, now); // cannot have an endTime later than current time
        }
        const response = await this.sapiGetMarginInterestRateHistory (this.extend (request, params));
        //
        //     [
        //         {
        //             "asset": "USDT",
        //             "timestamp": 1638230400000,
        //             "dailyInterestRate": "0.0006",
        //             "vipLevel": 0
        //         },
        //     ]
        //
        return this.parseBorrowRateHistory (response);
    }

    parseBorrowRateHistory (response, code, since, limit) {
        const result = [];
        for (let i = 0; i < response.length; i++) {
            const item = response[i];
            const borrowRate = this.parseBorrowRate (item);
            result.push (borrowRate);
        }
        const sorted = this.sortBy (result, 'timestamp');
        return this.filterByCurrencySinceLimit (sorted, code, since, limit);
    }

    parseBorrowRate (info, currency = undefined) {
        //
        //    {
        //        "asset": "USDT",
        //        "timestamp": 1638230400000,
        //        "dailyInterestRate": "0.0006",
        //        "vipLevel": 0
        //    }
        //
        const timestamp = this.safeNumber (info, 'timestamp');
        currency = this.safeString (info, 'asset');
        return {
            'currency': this.safeCurrencyCode (currency),
            'rate': this.safeNumber (info, 'dailyInterestRate'),
            'period': 86400000,
            'timestamp': timestamp,
            'datetime': this.iso8601 (timestamp),
            'info': info,
        };
    }

    async createGiftCode (code, amount, params = {}) {
        /**
         * @method
         * @name binance#createGiftCode
         * @description create gift code
         * @param {string} code gift code
         * @param {number} amount amount of currency for the gift
         * @param {object} params extra parameters specific to the binance api endpoint
         * @returns {object} The gift code id, code, currency and amount
         */
        await this.loadMarkets ();
        const currency = this.currency (code);
        // ensure you have enough token in your funding account before calling this code
        const request = {
            'token': currency['id'],
            'amount': amount,
        };
        const response = await this.sapiPostGiftcardCreateCode (this.extend (request, params));
        //
        //     {
        //         code: '000000',
        //         message: 'success',
        //         data: { referenceNo: '0033002404219823', code: 'AP6EXTLKNHM6CEX7' },
        //         success: true
        //     }
        //
        const data = this.safeValue (response, 'data');
        const giftcardCode = this.safeString (data, 'code');
        const id = this.safeString (data, 'referenceNo');
        return {
            'info': response,
            'id': id,
            'code': giftcardCode,
            'currency': code,
            'amount': amount,
        };
    }

    async redeemGiftCode (giftcardCode, params = {}) {
        /**
         * @method
         * @name binance#redeemGiftCode
         * @description redeem gift code
         * @param {string} giftcardCode
         * @param {object} params extra parameters specific to the binance api endpoint
         * @returns {object} response from the exchange
         */
        const request = {
            'code': giftcardCode,
        };
        const response = await this.sapiPostGiftcardRedeemCode (this.extend (request, params));
        //
        //     {
        //         code: '000000',
        //         message: 'success',
        //         data: {
        //             referenceNo: '0033002404219823',
        //             identityNo: '10316431732801474560'
        //         },
        //         success: true
        //     }
        //
        return response;
    }

    async verifyGiftCode (id, params = {}) {
        /**
         * @method
         * @name binance#verifyGiftCode
         * @description verify gift code
         * @param {string} id reference number id
         * @param {object} params extra parameters specific to the binance api endpoint
         * @returns {object} response from the exchange
         */
        const request = {
            'referenceNo': id,
        };
        const response = await this.sapiGetGiftcardVerify (this.extend (request, params));
        //
        //     {
        //         code: '000000',
        //         message: 'success',
        //         data: { valid: true },
        //         success: true
        //     }
        //
        return response;
    }

    async fetchBorrowInterest (code = undefined, symbol = undefined, since = undefined, limit = undefined, params = {}) {
        /**
         * @method
         * @name binance#fetchBorrowInterest
         * @description fetch the interest owed by the user for borrowing currency for margin trading
         * @param {string|undefined} code unified currency code
         * @param {string|undefined} symbol unified market symbol when fetch interest in isolated markets
         * @param {number|undefined} since the earliest time in ms to fetch borrrow interest for
         * @param {number|undefined} limit the maximum number of structures to retrieve
         * @param {object} params extra parameters specific to the binance api endpoint
         * @returns {[object]} a list of [borrow interest structures]{@link https://docs.ccxt.com/en/latest/manual.html#borrow-interest-structure}
         */
        await this.loadMarkets ();
        const request = {};
        let market = undefined;
        if (code !== undefined) {
            const currency = this.currency (code);
            request['asset'] = currency['id'];
        }
        if (since !== undefined) {
            request['startTime'] = since;
        }
        if (limit !== undefined) {
            request['size'] = limit;
        }
        if (symbol !== undefined) { // Isolated
            market = this.market (symbol);
            request['isolatedSymbol'] = market['id'];
        }
        const response = await this.sapiGetMarginInterestHistory (this.extend (request, params));
        //
        //     {
        //         "rows":[
        //             {
        //                 "isolatedSymbol": "BNBUSDT", // isolated symbol, will not be returned for crossed margin
        //                 "asset": "BNB",
        //                 "interest": "0.02414667",
        //                 "interestAccuredTime": 1566813600000,
        //                 "interestRate": "0.01600000",
        //                 "principal": "36.22000000",
        //                 "type": "ON_BORROW"
        //             }
        //         ],
        //         "total": 1
        //     }
        //
        const rows = this.safeValue (response, 'rows');
        const interest = this.parseBorrowInterests (rows, market);
        return this.filterByCurrencySinceLimit (interest, code, since, limit);
    }

    parseBorrowInterest (info, market) {
        const symbol = this.safeString (info, 'isolatedSymbol');
        const timestamp = this.safeNumber (info, 'interestAccuredTime');
        const marginMode = (symbol === undefined) ? 'cross' : 'isolated';
        return {
            'account': (symbol === undefined) ? 'cross' : symbol,
            'symbol': symbol,
            'marginMode': marginMode,
            'currency': this.safeCurrencyCode (this.safeString (info, 'asset')),
            'interest': this.safeNumber (info, 'interest'),
            'interestRate': this.safeNumber (info, 'interestRate'),
            'amountBorrowed': this.safeNumber (info, 'principal'),
            'timestamp': timestamp,
            'datetime': this.iso8601 (timestamp),
            'info': info,
        };
    }

    async repayMargin (code, amount, symbol = undefined, params = {}) {
        /**
         * @method
         * @name binance#repayMargin
         * @description repay borrowed margin and interest
         * @see https://binance-docs.github.io/apidocs/spot/en/#margin-account-repay-margin
         * @param {str} code unified currency code of the currency to repay
         * @param {float} amount the amount to repay
         * @param {str|undefined} symbol unified market symbol, required for isolated margin
         * @param {dict} params extra parameters specific to the binance api endpoint
         * @returns {dict} a [margin loan structure]{@link https://docs.ccxt.com/en/latest/manual.html#margin-loan-structure}
         */
        await this.loadMarkets ();
        let market = undefined;
        if (symbol !== undefined) {
            market = this.market (symbol);
            symbol = market['symbol'];
        }
        const currency = this.currency (code);
        const request = {
            'asset': currency['id'],
            'amount': this.currencyToPrecision (code, amount),
        };
        const defaultMarginMode = this.safeString2 (this.options, 'defaultMarginMode', 'marginMode', 'cross');
        const marginMode = this.safeString (params, 'marginMode', defaultMarginMode); // cross or isolated
        if (marginMode === 'isolated') {
            if (symbol === undefined) {
                throw new ArgumentsRequired (this.id + ' repayMargin() requires a symbol argument for isolated margin');
            }
            request['isIsolated'] = 'TRUE';
            request['symbol'] = market['id'];
        }
        params = this.omit (params, 'marginMode');
        const response = await this.sapiPostMarginRepay (this.extend (request, params));
        //
        //     {
        //         "tranId": 108988250265,
        //         "clientTag":""
        //     }
        //
        const transaction = this.parseMarginLoan (response, currency);
        return this.extend (transaction, {
            'amount': amount,
            'symbol': symbol,
        });
    }

    async borrowMargin (code, amount, symbol = undefined, params = {}) {
        /**
         * @method
         * @name binance#borrowMargin
         * @description create a loan to borrow margin
         * @see https://binance-docs.github.io/apidocs/spot/en/#margin-account-borrow-margin
         * @param {str} code unified currency code of the currency to borrow
         * @param {float} amount the amount to borrow
         * @param {str|undefined} symbol unified market symbol, required for isolated margin
         * @param {dict} params extra parameters specific to the binance api endpoint
         * @returns {dict} a [margin loan structure]{@link https://docs.ccxt.com/en/latest/manual.html#margin-loan-structure}
         */
        await this.loadMarkets ();
        let market = undefined;
        if (symbol !== undefined) {
            market = this.market (symbol);
            symbol = market['symbol'];
        }
        const currency = this.currency (code);
        const request = {
            'asset': currency['id'],
            'amount': this.currencyToPrecision (code, amount),
        };
        const defaultMarginMode = this.safeString2 (this.options, 'defaultMarginMode', 'marginMode', 'cross');
        const marginMode = this.safeString (params, 'marginMode', defaultMarginMode); // cross or isolated
        if (marginMode === 'isolated') {
            if (symbol === undefined) {
                throw new ArgumentsRequired (this.id + ' borrowMargin() requires a symbol argument for isolated margin');
            }
            request['isIsolated'] = 'TRUE';
            request['symbol'] = market['id'];
        }
        params = this.omit (params, 'marginMode');
        const response = await this.sapiPostMarginLoan (this.extend (request, params));
        //
        //     {
        //         "tranId": 108988250265,
        //         "clientTag":""
        //     }
        //
        const transaction = this.parseMarginLoan (response, currency);
        return this.extend (transaction, {
            'amount': amount,
            'symbol': symbol,
        });
    }

    parseMarginLoan (info, currency = undefined) {
        //
        //     {
        //         "tranId": 108988250265,
        //         "clientTag":""
        //     }
        //
        return {
            'id': this.safeInteger (info, 'tranId'),
            'currency': this.safeCurrencyCode (undefined, currency),
            'amount': undefined,
            'symbol': undefined,
            'timestamp': undefined,
            'datetime': undefined,
            'info': info,
        };
    }

    async fetchOpenInterestHistory (symbol, timeframe = '5m', since = undefined, limit = undefined, params = {}) {
        /**
         * @method
         * @name binance#fetchOpenInterestHistory
         * @description Retrieves the open intestest history of a currency
         * @param {string} symbol Unified CCXT market symbol
         * @param {string} timeframe "5m","15m","30m","1h","2h","4h","6h","12h", or "1d"
         * @param {number|undefined} since the time(ms) of the earliest record to retrieve as a unix timestamp
         * @param {number|undefined} limit default 30, max 500
         * @param {object} params exchange specific parameters
         * @param {number|undefined} params.until the time(ms) of the latest record to retrieve as a unix timestamp
         * @returns {object} an array of [open interest history structure]{@link https://docs.ccxt.com/en/latest/manual.html#interest-history-structure}
         */
        if (timeframe === '1m') {
            throw new BadRequest (this.id + 'fetchOpenInterestHistory cannot use the 1m timeframe');
        }
        await this.loadMarkets ();
        const market = this.market (symbol);
        const request = {
            'period': this.timeframes[timeframe],
        };
        if (limit !== undefined) {
            request['limit'] = limit;
        }
        const symbolKey = market['linear'] ? 'symbol' : 'pair';
        request[symbolKey] = market['id'];
        if (market['delivery']) {
            request['contractType'] = this.safeString (params, 'contractType', 'CURRENT_QUARTER');
        }
        if (since !== undefined) {
            request['startTime'] = since;
        }
        const until = this.safeInteger2 (params, 'until', 'till'); // unified in milliseconds
        const endTime = this.safeInteger (params, 'endTime', until); // exchange-specific in milliseconds
        params = this.omit (params, [ 'endTime', 'until', 'till' ]);
        if (endTime) {
            request['endTime'] = endTime;
        } else if (since) {
            if (limit === undefined) {
                limit = 30; // Exchange default
            }
            const duration = this.parseTimeframe (timeframe);
            request['endTime'] = this.sum (since, duration * limit * 1000);
        }
        let method = 'fapiDataGetOpenInterestHist';
        if (market['inverse']) {
            method = 'dapiDataGetOpenInterestHist';
        }
        const response = await this[method] (this.extend (request, params));
        //
        //  [
        //      {
        //          "symbol":"BTCUSDT",
        //          "sumOpenInterest":"75375.61700000",
        //          "sumOpenInterestValue":"3248828883.71251440",
        //          "timestamp":1642179900000
        //      },
        //      ...
        //  ]
        //
        return this.parseOpenInterests (response, symbol, since, limit);
    }

    parseOpenInterest (interest, market = undefined) {
        const timestamp = this.safeInteger (interest, 'timestamp');
        const id = this.safeString (interest, 'symbol');
        market = this.safeMarket (id, market);
        return {
            'symbol': this.safeSymbol (id),
            'baseVolume': this.safeNumber (interest, 'sumOpenInterest'),
            'quoteVolume': this.safeNumber (interest, 'sumOpenInterestValue'),
            'timestamp': timestamp,
            'datetime': this.iso8601 (timestamp),
            'info': interest,
        };
    }
};<|MERGE_RESOLUTION|>--- conflicted
+++ resolved
@@ -1828,16 +1828,11 @@
          * @method
          * @name binance#fetchBalance
          * @description query for balance and get the amount of funds available for trading or funds locked in orders
-<<<<<<< HEAD
-         * @param {object} params extra parameters specific to the binance api endpoint
-         * @returns {object} a [balance structure]{@link https://docs.ccxt.com/en/latest/manual.html?#balance-structure}
-=======
          * @param {dict} params extra parameters specific to the binance api endpoint
          * @param {str|undefined} params.type 'future', 'delivery', 'savings', 'funding', or 'spot'
          * @param {str|undefined} params.marginMode 'cross' or 'isolated', for margin trading, uses this.options.defaultMarginMode if not passed, defaults to undefined/None/null
          * @param {[str]|undefined} params.symbols unified market symbols, only used in isolated margin mode
          * @returns {dict} a [balance structure]{@link https://docs.ccxt.com/en/latest/manual.html?#balance-structure}
->>>>>>> 315e9aba
          */
         await this.loadMarkets ();
         const defaultType = this.safeString2 (this.options, 'fetchBalance', 'defaultType', 'spot');
@@ -3134,24 +3129,24 @@
     }
 
     async fetchOrders (symbol = undefined, since = undefined, limit = undefined, params = {}) {
-        /**
-         * @method
-         * @name binance#fetchOrders
-         * @description fetches information on multiple orders made by the user
-<<<<<<< HEAD
-         * @param {string} symbol unified market symbol of the market orders were made in
-         * @param {number|undefined} since the earliest time in ms to fetch orders for
-         * @param {number|undefined} limit the maximum number of  orde structures to retrieve
-         * @param {object} params extra parameters specific to the binance api endpoint
-         * @returns {[object]} a list of [order structures]{@link https://docs.ccxt.com/en/latest/manual.html#order-structure
-=======
-         * @param {str} symbol unified market symbol of the market orders were made in
-         * @param {int|undefined} since the earliest time in ms to fetch orders for
-         * @param {int|undefined} limit the maximum number of  orde structures to retrieve
-         * @param {dict} params extra parameters specific to the binance api endpoint
-         * @returns {[dict]} a list of [order structures]{@link https://docs.ccxt.com/en/latest/manual.html#order-structure}
->>>>>>> 315e9aba
-         */
+        //
+        // @method
+        // @name binance#fetchOrders
+        // @description fetches information on multiple orders made by the user
+        // <<<<<<< HEAD
+        // @param {string} symbol unified market symbol of the market orders were made in
+        // @param {number|undefined} since the earliest time in ms to fetch orders for
+        // @param {number|undefined} limit the maximum number of  orde structures to retrieve
+        // @param {object} params extra parameters specific to the binance api endpoint
+        // @returns {[object]} a list of [order structures]{@link https://docs.ccxt.com/en/latest/manual.html#order-structure
+        // =======
+        // @param {str} symbol unified market symbol of the market orders were made in
+        // @param {int|undefined} since the earliest time in ms to fetch orders for
+        // @param {int|undefined} limit the maximum number of  orde structures to retrieve
+        // @param {dict} params extra parameters specific to the binance api endpoint
+        // @returns {[dict]} a list of [order structures]{@link https://docs.ccxt.com/en/latest/manual.html#order-structure}
+        // >>>>>>> 315e9aba84a2acbeef9dbcb1b7afb5d9e42e72af
+        //
         if (symbol === undefined) {
             throw new ArgumentsRequired (this.id + ' fetchOrders() requires a symbol argument');
         }
@@ -3271,24 +3266,24 @@
     }
 
     async fetchClosedOrders (symbol = undefined, since = undefined, limit = undefined, params = {}) {
-        /**
-         * @method
-         * @name binance#fetchClosedOrders
-         * @description fetches information on multiple closed orders made by the user
-<<<<<<< HEAD
-         * @param {string} symbol unified market symbol of the market orders were made in
-         * @param {number|undefined} since the earliest time in ms to fetch orders for
-         * @param {number|undefined} limit the maximum number of  orde structures to retrieve
-         * @param {object} params extra parameters specific to the binance api endpoint
-         * @returns {[object]} a list of [order structures]{@link https://docs.ccxt.com/en/latest/manual.html#order-structure
-=======
-         * @param {str} symbol unified market symbol of the market orders were made in
-         * @param {int|undefined} since the earliest time in ms to fetch orders for
-         * @param {int|undefined} limit the maximum number of  orde structures to retrieve
-         * @param {dict} params extra parameters specific to the binance api endpoint
-         * @returns {[dict]} a list of [order structures]{@link https://docs.ccxt.com/en/latest/manual.html#order-structure}
->>>>>>> 315e9aba
-         */
+        //
+        // @method
+        // @name binance#fetchClosedOrders
+        // @description fetches information on multiple closed orders made by the user
+        // <<<<<<< HEAD
+        // @param {string} symbol unified market symbol of the market orders were made in
+        // @param {number|undefined} since the earliest time in ms to fetch orders for
+        // @param {number|undefined} limit the maximum number of  orde structures to retrieve
+        // @param {object} params extra parameters specific to the binance api endpoint
+        // @returns {[object]} a list of [order structures]{@link https://docs.ccxt.com/en/latest/manual.html#order-structure
+        // =======
+        // @param {str} symbol unified market symbol of the market orders were made in
+        // @param {int|undefined} since the earliest time in ms to fetch orders for
+        // @param {int|undefined} limit the maximum number of  orde structures to retrieve
+        // @param {dict} params extra parameters specific to the binance api endpoint
+        // @returns {[dict]} a list of [order structures]{@link https://docs.ccxt.com/en/latest/manual.html#order-structure}
+        // >>>>>>> 315e9aba84a2acbeef9dbcb1b7afb5d9e42e72af
+        //
         const orders = await this.fetchOrders (symbol, since, limit, params);
         return this.filterBy (orders, 'status', 'closed');
     }
