--- conflicted
+++ resolved
@@ -151,13 +151,7 @@
                         'margin/isolated/allPairs',
                         'margin/interestRateHistory',
                         'fiat/orders',
-<<<<<<< HEAD
-                        'fiat/payment',
-                        // 'fiatpayment/query/deposit/history',
-                        // 'fiatpayment/query/withdraw/history',
-=======
                         'fiat/payments',
->>>>>>> c9577ab4
                         'futures/transfer',
                         'futures/loan/borrow/history',
                         'futures/loan/repay/history',
@@ -248,7 +242,7 @@
                         // GET /sapi/v2/broker/subAccount/futuresSummary
                         'account/apiRestrictions',
                         // subaccounts
-                        'managed-subaccount/asset'
+                        'managed-subaccount/asset',
                     ],
                     'post': [
                         'asset/dust',
