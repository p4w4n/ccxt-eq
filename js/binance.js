--- conflicted
+++ resolved
@@ -20,13 +20,10 @@
             'pro': true,
             // new metainfo interface
             'has': {
-<<<<<<< HEAD
                 'margin': true,
                 'swap': true,
                 'future': true,
-=======
                 'addMargin': true,
->>>>>>> 6388513f
                 'cancelAllOrders': true,
                 'cancelOrder': true,
                 'CORS': undefined,
