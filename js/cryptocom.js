
//  ---------------------------------------------------------------------------

<<<<<<< HEAD
import { Exchange } from './base/Exchange.js';
import { AuthenticationError, ArgumentsRequired, ExchangeError, InsufficientFunds, DDoSProtection, InvalidNonce, PermissionDenied, BadRequest, BadSymbol, NotSupported, AccountNotEnabled } from './base/errors.js';
import { Precise } from './base/Precise.js';
=======
const Exchange = require ('./base/Exchange');
const { AuthenticationError, ArgumentsRequired, ExchangeError, InsufficientFunds, DDoSProtection, InvalidNonce, PermissionDenied, BadRequest, BadSymbol, NotSupported, AccountNotEnabled } = require ('./base/errors');
const { TICK_SIZE } = require ('./base/functions/number');
const Precise = require ('./base/Precise');
>>>>>>> 65b66468

export default class cryptocom extends Exchange {
    describe () {
        return this.deepExtend (super.describe (), {
            'id': 'cryptocom',
            'name': 'Crypto.com',
            'countries': [ 'MT' ],
            'version': 'v2',
            'rateLimit': 10, // 100 requests per second
            'has': {
                'CORS': false,
                'spot': true,
                'margin': undefined, // has but not fully implemented
                'swap': undefined, // has but not fully implemented
                'future': undefined, // has but not fully implemented
                'option': undefined,
                'cancelAllOrders': true,
                'cancelOrder': true,
                'createOrder': true,
                'fetchBalance': true,
                'fetchBidsAsks': false,
                'fetchClosedOrders': 'emulated',
                'fetchCurrencies': false,
                'fetchDepositAddress': true,
                'fetchDepositAddressesByNetwork': true,
                'fetchDeposits': true,
                'fetchFundingHistory': false,
                'fetchFundingRate': false,
                'fetchFundingRates': false,
                'fetchMarkets': true,
                'fetchMyTrades': true,
                'fetchOHLCV': true,
                'fetchOpenOrders': true,
                'fetchOrder': true,
                'fetchOrderBook': true,
                'fetchOrders': true,
                'fetchPositions': false,
                'fetchStatus': false,
                'fetchTicker': true,
                'fetchTickers': true,
                'fetchTime': false,
                'fetchTrades': true,
                'fetchTradingFee': false,
                'fetchTradingFees': false,
                'fetchTransactionFees': false,
                'fetchTransactions': false,
                'fetchTransfers': true,
                'fetchWithdrawals': true,
                'setLeverage': false,
                'setMarginMode': false,
                'transfer': true,
                'withdraw': true,
            },
            'timeframes': {
                '1m': '1m',
                '5m': '5m',
                '15m': '15m',
                '30m': '30m',
                '1h': '1h',
                '4h': '4h',
                '6h': '6h',
                '12h': '12h',
                '1d': '1D',
                '1w': '7D',
                '2w': '14D',
                '1M': '1M',
            },
            'urls': {
                'logo': 'https://user-images.githubusercontent.com/1294454/147792121-38ed5e36-c229-48d6-b49a-48d05fc19ed4.jpeg',
                'test': 'https://uat-api.3ona.co/v2',
                'api': {
                    'spot': 'https://api.crypto.com/v2',
                    'derivatives': 'https://deriv-api.crypto.com/v1',
                },
                'www': 'https://crypto.com/',
                'referral': 'https://crypto.com/exch/5835vstech',
                'doc': 'https://exchange-docs.crypto.com/',
                'fees': 'https://crypto.com/exchange/document/fees-limits',
            },
            'api': {
                'spot': {
                    'public': {
                        'get': {
                            'public/auth': 1,
                            'public/get-instruments': 1,
                            'public/get-book': 1,
                            'public/get-candlestick': 1,
                            'public/get-ticker': 1,
                            'public/get-trades': 1,
                            'public/margin/get-transfer-currencies': 1,
                            'public/margin/get-load-currenices': 1,
                            'public/respond-heartbeat': 1,
                        },
                    },
                    'private': {
                        'post': {
                            'private/set-cancel-on-disconnect': 10 / 3,
                            'private/get-cancel-on-disconnect': 10 / 3,
                            'private/create-withdrawal': 10 / 3,
                            'private/get-withdrawal-history': 10 / 3,
                            'private/get-deposit-history': 10 / 3,
                            'private/get-deposit-address': 10 / 3,
                            'private/get-account-summary': 10 / 3,
                            'private/create-order': 2 / 3,
                            'private/cancel-order': 2 / 3,
                            'private/cancel-all-orders': 2 / 3,
                            'private/get-order-history': 10 / 3,
                            'private/get-open-orders': 10 / 3,
                            'private/get-order-detail': 1 / 3,
                            'private/get-trades': 100,
                            'private/margin/get-user-config': 10 / 3,
                            'private/margin/get-account-summary': 10 / 3,
                            'private/margin/transfer': 10 / 3,
                            'private/margin/borrow': 10 / 3,
                            'private/margin/repay': 10 / 3,
                            'private/margin/get-transfer-history': 10 / 3,
                            'private/margin/get-borrow-history': 10 / 3,
                            'private/margin/get-interest-history': 10 / 3,
                            'private/margin/get-repay-history': 10 / 3,
                            'private/margin/get-liquidation-history': 10 / 3,
                            'private/margin/get-liquidation-orders': 10 / 3,
                            'private/margin/create-order': 2 / 3,
                            'private/margin/cancel-order': 2 / 3,
                            'private/margin/cancel-all-orders': 2 / 3,
                            'private/margin/get-order-history': 10 / 3,
                            'private/margin/get-open-orders': 10 / 3,
                            'private/margin/get-order-detail': 1 / 3,
                            'private/margin/get-trades': 100,
                            'private/deriv/transfer': 10 / 3,
                            'private/deriv/get-transfer-history': 10 / 3,
                            'private/subaccount/get-sub-accounts': 10 / 3,
                            'private/subaccount/get-transfer-history': 10 / 3,
                            'private/subaccount/transfer': 10 / 3,
                        },
                    },
                },
                'derivatives': {
                    'public': {
                        'get': {
                            'public/auth': 10 / 3,
                            'public/get-instruments': 10 / 3,
                            'public/get-book': 1,
                            'public/get-candlestick': 1,
                            'public/get-trades': 1,
                            'public/get-tickers': 1,
                            'public/get-valuations': 1,
                            'public/get-expired-settlement-price': 10 / 3,
                            'public/get-insurance': 1,
                        },
                    },
                    'private': {
                        'post': {
                            'private/set-cancel-on-disconnect': 10 / 3,
                            'private/get-cancel-on-disconnect': 10 / 3,
                            'private/user-balance': 10 / 3,
                            'private/user-balance-history': 10 / 3,
                            'private/get-positions': 10 / 3,
                            'private/create-order': 2 / 3,
                            'private/cancel-order': 2 / 3,
                            'private/cancel-all-orders': 2 / 3,
                            'private/close-position': 10 / 3,
                            'private/convert-collateral': 10 / 3,
                            'private/get-order-history': 100,
                            'private/get-open-orders': 10 / 3,
                            'private/get-order-detail': 1 / 3,
                            'private/get-trades': 100,
                            'private/change-account-leverage': 10 / 3,
                            'private/get-transactions': 10 / 3,
                        },
                    },
                },
            },
            'fees': {
                'trading': {
                    'maker': this.parseNumber ('0.004'),
                    'taker': this.parseNumber ('0.004'),
                    'tiers': {
                        'maker': [
                            [ this.parseNumber ('0'), this.parseNumber ('0.004') ],
                            [ this.parseNumber ('25000'), this.parseNumber ('0.0035') ],
                            [ this.parseNumber ('50000'), this.parseNumber ('0.0015') ],
                            [ this.parseNumber ('100000'), this.parseNumber ('0.001') ],
                            [ this.parseNumber ('250000'), this.parseNumber ('0.0009') ],
                            [ this.parseNumber ('1000000'), this.parseNumber ('0.0008') ],
                            [ this.parseNumber ('20000000'), this.parseNumber ('0.0007') ],
                            [ this.parseNumber ('100000000'), this.parseNumber ('0.0006') ],
                            [ this.parseNumber ('200000000'), this.parseNumber ('0.0004') ],
                        ],
                        'taker': [
                            [ this.parseNumber ('0'), this.parseNumber ('0.004') ],
                            [ this.parseNumber ('25000'), this.parseNumber ('0.0035') ],
                            [ this.parseNumber ('50000'), this.parseNumber ('0.0025') ],
                            [ this.parseNumber ('100000'), this.parseNumber ('0.0016') ],
                            [ this.parseNumber ('250000'), this.parseNumber ('0.00015') ],
                            [ this.parseNumber ('1000000'), this.parseNumber ('0.00014') ],
                            [ this.parseNumber ('20000000'), this.parseNumber ('0.00013') ],
                            [ this.parseNumber ('100000000'), this.parseNumber ('0.00012') ],
                            [ this.parseNumber ('200000000'), this.parseNumber ('0.0001') ],
                        ],
                    },
                },
            },
            'options': {
                'defaultType': 'spot',
                'accountsById': {
                    'funding': 'SPOT',
                    'spot': 'SPOT',
                    'derivatives': 'DERIVATIVES',
                    'swap': 'DERIVATIVES',
                    'future': 'DERIVATIVES',
                },
            },
            // https://exchange-docs.crypto.com/spot/index.html#response-and-reason-codes
            'commonCurrencies': {
                'USD_STABLE_COIN': 'USDC',
            },
            'precisionMode': TICK_SIZE,
            'exceptions': {
                'exact': {
                    '10001': ExchangeError,
                    '10002': PermissionDenied,
                    '10003': PermissionDenied,
                    '10004': BadRequest,
                    '10005': PermissionDenied,
                    '10006': DDoSProtection,
                    '10007': InvalidNonce,
                    '10008': BadRequest,
                    '10009': BadRequest,
                    '20001': BadRequest,
                    '20002': InsufficientFunds,
                    '20005': AccountNotEnabled, // {"id":"123xxx","method":"private/margin/xxx","code":"20005","message":"ACCOUNT_NOT_FOUND"}
                    '30003': BadSymbol,
                    '30004': BadRequest,
                    '30005': BadRequest,
                    '30006': BadRequest,
                    '30007': BadRequest,
                    '30008': BadRequest,
                    '30009': BadRequest,
                    '30010': BadRequest,
                    '30013': BadRequest,
                    '30014': BadRequest,
                    '30016': BadRequest,
                    '30017': BadRequest,
                    '30023': BadRequest,
                    '30024': BadRequest,
                    '30025': BadRequest,
                    '40001': BadRequest,
                    '40002': BadRequest,
                    '40003': BadRequest,
                    '40004': BadRequest,
                    '40005': BadRequest,
                    '40006': BadRequest,
                    '40007': BadRequest,
                    '40101': AuthenticationError,
                    '50001': BadRequest,
                },
            },
        });
    }

    async fetchMarkets (params = {}) {
        /**
         * @method
         * @name cryptocom#fetchMarkets
         * @description retrieves data on all markets for cryptocom
         * @param {dict} params extra parameters specific to the exchange api endpoint
         * @returns {[dict]} an array of objects representing market data
         */
        //
        //    {
        //        id: 11,
        //        method: 'public/get-instruments',
        //        code: 0,
        //        result: {
        //            'instruments': [
        //                {
        //                    instrument_name: 'NEAR_BTC',
        //                    quote_currency: 'BTC',
        //                    base_currency: 'NEAR',
        //                    price_decimals: '8',
        //                    quantity_decimals: '2',
        //                    margin_trading_enabled: true,
        //                    margin_trading_enabled_5x: true,
        //                    margin_trading_enabled_10x: true,
        //                    max_quantity: '100000000',
        //                    min_quantity: '0.01'
        //               },
        //            ]
        //        }
        //    }
        //
        const response = await this.spotPublicGetPublicGetInstruments (params);
        const resultResponse = this.safeValue (response, 'result', {});
        const markets = this.safeValue (resultResponse, 'instruments', []);
        const result = [];
        for (let i = 0; i < markets.length; i++) {
            const market = markets[i];
            const id = this.safeString (market, 'instrument_name');
            const baseId = this.safeString (market, 'base_currency');
            const quoteId = this.safeString (market, 'quote_currency');
            const base = this.safeCurrencyCode (baseId);
            const quote = this.safeCurrencyCode (quoteId);
            const priceDecimals = this.safeString (market, 'price_decimals');
            const minPrice = this.parsePrecision (priceDecimals);
            const minQuantity = this.safeString (market, 'min_quantity');
            let maxLeverage = this.parseNumber ('1');
            const margin_trading_enabled_5x = this.safeValue (market, 'margin_trading_enabled_5x');
            if (margin_trading_enabled_5x) {
                maxLeverage = this.parseNumber ('5');
            }
            const margin_trading_enabled_10x = this.safeValue (market, 'margin_trading_enabled_10x');
            if (margin_trading_enabled_10x) {
                maxLeverage = this.parseNumber ('10');
            }
            result.push ({
                'id': id,
                'symbol': base + '/' + quote,
                'base': base,
                'quote': quote,
                'settle': undefined,
                'baseId': baseId,
                'quoteId': quoteId,
                'settleId': undefined,
                'type': 'spot',
                'spot': true,
                'margin': this.safeValue (market, 'margin_trading_enabled'),
                'swap': false,
                'future': false,
                'option': false,
                'active': undefined,
                'contract': false,
                'linear': undefined,
                'inverse': undefined,
                'contractSize': undefined,
                'expiry': undefined,
                'expiryDatetime': undefined,
                'strike': undefined,
                'optionType': undefined,
                'precision': {
                    'amount': this.parseNumber (this.parsePrecision (this.safeString (market, 'quantity_decimals'))),
                    'price': this.parseNumber (this.parsePrecision (priceDecimals)),
                },
                'limits': {
                    'leverage': {
                        'min': this.parseNumber ('1'),
                        'max': maxLeverage,
                    },
                    'amount': {
                        'min': this.parseNumber (minQuantity),
                        'max': this.safeNumber (market, 'max_quantity'),
                    },
                    'price': {
                        'min': this.parseNumber (minPrice),
                        'max': undefined,
                    },
                    'cost': {
                        'min': this.parseNumber (Precise.stringMul (minQuantity, minPrice)),
                        'max': undefined,
                    },
                },
                'info': market,
            });
        }
        const futuresResponse = await this.derivativesPublicGetPublicGetInstruments ();
        //
        //     {
        //       id: -1,
        //       method: 'public/get-instruments',
        //       code: 0,
        //       result: {
        //         data: [
        //           {
        //             symbol: '1INCHUSD-PERP',
        //             inst_type: 'PERPETUAL_SWAP',
        //             display_name: '1INCHUSD Perpetual',
        //             base_ccy: '1INCH',
        //             quote_ccy: 'USD_Stable_Coin',
        //             quote_decimals: 4,
        //             quantity_decimals: 0,
        //             price_tick_size: '0.0001',
        //             qty_tick_size: '1',
        //             max_leverage: '50',
        //             tradable: true,
        //             expiry_timestamp_ms: 0,
        //             beta_product: false,
        //             underlying_symbol: '1INCHUSD-INDEX',
        //             put_call: 'UNDEFINED',
        //             strike: '0',
        //             contract_size: '1'
        //           },
        //         ]
        //       }
        //     }
        //
        const futuresResult = this.safeValue (futuresResponse, 'result', {});
        const data = this.safeValue (futuresResult, 'data', []);
        for (let i = 0; i < data.length; i++) {
            const market = data[i];
            const inst_type = this.safeString (market, 'inst_type');
            const swap = inst_type === 'PERPETUAL_SWAP';
            const future = inst_type === 'FUTURE';
            const baseId = this.safeString (market, 'base_ccy');
            const quoteId = this.safeString (market, 'quote_ccy');
            const base = this.safeCurrencyCode (baseId);
            const quote = this.safeCurrencyCode (quoteId);
            let symbol = base + '/' + quote + ':' + quote;
            let expiry = this.safeInteger (market, 'expiry_timestamp_ms');
            if (expiry === 0) {
                expiry = undefined;
            }
            let type = 'swap';
            if (future) {
                type = 'future';
                symbol = symbol + '-' + this.yymmdd (expiry);
            }
            const contractSize = this.safeNumber (market, 'contract_size');
            result.push ({
                'id': this.safeString (market, 'symbol'),
                'symbol': symbol,
                'base': base,
                'quote': quote,
                'settle': quote,
                'baseId': baseId,
                'quoteId': quoteId,
                'settleId': quoteId,
                'type': type,
                'spot': false,
                'margin': false,
                'swap': swap,
                'future': future,
                'option': false,
                'active': this.safeValue (market, 'tradable'),
                'contract': true,
                'linear': true,
                'inverse': false,
                'contractSize': contractSize,
                'expiry': expiry,
                'expiryDatetime': this.iso8601 (expiry),
                'strike': undefined,
                'optionType': undefined,
                'precision': {
                    'price': this.parseNumber (this.parsePrecision (this.safeString (market, 'quote_decimals'))),
                    'amount': this.parseNumber (this.parsePrecision (this.safeString (market, 'quantity_decimals'))),
                },
                'limits': {
                    'leverage': {
                        'min': this.parseNumber ('1'),
                        'max': this.safeNumber (market, 'max_leverage'),
                    },
                    'amount': {
                        'min': this.parseNumber (contractSize),
                        'max': undefined,
                    },
                    'price': {
                        'min': undefined,
                        'max': undefined,
                    },
                    'cost': {
                        'min': undefined,
                        'max': undefined,
                    },
                },
                'info': market,
            });
        }
        return result;
    }

    async fetchTickers (symbols = undefined, params = {}) {
        /**
         * @method
         * @name cryptocom#fetchTickers
         * @description fetches price tickers for multiple markets, statistical calculations with the information calculated over the past 24 hours each market
         * @param {[str]|undefined} symbols unified symbols of the markets to fetch the ticker for, all market tickers are returned if not assigned
         * @param {dict} params extra parameters specific to the cryptocom api endpoint
         * @returns {dict} an array of [ticker structures]{@link https://docs.ccxt.com/en/latest/manual.html#ticker-structure}
         */
        await this.loadMarkets ();
        symbols = this.marketSymbols (symbols);
        const [ marketType, query ] = this.handleMarketTypeAndParams ('fetchTickers', undefined, params);
        const method = this.getSupportedMapping (marketType, {
            'spot': 'spotPublicGetPublicGetTicker',
            'future': 'derivativesPublicGetPublicGetTickers',
            'swap': 'derivativesPublicGetPublicGetTickers',
        });
        const response = await this[method] (query);
        //
        //     {
        //         "code":0,
        //         "method":"public/get-ticker",
        //         "result":{
        //         "data": [
        //             {"i":"CRO_BTC","b":0.00000890,"k":0.00001179,"a":0.00001042,"t":1591770793901,"v":14905879.59,"h":0.00,"l":0.00,"c":0.00},
        //             {"i":"EOS_USDT","b":2.7676,"k":2.7776,"a":2.7693,"t":1591770798500,"v":774.51,"h":0.05,"l":0.05,"c":0.00},
        //             {"i":"BCH_USDT","b":247.49,"k":251.73,"a":251.67,"t":1591770797601,"v":1.01693,"h":0.01292,"l":0.01231,"c":-0.00047},
        //             {"i":"ETH_USDT","b":239.92,"k":242.59,"a":240.30,"t":1591770798701,"v":0.97575,"h":0.01236,"l":0.01199,"c":-0.00018},
        //             {"i":"ETH_CRO","b":2693.11,"k":2699.84,"a":2699.55,"t":1591770795053,"v":95.680,"h":8.218,"l":7.853,"c":-0.050}
        //         ]
        //         }
        //     }
        //
        const result = this.safeValue (response, 'result', {});
        const data = this.safeValue (result, 'data', []);
        return this.filterByArray (data, 'symbol', symbols);
    }

    async fetchTicker (symbol, params = {}) {
        /**
         * @method
         * @name cryptocom#fetchTicker
         * @description fetches a price ticker, a statistical calculation with the information calculated over the past 24 hours for a specific market
         * @param {str} symbol unified symbol of the market to fetch the ticker for
         * @param {dict} params extra parameters specific to the cryptocom api endpoint
         * @returns {dict} a [ticker structure]{@link https://docs.ccxt.com/en/latest/manual.html#ticker-structure}
         */
        await this.loadMarkets ();
        const market = this.market (symbol);
        const request = {
            'instrument_name': market['id'],
        };
        const [ marketType, query ] = this.handleMarketTypeAndParams ('fetchTicker', market, params);
        if (marketType !== 'spot') {
            throw new NotSupported (this.id + ' fetchTicker() only supports spot markets');
        }
        const response = await this.spotPublicGetPublicGetTicker (this.extend (request, query));
        // {
        //     "code":0,
        //     "method":"public/get-ticker",
        //     "result":{
        //       "data": {"i":"CRO_BTC","b":0.00000890,"k":0.00001179,"a":0.00001042,"t":1591770793901,"v":14905879.59,"h":0.00,"l":0.00,"c":0.00}
        //     }
        // }
        const resultResponse = this.safeValue (response, 'result', {});
        const data = this.safeValue (resultResponse, 'data', {});
        return this.parseTicker (data, market);
    }

    async fetchOrders (symbol = undefined, since = undefined, limit = undefined, params = {}) {
        /**
         * @method
         * @name cryptocom#fetchOrders
         * @description fetches information on multiple orders made by the user
         * @param {str} symbol unified market symbol of the market orders were made in
         * @param {int|undefined} since the earliest time in ms to fetch orders for
         * @param {int|undefined} limit the maximum number of  orde structures to retrieve
         * @param {dict} params extra parameters specific to the cryptocom api endpoint
         * @returns {[dict]} a list of [order structures]{@link https://docs.ccxt.com/en/latest/manual.html#order-structure
         */
        if (symbol === undefined) {
            throw new ArgumentsRequired (this.id + ' fetchOrders() requires a symbol argument');
        }
        await this.loadMarkets ();
        const market = this.market (symbol);
        const request = {
            'instrument_name': market['id'],
        };
        if (since !== undefined) {
            // maximum date range is one day
            request['start_ts'] = since;
        }
        if (limit !== undefined) {
            request['page_size'] = limit;
        }
        const [ marketType, query ] = this.handleMarketTypeAndParams ('fetchOrders', market, params);
        const method = this.getSupportedMapping (marketType, {
            'spot': 'spotPrivatePostPrivateGetOrderHistory',
            'future': 'derivativesPrivatePostPrivateGetOrderHistory',
            'swap': 'derivativesPrivatePostPrivateGetOrderHistory',
        });
        const response = await this[method] (this.extend (request, query));
        //
        // spot
        //     {
        //       id: 1641026542065,
        //       method: 'private/get-order-history',
        //       code: 0,
        //       result: {
        //         order_list: [
        //           {
        //             status: 'FILLED',
        //             side: 'BUY',
        //             price: 0,
        //             quantity: 110,
        //             order_id: '2120246337927715937',
        //             client_oid: '',
        //             create_time: 1641025064904,
        //             update_time: 1641025064958,
        //             type: 'MARKET',
        //             instrument_name: 'USDC_USDT',
        //             avg_price: 1.0001,
        //             cumulative_quantity: 110,
        //             cumulative_value: 110.011,
        //             fee_currency: 'USDC',
        //             exec_inst: '',
        //             time_in_force: 'GOOD_TILL_CANCEL'
        //           }
        //         ]
        //       }
        //     }
        //
        // swap
        //     {
        //       id: 1641026373106,
        //       method: 'private/get-order-history',
        //       code: 0,
        //       result: {
        //         data: [
        //           {
        //             account_id: '85ff689a-7508-4b96-aa79-dc0545d6e637',
        //             order_id: 13191401932,
        //             client_oid: '1641025941461',
        //             order_type: 'LIMIT',
        //             time_in_force: 'GOOD_TILL_CANCEL',
        //             side: 'BUY',
        //             exec_inst: [],
        //             quantity: '0.0001',
        //             limit_price: '48000.0',
        //             order_value: '4.80000000',
        //             maker_fee_rate: '0.00050',
        //             taker_fee_rate: '0.00070',
        //             avg_price: '47253.5',
        //             trigger_price: '0.0',
        //             ref_price_type: 'NULL_VAL',
        //             cumulative_quantity: '0.0001',
        //             cumulative_value: '4.72535000',
        //             cumulative_fee: '0.00330775',
        //             status: 'FILLED',
        //             update_user_id: 'ce075bef-b600-4277-bd6e-ff9007251e63',
        //             order_date: '2022-01-01',
        //             instrument_name: 'BTCUSD-PERP',
        //             fee_instrument_name: 'USD_Stable_Coin',
        //             create_time: 1641025941827,
        //             create_time_ns: '1641025941827994756',
        //             update_time: 1641025941827
        //           }
        //         ]
        //       }
        //     }
        //
        const data = this.safeValue (response, 'result', {});
        const orderList = this.safeValue2 (data, 'order_list', 'data', []);
        return this.parseOrders (orderList, market, since, limit);
    }

    async fetchTrades (symbol, since = undefined, limit = undefined, params = {}) {
        /**
         * @method
         * @name cryptocom#fetchTrades
         * @description get the list of most recent trades for a particular symbol
         * @param {str} symbol unified symbol of the market to fetch trades for
         * @param {int|undefined} since timestamp in ms of the earliest trade to fetch
         * @param {int|undefined} limit the maximum amount of trades to fetch
         * @param {dict} params extra parameters specific to the cryptocom api endpoint
         * @returns {[dict]} a list of [trade structures]{@link https://docs.ccxt.com/en/latest/manual.html?#public-trades}
         */
        await this.loadMarkets ();
        const market = this.market (symbol);
        const request = {
            'instrument_name': market['id'],
        };
        if (since !== undefined) {
            // maximum date range is one day
            request['start_ts'] = since;
        }
        if (limit !== undefined) {
            request['page_size'] = limit;
        }
        const [ marketType, query ] = this.handleMarketTypeAndParams ('fetchTrades', market, params);
        const method = this.getSupportedMapping (marketType, {
            'spot': 'spotPublicGetPublicGetTrades',
            'future': 'derivativesPublicGetPublicGetTrades',
            'swap': 'derivativesPublicGetPublicGetTrades',
        });
        const response = await this[method] (this.extend (request, query));
        // {
        //     "code":0,
        //     "method":"public/get-trades",
        //     "result": {
        //          "instrument_name": "BTC_USDT",
        //          "data:": [
        //              {"dataTime":1591710781947,"d":465533583799589409,"s":"BUY","p":2.96,"q":16.0,"t":1591710781946,"i":"ICX_CRO"},
        //              {"dataTime":1591707701899,"d":465430234542863152,"s":"BUY","p":0.007749,"q":115.0,"t":1591707701898,"i":"VET_USDT"},
        //              {"dataTime":1591710786155,"d":465533724976458209,"s":"SELL","p":25.676,"q":0.55,"t":1591710786154,"i":"XTZ_CRO"},
        //              {"dataTime":1591710783300,"d":465533629172286576,"s":"SELL","p":2.9016,"q":0.6,"t":1591710783298,"i":"XTZ_USDT"},
        //              {"dataTime":1591710784499,"d":465533669425626384,"s":"SELL","p":2.7662,"q":0.58,"t":1591710784498,"i":"EOS_USDT"},
        //              {"dataTime":1591710784700,"d":465533676120104336,"s":"SELL","p":243.21,"q":0.01647,"t":1591710784698,"i":"ETH_USDT"},
        //              {"dataTime":1591710786600,"d":465533739878620208,"s":"SELL","p":253.06,"q":0.00516,"t":1591710786598,"i":"BCH_USDT"},
        //              {"dataTime":1591710786900,"d":465533749959572464,"s":"BUY","p":0.9999,"q":0.2,"t":1591710786898,"i":"USDC_USDT"},
        //              {"dataTime":1591710787500,"d":465533770081010000,"s":"BUY","p":3.159,"q":1.65,"t":1591710787498,"i":"ATOM_USDT"},
        //            ]
        //      }
        // }
        const resultResponse = this.safeValue (response, 'result', {});
        const data = this.safeValue (resultResponse, 'data', []);
        return this.parseTrades (data, market, since, limit);
    }

    async fetchOHLCV (symbol, timeframe = '1m', since = undefined, limit = undefined, params = {}) {
        /**
         * @method
         * @name cryptocom#fetchOHLCV
         * @description fetches historical candlestick data containing the open, high, low, and close price, and the volume of a market
         * @param {str} symbol unified symbol of the market to fetch OHLCV data for
         * @param {str} timeframe the length of time each candle represents
         * @param {int|undefined} since timestamp in ms of the earliest candle to fetch
         * @param {int|undefined} limit the maximum amount of candles to fetch
         * @param {dict} params extra parameters specific to the cryptocom api endpoint
         * @returns {[[int]]} A list of candles ordered as timestamp, open, high, low, close, volume
         */
        await this.loadMarkets ();
        const market = this.market (symbol);
        const request = {
            'instrument_name': market['id'],
            'timeframe': this.timeframes[timeframe],
        };
        const [ marketType, query ] = this.handleMarketTypeAndParams ('fetchOHLCV', market, params);
        const method = this.getSupportedMapping (marketType, {
            'spot': 'spotPublicGetPublicGetCandlestick',
            'future': 'derivativesPublicGetPublicGetCandlestick',
            'swap': 'derivativesPublicGetPublicGetCandlestick',
        });
        const response = await this[method] (this.extend (request, query));
        // {
        //     "code":0,
        //     "method":"public/get-candlestick",
        //     "result":{
        //       "instrument_name":"BTC_USDT",
        //       "interval":"5m",
        //       "data":[
        //         {"t":1596944700000,"o":11752.38,"h":11754.77,"l":11746.65,"c":11753.64,"v":3.694583},
        //         {"t":1596945000000,"o":11753.63,"h":11754.77,"l":11739.83,"c":11746.17,"v":2.073019},
        //         {"t":1596945300000,"o":11746.16,"h":11753.24,"l":11738.1,"c":11740.65,"v":0.867247},
        //         ...
        //       ]
        //     }
        // }
        const resultResponse = this.safeValue (response, 'result', {});
        const data = this.safeValue (resultResponse, 'data', []);
        return this.parseOHLCVs (data, market, timeframe, since, limit);
    }

    async fetchOrderBook (symbol, limit = undefined, params = {}) {
        /**
         * @method
         * @name cryptocom#fetchOrderBook
         * @description fetches information on open orders with bid (buy) and ask (sell) prices, volumes and other data
         * @param {str} symbol unified symbol of the market to fetch the order book for
         * @param {int|undefined} limit the maximum amount of order book entries to return
         * @param {dict} params extra parameters specific to the cryptocom api endpoint
         * @returns {dict} A dictionary of [order book structures]{@link https://docs.ccxt.com/en/latest/manual.html#order-book-structure} indexed by market symbols
         */
        await this.loadMarkets ();
        const market = this.market (symbol);
        const request = {
            'instrument_name': market['id'],
        };
        if (limit) {
            request['depth'] = limit;
        }
        const [ marketType, query ] = this.handleMarketTypeAndParams ('fetchOrderBook', market, params);
        const method = this.getSupportedMapping (marketType, {
            'spot': 'spotPublicGetPublicGetBook',
            'future': 'derivativesPublicGetPublicGetBook',
            'swap': 'derivativesPublicGetPublicGetBook',
        });
        const response = await this[method] (this.extend (request, query));
        // {
        //     "code":0,
        //     "method":"public/get-book",
        //     "result":{
        //       "bids":[[9668.44,0.006325,1.0],[9659.75,0.006776,1.0],[9653.14,0.011795,1.0],[9647.13,0.019434,1.0],[9634.62,0.013765,1.0],[9633.81,0.021395,1.0],[9628.46,0.037834,1.0],[9627.6,0.020909,1.0],[9621.51,0.026235,1.0],[9620.83,0.026701,1.0]],
        //       "asks":[[9697.0,0.68251,1.0],[9697.6,1.722864,2.0],[9699.2,1.664177,2.0],[9700.8,1.824953,2.0],[9702.4,0.85778,1.0],[9704.0,0.935792,1.0],[9713.32,0.002926,1.0],[9716.42,0.78923,1.0],[9732.19,0.00645,1.0],[9737.88,0.020216,1.0]],
        //       "t":1591704180270
        //     }
        // }
        const result = this.safeValue (response, 'result');
        const data = this.safeValue (result, 'data');
        const orderBook = this.safeValue (data, 0);
        const timestamp = this.safeInteger (orderBook, 't');
        return this.parseOrderBook (orderBook, symbol, timestamp);
    }

    parseSwapBalance (response) {
        const responseResult = this.safeValue (response, 'result', {});
        const data = this.safeValue (responseResult, 'data', []);
        const result = { 'info': response };
        for (let i = 0; i < data.length; i++) {
            const balance = data[i];
            const currencyId = this.safeString (balance, 'instrument_name');
            const code = this.safeCurrencyCode (currencyId);
            const account = this.account ();
            account['total'] = this.safeString (balance, 'total_cash_balance');
            account['free'] = this.safeString (balance, 'total_available_balance');
            result[code] = account;
        }
        return this.safeBalance (result);
    }

    parseSpotBalance (response) {
        const data = this.safeValue (response, 'result', {});
        const coinList = this.safeValue (data, 'accounts', []);
        const result = { 'info': response };
        for (let i = 0; i < coinList.length; i++) {
            const balance = coinList[i];
            const currencyId = this.safeString (balance, 'currency');
            const code = this.safeCurrencyCode (currencyId);
            const account = this.account ();
            account['total'] = this.safeString (balance, 'balance');
            account['free'] = this.safeString (balance, 'available');
            account['used'] = this.safeString (balance, 'order');
            result[code] = account;
        }
        return this.safeBalance (result);
    }

    async fetchBalance (params = {}) {
        /**
         * @method
         * @name cryptocom#fetchBalance
         * @description query for balance and get the amount of funds available for trading or funds locked in orders
         * @param {dict} params extra parameters specific to the cryptocom api endpoint
         * @returns {dict} a [balance structure]{@link https://docs.ccxt.com/en/latest/manual.html?#balance-structure}
         */
        await this.loadMarkets ();
        const [ marketType, query ] = this.handleMarketTypeAndParams ('fetchBalance', undefined, params);
        const method = this.getSupportedMapping (marketType, {
            'spot': 'spotPrivatePostPrivateGetAccountSummary',
            'future': 'derivativesPrivatePostPrivateUserBalance',
            'swap': 'derivativesPrivatePostPrivateUserBalance',
        });
        const response = await this[method] (query);
        // spot
        //     {
        //         "id": 11,
        //         "method": "private/get-account-summary",
        //         "code": 0,
        //         "result": {
        //             "accounts": [
        //                 {
        //                     "balance": 99999999.905000000000000000,
        //                     "available": 99999996.905000000000000000,
        //                     "order": 3.000000000000000000,
        //                     "stake": 0,
        //                     "currency": "CRO"
        //                 }
        //             ]
        //         }
        //     }
        //
        // swap
        //     {
        //       "id" : 1641025392400,
        //       "method" : "private/user-balance",
        //       "code" : 0,
        //       "result" : {
        //         "data" : [ {
        //           "total_available_balance" : "109.56000000",
        //           "total_margin_balance" : "109.56000000",
        //           "total_initial_margin" : "0.00000000",
        //           "total_maintenance_margin" : "0.00000000",
        //           "total_position_cost" : "0.00000000",
        //           "total_cash_balance" : "109.56000000",
        //           "total_collateral_value" : "109.56000000",
        //           "total_session_unrealized_pnl" : "0.00000000",
        //           "instrument_name" : "USD_Stable_Coin",
        //           "total_session_realized_pnl" : "0.00000000",
        //           "position_balances" : [ {
        //             "quantity" : "109.56000000",
        //             "collateral_weight" : "1.000000",
        //             "collateral_amount" : "109.56000000",
        //             "market_value" : "109.56000000",
        //             "max_withdrawal_balance" : "109.56000000",
        //             "instrument_name" : "USD_Stable_Coin"
        //           } ],
        //           "total_effective_leverage" : "0.000000",
        //           "position_limit" : "3000000.00000000",
        //           "used_position_limit" : "0.00000000",
        //           "is_liquidating" : false
        //         } ]
        //       }
        //     }
        //
        const parser = this.getSupportedMapping (marketType, {
            'spot': 'parseSpotBalance',
            'future': 'parseSwapBalance',
            'swap': 'parseSwapBalance',
        });
        return this[parser] (response);
    }

    async fetchOrder (id, symbol = undefined, params = {}) {
        /**
         * @method
         * @name cryptocom#fetchOrder
         * @description fetches information on an order made by the user
         * @param {str|undefined} symbol unified symbol of the market the order was made in
         * @param {dict} params extra parameters specific to the cryptocom api endpoint
         * @returns {dict} An [order structure]{@link https://docs.ccxt.com/en/latest/manual.html#order-structure}
         */
        await this.loadMarkets ();
        let market = undefined;
        if (symbol !== undefined) {
            market = this.market (symbol);
        }
        const request = {};
        const [ marketType, query ] = this.handleMarketTypeAndParams ('fetchOrder', market, params);
        if (marketType === 'spot') {
            request['order_id'] = id.toString ();
        } else {
            request['order_id'] = parseInt (id);
        }
        const method = this.getSupportedMapping (marketType, {
            'spot': 'spotPrivatePostPrivateGetOrderDetail',
            'future': 'derivativesPrivatePostPrivateGetOrderDetail',
            'swap': 'derivativesPrivatePostPrivateGetOrderDetail',
        });
        const response = await this[method] (this.extend (request, query));
        // {
        //     "id": 11,
        //     "method": "private/get-order-detail",
        //     "code": 0,
        //     "result": {
        //       "trade_list": [
        //         {
        //           "side": "BUY",
        //           "instrument_name": "ETH_CRO",
        //           "fee": 0.007,
        //           "trade_id": "371303044218155296",
        //           "create_time": 1588902493045,
        //           "traded_price": 7,
        //           "traded_quantity": 7,
        //           "fee_currency": "CRO",
        //           "order_id": "371302913889488619"
        //         }
        //       ],
        //       "order_info": {
        //         "status": "FILLED",
        //         "side": "BUY",
        //         "order_id": "371302913889488619",
        //         "client_oid": "9_yMYJDNEeqHxLqtD_2j3g",
        //         "create_time": 1588902489144,
        //         "update_time": 1588902493024,
        //         "type": "LIMIT",
        //         "instrument_name": "ETH_CRO",
        //         "cumulative_quantity": 7,
        //         "cumulative_value": 7,
        //         "avg_price": 7,
        //         "fee_currency": "CRO",
        //         "time_in_force": "GOOD_TILL_CANCEL",
        //         "exec_inst": "POST_ONLY"
        //       }
        //     }
        // }
        const result = this.safeValue (response, 'result', {});
        const order = this.safeValue (result, 'order_info', result);
        return this.parseOrder (order, market);
    }

    async createOrder (symbol, type, side, amount, price = undefined, params = {}) {
        /**
         * @method
         * @name cryptocom#createOrder
         * @description create a trade order
         * @param {str} symbol unified symbol of the market to create an order in
         * @param {str} type 'market' or 'limit'
         * @param {str} side 'buy' or 'sell'
         * @param {float} amount how much of currency you want to trade in units of base currency
         * @param {float|undefined} price the price at which the order is to be fullfilled, in units of the quote currency, ignored in market orders
         * @param {dict} params extra parameters specific to the cryptocom api endpoint
         * @returns {dict} an [order structure]{@link https://docs.ccxt.com/en/latest/manual.html#order-structure}
         */
        await this.loadMarkets ();
        const market = this.market (symbol);
        const uppercaseType = type.toUpperCase ();
        const request = {
            'instrument_name': market['id'],
            'side': side.toUpperCase (),
            'type': uppercaseType,
            'quantity': this.amountToPrecision (symbol, amount),
        };
        if ((uppercaseType === 'LIMIT') || (uppercaseType === 'STOP_LIMIT')) {
            request['price'] = this.priceToPrecision (symbol, price);
        }
        const postOnly = this.safeValue (params, 'postOnly', false);
        if (postOnly) {
            request['exec_inst'] = 'POST_ONLY';
            params = this.omit (params, [ 'postOnly' ]);
        }
        const [ marketType, query ] = this.handleMarketTypeAndParams ('createOrder', market, params);
        const method = this.getSupportedMapping (marketType, {
            'spot': 'spotPrivatePostPrivateCreateOrder',
            'future': 'derivativesPrivatePostPrivateCreateOrder',
            'swap': 'derivativesPrivatePostPrivateCreateOrder',
        });
        const response = await this[method] (this.extend (request, query));
        // {
        //     "id": 11,
        //     "method": "private/create-order",
        //     "result": {
        //       "order_id": "337843775021233500",
        //       "client_oid": "my_order_0002"
        //     }
        // }
        const result = this.safeValue (response, 'result', {});
        return this.parseOrder (result, market);
    }

    async cancelAllOrders (symbol = undefined, params = {}) {
        /**
         * @method
         * @name cryptocom#cancelAllOrders
         * @description cancel all open orders
         * @param {str|undefined} symbol unified market symbol, only orders in the market of this symbol are cancelled when symbol is not undefined
         * @param {dict} params extra parameters specific to the cryptocom api endpoint
         * @returns {[dict]} a list of [order structures]{@link https://docs.ccxt.com/en/latest/manual.html#order-structure}
         */
        await this.loadMarkets ();
        let market = undefined;
        if (symbol !== undefined) {
            market = this.market (symbol);
        }
        const request = {};
        const [ marketType, query ] = this.handleMarketTypeAndParams ('cancelAllOrders', market, params);
        if (marketType === 'spot') {
            if (symbol === undefined) {
                throw new ArgumentsRequired (this.id + ' cancelAllOrders() requires a symbol argument for ' + marketType + ' orders');
            }
            request['instrument_name'] = market['id'];
        }
        const method = this.getSupportedMapping (marketType, {
            'spot': 'spotPrivatePostPrivateCancelAllOrders',
            'future': 'derivativesPrivatePostPrivateCancelAllOrders',
            'swap': 'derivativesPrivatePostPrivateCancelAllOrders',
        });
        return await this[method] (this.extend (request, query));
    }

    async cancelOrder (id, symbol = undefined, params = {}) {
        /**
         * @method
         * @name cryptocom#cancelOrder
         * @description cancels an open order
         * @param {str} id order id
         * @param {str|undefined} symbol unified symbol of the market the order was made in
         * @param {dict} params extra parameters specific to the cryptocom api endpoint
         * @returns {dict} An [order structure]{@link https://docs.ccxt.com/en/latest/manual.html#order-structure}
         */
        await this.loadMarkets ();
        let market = undefined;
        if (symbol !== undefined) {
            market = this.market (symbol);
        }
        const request = {};
        const [ marketType, query ] = this.handleMarketTypeAndParams ('cancelOrder', market, params);
        if (marketType === 'spot') {
            if (symbol === undefined) {
                throw new ArgumentsRequired (this.id + ' cancelOrder() requires a symbol argument for ' + marketType + ' orders');
            }
            request['instrument_name'] = market['id'];
            request['order_id'] = id.toString ();
        } else {
            request['order_id'] = parseInt (id);
        }
        const method = this.getSupportedMapping (marketType, {
            'spot': 'spotPrivatePostPrivateCancelOrder',
            'future': 'derivativesPrivatePostPrivateCancelOrder',
            'swap': 'derivativesPrivatePostPrivateCancelOrder',
        });
        const response = await this[method] (this.extend (request, query));
        const result = this.safeValue (response, 'result', response);
        return this.parseOrder (result);
    }

    async fetchOpenOrders (symbol = undefined, since = undefined, limit = undefined, params = {}) {
        /**
         * @method
         * @name cryptocom#fetchOpenOrders
         * @description fetch all unfilled currently open orders
         * @param {str|undefined} symbol unified market symbol
         * @param {int|undefined} since the earliest time in ms to fetch open orders for
         * @param {int|undefined} limit the maximum number of  open orders structures to retrieve
         * @param {dict} params extra parameters specific to the cryptocom api endpoint
         * @returns {[dict]} a list of [order structures]{@link https://docs.ccxt.com/en/latest/manual.html#order-structure}
         */
        await this.loadMarkets ();
        let market = undefined;
        const request = {};
        if (symbol !== undefined) {
            market = this.market (symbol);
            request['instrument_name'] = market['id'];
        }
        if (limit !== undefined) {
            request['page_size'] = limit;
        }
        const [ marketType, query ] = this.handleMarketTypeAndParams ('fetchOpenOrders', market, params);
        const method = this.getSupportedMapping (marketType, {
            'spot': 'spotPrivatePostPrivateGetOpenOrders',
            'future': 'derivativesPrivatePostPrivateGetOpenOrders',
            'swap': 'derivativesPrivatePostPrivateGetOpenOrders',
        });
        const response = await this[method] (this.extend (request, query));
        // {
        //     "id": 11,
        //     "method": "private/get-open-orders",
        //     "code": 0,
        //     "result": {
        //       "count": 1177,
        //       "order_list": [
        //         {
        //           "status": "ACTIVE",
        //           "side": "BUY",
        //           "price": 1,
        //           "quantity": 1,
        //           "order_id": "366543374673423753",
        //           "client_oid": "my_order_0002",
        //           "create_time": 1588760643829,
        //           "update_time": 1588760644292,
        //           "type": "LIMIT",
        //           "instrument_name": "ETH_CRO",
        //           "cumulative_quantity": 0,
        //           "cumulative_value": 0,
        //           "avg_price": 0,
        //           "fee_currency": "CRO",
        //           "time_in_force": "GOOD_TILL_CANCEL"
        //         },
        //         {
        //           "status": "ACTIVE",
        //           "side": "BUY",
        //           "price": 1,
        //           "quantity": 1,
        //           "order_id": "366455245775097673",
        //           "client_oid": "my_order_0002",
        //           "create_time": 1588758017375,
        //           "update_time": 1588758017411,
        //           "type": "LIMIT",
        //           "instrument_name": "ETH_CRO",
        //           "cumulative_quantity": 0,
        //           "cumulative_value": 0,
        //           "avg_price": 0,
        //           "fee_currency": "CRO",
        //           "time_in_force": "GOOD_TILL_CANCEL"
        //         }
        //       ]
        //     }
        // }
        const data = this.safeValue (response, 'result', {});
        const resultList = this.safeValue2 (data, 'order_list', 'data', []);
        return this.parseOrders (resultList, market, since, limit);
    }

    async fetchMyTrades (symbol = undefined, since = undefined, limit = undefined, params = {}) {
        /**
         * @method
         * @name cryptocom#fetchMyTrades
         * @description fetch all trades made by the user
         * @param {str|undefined} symbol unified market symbol
         * @param {int|undefined} since the earliest time in ms to fetch trades for
         * @param {int|undefined} limit the maximum number of trades structures to retrieve
         * @param {dict} params extra parameters specific to the cryptocom api endpoint
         * @returns {[dict]} a list of [trade structures]{@link https://docs.ccxt.com/en/latest/manual.html#trade-structure}
         */
        await this.loadMarkets ();
        const request = {};
        let market = undefined;
        if (symbol !== undefined) {
            market = this.market (symbol);
            request['instrument_name'] = market['id'];
        }
        if (since !== undefined) {
            // maximum date range is one day
            request['start_ts'] = since;
            const endTimestamp = this.sum (since, 24 * 60 * 60 * 1000);
            request['end_ts'] = endTimestamp;
        }
        if (limit !== undefined) {
            request['page_size'] = limit;
        }
        const [ marketType, query ] = this.handleMarketTypeAndParams ('fetchMyTrades', market, params);
        const method = this.getSupportedMapping (marketType, {
            'spot': 'spotPrivatePostPrivateGetTrades',
            'future': 'derivativesPrivatePostPrivateGetTrades',
            'swap': 'derivativesPrivatePostPrivateGetTrades',
        });
        const response = await this[method] (this.extend (request, query));
        // {
        //     "id": 11,
        //     "method": "private/get-trades",
        //     "code": 0,
        //     "result": {
        //       "trade_list": [
        //         {
        //           "side": "SELL",
        //           "instrument_name": "ETH_CRO",
        //           "fee": 0.014,
        //           "trade_id": "367107655537806900",
        //           "create_time": 1588777459755,
        //           "traded_price": 7,
        //           "traded_quantity": 1,
        //           "fee_currency": "CRO",
        //           "order_id": "367107623521528450"
        //         }
        //       ]
        //     }
        // }
        const data = this.safeValue (response, 'result', {});
        const resultList = this.safeValue2 (data, 'trade_list', 'data', []);
        return this.parseTrades (resultList, market, since, limit);
    }

    parseAddress (addressString) {
        let address = undefined;
        let tag = undefined;
        let rawTag = undefined;
        if (addressString.indexOf ('?') > 0) {
            [ address, rawTag ] = addressString.split ('?');
            const splitted = rawTag.split ('=');
            tag = splitted[1];
        } else {
            address = addressString;
        }
        return [ address, tag ];
    }

    async withdraw (code, amount, address, tag = undefined, params = {}) {
        /**
         * @method
         * @name cryptocom#withdraw
         * @description make a withdrawal
         * @param {str} code unified currency code
         * @param {float} amount the amount to withdraw
         * @param {str} address the address to withdraw to
         * @param {str|undefined} tag
         * @param {dict} params extra parameters specific to the cryptocom api endpoint
         * @returns {dict} a [transaction structure]{@link https://docs.ccxt.com/en/latest/manual.html#transaction-structure}
         */
        [ tag, params ] = this.handleWithdrawTagAndParams (tag, params);
        await this.loadMarkets ();
        const currency = this.currency (code);
        const request = {
            'currency': currency['id'],
            'amount': amount,
            'address': address,
        };
        if (tag !== undefined) {
            request['address_tag'] = tag;
        }
        const response = await this.spotPrivatePostPrivateCreateWithdrawal (this.extend (request, params));
        //
        //    {
        //        "id":-1,
        //        "method":"private/create-withdrawal",
        //        "code":0,
        //        "result": {
        //            "id": 2220,
        //            "amount": 1,
        //            "fee": 0.0004,
        //            "symbol": "BTC",
        //            "address": "2NBqqD5GRJ8wHy1PYyCXTe9ke5226FhavBf",
        //            "client_wid": "my_withdrawal_002",
        //            "create_time":1607063412000
        //        }
        //     }
        //
        const result = this.safeValue (response, 'result');
        return this.parseTransaction (result, currency);
    }

    async fetchDepositAddressesByNetwork (code, params = {}) {
        /**
         * @method
         * @name cryptocom#fetchDepositAddressesByNetwork
         * @description fetch a dictionary of addresses for a currency, indexed by network
         * @param {str} code unified currency code of the currency for the deposit address
         * @param {dict} params extra parameters specific to the cryptocom api endpoint
         * @returns {dict} a dictionary of [address structures]{@link https://docs.ccxt.com/en/latest/manual.html#address-structure} indexed by the network
         */
        await this.loadMarkets ();
        const currency = this.currency (code);
        const request = {
            'currency': currency['id'],
        };
        const response = await this.spotPrivatePostPrivateGetDepositAddress (this.extend (request, params));
        // {
        //     "id": 11,
        //     "method": "private/get-deposit-address",
        //     "code": 0,
        //     "result": {
        //          "deposit_address_list": [
        //              {
        //                  "currency": "CRO",
        //                  "create_time": 1615886328000,
        //                  "id": "12345",
        //                  "address": "xxxxxxxxxxxxxxxxxxxxxxxxxxxxxxxxxxxxxxxxxxxxxxxx",
        //                  "status": "1",
        //                  "network": "CRO"
        //              },
        //              {
        //                  "currency": "CRO",
        //                  "create_time": 1615886332000,
        //                  "id": "12346",
        //                  "address": "yyyyyyyyyyyyyyyyyyyyyyyyyyyyyyyyyyyyyyyyyyyyyyyy",
        //                  "status": "1",
        //                  "network": "ETH"
        //              }
        //          ]
        //    }
        // }
        const data = this.safeValue (response, 'result', {});
        const addresses = this.safeValue (data, 'deposit_address_list', []);
        if (addresses.length === 0) {
            throw new ExchangeError (this.id + ' fetchDepositAddressesByNetwork() generating address...');
        }
        const result = {};
        for (let i = 0; i < addresses.length; i++) {
            const value = this.safeValue (addresses, i);
            const addressString = this.safeString (value, 'address');
            const currencyId = this.safeString (value, 'currency');
            const responseCode = this.safeCurrencyCode (currencyId);
            const [ address, tag ] = this.parseAddress (addressString);
            this.checkAddress (address);
            const networkId = this.safeString (value, 'network');
            const network = this.safeNetwork (networkId);
            result[network] = {
                'info': value,
                'currency': responseCode,
                'address': address,
                'tag': tag,
                'network': network,
            };
        }
        return result;
    }

    async fetchDepositAddress (code, params = {}) {
        /**
         * @method
         * @name cryptocom#fetchDepositAddress
         * @description fetch the deposit address for a currency associated with this account
         * @param {str} code unified currency code
         * @param {dict} params extra parameters specific to the cryptocom api endpoint
         * @returns {dict} an [address structure]{@link https://docs.ccxt.com/en/latest/manual.html#address-structure}
         */
        const network = this.safeStringUpper (params, 'network');
        params = this.omit (params, [ 'network' ]);
        const depositAddresses = await this.fetchDepositAddressesByNetwork (code, params);
        if (network in depositAddresses) {
            return depositAddresses[network];
        } else {
            const keys = Object.keys (depositAddresses);
            return depositAddresses[keys[0]];
        }
    }

    safeNetwork (networkId) {
        // stub for now
        // TODO: figure out which networks are supported on cryptocom
        return networkId;
    }

    async fetchDeposits (code = undefined, since = undefined, limit = undefined, params = {}) {
        /**
         * @method
         * @name cryptocom#fetchDeposits
         * @description fetch all deposits made to an account
         * @param {str|undefined} code unified currency code
         * @param {int|undefined} since the earliest time in ms to fetch deposits for
         * @param {int|undefined} limit the maximum number of deposits structures to retrieve
         * @param {dict} params extra parameters specific to the cryptocom api endpoint
         * @returns {[dict]} a list of [transaction structures]{@link https://docs.ccxt.com/en/latest/manual.html#transaction-structure}
         */
        await this.loadMarkets ();
        let currency = undefined;
        const request = {};
        if (code !== undefined) {
            currency = this.currency (code);
            request['currency'] = currency['id'];
        }
        if (since !== undefined) {
            // 90 days date range
            request['start_ts'] = since;
        }
        if (limit !== undefined) {
            request['page_size'] = limit;
        }
        const response = await this.spotPrivatePostPrivateGetDepositHistory (this.extend (request, params));
        // {
        //     "id": 11,
        //     "method": "private/get-deposit-history",
        //     "code": 0,
        //     "result": {
        //       "deposit_list": [
        //         {
        //           "currency": "XRP",
        //           "fee": 1.0,
        //           "create_time": 1607063412000,
        //           "id": "2220",
        //           "update_time": 1607063460000,
        //           "amount": 100,
        //           "address": "2NBqqD5GRJ8wHy1PYyCXTe9ke5226FhavBf?1234567890",
        //           "status": "1"
        //         }
        //       ]
        //     }
        // }
        const data = this.safeValue (response, 'result', {});
        const depositList = this.safeValue (data, 'deposit_list', []);
        return this.parseTransactions (depositList, currency, since, limit);
    }

    async fetchWithdrawals (code = undefined, since = undefined, limit = undefined, params = {}) {
        /**
         * @method
         * @name cryptocom#fetchWithdrawals
         * @description fetch all withdrawals made from an account
         * @param {str|undefined} code unified currency code
         * @param {int|undefined} since the earliest time in ms to fetch withdrawals for
         * @param {int|undefined} limit the maximum number of withdrawals structures to retrieve
         * @param {dict} params extra parameters specific to the cryptocom api endpoint
         * @returns {[dict]} a list of [transaction structures]{@link https://docs.ccxt.com/en/latest/manual.html#transaction-structure}
         */
        await this.loadMarkets ();
        let currency = undefined;
        const request = {};
        if (code !== undefined) {
            currency = this.currency (code);
            request['currency'] = currency['id'];
        }
        if (since !== undefined) {
            // 90 days date range
            request['start_ts'] = since;
        }
        if (limit !== undefined) {
            request['page_size'] = limit;
        }
        const response = await this.spotPrivatePostPrivateGetWithdrawalHistory (this.extend (request, params));
        //
        //     {
        //       id: 1640704829096,
        //       method: 'private/get-withdrawal-history',
        //       code: 0,
        //       result: {
        //         withdrawal_list: [
        //           {
        //             currency: 'DOGE',
        //             client_wid: '',
        //             fee: 50,
        //             create_time: 1640425168000,
        //             id: '3180557',
        //             update_time: 1640425168000,
        //             amount: 1102.64092,
        //             address: 'DDrGGqmp5Ddo1QH9tUvDfoL4u4rqys5975',
        //             status: '5',
        //             txid: 'ce23e9e21b6c38eef953070a05110e6dca2fd2bcc76d3381000547b9ff5290b2/0'
        //           }
        //         ]
        //       }
        //     }
        //
        const data = this.safeValue (response, 'result', {});
        const withdrawalList = this.safeValue (data, 'withdrawal_list', []);
        return this.parseTransactions (withdrawalList, currency, since, limit);
    }

    async transfer (code, amount, fromAccount, toAccount, params = {}) {
        /**
         * @method
         * @name cryptocom#transfer
         * @description transfer currency internally between wallets on the same account
         * @param {str} code unified currency code
         * @param {float} amount amount to transfer
         * @param {str} fromAccount account to transfer from
         * @param {str} toAccount account to transfer to
         * @param {dict} params extra parameters specific to the cryptocom api endpoint
         * @returns {dict} a [transfer structure]{@link https://docs.ccxt.com/en/latest/manual.html#transfer-structure}
         */
        await this.loadMarkets ();
        const currency = this.currency (code);
        fromAccount = fromAccount.toLowerCase ();
        toAccount = toAccount.toLowerCase ();
        const accountsById = this.safeValue (this.options, 'accountsById', {});
        const fromId = this.safeString (accountsById, fromAccount, fromAccount);
        const toId = this.safeString (accountsById, toAccount, toAccount);
        const request = {
            'currency': currency['id'],
            'amount': parseFloat (amount),
            'from': fromId,
            'to': toId,
        };
        const repsonse = await this.spotPrivatePostPrivateDerivTransfer (this.extend (request, params));
        //
        //     {
        //         "id": 11,
        //         "method": "private/deriv/transfer",
        //         "code": 0
        //     }
        //
        return this.parseTransfer (repsonse, currency);
    }

    async fetchTransfers (code = undefined, since = undefined, limit = undefined, params = {}) {
        /**
         * @method
         * @name cryptocom#fetchTransfers
         * @description fetch a history of internal transfers made on an account
         * @param {str|undefined} code unified currency code of the currency transferred
         * @param {int|undefined} since the earliest time in ms to fetch transfers for
         * @param {int|undefined} limit the maximum number of  transfers structures to retrieve
         * @param {dict} params extra parameters specific to the cryptocom api endpoint
         * @returns {[dict]} a list of [transfer structures]{@link https://docs.ccxt.com/en/latest/manual.html#transfer-structure}
         */
        if (!('direction' in params)) {
            throw new ArgumentsRequired (this.id + ' fetchTransfers() requires a direction param to be either "IN" or "OUT"');
        }
        await this.loadMarkets ();
        let currency = undefined;
        const request = {
            'direction': 'OUT',
        };
        if (code !== undefined) {
            currency = this.currency (code);
            request['currency'] = currency['id'];
        }
        const response = await this.spotPrivatePostPrivateDerivGetTransferHistory (this.extend (request, params));
        //
        //     {
        //       id: '1641032709328',
        //       method: 'private/deriv/get-transfer-history',
        //       code: '0',
        //       result: {
        //         transfer_list: [
        //           {
        //             direction: 'IN',
        //             time: '1641025185223',
        //             amount: '109.56',
        //             status: 'COMPLETED',
        //             information: 'From Spot Wallet',
        //             currency: 'USDC'
        //           }
        //         ]
        //       }
        //     }
        //
        const result = this.safeValue (response, 'result', {});
        const transferList = this.safeValue (result, 'transfer_list', []);
        return this.parseTransfers (transferList, currency, since, limit, params);
    }

    parseTransferStatus (status) {
        const statuses = {
            'COMPLETED': 'ok',
            'PROCESSING': 'pending',
        };
        return this.safeString (statuses, status, status);
    }

    parseTransfer (transfer, currency = undefined) {
        //
        //     {
        //       direction: 'IN',
        //       time: '1641025185223',
        //       amount: '109.56',
        //       status: 'COMPLETED',
        //       information: 'From Spot Wallet',
        //       currency: 'USDC'
        //     }
        //
        const timestamp = this.safeInteger (transfer, 'time');
        const amount = this.safeNumber (transfer, 'amount');
        const currencyId = this.safeString (transfer, 'currency');
        const code = this.safeCurrencyCode (currencyId);
        const information = this.safeString (transfer, 'information');
        let fromAccount = undefined;
        let toAccount = undefined;
        if (information !== undefined) {
            const parts = information.split (' ');
            fromAccount = this.safeStringLower (parts, 1);
            toAccount = (fromAccount === 'spot') ? 'derivative' : 'spot';
        }
        const rawStatus = this.safeString (transfer, 'status');
        const status = this.parseTransferStatus (rawStatus);
        return {
            'info': transfer,
            'id': this.safeString (transfer, 'id'),
            'timestamp': timestamp,
            'datetime': this.iso8601 (timestamp),
            'currency': code,
            'amount': amount,
            'fromAccount': fromAccount,
            'toAccount': toAccount,
            'status': status,
        };
    }

    parseTicker (ticker, market = undefined) {
        // {
        //     "i":"CRO_BTC",
        //     "b":0.00000890,
        //     "k":0.00001179,
        //     "a":0.00001042,
        //     "t":1591770793901,
        //     "v":14905879.59,
        //     "h":0.00,
        //     "l":0.00,
        //     "c":0.00
        // }
        const timestamp = this.safeInteger (ticker, 't');
        const marketId = this.safeString (ticker, 'i');
        market = this.safeMarket (marketId, market, '_');
        const symbol = market['symbol'];
        const last = this.safeString (ticker, 'a');
        const relativeChange = this.safeString (ticker, 'c');
        return this.safeTicker ({
            'symbol': symbol,
            'timestamp': timestamp,
            'datetime': this.iso8601 (timestamp),
            'high': this.safeString (ticker, 'h'),
            'low': this.safeString (ticker, 'l'),
            'bid': this.safeString (ticker, 'b'),
            'bidVolume': undefined,
            'ask': this.safeString (ticker, 'k'),
            'askVolume': undefined,
            'vwap': undefined,
            'open': undefined,
            'close': last,
            'last': last,
            'previousClose': undefined,
            'change': relativeChange,
            'percentage': undefined,
            'average': undefined,
            'baseVolume': this.safeString (ticker, 'v'),
            'quoteVolume': undefined,
            'info': ticker,
        }, market);
    }

    parseTrade (trade, market = undefined) {
        //
        // public/get-trades
        //
        // {"dataTime":1591710781947,"d":465533583799589409,"s":"BUY","p":2.96,"q":16.0,"t":1591710781946,"i":"ICX_CRO"},
        //
        // private/get-trades
        //
        // {
        //     "side": "SELL",
        //     "instrument_name": "ETH_CRO",
        //     "fee": 0.014,
        //     "trade_id": "367107655537806900",
        //     "create_time": 1588777459755,
        //     "traded_price": 7,
        //     "traded_quantity": 1,
        //     "fee_currency": "CRO",
        //     "order_id": "367107623521528450"
        // }
        const timestamp = this.safeInteger2 (trade, 't', 'create_time');
        const marketId = this.safeString2 (trade, 'i', 'instrument_name');
        market = this.safeMarket (marketId, market, '_');
        const symbol = market['symbol'];
        const price = this.safeString2 (trade, 'p', 'traded_price');
        const amount = this.safeString2 (trade, 'q', 'traded_quantity');
        let side = this.safeString2 (trade, 's', 'side');
        if (side !== undefined) {
            side = side.toLowerCase ();
        }
        const id = this.safeString2 (trade, 'd', 'trade_id');
        const takerOrMaker = this.safeStringLower2 (trade, 'liquidity_indicator', 'taker_side');
        const order = this.safeString (trade, 'order_id');
        let fee = undefined;
        let feeCost = this.safeString2 (trade, 'fee', 'fees');
        if (feeCost !== undefined) {
            const contract = this.safeValue (market, 'contract', false);
            if (contract) {
                feeCost = Precise.stringNeg (feeCost);
            }
            let feeCurrency = undefined;
            if (market['spot']) {
                feeCurrency = this.safeString (trade, 'fee_currency');
            } else if (market['linear']) {
                feeCurrency = market['quote'];
            }
            fee = {
                'currency': feeCurrency,
                'cost': feeCost,
            };
        }
        return this.safeTrade ({
            'info': trade,
            'id': id,
            'timestamp': timestamp,
            'datetime': this.iso8601 (timestamp),
            'symbol': symbol,
            'side': side,
            'price': price,
            'amount': amount,
            'cost': undefined,
            'order': order,
            'takerOrMaker': takerOrMaker,
            'type': undefined,
            'fee': fee,
        }, market);
    }

    parseOHLCV (ohlcv, market = undefined) {
        //      {"t":1596944700000,"o":11752.38,"h":11754.77,"l":11746.65,"c":11753.64,"v":3.694583}
        return [
            this.safeInteger (ohlcv, 't'),
            this.safeNumber (ohlcv, 'o'),
            this.safeNumber (ohlcv, 'h'),
            this.safeNumber (ohlcv, 'l'),
            this.safeNumber (ohlcv, 'c'),
            this.safeNumber (ohlcv, 'v'),
        ];
    }

    parseOrderStatus (status) {
        const statuses = {
            'ACTIVE': 'open',
            'CANCELED': 'canceled',
            'FILLED': 'closed',
            'REJECTED': 'rejected',
            'EXPIRED': 'expired',
        };
        return this.safeString (statuses, status, status);
    }

    parseTimeInForce (timeInForce) {
        const timeInForces = {
            'GOOD_TILL_CANCEL': 'GTC',
            'IMMEDIATE_OR_CANCEL': 'IOC',
            'FILL_OR_KILL': 'FOK',
        };
        return this.safeString (timeInForces, timeInForce, timeInForce);
    }

    parseOrder (order, market = undefined) {
        //       {
        //         "status": "FILLED",
        //         "side": "BUY",
        //         "order_id": "371302913889488619",
        //         "client_oid": "9_yMYJDNEeqHxLqtD_2j3g",
        //         "create_time": 1588902489144,
        //         "update_time": 1588902493024,
        //         "type": "LIMIT",
        //         "instrument_name": "ETH_CRO",
        //         "cumulative_quantity": 7,
        //         "cumulative_value": 7,
        //         "avg_price": 7,
        //         "fee_currency": "CRO",
        //         "time_in_force": "GOOD_TILL_CANCEL",
        //         "exec_inst": "POST_ONLY"
        //       }
        //
        //     {
        //       id: 1641026373106,
        //       method: 'private/get-order-history',
        //       code: 0,
        //       result: {
        //         data: [
        //           {
        //             account_id: '85ff689a-7508-4b96-aa79-dc0545d6e637',
        //             order_id: 13191401932,
        //             client_oid: '1641025941461',
        //             order_type: 'LIMIT',
        //             time_in_force: 'GOOD_TILL_CANCEL',
        //             side: 'BUY',
        //             exec_inst: [],
        //             quantity: '0.0001',
        //             limit_price: '48000.0',
        //             order_value: '4.80000000',
        //             maker_fee_rate: '0.00050',
        //             taker_fee_rate: '0.00070',
        //             avg_price: '47253.5',
        //             trigger_price: '0.0',
        //             ref_price_type: 'NULL_VAL',
        //             cumulative_quantity: '0.0001',
        //             cumulative_value: '4.72535000',
        //             cumulative_fee: '0.00330775',
        //             status: 'FILLED',
        //             update_user_id: 'ce075bef-b600-4277-bd6e-ff9007251e63',
        //             order_date: '2022-01-01',
        //             instrument_name: 'BTCUSD-PERP',
        //             fee_instrument_name: 'USD_Stable_Coin',
        //             create_time: 1641025941827,
        //             create_time_ns: '1641025941827994756',
        //             update_time: 1641025941827
        //           }
        //         ]
        //       }
        //     }
        //
        const created = this.safeInteger (order, 'create_time');
        const updated = this.safeInteger (order, 'update_time');
        const marketId = this.safeString (order, 'instrument_name');
        const symbol = this.safeSymbol (marketId, market);
        const amount = this.safeString (order, 'quantity');
        const filled = this.safeString (order, 'cumulative_quantity');
        const status = this.parseOrderStatus (this.safeString (order, 'status'));
        const id = this.safeString (order, 'order_id');
        const clientOrderId = this.safeString (order, 'client_oid');
        const price = this.safeString2 (order, 'price', 'limit_price');
        const average = this.safeString (order, 'avg_price');
        const type = this.safeStringLower2 (order, 'type', 'order_type');
        const side = this.safeStringLower (order, 'side');
        const timeInForce = this.parseTimeInForce (this.safeString (order, 'time_in_force'));
        const execInst = this.safeString (order, 'exec_inst');
        let postOnly = undefined;
        if (execInst !== undefined) {
            postOnly = (execInst === 'POST_ONLY');
        }
        const cost = this.safeString (order, 'cumulative_value');
        const feeCost = this.safeString (order, 'cumulative_fee');
        let fee = undefined;
        if (feeCost !== undefined) {
            const feeCurrency = this.safeString (order, 'fee_instrument_name');
            fee = {
                'cost': feeCost,
                'currency': this.safeCurrencyCode (feeCurrency),
            };
        }
        return this.safeOrder ({
            'info': order,
            'id': id,
            'clientOrderId': clientOrderId,
            'timestamp': created,
            'datetime': this.iso8601 (created),
            'lastTradeTimestamp': updated,
            'status': status,
            'symbol': symbol,
            'type': type,
            'timeInForce': timeInForce,
            'postOnly': postOnly,
            'side': side,
            'price': price,
            'amount': amount,
            'filled': filled,
            'remaining': undefined,
            'cost': cost,
            'fee': fee,
            'average': average,
            'trades': [],
        }, market);
    }

    parseDepositStatus (status) {
        const statuses = {
            '0': 'pending',
            '1': 'ok',
            '2': 'failed',
            '3': 'pending',
        };
        return this.safeString (statuses, status, status);
    }

    parseWithdrawalStatus (status) {
        const statuses = {
            '0': 'pending',
            '1': 'pending',
            '2': 'failed',
            '3': 'pending',
            '4': 'failed',
            '5': 'ok',
            '6': 'canceled',
        };
        return this.safeString (statuses, status, status);
    }

    parseTransaction (transaction, currency = undefined) {
        //
        // fetchDeposits
        //
        //     {
        //         "currency": "XRP",
        //         "fee": 1.0,
        //         "create_time": 1607063412000,
        //         "id": "2220",
        //         "update_time": 1607063460000,
        //         "amount": 100,
        //         "address": "2NBqqD5GRJ8wHy1PYyCXTe9ke5226FhavBf?1234567890",
        //         "status": "1"
        //     }
        //
        // fetchWithdrawals
        //
        //     {
        //         "currency": "XRP",
        //         "client_wid": "my_withdrawal_002",
        //         "fee": 1.0,
        //         "create_time": 1607063412000,
        //         "id": "2220",
        //         "update_time": 1607063460000,
        //         "amount": 100,
        //         "address": "2NBqqD5GRJ8wHy1PYyCXTe9ke5226FhavBf?1234567890",
        //         "status": "1"
        //     }
        //
        // withdraw
        //
        //     {
        //         "id": 2220,
        //         "amount": 1,
        //         "fee": 0.0004,
        //         "symbol": "BTC",
        //         "address": "2NBqqD5GRJ8wHy1PYyCXTe9ke5226FhavBf",
        //         "client_wid": "my_withdrawal_002",
        //         "create_time":1607063412000
        //     }
        //
        let type = undefined;
        const rawStatus = this.safeString (transaction, 'status');
        let status = undefined;
        if ('client_wid' in transaction) {
            type = 'withdrawal';
            status = this.parseWithdrawalStatus (rawStatus);
        } else {
            type = 'deposit';
            status = this.parseDepositStatus (rawStatus);
        }
        const id = this.safeString (transaction, 'id');
        const addressString = this.safeString (transaction, 'address');
        const [ address, tag ] = this.parseAddress (addressString);
        const currencyId = this.safeString (transaction, 'currency');
        const code = this.safeCurrencyCode (currencyId, currency);
        const timestamp = this.safeInteger (transaction, 'create_time');
        const amount = this.safeNumber (transaction, 'amount');
        const txId = this.safeString (transaction, 'txid');
        const feeCost = this.safeNumber (transaction, 'fee');
        let fee = undefined;
        if (feeCost !== undefined) {
            fee = { 'currency': code, 'cost': feeCost };
        }
        const updated = this.safeInteger (transaction, 'update_time');
        return {
            'info': transaction,
            'id': id,
            'txid': txId,
            'timestamp': timestamp,
            'datetime': this.iso8601 (timestamp),
            'network': undefined,
            'address': address,
            'addressTo': address,
            'addressFrom': undefined,
            'tag': tag,
            'tagTo': tag,
            'tagFrom': undefined,
            'type': type,
            'amount': amount,
            'currency': code,
            'status': status,
            'updated': updated,
            'internal': undefined,
            'fee': fee,
        };
    }

    nonce () {
        return this.milliseconds ();
    }

    sign (path, api = 'public', method = 'GET', params = {}, headers = undefined, body = undefined) {
        const [ type, access ] = api;
        let url = this.urls['api'][type] + '/' + path;
        const query = this.omit (params, this.extractParams (path));
        if (access === 'public') {
            if (Object.keys (query).length) {
                url += '?' + this.urlencode (query);
            }
        } else {
            this.checkRequiredCredentials ();
            const nonce = this.nonce ().toString ();
            const requestParams = this.extend ({}, params);
            const keysorted = this.keysort (requestParams);
            const paramsKeys = Object.keys (keysorted);
            let strSortKey = '';
            for (let i = 0; i < paramsKeys.length; i++) {
                strSortKey = strSortKey + paramsKeys[i].toString () + requestParams[paramsKeys[i]].toString ();
            }
            const payload = path + nonce + this.apiKey + strSortKey + nonce;
            const signature = this.hmac (this.encode (payload), this.encode (this.secret));
            const paramsKeysLength = paramsKeys.length;
            body = this.json ({
                'id': nonce,
                'method': path,
                'params': params,
                'api_key': this.apiKey,
                'sig': signature,
                'nonce': nonce,
            });
            // fix issue https://github.com/ccxt/ccxt/issues/11179
            // php always encodes dictionaries as arrays
            // if an array is empty, php will put it in square brackets
            // python and js will put it in curly brackets
            // the code below checks and replaces those brackets in empty requests
            if (paramsKeysLength === 0) {
                const paramsString = '{}';
                const arrayString = '[]';
                body = body.replace (arrayString, paramsString);
            }
            headers = {
                'Content-Type': 'application/json',
            };
        }
        return { 'url': url, 'method': method, 'body': body, 'headers': headers };
    }

    handleErrors (code, reason, url, method, headers, body, response, requestHeaders, requestBody) {
        const errorCode = this.safeString (response, 'code');
        if (errorCode !== '0') {
            const feedback = this.id + ' ' + body;
            this.throwExactlyMatchedException (this.exceptions['exact'], errorCode, feedback);
            throw new ExchangeError (this.id + ' ' + body);
        }
    }
}<|MERGE_RESOLUTION|>--- conflicted
+++ resolved
@@ -1,16 +1,10 @@
 
 //  ---------------------------------------------------------------------------
 
-<<<<<<< HEAD
 import { Exchange } from './base/Exchange.js';
 import { AuthenticationError, ArgumentsRequired, ExchangeError, InsufficientFunds, DDoSProtection, InvalidNonce, PermissionDenied, BadRequest, BadSymbol, NotSupported, AccountNotEnabled } from './base/errors.js';
 import { Precise } from './base/Precise.js';
-=======
-const Exchange = require ('./base/Exchange');
-const { AuthenticationError, ArgumentsRequired, ExchangeError, InsufficientFunds, DDoSProtection, InvalidNonce, PermissionDenied, BadRequest, BadSymbol, NotSupported, AccountNotEnabled } = require ('./base/errors');
-const { TICK_SIZE } = require ('./base/functions/number');
-const Precise = require ('./base/Precise');
->>>>>>> 65b66468
+import { TICK_SIZE } from './base/functions/number.js';
 
 export default class cryptocom extends Exchange {
     describe () {
