'use strict';

// ---------------------------------------------------------------------------

const Exchange = require ('./base/Exchange');
const { BadSymbol, PermissionDenied, ExchangeError, ExchangeNotAvailable, OrderNotFound, InsufficientFunds, InvalidOrder, RequestTimeout, AuthenticationError } = require ('./base/errors');
const { TRUNCATE, DECIMAL_PLACES, TICK_SIZE } = require ('./base/functions/number');

// ---------------------------------------------------------------------------

module.exports = class hitbtc extends Exchange {
    describe () {
        return this.deepExtend (super.describe (), {
            'id': 'hitbtc',
            'name': 'HitBTC',
            'countries': [ 'HK' ],
            'rateLimit': 1500,
            'version': '2',
            'pro': true,
            'has': {
                'cancelOrder': true,
                'CORS': false,
                'createDepositAddress': true,
                'createOrder': true,
                'editOrder': true,
                'fetchBalance': true,
                'fetchClosedOrders': true,
                'fetchCurrencies': true,
                'fetchDepositAddress': true,
                'fetchDeposits': false,
                'fetchMarkets': true,
                'fetchMyTrades': true,
                'fetchOHLCV': true,
                'fetchOpenOrder': true,
                'fetchOpenOrders': true,
                'fetchOrder': true,
                'fetchOrderBook': true,
                'fetchOrders': false,
                'fetchOrderTrades': true,
                'fetchTicker': true,
                'fetchTickers': true,
                'fetchTrades': true,
                'fetchTradingFee': true,
                'fetchTransactions': true,
                'fetchWithdrawals': false,
                'withdraw': true,
            },
            'timeframes': {
                '1m': 'M1',
                '3m': 'M3',
                '5m': 'M5',
                '15m': 'M15',
                '30m': 'M30', // default
                '1h': 'H1',
                '4h': 'H4',
                '1d': 'D1',
                '1w': 'D7',
                '1M': '1M',
            },
            'urls': {
                'logo': 'https://user-images.githubusercontent.com/1294454/27766555-8eaec20e-5edc-11e7-9c5b-6dc69fc42f5e.jpg',
                'api': {
                    'public': 'https://api.hitbtc.com',
                    'private': 'https://api.hitbtc.com',
                },
                'www': 'https://hitbtc.com',
                'referral': 'https://hitbtc.com/?ref_id=5a5d39a65d466',
                'doc': [
                    'https://api.hitbtc.com',
                    'https://github.com/hitbtc-com/hitbtc-api/blob/master/APIv2.md',
                ],
                'fees': [
                    'https://hitbtc.com/fees-and-limits',
                    'https://support.hitbtc.com/hc/en-us/articles/115005148605-Fees-and-limits',
                ],
            },
            'api': {
                'public': {
                    'get': [
                        'symbol', // Available Currency Symbols
                        'symbol/{symbol}', // Get symbol info
                        'currency', // Available Currencies
                        'currency/{currency}', // Get currency info
                        'ticker', // Ticker list for all symbols
                        'ticker/{symbol}', // Ticker for symbol
                        'trades',
                        'trades/{symbol}', // Trades
                        'orderbook',
                        'orderbook/{symbol}', // Orderbook
                        'candles',
                        'candles/{symbol}', // Candles
                    ],
                },
                'private': {
                    'get': [
                        'trading/balance', // Get trading balance
                        'order', // List your current open orders
                        'order/{clientOrderId}', // Get a single order by clientOrderId
                        'trading/fee/all', // Get trading fee rate
                        'trading/fee/{symbol}', // Get trading fee rate
                        'history/order', // Get historical orders
                        'history/trades', // Get historical trades
                        'history/order/{orderId}/trades', // Get historical trades by specified order
                        'account/balance', // Get main acccount balance
                        'account/crypto/address/{currency}', // Get deposit crypro address
                        'account/crypto/is-mine/{address}',
                        'account/transactions', // Get account transactions
                        'account/transactions/{id}', // Get account transaction by id
                        'sub-acc',
                        'sub-acc/acl',
                        'sub-acc/balance/{subAccountUserID}',
                        'sub-acc/deposit-address/{subAccountUserId}/{currency}',
                    ],
                    'post': [
                        'order', // Create new order
                        'account/crypto/address/{currency}', // Create new deposit crypro address
                        'account/crypto/withdraw', // Withdraw crypro
                        'account/crypto/transfer-convert',
                        'account/transfer', // Transfer amount to trading
                        'sub-acc/freeze',
                        'sub-acc/activate',
                        'sub-acc/transfer',
                    ],
                    'put': [
                        'order/{clientOrderId}', // Create new order
                        'account/crypto/withdraw/{id}', // Commit withdraw crypro
                        'sub-acc/acl/{subAccountUserId}',
                    ],
                    'delete': [
                        'order', // Cancel all open orders
                        'order/{clientOrderId}', // Cancel order
                        'account/crypto/withdraw/{id}', // Rollback withdraw crypro
                    ],
                    // outdated?
                    'patch': [
                        'order/{clientOrderId}', // Cancel Replace order
                    ],
                },
            },
            'precisionMode': TICK_SIZE,
            'fees': {
                'trading': {
                    'tierBased': false,
                    'percentage': true,
                    'maker': 0.1 / 100,
                    'taker': 0.2 / 100,
                },
            },
            'options': {
                'defaultTimeInForce': 'FOK',
            },
            'commonCurrencies': {
                'BET': 'DAO.Casino',
                'CAT': 'BitClave',
                'CPT': 'Cryptaur', // conflict with CPT = Contents Protocol https://github.com/ccxt/ccxt/issues/4920 and https://github.com/ccxt/ccxt/issues/6081
                'DRK': 'DASH',
                'EMGO': 'MGO',
                'GET': 'Themis',
                'HSR': 'HC',
                'LNC': 'LinkerCoin',
                'PLA': 'PlayChip',
                'UNC': 'Unigame',
                'USD': 'USDT',
                'XBT': 'BTC',
                'PNT': 'Penta',
            },
            'exceptions': {
                '504': RequestTimeout, // {"error":{"code":504,"message":"Gateway Timeout"}}
                '1002': AuthenticationError, // {"error":{"code":1002,"message":"Authorization failed","description":""}}
                '1003': PermissionDenied, // "Action is forbidden for this API key"
                '2010': InvalidOrder, // "Quantity not a valid number"
                '2001': BadSymbol, // "Symbol not found"
                '2011': InvalidOrder, // "Quantity too low"
                '2020': InvalidOrder, // "Price not a valid number"
                '20002': OrderNotFound, // canceling non-existent order
                '20001': InsufficientFunds, // {"error":{"code":20001,"message":"Insufficient funds","description":"Check that the funds are sufficient, given commissions"}}
            },
        });
    }

    feeToPrecision (symbol, fee) {
        return this.decimalToPrecision (fee, TRUNCATE, 8, DECIMAL_PLACES);
    }

    async fetchMarkets (params = {}) {
        const response = await this.publicGetSymbol (params);
        //
        //     [
        //         {
        //             "id":"BCNBTC",
        //             "baseCurrency":"BCN",
        //             "quoteCurrency":"BTC",
        //             "quantityIncrement":"100",
        //             "tickSize":"0.00000000001",
        //             "takeLiquidityRate":"0.002",
        //             "provideLiquidityRate":"0.001",
        //             "feeCurrency":"BTC"
        //         }
        //     ]
        //
        const result = [];
        for (let i = 0; i < response.length; i++) {
            const market = response[i];
            const id = this.safeString (market, 'id');
            const baseId = this.safeString (market, 'baseCurrency');
            const quoteId = this.safeString (market, 'quoteCurrency');
            const base = this.safeCurrencyCode (baseId);
            const quote = this.safeCurrencyCode (quoteId);
            const symbol = base + '/' + quote;
            const lot = this.safeFloat (market, 'quantityIncrement');
            const step = this.safeFloat (market, 'tickSize');
            const precision = {
                'price': step,
                'amount': lot,
            };
            const taker = this.safeFloat (market, 'takeLiquidityRate');
            const maker = this.safeFloat (market, 'provideLiquidityRate');
            const feeCurrencyId = this.safeString (market, 'feeCurrency');
            const feeCurrencyCode = this.safeCurrencyCode (feeCurrencyId);
            result.push (this.extend (this.fees['trading'], {
                'info': market,
                'id': id,
                'symbol': symbol,
                'base': base,
                'quote': quote,
                'baseId': baseId,
                'quoteId': quoteId,
                'active': true,
                'taker': taker,
                'maker': maker,
                'precision': precision,
                'feeCurrency': feeCurrencyCode,
                'limits': {
                    'amount': {
                        'min': lot,
                        'max': undefined,
                    },
                    'price': {
                        'min': step,
                        'max': undefined,
                    },
                    'cost': {
                        'min': lot * step,
                        'max': undefined,
                    },
                },
            }));
        }
        return result;
    }

    async fetchCurrencies (params = {}) {
        const response = await this.publicGetCurrency (params);
        //
        //     [
        //         {
        //             "id":"DDF",
        //             "fullName":"DDF",
        //             "crypto":true,
        //             "payinEnabled":false,
        //             "payinPaymentId":false,
        //             "payinConfirmations":20,
        //             "payoutEnabled":true,
        //             "payoutIsPaymentId":false,
        //             "transferEnabled":true,
        //             "delisted":false,
        //             "payoutFee":"646.000000000000"
        //         }
        //     ]
        //
        const result = {};
        for (let i = 0; i < response.length; i++) {
            const currency = response[i];
            const id = this.safeString (currency, 'id');
            // todo: will need to rethink the fees
            // to add support for multiple withdrawal/deposit methods and
            // differentiated fees for each particular method
            const precision = 8; // default precision, todo: fix "magic constants"
            const code = this.safeCurrencyCode (id);
            const payin = this.safeValue (currency, 'payinEnabled');
            const payout = this.safeValue (currency, 'payoutEnabled');
            const transfer = this.safeValue (currency, 'transferEnabled');
            let active = payin && payout && transfer;
            if ('disabled' in currency) {
                if (currency['disabled']) {
                    active = false;
                }
            }
            let type = 'fiat';
            if (('crypto' in currency) && currency['crypto']) {
                type = 'crypto';
            }
            const name = this.safeString (currency, 'fullName');
            result[code] = {
                'id': id,
                'code': code,
                'type': type,
                'payin': payin,
                'payout': payout,
                'transfer': transfer,
                'info': currency,
                'name': name,
                'active': active,
                'fee': this.safeFloat (currency, 'payoutFee'), // todo: redesign
                'precision': precision,
                'limits': {
                    'amount': {
                        'min': Math.pow (10, -precision),
                        'max': Math.pow (10, precision),
                    },
                    'price': {
                        'min': Math.pow (10, -precision),
                        'max': Math.pow (10, precision),
                    },
                    'cost': {
                        'min': undefined,
                        'max': undefined,
                    },
                    'withdraw': {
                        'min': undefined,
                        'max': Math.pow (10, precision),
                    },
                },
            };
        }
        return result;
    }

    async fetchTradingFee (symbol, params = {}) {
        await this.loadMarkets ();
        const market = this.market (symbol);
        const request = this.extend ({
            'symbol': market['id'],
        }, this.omit (params, 'symbol'));
        const response = await this.privateGetTradingFeeSymbol (request);
        //
        //     {
        //         takeLiquidityRate: '0.001',
        //         provideLiquidityRate: '-0.0001'
        //     }
        //
        return {
            'info': response,
            'maker': this.safeFloat (response, 'provideLiquidityRate'),
            'taker': this.safeFloat (response, 'takeLiquidityRate'),
        };
    }

    async fetchBalance (params = {}) {
        await this.loadMarkets ();
        const type = this.safeString (params, 'type', 'trading');
        const method = 'privateGet' + this.capitalize (type) + 'Balance';
        const query = this.omit (params, 'type');
        const response = await this[method] (query);
        const result = { 'info': response };
        for (let i = 0; i < response.length; i++) {
            const balance = response[i];
            const currencyId = this.safeString (balance, 'currency');
            const code = this.safeCurrencyCode (currencyId);
            const account = this.account ();
            account['free'] = this.safeFloat (balance, 'available');
            account['used'] = this.safeFloat (balance, 'reserved');
            result[code] = account;
        }
        return this.parseBalance (result);
    }

<<<<<<< HEAD
    parseOHLCV (ohlcv, market = undefined, timeframe = '1d', since = undefined, limit = undefined) {
=======
    parseOHLCV (ohlcv, market = undefined) {
>>>>>>> e73c37f7
        //
        //     {
        //         "timestamp":"2015-08-20T19:01:00.000Z",
        //         "open":"0.006",
        //         "close":"0.006",
        //         "min":"0.006",
        //         "max":"0.006",
        //         "volume":"0.003",
        //         "volumeQuote":"0.000018"
        //     }
        //
        return [
            this.parse8601 (this.safeString (ohlcv, 'timestamp')),
            this.safeFloat (ohlcv, 'open'),
            this.safeFloat (ohlcv, 'max'),
            this.safeFloat (ohlcv, 'min'),
            this.safeFloat (ohlcv, 'close'),
            this.safeFloat (ohlcv, 'volume'),
        ];
    }

    async fetchOHLCV (symbol, timeframe = '1m', since = undefined, limit = undefined, params = {}) {
        await this.loadMarkets ();
        const market = this.market (symbol);
        const request = {
            'symbol': market['id'],
            'period': this.timeframes[timeframe],
        };
        if (since !== undefined) {
            request['from'] = this.iso8601 (since);
        }
        if (limit !== undefined) {
            request['limit'] = limit;
        }
        const response = await this.publicGetCandlesSymbol (this.extend (request, params));
        //
        //     [
        //         {"timestamp":"2015-08-20T19:01:00.000Z","open":"0.006","close":"0.006","min":"0.006","max":"0.006","volume":"0.003","volumeQuote":"0.000018"},
        //         {"timestamp":"2015-08-20T19:03:00.000Z","open":"0.006","close":"0.006","min":"0.006","max":"0.006","volume":"0.013","volumeQuote":"0.000078"},
        //         {"timestamp":"2015-08-20T19:06:00.000Z","open":"0.0055","close":"0.005","min":"0.005","max":"0.0055","volume":"0.003","volumeQuote":"0.0000155"},
        //     ]
        //
<<<<<<< HEAD
        return this.parseOHLCVs (response, market);
=======
        return this.parseOHLCVs (response, market, timeframe, since, limit);
>>>>>>> e73c37f7
    }

    async fetchOrderBook (symbol, limit = undefined, params = {}) {
        await this.loadMarkets ();
        const request = {
            'symbol': this.marketId (symbol),
        };
        if (limit !== undefined) {
            request['limit'] = limit; // default = 100, 0 = unlimited
        }
        const response = await this.publicGetOrderbookSymbol (this.extend (request, params));
        return this.parseOrderBook (response, undefined, 'bid', 'ask', 'price', 'size');
    }

    parseTicker (ticker, market = undefined) {
        const timestamp = this.parse8601 (ticker['timestamp']);
        let symbol = undefined;
        if (market !== undefined) {
            symbol = market['symbol'];
        }
        const baseVolume = this.safeFloat (ticker, 'volume');
        const quoteVolume = this.safeFloat (ticker, 'volumeQuote');
        const open = this.safeFloat (ticker, 'open');
        const last = this.safeFloat (ticker, 'last');
        let change = undefined;
        let percentage = undefined;
        let average = undefined;
        if (last !== undefined && open !== undefined) {
            change = last - open;
            average = this.sum (last, open) / 2;
            if (open > 0) {
                percentage = change / open * 100;
            }
        }
        let vwap = undefined;
        if (quoteVolume !== undefined) {
            if (baseVolume !== undefined) {
                if (baseVolume > 0) {
                    vwap = quoteVolume / baseVolume;
                }
            }
        }
        return {
            'symbol': symbol,
            'timestamp': timestamp,
            'datetime': this.iso8601 (timestamp),
            'high': this.safeFloat (ticker, 'high'),
            'low': this.safeFloat (ticker, 'low'),
            'bid': this.safeFloat (ticker, 'bid'),
            'bidVolume': undefined,
            'ask': this.safeFloat (ticker, 'ask'),
            'askVolume': undefined,
            'vwap': vwap,
            'open': open,
            'close': last,
            'last': last,
            'previousClose': undefined,
            'change': change,
            'percentage': percentage,
            'average': average,
            'baseVolume': baseVolume,
            'quoteVolume': quoteVolume,
            'info': ticker,
        };
    }

    async fetchTickers (symbols = undefined, params = {}) {
        await this.loadMarkets ();
        const response = await this.publicGetTicker (params);
        const result = {};
        for (let i = 0; i < response.length; i++) {
            const ticker = response[i];
            const marketId = this.safeString (ticker, 'symbol');
            if (marketId !== undefined) {
                if (marketId in this.markets_by_id) {
                    const market = this.markets_by_id[marketId];
                    const symbol = market['symbol'];
                    result[symbol] = this.parseTicker (ticker, market);
                } else {
                    result[marketId] = this.parseTicker (ticker);
                }
            }
        }
        return result;
    }

    async fetchTicker (symbol, params = {}) {
        await this.loadMarkets ();
        const market = this.market (symbol);
        const request = {
            'symbol': market['id'],
        };
        const response = await this.publicGetTickerSymbol (this.extend (request, params));
        if ('message' in response) {
            throw new ExchangeError (this.id + ' ' + response['message']);
        }
        return this.parseTicker (response, market);
    }

    parseTrade (trade, market = undefined) {
        //
        // createMarketOrder
        //
        //  {       fee: "0.0004644",
        //           id:  386394956,
        //        price: "0.4644",
        //     quantity: "1",
        //    timestamp: "2018-10-25T16:41:44.780Z" }
        //
        // fetchTrades ...
        //
        // fetchMyTrades ...
        //
        const timestamp = this.parse8601 (trade['timestamp']);
        let symbol = undefined;
        const marketId = this.safeString (trade, 'symbol');
        if (marketId !== undefined) {
            if (marketId in this.markets_by_id) {
                market = this.markets_by_id[marketId];
            } else {
                symbol = marketId;
            }
        }
        if ((symbol === undefined) && (market !== undefined)) {
            symbol = market['symbol'];
        }
        let fee = undefined;
        const feeCost = this.safeFloat (trade, 'fee');
        if (feeCost !== undefined) {
            const feeCurrencyCode = market ? market['feeCurrency'] : undefined;
            fee = {
                'cost': feeCost,
                'currency': feeCurrencyCode,
            };
        }
        // we use clientOrderId as the order id with this exchange intentionally
        // because most of their endpoints will require clientOrderId
        // explained here: https://github.com/ccxt/ccxt/issues/5674
        const orderId = this.safeString (trade, 'clientOrderId');
        const price = this.safeFloat (trade, 'price');
        const amount = this.safeFloat (trade, 'quantity');
        const cost = price * amount;
        const side = this.safeString (trade, 'side');
        const id = this.safeString (trade, 'id');
        return {
            'info': trade,
            'id': id,
            'order': orderId,
            'timestamp': timestamp,
            'datetime': this.iso8601 (timestamp),
            'symbol': symbol,
            'type': undefined,
            'side': side,
            'takerOrMaker': undefined,
            'price': price,
            'amount': amount,
            'cost': cost,
            'fee': fee,
        };
    }

    async fetchTransactions (code = undefined, since = undefined, limit = undefined, params = {}) {
        await this.loadMarkets ();
        let currency = undefined;
        const request = {};
        if (code !== undefined) {
            currency = this.currency (code);
            request['asset'] = currency['id'];
        }
        if (since !== undefined) {
            request['startTime'] = since;
        }
        const response = await this.privateGetAccountTransactions (this.extend (request, params));
        return this.parseTransactions (response, currency, since, limit);
    }

    parseTransaction (transaction, currency = undefined) {
        //
        //     {
        //         id: 'd53ee9df-89bf-4d09-886e-849f8be64647',
        //         index: 1044718371,
        //         type: 'payout',
        //         status: 'success',
        //         currency: 'ETH',
        //         amount: '4.522683200000000000000000',
        //         createdAt: '2018-06-07T00:43:32.426Z',
        //         updatedAt: '2018-06-07T00:45:36.447Z',
        //         hash: '0x973e5683dfdf80a1fb1e0b96e19085b6489221d2ddf864daa46903c5ec283a0f',
        //         address: '0xC5a59b21948C1d230c8C54f05590000Eb3e1252c',
        //         fee: '0.00958',
        //     },
        //     {
        //         id: 'e6c63331-467e-4922-9edc-019e75d20ba3',
        //         index: 1044714672,
        //         type: 'exchangeToBank',
        //         status: 'success',
        //         currency: 'ETH',
        //         amount: '4.532263200000000000',
        //         createdAt: '2018-06-07T00:42:39.543Z',
        //         updatedAt: '2018-06-07T00:42:39.683Z',
        //     },
        //     {
        //         id: '3b052faa-bf97-4636-a95c-3b5260015a10',
        //         index: 1009280164,
        //         type: 'bankToExchange',
        //         status: 'success',
        //         currency: 'CAS',
        //         amount: '104797.875800000000000000',
        //         createdAt: '2018-05-19T02:34:36.750Z',
        //         updatedAt: '2018-05-19T02:34:36.857Z',
        //     },
        //     {
        //         id: 'd525249f-7498-4c81-ba7b-b6ae2037dc08',
        //         index: 1009279948,
        //         type: 'payin',
        //         status: 'success',
        //         currency: 'CAS',
        //         amount: '104797.875800000000000000',
        //         createdAt: '2018-05-19T02:30:16.698Z',
        //         updatedAt: '2018-05-19T02:34:28.159Z',
        //         hash: '0xa6530e1231de409cf1f282196ed66533b103eac1df2aa4a7739d56b02c5f0388',
        //         address: '0xd53ed559a6d963af7cb3f3fcd0e7ca499054db8b',
        //     }
        //
        //     {
        //         "id": "4f351f4f-a8ee-4984-a468-189ed590ddbd",
        //         "index": 3112719565,
        //         "type": "withdraw",
        //         "status": "success",
        //         "currency": "BCHOLD",
        //         "amount": "0.02423133",
        //         "createdAt": "2019-07-16T16:52:04.494Z",
        //         "updatedAt": "2019-07-16T16:54:07.753Z"
        //     }
        const id = this.safeString (transaction, 'id');
        const timestamp = this.parse8601 (this.safeString (transaction, 'createdAt'));
        const updated = this.parse8601 (this.safeString (transaction, 'updatedAt'));
        const currencyId = this.safeString (transaction, 'currency');
        const code = this.safeCurrencyCode (currencyId, currency);
        const status = this.parseTransactionStatus (this.safeString (transaction, 'status'));
        const amount = this.safeFloat (transaction, 'amount');
        const address = this.safeString (transaction, 'address');
        const txid = this.safeString (transaction, 'hash');
        let fee = undefined;
        const feeCost = this.safeFloat (transaction, 'fee');
        if (feeCost !== undefined) {
            fee = {
                'cost': feeCost,
                'currency': code,
            };
        }
        const type = this.parseTransactionType (this.safeString (transaction, 'type'));
        return {
            'info': transaction,
            'id': id,
            'txid': txid,
            'timestamp': timestamp,
            'datetime': this.iso8601 (timestamp),
            'address': address,
            'tag': undefined,
            'type': type,
            'amount': amount,
            'currency': code,
            'status': status,
            'updated': updated,
            'fee': fee,
        };
    }

    parseTransactionStatus (status) {
        const statuses = {
            'pending': 'pending',
            'failed': 'failed',
            'success': 'ok',
        };
        return this.safeString (statuses, status, status);
    }

    parseTransactionType (type) {
        const types = {
            'payin': 'deposit',
            'payout': 'withdrawal',
            'withdraw': 'withdrawal',
        };
        return this.safeString (types, type, type);
    }

    async fetchTrades (symbol, since = undefined, limit = undefined, params = {}) {
        await this.loadMarkets ();
        const market = this.market (symbol);
        const request = {
            'symbol': market['id'],
        };
        if (limit !== undefined) {
            request['limit'] = limit;
        }
        if (since !== undefined) {
            request['sort'] = 'ASC';
            request['from'] = this.iso8601 (since);
        }
        const response = await this.publicGetTradesSymbol (this.extend (request, params));
        return this.parseTrades (response, market, since, limit);
    }

    async createOrder (symbol, type, side, amount, price = undefined, params = {}) {
        await this.loadMarkets ();
        const market = this.market (symbol);
        // we use clientOrderId as the order id with this exchange intentionally
        // because most of their endpoints will require clientOrderId
        // explained here: https://github.com/ccxt/ccxt/issues/5674
        // their max accepted length is 32 characters
        const uuid = this.uuid ();
        const parts = uuid.split ('-');
        let clientOrderId = parts.join ('');
        clientOrderId = clientOrderId.slice (0, 32);
        amount = parseFloat (amount);
        const request = {
            'clientOrderId': clientOrderId,
            'symbol': market['id'],
            'side': side,
            'quantity': this.amountToPrecision (symbol, amount),
            'type': type,
        };
        if (type === 'limit') {
            request['price'] = this.priceToPrecision (symbol, price);
        } else {
            request['timeInForce'] = this.options['defaultTimeInForce'];
        }
        const response = await this.privatePostOrder (this.extend (request, params));
        const order = this.parseOrder (response);
        if (order['status'] === 'rejected') {
            throw new InvalidOrder (this.id + ' order was rejected by the exchange ' + this.json (order));
        }
        const id = order['id'];
        this.orders[id] = order;
        return order;
    }

    async editOrder (id, symbol, type, side, amount = undefined, price = undefined, params = {}) {
        await this.loadMarkets ();
        // we use clientOrderId as the order id with this exchange intentionally
        // because most of their endpoints will require clientOrderId
        // explained here: https://github.com/ccxt/ccxt/issues/5674
        // their max accepted length is 32 characters
        const uuid = this.uuid ();
        const parts = uuid.split ('-');
        let requestClientId = parts.join ('');
        requestClientId = requestClientId.slice (0, 32);
        const request = {
            'clientOrderId': id,
            'requestClientId': requestClientId,
        };
        if (amount !== undefined) {
            request['quantity'] = this.amountToPrecision (symbol, amount);
        }
        if (price !== undefined) {
            request['price'] = this.priceToPrecision (symbol, price);
        }
        const response = await this.privatePatchOrderClientOrderId (this.extend (request, params));
        const order = this.parseOrder (response);
        this.orders[order['id']] = order;
        return order;
    }

    async cancelOrder (id, symbol = undefined, params = {}) {
        await this.loadMarkets ();
        // we use clientOrderId as the order id with this exchange intentionally
        // because most of their endpoints will require clientOrderId
        // explained here: https://github.com/ccxt/ccxt/issues/5674
        const request = {
            'clientOrderId': id,
        };
        const response = await this.privateDeleteOrderClientOrderId (this.extend (request, params));
        return this.parseOrder (response);
    }

    parseOrderStatus (status) {
        const statuses = {
            'new': 'open',
            'suspended': 'open',
            'partiallyFilled': 'open',
            'filled': 'closed',
            'canceled': 'canceled',
            'expired': 'failed',
        };
        return this.safeString (statuses, status, status);
    }

    parseOrder (order, market = undefined) {
        //
        // createMarketOrder
        //
        //   { clientOrderId:   "fe36aa5e190149bf9985fb673bbb2ea0",
        //         createdAt:   "2018-10-25T16:41:44.780Z",
        //       cumQuantity:   "1",
        //                id:   "66799540063",
        //          quantity:   "1",
        //              side:   "sell",
        //            status:   "filled",
        //            symbol:   "XRPUSDT",
        //       timeInForce:   "FOK",
        //      tradesReport: [ {       fee: "0.0004644",
        //                               id:  386394956,
        //                            price: "0.4644",
        //                         quantity: "1",
        //                        timestamp: "2018-10-25T16:41:44.780Z" } ],
        //              type:   "market",
        //         updatedAt:   "2018-10-25T16:41:44.780Z"                   }
        //
        const created = this.parse8601 (this.safeString (order, 'createdAt'));
        const updated = this.parse8601 (this.safeString (order, 'updatedAt'));
        const marketId = this.safeString (order, 'symbol');
        let symbol = undefined;
        if (marketId !== undefined) {
            if (marketId in this.markets_by_id) {
                market = this.markets_by_id[marketId];
                symbol = market['symbol'];
            } else {
                symbol = marketId;
            }
        }
        if (symbol === undefined) {
            if (market !== undefined) {
                symbol = market['id'];
            }
        }
        const amount = this.safeFloat (order, 'quantity');
        const filled = this.safeFloat (order, 'cumQuantity');
        const status = this.parseOrderStatus (this.safeString (order, 'status'));
        // we use clientOrderId as the order id with this exchange intentionally
        // because most of their endpoints will require clientOrderId
        // explained here: https://github.com/ccxt/ccxt/issues/5674
        const id = this.safeString (order, 'clientOrderId');
        const clientOrderId = id;
        let price = this.safeFloat (order, 'price');
        if (price === undefined) {
            if (id in this.orders) {
                price = this.orders[id]['price'];
            }
        }
        let remaining = undefined;
        let cost = undefined;
        if (amount !== undefined) {
            if (filled !== undefined) {
                remaining = amount - filled;
                if (price !== undefined) {
                    cost = filled * price;
                }
            }
        }
        const type = this.safeString (order, 'type');
        const side = this.safeString (order, 'side');
        let trades = this.safeValue (order, 'tradesReport');
        let fee = undefined;
        let average = undefined;
        if (trades !== undefined) {
            trades = this.parseTrades (trades, market);
            let feeCost = undefined;
            const numTrades = trades.length;
            let tradesCost = 0;
            for (let i = 0; i < numTrades; i++) {
                if (feeCost === undefined) {
                    feeCost = 0;
                }
                tradesCost = this.sum (tradesCost, trades[i]['cost']);
                const tradeFee = this.safeValue (trades[i], 'fee', {});
                const tradeFeeCost = this.safeFloat (tradeFee, 'cost');
                if (tradeFeeCost !== undefined) {
                    feeCost = this.sum (feeCost, tradeFeeCost);
                }
            }
            cost = tradesCost;
            if ((filled !== undefined) && (filled > 0)) {
                average = cost / filled;
                if (type === 'market') {
                    if (price === undefined) {
                        price = average;
                    }
                }
            }
            if (feeCost !== undefined) {
                fee = {
                    'cost': feeCost,
                    'currency': market['quote'],
                };
            }
        }
        return {
            'id': id,
            'clientOrderId': clientOrderId, // https://github.com/ccxt/ccxt/issues/5674
            'timestamp': created,
            'datetime': this.iso8601 (created),
            'lastTradeTimestamp': updated,
            'status': status,
            'symbol': symbol,
            'type': type,
            'side': side,
            'price': price,
            'average': average,
            'amount': amount,
            'cost': cost,
            'filled': filled,
            'remaining': remaining,
            'fee': fee,
            'trades': trades,
            'info': order,
        };
    }

    async fetchOrder (id, symbol = undefined, params = {}) {
        await this.loadMarkets ();
        // we use clientOrderId as the order id with this exchange intentionally
        // because most of their endpoints will require clientOrderId
        // explained here: https://github.com/ccxt/ccxt/issues/5674
        const request = {
            'clientOrderId': id,
        };
        const response = await this.privateGetHistoryOrder (this.extend (request, params));
        const numOrders = response.length;
        if (numOrders > 0) {
            return this.parseOrder (response[0]);
        }
        throw new OrderNotFound (this.id + ' order ' + id + ' not found');
    }

    async fetchOpenOrder (id, symbol = undefined, params = {}) {
        await this.loadMarkets ();
        // we use clientOrderId as the order id with this exchange intentionally
        // because most of their endpoints will require clientOrderId
        // explained here: https://github.com/ccxt/ccxt/issues/5674
        const request = {
            'clientOrderId': id,
        };
        const response = await this.privateGetOrderClientOrderId (this.extend (request, params));
        return this.parseOrder (response);
    }

    async fetchOpenOrders (symbol = undefined, since = undefined, limit = undefined, params = {}) {
        await this.loadMarkets ();
        let market = undefined;
        const request = {};
        if (symbol !== undefined) {
            market = this.market (symbol);
            request['symbol'] = market['id'];
        }
        const response = await this.privateGetOrder (this.extend (request, params));
        return this.parseOrders (response, market, since, limit);
    }

    async fetchClosedOrders (symbol = undefined, since = undefined, limit = undefined, params = {}) {
        await this.loadMarkets ();
        let market = undefined;
        const request = {};
        if (symbol !== undefined) {
            market = this.market (symbol);
            request['symbol'] = market['id'];
        }
        if (limit !== undefined) {
            request['limit'] = limit;
        }
        if (since !== undefined) {
            request['from'] = this.iso8601 (since);
        }
        const response = await this.privateGetHistoryOrder (this.extend (request, params));
        const parsedOrders = this.parseOrders (response, market);
        const orders = [];
        for (let i = 0; i < parsedOrders.length; i++) {
            const order = parsedOrders[i];
            const status = order['status'];
            if ((status === 'closed') || (status === 'canceled')) {
                orders.push (order);
            }
        }
        return this.filterBySinceLimit (orders, since, limit);
    }

    async fetchMyTrades (symbol = undefined, since = undefined, limit = undefined, params = {}) {
        await this.loadMarkets ();
        const request = {
            // 'symbol': 'BTC/USD', // optional
            // 'sort':   'DESC', // or 'ASC'
            // 'by':     'timestamp', // or 'id' String timestamp by default, or id
            // 'from':   'Datetime or Number', // ISO 8601
            // 'till':   'Datetime or Number',
            // 'limit':  100,
            // 'offset': 0,
        };
        let market = undefined;
        if (symbol !== undefined) {
            market = this.market (symbol);
            request['symbol'] = market['id'];
        }
        if (since !== undefined) {
            request['from'] = this.iso8601 (since);
        }
        if (limit !== undefined) {
            request['limit'] = limit;
        }
        const response = await this.privateGetHistoryTrades (this.extend (request, params));
        //
        //     [
        //         {
        //         "id": 9535486,
        //         "clientOrderId": "f8dbaab336d44d5ba3ff578098a68454",
        //         "orderId": 816088377,
        //         "symbol": "ETHBTC",
        //         "side": "sell",
        //         "quantity": "0.061",
        //         "price": "0.045487",
        //         "fee": "0.000002775",
        //         "timestamp": "2017-05-17T12:32:57.848Z"
        //         },
        //         {
        //         "id": 9535437,
        //         "clientOrderId": "27b9bfc068b44194b1f453c7af511ed6",
        //         "orderId": 816088021,
        //         "symbol": "ETHBTC",
        //         "side": "buy",
        //         "quantity": "0.038",
        //         "price": "0.046000",
        //         "fee": "-0.000000174",
        //         "timestamp": "2017-05-17T12:30:57.848Z"
        //         }
        //     ]
        //
        return this.parseTrades (response, market, since, limit);
    }

    async fetchOrderTrades (id, symbol = undefined, since = undefined, limit = undefined, params = {}) {
        // The id needed here is the exchange's id, and not the clientOrderID,
        // which is the id that is stored in the unified order id
        // To get the exchange's id you need to grab it from order['info']['id']
        await this.loadMarkets ();
        let market = undefined;
        if (symbol !== undefined) {
            market = this.market (symbol);
        }
        const request = {
            'orderId': id,
        };
        const response = await this.privateGetHistoryOrderOrderIdTrades (this.extend (request, params));
        const numOrders = response.length;
        if (numOrders > 0) {
            return this.parseTrades (response, market, since, limit);
        }
        throw new OrderNotFound (this.id + ' order ' + id + ' not found, ' + this.id + '.fetchOrderTrades() requires an exchange-specific order id, you need to grab it from order["info"]["id"]');
    }

    async createDepositAddress (code, params = {}) {
        await this.loadMarkets ();
        const currency = this.currency (code);
        const request = {
            'currency': currency['id'],
        };
        const response = await this.privatePostAccountCryptoAddressCurrency (this.extend (request, params));
        const address = this.safeString (response, 'address');
        this.checkAddress (address);
        const tag = this.safeString (response, 'paymentId');
        return {
            'currency': currency,
            'address': address,
            'tag': tag,
            'info': response,
        };
    }

    async fetchDepositAddress (code, params = {}) {
        await this.loadMarkets ();
        const currency = this.currency (code);
        const request = {
            'currency': currency['id'],
        };
        const response = await this.privateGetAccountCryptoAddressCurrency (this.extend (request, params));
        const address = this.safeString (response, 'address');
        this.checkAddress (address);
        const tag = this.safeString (response, 'paymentId');
        return {
            'currency': currency['code'],
            'address': address,
            'tag': tag,
            'info': response,
        };
    }

    async withdraw (code, amount, address, tag = undefined, params = {}) {
        await this.loadMarkets ();
        this.checkAddress (address);
        const currency = this.currency (code);
        const request = {
            'currency': currency['id'],
            'amount': parseFloat (amount),
            'address': address,
        };
        if (tag) {
            request['paymentId'] = tag;
        }
        const response = await this.privatePostAccountCryptoWithdraw (this.extend (request, params));
        return {
            'info': response,
            'id': response['id'],
        };
    }

    nonce () {
        return this.milliseconds ();
    }

    sign (path, api = 'public', method = 'GET', params = {}, headers = undefined, body = undefined) {
        let url = '/api/' + this.version + '/';
        const query = this.omit (params, this.extractParams (path));
        if (api === 'public') {
            url += api + '/' + this.implodeParams (path, params);
            if (Object.keys (query).length) {
                url += '?' + this.urlencode (query);
            }
        } else {
            this.checkRequiredCredentials ();
            url += this.implodeParams (path, params);
            if (method === 'GET') {
                if (Object.keys (query).length) {
                    url += '?' + this.urlencode (query);
                }
            } else if (Object.keys (query).length) {
                body = this.json (query);
            }
            const payload = this.encode (this.apiKey + ':' + this.secret);
            const auth = this.stringToBase64 (payload);
            headers = {
                'Authorization': 'Basic ' + this.decode (auth),
                'Content-Type': 'application/json',
            };
        }
        url = this.urls['api'][api] + url;
        return { 'url': url, 'method': method, 'body': body, 'headers': headers };
    }

    handleErrors (code, reason, url, method, headers, body, response, requestHeaders, requestBody) {
        if (response === undefined) {
            return;
        }
        if (code >= 400) {
            const feedback = this.id + ' ' + body;
            // {"code":504,"message":"Gateway Timeout","description":""}
            if ((code === 503) || (code === 504)) {
                throw new ExchangeNotAvailable (feedback);
            }
            // fallback to default error handler on rate limit errors
            // {"code":429,"message":"Too many requests","description":"Too many requests"}
            if (code === 429) {
                return;
            }
            // {"error":{"code":20002,"message":"Order not found","description":""}}
            if (body[0] === '{') {
                if ('error' in response) {
                    const errorCode = this.safeString (response['error'], 'code');
                    this.throwExactlyMatchedException (this.exceptions, errorCode, feedback);
                    const message = this.safeString (response['error'], 'message');
                    if (message === 'Duplicate clientOrderId') {
                        throw new InvalidOrder (feedback);
                    }
                }
            }
            throw new ExchangeError (feedback);
        }
    }
};<|MERGE_RESOLUTION|>--- conflicted
+++ resolved
@@ -365,11 +365,7 @@
         return this.parseBalance (result);
     }
 
-<<<<<<< HEAD
-    parseOHLCV (ohlcv, market = undefined, timeframe = '1d', since = undefined, limit = undefined) {
-=======
     parseOHLCV (ohlcv, market = undefined) {
->>>>>>> e73c37f7
         //
         //     {
         //         "timestamp":"2015-08-20T19:01:00.000Z",
@@ -412,11 +408,7 @@
         //         {"timestamp":"2015-08-20T19:06:00.000Z","open":"0.0055","close":"0.005","min":"0.005","max":"0.0055","volume":"0.003","volumeQuote":"0.0000155"},
         //     ]
         //
-<<<<<<< HEAD
-        return this.parseOHLCVs (response, market);
-=======
         return this.parseOHLCVs (response, market, timeframe, since, limit);
->>>>>>> e73c37f7
     }
 
     async fetchOrderBook (symbol, limit = undefined, params = {}) {
