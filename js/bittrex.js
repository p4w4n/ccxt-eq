--- conflicted
+++ resolved
@@ -1284,11 +1284,7 @@
 
     parseOrder (order, market = undefined) {
         //
-<<<<<<< HEAD
         // Spot createOrder, fetchOpenOrders, fetchClosedOrders, fetchOrder, cancelOrder
-=======
-        // Spot
->>>>>>> 29e9f74b
         //
         //     {
         //         id: '1be35109-b763-44ce-b6ea-05b6b0735c0c',
@@ -1308,11 +1304,7 @@
         //         closedAt: '2018-06-23T13:14:30.19Z'
         //     }
         //
-<<<<<<< HEAD
         // Stop createOrder, fetchOpenOrders, fetchClosedOrders, fetchOrder, cancelOrder
-=======
-        // Stop
->>>>>>> 29e9f74b
         //
         //     {
         //         "id": "9791fe52-a3e5-4ac3-ae03-e327b2993571",
@@ -1329,12 +1321,8 @@
         //         },
         //         "status": "OPEN",
         //         "createdAt": "2022-04-19T21:02:14.17Z",
-<<<<<<< HEAD
         //         "updatedAt": "2022-04-19T21:02:14.17Z",
         //         "closedAt": "2022-04-20T03:47:24.69Z"
-=======
-        //         "updatedAt": "2022-04-19T21:02:14.17Z"
->>>>>>> 29e9f74b
         //     }
         //
         const marketSymbol = this.safeString (order, 'marketSymbol');
