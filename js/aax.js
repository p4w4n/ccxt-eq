--- conflicted
+++ resolved
@@ -896,15 +896,16 @@
         return this.parseOHLCVs (data, market, timeframe, since, limit);
     }
 
-<<<<<<< HEAD
     async fetchMarkOHLCV (symbol, timeframe = '1m', since = undefined, limit = undefined, params = {}) {
         const request = {
             'price': 'mark',
-=======
+        };
+        return await this.fetchOHLCV (symbol, timeframe, since, limit, this.extend (request, params));
+    }
+
     async fetchPremiumIndexOHLCV (symbol, timeframe = '1m', since = undefined, limit = undefined, params = {}) {
         const request = {
             'price': 'premiumIndex',
->>>>>>> f8cb754c
         };
         return await this.fetchOHLCV (symbol, timeframe, since, limit, this.extend (request, params));
     }
