'use strict';

//  ---------------------------------------------------------------------------

const ccxt = require ('ccxt');
const { ExchangeError } = require ('ccxt/js/base/errors');
const { ArrayCache, ArrayCacheByTimestamp } = require ('./base/Cache');

//  ---------------------------------------------------------------------------

module.exports = class huobi extends ccxt.huobi {
    describe () {
        return this.deepExtend (super.describe (), {
            'has': {
                'ws': true,
                'watchOrderBook': true,
                'watchTickers': false, // for now
                'watchTicker': true,
                'watchTrades': true,
                'watchBalance': false, // for now
                'watchOHLCV': true,
            },
            'urls': {
                'api': {
                    'ws': {
                        'api': {
                            'spot': {
                                'public': 'wss://{hostname}/ws',
                                'private': 'wss://{hostname}/ws/v2',
                            },
                            'future': {
                                'linear': {
                                    'public': 'wss://api.hbdm.com/linear-swap-ws',
                                    'private': 'wss://api.hbdm.com/linear-swap-notification',
                                },
                                'inverse': {
                                    'public': 'wss://api.hbdm.com/ws',
                                    'private': 'wss://api.hbdm.com/notification',
                                },
                            },
                            'swap': {
                                'inverse': {
                                    'public': 'wss://api.hbdm.com/swap-ws',
                                    'private': 'wss://api.hbdm.com/swap-notification',
                                },
                                'linear': {
                                    'public': 'wss://api.hbdm.com/linear-swap-ws',
                                    'private': 'wss://api.hbdm.com/linear-swap-notification',
                                },
                            },
                        },
                        // these settings work faster for clients hosted on AWS
                        'api-aws': {
                            'public': 'wss://api-aws.huobi.pro/ws',
                            'private': 'wss://api-aws.huobi.pro/ws/v2',
                        },
                    },
                },
            },
            'options': {
                'tradesLimit': 1000,
                'OHLCVLimit': 1000,
                'api': 'api', // or api-aws for clients hosted on AWS
                'ws': {
                    'gunzip': true,
                },
            },
        });
    }

    requestId () {
        const requestId = this.sum (this.safeInteger (this.options, 'requestId', 0), 1);
        this.options['requestId'] = requestId;
        return requestId.toString ();
    }

    async watchTicker (symbol, params = {}) {
        await this.loadMarkets ();
        const market = this.market (symbol);
        // only supports a limit of 150 at this time
        const messageHash = 'market.' + market['id'] + '.detail';
        const api = this.safeString (this.options, 'api', 'api');
        const hostname = { 'hostname': this.hostname };
        const url = this.implodeParams (this.urls['api']['ws'][api]['spot']['public'], hostname);
        const requestId = this.requestId ();
        const request = {
            'sub': messageHash,
            'id': requestId,
        };
        const subscription = {
            'id': requestId,
            'messageHash': messageHash,
            'symbol': symbol,
            'params': params,
        };
        return await this.watch (url, messageHash, this.extend (request, params), messageHash, subscription);
    }

    handleTicker (client, message) {
        //
        //     {
        //         ch: 'market.btcusdt.detail',
        //         ts: 1583494163784,
        //         tick: {
        //             id: 209988464418,
        //             low: 8988,
        //             high: 9155.41,
        //             open: 9078.91,
        //             close: 9136.46,
        //             vol: 237813910.5928412,
        //             amount: 26184.202558551195,
        //             version: 209988464418,
        //             count: 265673
        //         }
        //     }
        //
        const tick = this.safeValue (message, 'tick', {});
        const ch = this.safeString (message, 'ch');
        const parts = ch.split ('.');
        const marketId = this.safeString (parts, 1);
        const market = this.safeMarket (marketId);
        const ticker = this.parseTicker (tick, market);
        const timestamp = this.safeValue (message, 'ts');
        ticker['timestamp'] = timestamp;
        ticker['datetime'] = this.iso8601 (timestamp);
        const symbol = ticker['symbol'];
        this.tickers[symbol] = ticker;
        client.resolve (ticker, ch);
        return message;
    }

    async watchTrades (symbol, since = undefined, limit = undefined, params = {}) {
        await this.loadMarkets ();
        const market = this.market (symbol);
        const messageHash = 'market.' + market['id'] + '.trade.detail';
<<<<<<< HEAD
        const type = this.getUniformMarketType (market);
        const trades = await this.subscribePublic (symbol, messageHash, type, undefined, params);
=======
        const api = this.safeString (this.options, 'api', 'api');
        const hostname = { 'hostname': this.hostname };
        const url = this.implodeParams (this.urls['api']['ws'][api]['spot']['public'], hostname);
        const requestId = this.requestId ();
        const request = {
            'sub': messageHash,
            'id': requestId,
        };
        const subscription = {
            'id': requestId,
            'messageHash': messageHash,
            'symbol': symbol,
            'params': params,
        };
        const trades = await this.watch (url, messageHash, this.extend (request, params), messageHash, subscription);
>>>>>>> cded3002
        if (this.newUpdates) {
            limit = trades.getLimit (symbol, limit);
        }
        return this.filterBySinceLimit (trades, since, limit, 'timestamp', true);
    }

    handleTrades (client, message) {
        //
        //     {
        //         ch: "market.btcusdt.trade.detail",
        //         ts: 1583495834011,
        //         tick: {
        //             id: 105004645372,
        //             ts: 1583495833751,
        //             data: [
        //                 {
        //                     id: 1.050046453727319e+22,
        //                     ts: 1583495833751,
        //                     tradeId: 102090727790,
        //                     amount: 0.003893,
        //                     price: 9150.01,
        //                     direction: "sell"
        //                 }
        //             ]
        //         }
        //     }
        //
        const tick = this.safeValue (message, 'tick', {});
        const data = this.safeValue (tick, 'data', {});
        const ch = this.safeString (message, 'ch');
        const parts = ch.split ('.');
        const marketId = this.safeString (parts, 1);
        const market = this.safeMarket (marketId);
        const symbol = market['symbol'];
        let tradesCache = this.safeValue (this.trades, symbol);
        if (tradesCache === undefined) {
            const limit = this.safeInteger (this.options, 'tradesLimit', 1000);
            tradesCache = new ArrayCache (limit);
            this.trades[symbol] = tradesCache;
        }
        for (let i = 0; i < data.length; i++) {
            const trade = this.parseTrade (data[i], market);
            tradesCache.append (trade);
        }
        client.resolve (tradesCache, ch);
        return message;
    }

    async watchOHLCV (symbol, timeframe = '1m', since = undefined, limit = undefined, params = {}) {
        await this.loadMarkets ();
        const market = this.market (symbol);
        const interval = this.timeframes[timeframe];
        const messageHash = 'market.' + market['id'] + '.kline.' + interval;
        const api = this.safeString (this.options, 'api', 'api');
        const hostname = { 'hostname': this.hostname };
        const url = this.implodeParams (this.urls['api']['ws'][api]['spot']['public'], hostname);
        const requestId = this.requestId ();
        const request = {
            'sub': messageHash,
            'id': requestId,
        };
        const subscription = {
            'id': requestId,
            'messageHash': messageHash,
            'symbol': symbol,
            'timeframe': timeframe,
            'params': params,
        };
        const ohlcv = await this.watch (url, messageHash, this.extend (request, params), messageHash, subscription);
        if (this.newUpdates) {
            limit = ohlcv.getLimit (symbol, limit);
        }
        return this.filterBySinceLimit (ohlcv, since, limit, 0, true);
    }

    handleOHLCV (client, message) {
        //
        //     {
        //         ch: 'market.btcusdt.kline.1min',
        //         ts: 1583501786794,
        //         tick: {
        //             id: 1583501760,
        //             open: 9094.5,
        //             close: 9094.51,
        //             low: 9094.5,
        //             high: 9094.51,
        //             amount: 0.44639786263800907,
        //             vol: 4059.76919054,
        //             count: 16
        //         }
        //     }
        //
        const ch = this.safeString (message, 'ch');
        const parts = ch.split ('.');
        const marketId = this.safeString (parts, 1);
        const market = this.safeMarket (marketId);
        const symbol = market['symbol'];
        const interval = this.safeString (parts, 3);
        const timeframe = this.findTimeframe (interval);
        this.ohlcvs[symbol] = this.safeValue (this.ohlcvs, symbol, {});
        let stored = this.safeValue (this.ohlcvs[symbol], timeframe);
        if (stored === undefined) {
            const limit = this.safeInteger (this.options, 'OHLCVLimit', 1000);
            stored = new ArrayCacheByTimestamp (limit);
            this.ohlcvs[symbol][timeframe] = stored;
        }
        const tick = this.safeValue (message, 'tick');
        const parsed = this.parseOHLCV (tick, market);
        stored.append (parsed);
        client.resolve (stored, ch);
    }

    async watchOrderBook (symbol, limit = undefined, params = {}) {
        if ((limit !== undefined) && (limit !== 150)) {
            throw new ExchangeError (this.id + ' watchOrderBook accepts limit = 150 only');
        }
        await this.loadMarkets ();
        const market = this.market (symbol);
        // only supports a limit of 150 at this time
        limit = (limit === undefined) ? 150 : limit;
        let messageHash = undefined;
        if (market['spot']) {
            messageHash = 'market.' + market['id'] + '.mbp.' + limit.toString ();
        } else {
            messageHash = 'market.' + market['id'] + '.depth.size_' + limit.toString () + '.high_freq';
        }
        const url = this.getUrlByMarketType (market['type'], market['linear']);
        if (!market['spot']) {
            params['data_type'] = 'incremental';
        }
        const orderbook = await this.subscribePublic (url, symbol, messageHash, this.handleOrderBookSubscription, params);
        return orderbook.limit (limit);
    }

    handleOrderBookSnapshot (client, message, subscription) {
        //
        //     {
        //         id: 1583473663565,
        //         rep: 'market.btcusdt.mbp.150',
        //         status: 'ok',
        //         data: {
        //             seqNum: 104999417756,
        //             bids: [
        //                 [9058.27, 0],
        //                 [9058.43, 0],
        //                 [9058.99, 0],
        //             ],
        //             asks: [
        //                 [9084.27, 0.2],
        //                 [9085.69, 0],
        //                 [9085.81, 0],
        //             ]
        //         }
        //     }
        //
        const symbol = this.safeString (subscription, 'symbol');
        const messageHash = this.safeString (subscription, 'messageHash');
        const orderbook = this.orderbooks[symbol];
        const data = this.safeValue (message, 'data');
        const snapshot = this.parseOrderBook (data, symbol);
        snapshot['nonce'] = this.safeInteger (data, 'seqNum');
        orderbook.reset (snapshot);
        // unroll the accumulated deltas
        const messages = orderbook.cache;
        for (let i = 0; i < messages.length; i++) {
            const message = messages[i];
            this.handleOrderBookMessage (client, message, orderbook);
        }
        this.orderbooks[symbol] = orderbook;
        client.resolve (orderbook, messageHash);
    }

    async watchOrderBookSnapshot (client, message, subscription) {
        const symbol = this.safeString (subscription, 'symbol');
        const limit = this.safeInteger (subscription, 'limit');
        const params = this.safeValue (subscription, 'params');
        const messageHash = this.safeString (subscription, 'messageHash');
        const market = this.market (symbol);
        const url = this.getUrlByMarketType (market['type'], market['linear']);
        const requestId = this.requestId ();
        const request = {
            'req': messageHash,
            'id': requestId,
        };
        // this is a temporary subscription by a specific requestId
        // it has a very short lifetime until the snapshot is received over ws
        const snapshotSubscription = {
            'id': requestId,
            'messageHash': messageHash,
            'symbol': symbol,
            'limit': limit,
            'params': params,
            'method': this.handleOrderBookSnapshot,
        };
        const orderbook = await this.watch (url, requestId, request, requestId, snapshotSubscription);
        return orderbook.limit (limit);
    }

    async fetchOrderBookSnapshot (client, message, subscription) {
        const symbol = this.safeString (subscription, 'symbol');
        const limit = this.safeInteger (subscription, 'limit');
        const params = this.safeValue (subscription, 'params');
        const messageHash = this.safeString (subscription, 'messageHash');
        const snapshot = await this.fetchOrderBook (symbol, limit, params);
        const orderbook = this.safeValue (this.orderbooks, symbol);
        if (orderbook !== undefined) {
            orderbook.reset (snapshot);
            // unroll the accumulated deltas
            const messages = orderbook.cache;
            for (let i = 0; i < messages.length; i++) {
                const message = messages[i];
                this.handleOrderBookMessage (client, message, orderbook);
            }
            this.orderbooks[symbol] = orderbook;
            client.resolve (orderbook, messageHash);
        }
    }

    handleDelta (bookside, delta) {
        const price = this.safeFloat (delta, 0);
        const amount = this.safeFloat (delta, 1);
        bookside.store (price, amount);
    }

    handleDeltas (bookside, deltas) {
        for (let i = 0; i < deltas.length; i++) {
            this.handleDelta (bookside, deltas[i]);
        }
    }

    handleOrderBookMessage (client, message, orderbook) {
        // spot markets
        //     {
        //         ch: "market.btcusdt.mbp.150",
        //         ts: 1583472025885,
        //         tick: {
        //             seqNum: 104998984994,
        //             prevSeqNum: 104998984977,
        //             bids: [
        //                 [9058.27, 0],
        //                 [9058.43, 0],
        //                 [9058.99, 0],
        //             ],
        //             asks: [
        //                 [9084.27, 0.2],
        //                 [9085.69, 0],
        //                 [9085.81, 0],
        //             ]
        //         }
        //     }
        // non-spot market
        //     {
        //         "ch":"market.BTC220218.depth.size_150.high_freq",
        //         "tick":{
        //            "asks":[
        //            ],
        //            "bids":[
        //               [43445.74,1],
        //               [43444.48,0 ],
        //               [40593.92,9]
        //             ],
        //            "ch":"market.BTC220218.depth.size_150.high_freq",
        //            "event":"update",
        //            "id":152727500274,
        //            "mrid":152727500274,
        //            "ts":1645023376098,
        //            "version":37536690
        //         },
        //         "ts":1645023376098
        //      }
        const tick = this.safeValue (message, 'tick', {});
        const seqNum = this.safeInteger (tick, 'seqNum');
        const prevSeqNum = this.safeInteger (tick, 'prevSeqNum');
        if (prevSeqNum === undefined || ((prevSeqNum <= orderbook['nonce']) && (seqNum > orderbook['nonce']))) {
            const asks = this.safeValue (tick, 'asks', []);
            const bids = this.safeValue (tick, 'bids', []);
            this.handleDeltas (orderbook['asks'], asks);
            this.handleDeltas (orderbook['bids'], bids);
            if (seqNum !== undefined) {
                orderbook['nonce'] = seqNum;
            } else {
                orderbook['nonce'] = this.safeInteger (tick, 'mrid');
            }
            const timestamp = this.safeInteger (message, 'ts');
            orderbook['timestamp'] = timestamp;
            orderbook['datetime'] = this.iso8601 (timestamp);
        }
        return orderbook;
    }

    handleOrderBook (client, message) {
        //
        // deltas
        //
        // spot markets
        //     {
        //         ch: "market.btcusdt.mbp.150",
        //         ts: 1583472025885,
        //         tick: {
        //             seqNum: 104998984994,
        //             prevSeqNum: 104998984977,
        //             bids: [
        //                 [9058.27, 0],
        //                 [9058.43, 0],
        //                 [9058.99, 0],
        //             ],
        //             asks: [
        //                 [9084.27, 0.2],
        //                 [9085.69, 0],
        //                 [9085.81, 0],
        //             ]
        //         }
        //     }
        //
        // non spot markets
        //     {
        //         "ch":"market.BTC220218.depth.size_150.high_freq",
        //         "tick":{
        //            "asks":[
        //            ],
        //            "bids":[
        //               [43445.74,1],
        //               [43444.48,0 ],
        //               [40593.92,9]
        //             ],
        //            "ch":"market.BTC220218.depth.size_150.high_freq",
        //            "event":"update",
        //            "id":152727500274,
        //            "mrid":152727500274,
        //            "ts":1645023376098,
        //            "version":37536690
        //         },
        //         "ts":1645023376098
        //      }
        const messageHash = this.safeString (message, 'ch');
        const ch = this.safeValue (message, 'ch');
        const parts = ch.split ('.');
        const marketId = this.safeString (parts, 1);
        const symbol = this.safeSymbol (marketId);
        let orderbook = this.safeValue (this.orderbooks, symbol);
        if (orderbook === undefined) {
            const size = this.safeString (parts, 3);
            const sizeParts = size.split ('_');
            const limit = this.safeNumber (sizeParts, 1);
            orderbook = this.orderBook ({}, limit);
        }
        if (orderbook['nonce'] === undefined) {
            orderbook.cache.push (message);
        } else {
            this.handleOrderBookMessage (client, message, orderbook);
            client.resolve (orderbook, messageHash);
        }
    }

    handleOrderBookSubscription (client, message, subscription) {
        const symbol = this.safeString (subscription, 'symbol');
        const limit = this.safeInteger (subscription, 'limit');
        if (symbol in this.orderbooks) {
            delete this.orderbooks[symbol];
        }
        this.orderbooks[symbol] = this.orderBook ({}, limit);
        if (this.markets[symbol]['spot'] === true) {
            this.spawn (this.watchOrderBookSnapshot, client, message, subscription);
        } else {
            this.spawn (this.fetchOrderBookSnapshot, client, message, subscription);
        }
    }

    handleSubscriptionStatus (client, message) {
        //
        //     {
        //         "id": 1583414227,
        //         "status": "ok",
        //         "subbed": "market.btcusdt.mbp.150",
        //         "ts": 1583414229143
        //     }
        //
        const id = this.safeString (message, 'id');
        const subscriptionsById = this.indexBy (client.subscriptions, 'id');
        const subscription = this.safeValue (subscriptionsById, id);
        if (subscription !== undefined) {
            const method = this.safeValue (subscription, 'method');
            if (method !== undefined) {
                return method.call (this, client, message, subscription);
            }
            // clean up
            if (id in client.subscriptions) {
                delete client.subscriptions[id];
            }
        }
        return message;
    }

    handleSystemStatus (client, message) {
        //
        // todo: answer the question whether handleSystemStatus should be renamed
        // and unified as handleStatus for any usage pattern that
        // involves system status and maintenance updates
        //
        //     {
        //         id: '1578090234088', // connectId
        //         type: 'welcome',
        //     }
        //
        return message;
    }

    handleSubject (client, message) {
        // spot
        //     {
        //         ch: "market.btcusdt.mbp.150",
        //         ts: 1583472025885,
        //         tick: {
        //             seqNum: 104998984994,
        //             prevSeqNum: 104998984977,
        //             bids: [
        //                 [9058.27, 0],
        //                 [9058.43, 0],
        //                 [9058.99, 0],
        //             ],
        //             asks: [
        //                 [9084.27, 0.2],
        //                 [9085.69, 0],
        //                 [9085.81, 0],
        //             ]
        //         }
        //     }
        // non spot
        //     {
        //         "ch":"market.BTC220218.depth.size_150.high_freq",
        //         "tick":{
        //            "asks":[
        //            ],
        //            "bids":[
        //               [43445.74,1],
        //               [43444.48,0 ],
        //               [40593.92,9]
        //             ],
        //            "ch":"market.BTC220218.depth.size_150.high_freq",
        //            "event":"update",
        //            "id":152727500274,
        //            "mrid":152727500274,
        //            "ts":1645023376098,
        //            "version":37536690
        //         },
        //         "ts":1645023376098
        //      }
        //
        const ch = this.safeValue (message, 'ch');
        const parts = ch.split ('.');
        const type = this.safeString (parts, 0);
        if (type === 'market') {
            const methodName = this.safeString (parts, 2);
            const methods = {
                'depth': this.handleOrderBook,
                'mbp': this.handleOrderBook,
                'detail': this.handleTicker,
                'trade': this.handleTrades,
                'kline': this.handleOHLCV,
                // ...
            };
            const method = this.safeValue (methods, methodName);
            if (method === undefined) {
                return message;
            } else {
                return method.call (this, client, message);
            }
        }
    }

    async pong (client, message) {
        //
        //     { ping: 1583491673714 }
        //
        await client.send ({ 'pong': this.safeInteger (message, 'ping') });
    }

    handlePing (client, message) {
        this.spawn (this.pong, client, message);
    }

    handleErrorMessage (client, message) {
        //
        //     {
        //         ts: 1586323747018,
        //         status: 'error',
        //         'err-code': 'bad-request',
        //         'err-msg': 'invalid mbp.150.symbol linkusdt',
        //         id: '2'
        //     }
        //
        const status = this.safeString (message, 'status');
        if (status === 'error') {
            const id = this.safeString (message, 'id');
            const subscriptionsById = this.indexBy (client.subscriptions, 'id');
            const subscription = this.safeValue (subscriptionsById, id);
            if (subscription !== undefined) {
                const errorCode = this.safeString (message, 'err-code');
                try {
                    this.throwExactlyMatchedException (this.exceptions['exact'], errorCode, this.json (message));
                } catch (e) {
                    const messageHash = this.safeString (subscription, 'messageHash');
                    client.reject (e, messageHash);
                    client.reject (e, id);
                    if (id in client.subscriptions) {
                        delete client.subscriptions[id];
                    }
                }
            }
            return false;
        }
        return message;
    }

    handleMessage (client, message) {
        if (this.handleErrorMessage (client, message)) {
            //
            //     {"id":1583414227,"status":"ok","subbed":"market.btcusdt.mbp.150","ts":1583414229143}
            //
            if ('id' in message) {
                this.handleSubscriptionStatus (client, message);
            } else if ('ch' in message) {
                // route by channel aka topic aka subject
                this.handleSubject (client, message);
            } else if ('ping' in message) {
                this.handlePing (client, message);
            }
        }
    }

    getUrlByMarketType (type, isLinear = true, isPrivate = false) {
        const api = this.safeString (this.options, 'api', 'api');
        const hostname = { 'hostname': this.hostname };
        let hostnameURL = undefined;
        let url = undefined;
        if (type === 'spot') {
            if (isPrivate) {
                hostnameURL = this.urls['api']['ws'][api]['spot']['private'];
            } else {
                hostnameURL = this.urls['api']['ws'][api]['spot']['public'];
            }
            url = this.implodeParams (hostnameURL, hostname);
        } else {
            const baseUrl = this.urls['api']['ws'][api][type];
            const subTypeUrl = isLinear ? baseUrl['linear'] : baseUrl['inverse'];
            url = isPrivate ? subTypeUrl['private'] : subTypeUrl['public'];
        }
        return url;
    }

    async subscribePublic (url, symbol, messageHash, method = undefined, params = {}) {
        const requestId = this.requestId ();
        const request = {
            'sub': messageHash,
            'id': requestId,
        };
        const subscription = {
            'id': requestId,
            'messageHash': messageHash,
            'symbol': symbol,
            'params': params,
        };
        if (method !== undefined) {
            subscription['method'] = method;
        }
        return await this.watch (url, messageHash, this.extend (request, params), messageHash, subscription);
    }
};<|MERGE_RESOLUTION|>--- conflicted
+++ resolved
@@ -133,26 +133,8 @@
         await this.loadMarkets ();
         const market = this.market (symbol);
         const messageHash = 'market.' + market['id'] + '.trade.detail';
-<<<<<<< HEAD
         const type = this.getUniformMarketType (market);
         const trades = await this.subscribePublic (symbol, messageHash, type, undefined, params);
-=======
-        const api = this.safeString (this.options, 'api', 'api');
-        const hostname = { 'hostname': this.hostname };
-        const url = this.implodeParams (this.urls['api']['ws'][api]['spot']['public'], hostname);
-        const requestId = this.requestId ();
-        const request = {
-            'sub': messageHash,
-            'id': requestId,
-        };
-        const subscription = {
-            'id': requestId,
-            'messageHash': messageHash,
-            'symbol': symbol,
-            'params': params,
-        };
-        const trades = await this.watch (url, messageHash, this.extend (request, params), messageHash, subscription);
->>>>>>> cded3002
         if (this.newUpdates) {
             limit = trades.getLimit (symbol, limit);
         }
