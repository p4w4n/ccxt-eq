'use strict';

//  ---------------------------------------------------------------------------

const Exchange = require ('./base/Exchange');
const { ArgumentsRequired, ExchangeError, OrderNotFound, InvalidOrder, InsufficientFunds, DDoSProtection, BadRequest } = require ('./base/errors');

//  ---------------------------------------------------------------------------

module.exports = class btcmarkets extends Exchange {
    describe () {
        return this.deepExtend (super.describe (), {
            'id': 'btcmarkets',
            'name': 'BTC Markets',
            'countries': [ 'AU' ], // Australia
            'rateLimit': 1000, // market data cached for 1 second (trades cached for 2 seconds)
            'version': 'v3',
            'has': {
                'cancelOrder': true,
                'cancelOrders': true,
                'CORS': undefined,
                'createOrder': true,
                'fetchBalance': true,
                'fetchClosedOrders': 'emulated',
                'fetchDeposits': true,
                'fetchMarkets': true,
                'fetchMyTrades': true,
                'fetchOHLCV': true,
                'fetchOpenOrders': true,
                'fetchOrder': true,
                'fetchOrderBook': true,
                'fetchOrders': true,
                'fetchTicker': true,
                'fetchTime': true,
                'fetchTrades': true,
                'fetchTransactions': true,
                'fetchWithdrawals': true,
            },
            'urls': {
                'logo': 'https://user-images.githubusercontent.com/51840849/89731817-b3fb8480-da52-11ea-817f-783b08aaf32b.jpg',
                'api': {
                    'public': 'https://api.btcmarkets.net',
                    'private': 'https://api.btcmarkets.net',
                },
                'www': 'https://btcmarkets.net',
                'doc': [
                    'https://api.btcmarkets.net/doc/v3',
                    'https://github.com/BTCMarkets/API',
                ],
            },
            'api': {
                'public': {
                    'get': [
                        'markets',
                        'markets/{marketId}/ticker',
                        'markets/{marketId}/trades',
                        'markets/{marketId}/orderbook',
                        'markets/{marketId}/candles',
                        'markets/tickers',
                        'markets/orderbooks',
                        'time',
                    ],
                },
                'private': {
                    'get': [
                        'orders',
                        'orders/{id}',
                        'batchorders/{ids}',
                        'trades',
                        'trades/{id}',
                        'withdrawals',
                        'withdrawals/{id}',
                        'deposits',
                        'deposits/{id}',
                        'transfers',
                        'transfers/{id}',
                        'addresses',
                        'withdrawal-fees',
                        'assets',
                        'accounts/me/trading-fees',
                        'accounts/me/withdrawal-limits',
                        'accounts/me/balances',
                        'accounts/me/transactions',
                        'reports/{id}',
                    ],
                    'post': [
                        'orders',
                        'batchorders',
                        'withdrawals',
                        'reports',
                    ],
                    'delete': [
                        'orders',
                        'orders/{id}',
                        'batchorders/{ids}',
                    ],
                    'put': [
                        'orders/{id}',
                    ],
                },
            },
            'timeframes': {
                '1m': '1m',
                '1h': '1h',
                '1d': '1d',
            },
            'exceptions': {
                '3': InvalidOrder,
                '6': DDoSProtection,
                'InsufficientFund': InsufficientFunds,
                'InvalidPrice': InvalidOrder,
                'InvalidAmount': InvalidOrder,
                'MissingArgument': InvalidOrder,
                'OrderAlreadyCancelled': InvalidOrder,
                'OrderNotFound': OrderNotFound,
                'OrderStatusIsFinal': InvalidOrder,
                'InvalidPaginationParameter': BadRequest,
            },
            'fees': {
                'percentage': true,
                'tierBased': true,
                'maker': this.parseNumber ('-0.0005'),
                'taker': this.parseNumber ('0.0020'),
            },
            'options': {
                'fees': {
                    'AUD': {
                        'maker': 0.85 / 100,
                        'taker': 0.85 / 100,
                    },
                },
            },
        });
    }

    async fetchTransactionsWithMethod (method, code = undefined, since = undefined, limit = undefined, params = {}) {
        await this.loadMarkets ();
        const request = {};
        if (limit !== undefined) {
            request['limit'] = limit;
        }
        if (since !== undefined) {
            request['after'] = since;
        }
        let currency = undefined;
        if (code !== undefined) {
            currency = this.currency (code);
        }
        const response = await this[method] (this.extend (request, params));
        return this.parseTransactions (response, currency, since, limit);
    }

    async fetchTransactions (code = undefined, since = undefined, limit = undefined, params = {}) {
        return await this.fetchTransactionsWithMethod ('privateGetTransfers', code, since, limit, params);
    }

    async fetchDeposits (code = undefined, since = undefined, limit = undefined, params = {}) {
        return await this.fetchTransactionsWithMethod ('privateGetDeposits', code, since, limit, params);
    }

    async fetchWithdrawals (code = undefined, since = undefined, limit = undefined, params = {}) {
        return await this.fetchTransactionsWithMethod ('privateGetWithdrawals', code, since, limit, params);
    }

    parseTransactionStatus (status) {
        // todo: find more statuses
        const statuses = {
            'Complete': 'ok',
        };
        return this.safeString (statuses, status, status);
    }

    parseTransactionType (type) {
        const statuses = {
            'Withdraw': 'withdrawal',
            'Deposit': 'deposit',
        };
        return this.safeString (statuses, type, type);
    }

    parseTransaction (transaction, currency = undefined) {
        //
        //    {
        //         "id": "6500230339",
        //         "assetName": "XRP",
        //         "amount": "500",
        //         "type": "Deposit",
        //         "creationTime": "2020-07-27T07:52:08.640000Z",
        //         "status": "Complete",
        //         "description": "RIPPLE Deposit, XRP 500",
        //         "fee": "0",
        //         "lastUpdate": "2020-07-27T07:52:08.665000Z",
        //         "paymentDetail": {
        //             "txId": "lsjflsjdfljsd",
        //             "address": "kjasfkjsdf?dt=873874545"
        //         }
        //    }
        //
        //    {
        //         "id": "500985282",
        //         "assetName": "BTC",
        //         "amount": "0.42570126",
        //         "type": "Withdraw",
        //         "creationTime": "2017-07-29T12:49:03.931000Z",
        //         "status": "Complete",
        //         "description": "BTC withdraw from [nick-btcmarkets@snowmonkey.co.uk] to Address: 1B9DsnSYQ54VMqFHVJYdGoLMCYzFwrQzsj amount: 0.42570126 fee: 0.00000000",
        //         "fee": "0.0005",
        //         "lastUpdate": "2017-07-29T12:52:20.676000Z",
        //         "paymentDetail": {
        //             "txId": "fkjdsfjsfljsdfl",
        //             "address": "a;daddjas;djas"
        //         }
        //    }
        //
        //    {
        //         "id": "505102262",
        //         "assetName": "XRP",
        //         "amount": "979.836",
        //         "type": "Deposit",
        //         "creationTime": "2017-07-31T08:50:01.053000Z",
        //         "status": "Complete",
        //         "description": "Ripple Deposit, X 979.8360",
        //         "fee": "0",
        //         "lastUpdate": "2017-07-31T08:50:01.290000Z"
        //     }
        //
        const timestamp = this.parse8601 (this.safeString (transaction, 'creationTime'));
        const lastUpdate = this.parse8601 (this.safeString (transaction, 'lastUpdate'));
        let type = this.parseTransactionType (this.safeStringLower (transaction, 'type'));
        if (type === 'withdraw') {
            type = 'withdrawal';
        }
        const cryptoPaymentDetail = this.safeValue (transaction, 'paymentDetail', {});
        const txid = this.safeString (cryptoPaymentDetail, 'txId');
        let address = this.safeString (cryptoPaymentDetail, 'address');
        let tag = undefined;
        if (address !== undefined) {
            const addressParts = address.split ('?dt=');
            const numParts = addressParts.length;
            if (numParts > 1) {
                address = addressParts[0];
                tag = addressParts[1];
            }
        }
        const addressTo = address;
        const tagTo = tag;
        const addressFrom = undefined;
        const tagFrom = undefined;
        const fee = this.safeNumber (transaction, 'fee');
        const status = this.parseTransactionStatus (this.safeString (transaction, 'status'));
        const currencyId = this.safeString (transaction, 'assetName');
        const code = this.safeCurrencyCode (currencyId);
        let amount = this.safeNumber (transaction, 'amount');
        if (fee) {
            amount -= fee;
        }
        return {
            'id': this.safeString (transaction, 'id'),
            'txid': txid,
            'timestamp': timestamp,
            'datetime': this.iso8601 (timestamp),
            'network': undefined,
            'address': address,
            'addressTo': addressTo,
            'addressFrom': addressFrom,
            'tag': tag,
            'tagTo': tagTo,
            'tagFrom': tagFrom,
            'type': type,
            'amount': amount,
            'currency': code,
            'status': status,
            'updated': lastUpdate,
            'fee': {
                'currency': code,
                'cost': fee,
            },
            'info': transaction,
        };
    }

    async fetchMarkets (params = {}) {
        const response = await this.publicGetMarkets (params);
        //
        //     [
        //         {
        //             "marketId":"COMP-AUD",
        //             "baseAssetName":"COMP",
        //             "quoteAssetName":"AUD",
        //             "minOrderAmount":"0.00007",
        //             "maxOrderAmount":"1000000",
        //             "amountDecimals":"8",
        //             "priceDecimals":"2"
        //         }
        //     ]
        //
        const result = [];
        for (let i = 0; i < response.length; i++) {
            const market = response[i];
            const baseId = this.safeString (market, 'baseAssetName');
            const quoteId = this.safeString (market, 'quoteAssetName');
            const id = this.safeString (market, 'marketId');
            const base = this.safeCurrencyCode (baseId);
            const quote = this.safeCurrencyCode (quoteId);
            const symbol = base + '/' + quote;
            const fees = this.safeValue (this.safeValue (this.options, 'fees', {}), quote, this.fees);
            const pricePrecision = this.safeInteger (market, 'priceDecimals');
            const amountPrecision = this.safeInteger (market, 'amountDecimals');
            const minAmount = this.safeNumber (market, 'minOrderAmount');
            const maxAmount = this.safeNumber (market, 'maxOrderAmount');
            let minPrice = undefined;
            if (quote === 'AUD') {
                minPrice = Math.pow (10, -pricePrecision);
            }
            const precision = {
                'amount': amountPrecision,
                'price': pricePrecision,
            };
            const limits = {
                'amount': {
                    'min': minAmount,
                    'max': maxAmount,
                },
                'price': {
                    'min': minPrice,
                    'max': undefined,
                },
                'cost': {
                    'min': undefined,
                    'max': undefined,
                },
            };
            result.push ({
                'info': market,
                'id': id,
                'symbol': symbol,
                'base': base,
                'quote': quote,
                'baseId': baseId,
                'quoteId': quoteId,
                'type': 'spot',
                'spot': true,
                'active': undefined,
                'maker': fees['maker'],
                'taker': fees['taker'],
                'limits': limits,
                'precision': precision,
            });
        }
        return result;
    }

    async fetchTime (params = {}) {
        const response = await this.publicGetTime (params);
        //
        //     {
        //         "timestamp": "2019-09-01T18:34:27.045000Z"
        //     }
        //
        return this.parse8601 (this.safeString (response, 'timestamp'));
    }

    parseBalance (response) {
        const result = { 'info': response };
        for (let i = 0; i < response.length; i++) {
            const balance = response[i];
            const currencyId = this.safeString (balance, 'assetName');
            const code = this.safeCurrencyCode (currencyId);
            const account = this.account ();
            account['used'] = this.safeString (balance, 'locked');
            account['total'] = this.safeString (balance, 'balance');
            result[code] = account;
        }
        return this.safeBalance (result);
    }

    async fetchBalance (params = {}) {
        await this.loadMarkets ();
        const response = await this.privateGetAccountsMeBalances (params);
        return this.parseBalance (response);
    }

    parseOHLCV (ohlcv, market = undefined) {
        //
        //     [
        //         "2020-09-12T18:30:00.000000Z",
        //         "14409.45", // open
        //         "14409.45", // high
        //         "14403.91", // low
        //         "14403.91", // close
        //         "0.01571701" // volume
        //     ]
        //
        return [
            this.parse8601 (this.safeString (ohlcv, 0)),
            this.safeNumber (ohlcv, 1), // open
            this.safeNumber (ohlcv, 2), // high
            this.safeNumber (ohlcv, 3), // low
            this.safeNumber (ohlcv, 4), // close
            this.safeNumber (ohlcv, 5), // volume
        ];
    }

    async fetchOHLCV (symbol, timeframe = '1m', since = undefined, limit = undefined, params = {}) {
        await this.loadMarkets ();
        const market = this.market (symbol);
        const request = {
            'marketId': market['id'],
            'timeWindow': this.timeframes[timeframe],
            // 'from': this.iso8601 (since),
            // 'to': this.iso8601 (this.milliseconds ()),
            // 'before': 1234567890123,
            // 'after': 1234567890123,
            // 'limit': limit, // default 10, max 200
        };
        if (since !== undefined) {
            request['from'] = this.iso8601 (since);
        }
        if (limit !== undefined) {
            request['limit'] = limit; // default is 10, max 200
        }
        const response = await this.publicGetMarketsMarketIdCandles (this.extend (request, params));
        //
        //     [
        //         ["2020-09-12T18:30:00.000000Z","14409.45","14409.45","14403.91","14403.91","0.01571701"],
        //         ["2020-09-12T18:21:00.000000Z","14409.45","14409.45","14409.45","14409.45","0.0035"],
        //         ["2020-09-12T18:03:00.000000Z","14361.37","14361.37","14361.37","14361.37","0.00345221"],
        //     ]
        //
        return this.parseOHLCVs (response, market, timeframe, since, limit);
    }

    async fetchOrderBook (symbol, limit = undefined, params = {}) {
        await this.loadMarkets ();
        const market = this.market (symbol);
        const request = {
            'marketId': market['id'],
        };
        const response = await this.publicGetMarketsMarketIdOrderbook (this.extend (request, params));
        //
        //     {
        //         "marketId":"BTC-AUD",
        //         "snapshotId":1599936148941000,
        //         "asks":[
        //             ["14459.45","0.00456475"],
        //             ["14463.56","2"],
        //             ["14470.91","0.98"],
        //         ],
        //         "bids":[
        //             ["14421.01","0.52"],
        //             ["14421","0.75"],
        //             ["14418","0.3521"],
        //         ]
        //     }
        //
        const timestamp = this.safeIntegerProduct (response, 'snapshotId', 0.001);
        const orderbook = this.parseOrderBook (response, symbol, timestamp);
        orderbook['nonce'] = this.safeInteger (response, 'snapshotId');
        return orderbook;
    }

    parseTicker (ticker, market = undefined) {
        //
        // fetchTicker
        //
        //     {
        //         "marketId":"BAT-AUD",
        //         "bestBid":"0.3751",
        //         "bestAsk":"0.377",
        //         "lastPrice":"0.3769",
        //         "volume24h":"56192.97613335",
        //         "volumeQte24h":"21179.13270465",
        //         "price24h":"0.0119",
        //         "pricePct24h":"3.26",
        //         "low24h":"0.3611",
        //         "high24h":"0.3799",
        //         "timestamp":"2020-08-09T18:28:23.280000Z"
        //     }
        //
        const marketId = this.safeString (ticker, 'marketId');
        market = this.safeMarket (marketId, market, '-');
        const symbol = market['symbol'];
        const timestamp = this.parse8601 (this.safeString (ticker, 'timestamp'));
        const last = this.safeNumber (ticker, 'lastPrice');
        const baseVolume = this.safeNumber (ticker, 'volume24h');
        const quoteVolume = this.safeNumber (ticker, 'volumeQte24h');
        const vwap = this.vwap (baseVolume, quoteVolume);
        const change = this.safeNumber (ticker, 'price24h');
        const percentage = this.safeNumber (ticker, 'pricePct24h');
        return this.safeTicker ({
            'symbol': symbol,
            'timestamp': timestamp,
            'datetime': this.iso8601 (timestamp),
            'high': this.safeNumber (ticker, 'high24h'),
            'low': this.safeNumber (ticker, 'low'),
            'bid': this.safeNumber (ticker, 'bestBid'),
            'bidVolume': undefined,
            'ask': this.safeNumber (ticker, 'bestAsk'),
            'askVolume': undefined,
            'vwap': vwap,
            'open': undefined,
            'close': last,
            'last': last,
            'previousClose': undefined,
            'change': change,
            'percentage': percentage,
            'average': undefined,
            'baseVolume': baseVolume,
            'quoteVolume': quoteVolume,
            'info': ticker,
<<<<<<< HEAD
        });
=======
        }, market);
>>>>>>> 85935536
    }

    async fetchTicker (symbol, params = {}) {
        await this.loadMarkets ();
        const market = this.market (symbol);
        const request = {
            'marketId': market['id'],
        };
        const response = await this.publicGetMarketsMarketIdTicker (this.extend (request, params));
        //
        //     {
        //         "marketId":"BAT-AUD",
        //         "bestBid":"0.3751",
        //         "bestAsk":"0.377",
        //         "lastPrice":"0.3769",
        //         "volume24h":"56192.97613335",
        //         "volumeQte24h":"21179.13270465",
        //         "price24h":"0.0119",
        //         "pricePct24h":"3.26",
        //         "low24h":"0.3611",
        //         "high24h":"0.3799",
        //         "timestamp":"2020-08-09T18:28:23.280000Z"
        //     }
        //
        return this.parseTicker (response, market);
    }

    async fetchTicker2 (symbol, params = {}) {
        await this.loadMarkets ();
        const market = this.market (symbol);
        const request = {
            'id': market['id'],
        };
        const response = await this.publicGetMarketIdTick (this.extend (request, params));
        return this.parseTicker (response, market);
    }

    parseTrade (trade, market = undefined) {
        //
        // public fetchTrades
        //
        //     {
        //         "id":"6191646611",
        //         "price":"539.98",
        //         "amount":"0.5",
        //         "timestamp":"2020-08-09T15:21:05.016000Z",
        //         "side":"Ask"
        //     }
        //
        // private fetchMyTrades
        //
        //     {
        //         "id": "36014819",
        //         "marketId": "XRP-AUD",
        //         "timestamp": "2019-06-25T16:01:02.977000Z",
        //         "price": "0.67",
        //         "amount": "1.50533262",
        //         "side": "Ask",
        //         "fee": "0.00857285",
        //         "orderId": "3648306",
        //         "liquidityType": "Taker",
        //         "clientOrderId": "48"
        //     }
        //
        const timestamp = this.parse8601 (this.safeString (trade, 'timestamp'));
        const marketId = this.safeString (trade, 'marketId');
        let symbol = undefined;
        let base = undefined;
        let quote = undefined;
        if (marketId !== undefined) {
            if (marketId in this.markets_by_id) {
                market = this.markets_by_id[marketId];
            } else {
                const [ baseId, quoteId ] = marketId.split ('-');
                base = this.safeCurrencyCode (baseId);
                quote = this.safeCurrencyCode (quoteId);
                symbol = base + '/' + quote;
            }
        }
        if ((symbol === undefined) && (market !== undefined)) {
            symbol = market['symbol'];
            base = market['base'];
            quote = market['quote'];
        }
        let feeCurrencyCode = undefined;
        if (quote === 'AUD') {
            feeCurrencyCode = quote;
        } else {
            feeCurrencyCode = base;
        }
        let side = this.safeString (trade, 'side');
        if (side === 'Bid') {
            side = 'buy';
        } else if (side === 'Ask') {
            side = 'sell';
        }
        const id = this.safeString (trade, 'id');
        const priceString = this.safeString (trade, 'price');
        const amountString = this.safeString (trade, 'amount');
        const orderId = this.safeString (trade, 'orderId');
        let fee = undefined;
        const feeCostString = this.safeString (trade, 'fee');
        if (feeCostString !== undefined) {
            fee = {
                'cost': feeCostString,
                'currency': feeCurrencyCode,
            };
        }
        const takerOrMaker = this.safeStringLower (trade, 'liquidityType');
        return this.safeTrade ({
            'info': trade,
            'id': id,
            'timestamp': timestamp,
            'datetime': this.iso8601 (timestamp),
            'order': orderId,
            'symbol': symbol,
            'type': undefined,
            'side': side,
            'price': priceString,
            'amount': amountString,
            'cost': undefined,
            'takerOrMaker': takerOrMaker,
            'fee': fee,
        }, market);
    }

    async fetchTrades (symbol, since = undefined, limit = undefined, params = {}) {
        await this.loadMarkets ();
        const market = this.market (symbol);
        const request = {
            // 'since': 59868345231,
            'marketId': market['id'],
        };
        const response = await this.publicGetMarketsMarketIdTrades (this.extend (request, params));
        //
        //     [
        //         {"id":"6191646611","price":"539.98","amount":"0.5","timestamp":"2020-08-09T15:21:05.016000Z","side":"Ask"},
        //         {"id":"6191646610","price":"539.99","amount":"0.5","timestamp":"2020-08-09T15:21:05.015000Z","side":"Ask"},
        //         {"id":"6191646590","price":"540","amount":"0.00233785","timestamp":"2020-08-09T15:21:04.171000Z","side":"Bid"},
        //     ]
        //
        return this.parseTrades (response, market, since, limit);
    }

    async createOrder (symbol, type, side, amount, price = undefined, params = {}) {
        await this.loadMarkets ();
        const market = this.market (symbol);
        const request = {
            'marketId': market['id'],
            // 'price': this.priceToPrecision (symbol, price),
            'amount': this.amountToPrecision (symbol, amount),
            // 'type': 'Limit', // "Limit", "Market", "Stop Limit", "Stop", "Take Profit"
            'side': (side === 'buy') ? 'Bid' : 'Ask',
            // 'triggerPrice': this.priceToPrecision (symbol, triggerPrice), // required for Stop, Stop Limit, Take Profit orders
            // 'targetAmount': this.amountToPrecision (symbol, targetAmount), // target amount when a desired target outcome is required for order execution
            // 'timeInForce': 'GTC', // GTC, FOK, IOC
            // 'postOnly': false, // boolean if this is a post-only order
            // 'selfTrade': 'A', // A = allow, P = prevent
            // 'clientOrderId': this.uuid (),
        };
        const lowercaseType = type.toLowerCase ();
        const orderTypes = this.safeValue (this.options, 'orderTypes', {
            'limit': 'Limit',
            'market': 'Market',
            'stop': 'Stop',
            'stop limit': 'Stop Limit',
            'take profit': 'Take Profit',
        });
        request['type'] = this.safeString (orderTypes, lowercaseType, type);
        let priceIsRequired = false;
        let triggerPriceIsRequired = false;
        if (lowercaseType === 'limit') {
            priceIsRequired = true;
        // } else if (lowercaseType === 'market') {
        //     ...
        // }
        } else if (lowercaseType === 'stop limit') {
            triggerPriceIsRequired = true;
            priceIsRequired = true;
        } else if (lowercaseType === 'take profit') {
            triggerPriceIsRequired = true;
        } else if (lowercaseType === 'stop') {
            triggerPriceIsRequired = true;
        }
        if (priceIsRequired) {
            if (price === undefined) {
                throw new ArgumentsRequired (this.id + ' createOrder() requires a price argument for a ' + type + 'order');
            } else {
                request['price'] = this.priceToPrecision (symbol, price);
            }
        }
        if (triggerPriceIsRequired) {
            const triggerPrice = this.safeNumber (params, 'triggerPrice');
            params = this.omit (params, 'triggerPrice');
            if (triggerPrice === undefined) {
                throw new ArgumentsRequired (this.id + ' createOrder() requires a triggerPrice parameter for a ' + type + 'order');
            } else {
                request['triggerPrice'] = this.priceToPrecision (symbol, triggerPrice);
            }
        }
        const clientOrderId = this.safeString (params, 'clientOrderId');
        if (clientOrderId !== undefined) {
            request['clientOrderId'] = clientOrderId;
        }
        params = this.omit (params, 'clientOrderId');
        const response = await this.privatePostOrders (this.extend (request, params));
        //
        //     {
        //         "orderId": "7524",
        //         "marketId": "BTC-AUD",
        //         "side": "Bid",
        //         "type": "Limit",
        //         "creationTime": "2019-08-30T11:08:21.956000Z",
        //         "price": "100.12",
        //         "amount": "1.034",
        //         "openAmount": "1.034",
        //         "status": "Accepted",
        //         "clientOrderId": "1234-5678",
        //         "timeInForce": "IOC",
        //         "postOnly": false,
        //         "selfTrade": "P",
        //         "triggerAmount": "105",
        //         "targetAmount": "1000"
        //     }
        //
        return this.parseOrder (response, market);
    }

    async cancelOrders (ids, symbol = undefined, params = {}) {
        await this.loadMarkets ();
        for (let i = 0; i < ids.length; i++) {
            ids[i] = parseInt (ids[i]);
        }
        const request = {
            'ids': ids,
        };
        return await this.privateDeleteBatchordersIds (this.extend (request, params));
    }

    async cancelOrder (id, symbol = undefined, params = {}) {
        await this.loadMarkets ();
        const request = {
            'id': id,
        };
        return await this.privateDeleteOrdersId (this.extend (request, params));
    }

    calculateFee (symbol, type, side, amount, price, takerOrMaker = 'taker', params = {}) {
        const market = this.markets[symbol];
        const rate = market[takerOrMaker];
        let currency = undefined;
        let cost = undefined;
        if (market['quote'] === 'AUD') {
            currency = market['quote'];
            cost = parseFloat (this.costToPrecision (symbol, amount * price));
        } else {
            currency = market['base'];
            cost = parseFloat (this.amountToPrecision (symbol, amount));
        }
        return {
            'type': takerOrMaker,
            'currency': currency,
            'rate': rate,
            'cost': parseFloat (this.feeToPrecision (symbol, rate * cost)),
        };
    }

    parseOrderStatus (status) {
        const statuses = {
            'Accepted': 'open',
            'Placed': 'open',
            'Partially Matched': 'open',
            'Fully Matched': 'closed',
            'Cancelled': 'canceled',
            'Partially Cancelled': 'canceled',
            'Failed': 'rejected',
        };
        return this.safeString (statuses, status, status);
    }

    parseOrder (order, market = undefined) {
        //
        // createOrder
        //
        //     {
        //         "orderId": "7524",
        //         "marketId": "BTC-AUD",
        //         "side": "Bid",
        //         "type": "Limit",
        //         "creationTime": "2019-08-30T11:08:21.956000Z",
        //         "price": "100.12",
        //         "amount": "1.034",
        //         "openAmount": "1.034",
        //         "status": "Accepted",
        //         "clientOrderId": "1234-5678",
        //         "timeInForce": "IOC",
        //         "postOnly": false,
        //         "selfTrade": "P",
        //         "triggerAmount": "105",
        //         "targetAmount": "1000"
        //     }
        //
        const timestamp = this.parse8601 (this.safeString (order, 'creationTime'));
        const marketId = this.safeString (order, 'marketId');
        let symbol = undefined;
        if (marketId !== undefined) {
            if (marketId in this.markets_by_id) {
                market = this.markets_by_id[marketId];
            } else {
                const [ baseId, quoteId ] = marketId.split ('-');
                const base = this.safeCurrencyCode (baseId);
                const quote = this.safeCurrencyCode (quoteId);
                symbol = base + '/' + quote;
            }
        }
        if ((symbol === undefined) && (market !== undefined)) {
            symbol = market['symbol'];
        }
        let side = this.safeString (order, 'side');
        if (side === 'Bid') {
            side = 'buy';
        } else if (side === 'Ask') {
            side = 'sell';
        }
        const type = this.safeStringLower (order, 'type');
        const price = this.safeString (order, 'price');
        const amount = this.safeString (order, 'amount');
        const remaining = this.safeString (order, 'openAmount');
        const status = this.parseOrderStatus (this.safeString (order, 'status'));
        const id = this.safeString (order, 'orderId');
        const clientOrderId = this.safeString (order, 'clientOrderId');
        const timeInForce = this.safeString (order, 'timeInForce');
        const stopPrice = this.safeNumber (order, 'triggerPrice');
        const postOnly = this.safeValue (order, 'postOnly');
        return this.safeOrder ({
            'info': order,
            'id': id,
            'clientOrderId': clientOrderId,
            'timestamp': timestamp,
            'datetime': this.iso8601 (timestamp),
            'lastTradeTimestamp': undefined,
            'symbol': symbol,
            'type': type,
            'timeInForce': timeInForce,
            'postOnly': postOnly,
            'side': side,
            'price': price,
            'stopPrice': stopPrice,
            'cost': undefined,
            'amount': amount,
            'filled': undefined,
            'remaining': remaining,
            'average': undefined,
            'status': status,
            'trades': undefined,
            'fee': undefined,
        }, market);
    }

    async fetchOrder (id, symbol = undefined, params = {}) {
        await this.loadMarkets ();
        const request = {
            'id': id,
        };
        const response = await this.privateGetOrdersId (this.extend (request, params));
        return this.parseOrder (response);
    }

    async fetchOrders (symbol = undefined, since = undefined, limit = undefined, params = {}) {
        await this.loadMarkets ();
        const request = {
            'status': 'all',
        };
        let market = undefined;
        if (symbol !== undefined) {
            market = this.market (symbol);
            request['marketId'] = market['id'];
        }
        if (since !== undefined) {
            request['after'] = since;
        }
        if (limit !== undefined) {
            request['limit'] = limit;
        }
        const response = await this.privateGetOrders (this.extend (request, params));
        return this.parseOrders (response, market, since, limit);
    }

    async fetchOpenOrders (symbol = undefined, since = undefined, limit = undefined, params = {}) {
        const request = { 'status': 'open' };
        return await this.fetchOrders (symbol, since, limit, this.extend (request, params));
    }

    async fetchClosedOrders (symbol = undefined, since = undefined, limit = undefined, params = {}) {
        const orders = await this.fetchOrders (symbol, since, limit, params);
        return this.filterBy (orders, 'status', 'closed');
    }

    async fetchMyTrades (symbol = undefined, since = undefined, limit = undefined, params = {}) {
        await this.loadMarkets ();
        const request = {};
        let market = undefined;
        if (symbol !== undefined) {
            market = this.market (symbol);
            request['marketId'] = market['id'];
        }
        if (since !== undefined) {
            request['after'] = since;
        }
        if (limit !== undefined) {
            request['limit'] = limit;
        }
        const response = await this.privateGetTrades (this.extend (request, params));
        //
        //     [
        //         {
        //             "id": "36014819",
        //             "marketId": "XRP-AUD",
        //             "timestamp": "2019-06-25T16:01:02.977000Z",
        //             "price": "0.67",
        //             "amount": "1.50533262",
        //             "side": "Ask",
        //             "fee": "0.00857285",
        //             "orderId": "3648306",
        //             "liquidityType": "Taker",
        //             "clientOrderId": "48"
        //         },
        //         {
        //             "id": "3568960",
        //             "marketId": "GNT-AUD",
        //             "timestamp": "2019-06-20T08:44:04.488000Z",
        //             "price": "0.1362",
        //             "amount": "0.85",
        //             "side": "Bid",
        //             "fee": "0.00098404",
        //             "orderId": "3543015",
        //             "liquidityType": "Maker"
        //         }
        //     ]
        //
        return this.parseTrades (response, market, since, limit);
    }

    lookupSymbolFromMarketId (marketId) {
        let market = undefined;
        let symbol = undefined;
        if (marketId !== undefined) {
            if (marketId in this.markets_by_id) {
                market = this.markets_by_id[marketId];
            } else {
                const [ baseId, quoteId ] = marketId.split ('-');
                const base = this.safeCurrencyCode (baseId);
                const quote = this.safeCurrencyCode (quoteId);
                symbol = base + '/' + quote;
            }
        }
        if ((symbol === undefined) && (market !== undefined)) {
            symbol = market['symbol'];
        }
        return symbol;
    }

    nonce () {
        return this.milliseconds ();
    }

    sign (path, api = 'public', method = 'GET', params = {}, headers = undefined, body = undefined) {
        let request = '/' + this.version + '/' + this.implodeParams (path, params);
        const query = this.keysort (this.omit (params, this.extractParams (path)));
        if (api === 'private') {
            this.checkRequiredCredentials ();
            const nonce = this.nonce ().toString ();
            const secret = this.base64ToBinary (this.encode (this.secret));
            let auth = method + request + nonce;
            if ((method === 'GET') || (method === 'DELETE')) {
                if (Object.keys (query).length) {
                    request += '?' + this.urlencode (query);
                }
            } else {
                body = this.json (query);
                auth += body;
            }
            const signature = this.hmac (this.encode (auth), secret, 'sha512', 'base64');
            headers = {
                'Accept': 'application/json',
                'Accept-Charset': 'UTF-8',
                'Content-Type': 'application/json',
                'BM-AUTH-APIKEY': this.apiKey,
                'BM-AUTH-TIMESTAMP': nonce,
                'BM-AUTH-SIGNATURE': signature,
            };
        } else if (api === 'public') {
            if (Object.keys (query).length) {
                request += '?' + this.urlencode (query);
            }
        }
        const url = this.urls['api'][api] + request;
        return { 'url': url, 'method': method, 'body': body, 'headers': headers };
    }

    handleErrors (code, reason, url, method, headers, body, response, requestHeaders, requestBody) {
        if (response === undefined) {
            return; // fallback to default error handler
        }
        if ('success' in response) {
            if (!response['success']) {
                const error = this.safeString (response, 'errorCode');
                const feedback = this.id + ' ' + body;
                this.throwExactlyMatchedException (this.exceptions, error, feedback);
                throw new ExchangeError (feedback);
            }
        }
        // v3 api errors
        if (code >= 400) {
            const errorCode = this.safeString (response, 'code');
            const message = this.safeString (response, 'message');
            const feedback = this.id + ' ' + body;
            this.throwExactlyMatchedException (this.exceptions, errorCode, feedback);
            this.throwExactlyMatchedException (this.exceptions, message, feedback);
            throw new ExchangeError (feedback);
        }
    }
};<|MERGE_RESOLUTION|>--- conflicted
+++ resolved
@@ -508,11 +508,7 @@
             'baseVolume': baseVolume,
             'quoteVolume': quoteVolume,
             'info': ticker,
-<<<<<<< HEAD
-        });
-=======
         }, market);
->>>>>>> 85935536
     }
 
     async fetchTicker (symbol, params = {}) {
