'use strict';

// ---------------------------------------------------------------------------

const Exchange = require ('./base/Exchange');
const { ArgumentsRequired, InsufficientFunds, OrderNotFound, NotSupported } = require ('./base/errors');
const Precise = require ('./base/Precise');

// ---------------------------------------------------------------------------

module.exports = class kuna extends Exchange {
    describe () {
        return this.deepExtend (super.describe (), {
            'id': 'kuna',
            'name': 'Kuna',
            'countries': [ 'UA' ],
            'rateLimit': 1000,
            'version': 'v2',
            'has': {
                'fetchL3OrderBook': true,
                'cancelOrder': true,
                'CORS': undefined,
                'createOrder': true,
                'fetchBalance': true,
                'fetchMarkets': true,
                'fetchMyTrades': true,
                'fetchOHLCV': 'emulated',
                'fetchOpenOrders': true,
                'fetchOrder': true,
                'fetchOrderBook': true,
                'fetchTicker': true,
                'fetchTickers': true,
                'fetchTime': true,
                'fetchTrades': true,
                'withdraw': undefined,
            },
            'timeframes': undefined,
            'urls': {
                'extension': '.json',
                'referral': 'https://kuna.io?r=kunaid-gvfihe8az7o4',
                'logo': 'https://user-images.githubusercontent.com/51840849/87153927-f0578b80-c2c0-11ea-84b6-74612568e9e1.jpg',
                'api': {
                    'xreserve': 'https://api.xreserve.fund',
                    'v3': 'https://api.kuna.io',
                    'public': 'https://kuna.io', // v2
                    'private': 'https://kuna.io', // v2
                },
                'www': 'https://kuna.io',
                'doc': 'https://kuna.io/documents/api',
                'fees': 'https://kuna.io/documents/api',
            },
            'api': {
                'xreserve': {
                    'get': {
                        'nonce': 1,
                        'fee': 1,
                        'delegated-transactions': 1,
                    },
                    'post': {
                        'delegate-transfer': 1,
                    },
                },
                'v3': {
                    'public': {
                        'get': {
                            'timestamp': 1,
                            'currencies': 1,
                            'markets': 1,
                            'tickers': 1,
                            'k': 1,
                            'trades_history': 1,
                            'fees': 1,
                            'exchange-rates': 1,
                            'exchange-rates/currency': 1,
                            'book/market': 1,
                            'kuna_codes/code/check': 1,
                            'landing_page_statistic': 1,
                            'translations/locale': 1,
                            'trades/market/hist': 1,
                        },
                        'post': {
                            'http_test': 1,
                            'deposit_channels': 1,
                            'withdraw_channels': 1,
                            'subscription_plans': 1,
                            'send_to': 1,
                            'confirm_token': 1,
                            'kunaid': 1,
                            'withdraw/prerequest': 1,
                            'deposit/prerequest': 1,
                            'deposit/exchange-rates': 1,
                        },
                    },
                    'sign': {
                        'get': {
                            'reset_password/token': 1,
                        },
                        'post': {
                            'signup/google': 1,
                            'signup/resend_confirmation': 1,
                            'signup': 1,
                            'signin': 1,
                            'signin/two_factor': 1,
                            'signin/resend_confirm_device': 1,
                            'signin/confirm_device': 1,
                            'reset_password': 1,
                            'cool-signin': 1,
                        },
                        'put': {
                            'reset_password/token': 1,
                            'signup/code/confirm': 1,
                        },
                    },
                    'private': {
                        'post': {
                            'auth/w/order/submit': 1,
                            'auth/r/orders': 1,
                            'auth/r/orders/market': 1,
                            'auth/r/orders/markets': 1,
                            'auth/api_tokens/delete': 1,
                            'auth/api_tokens/create': 1,
                            'auth/api_tokens': 1,
                            'auth/signin_history/uniq': 1,
                            'auth/signin_history': 1,
                            'auth/disable_withdraw_confirmation': 1,
                            'auth/change_password': 1,
                            'auth/deposit_address': 1,
                            'auth/announcements/accept': 1,
                            'auth/announcements/unaccepted': 1,
                            'auth/otp/deactivate': 1,
                            'auth/otp/activate': 1,
                            'auth/otp/secret': 1,
                            'auth/r/order/market/:order_id/trades': 1,
                            'auth/r/orders/market/hist': 1,
                            'auth/r/orders/hist': 1,
                            'auth/r/orders/hist/markets': 1,
                            'auth/r/orders/details': 1,
                            'auth/assets-history': 1,
                            'auth/assets-history/withdraws': 1,
                            'auth/assets-history/deposits': 1,
                            'auth/r/wallets': 1,
                            'auth/markets/favorites': 1,
                            'auth/markets/favorites/list': 1,
                            'auth/me/update': 1,
                            'auth/me': 1,
                            'auth/fund_sources': 1,
                            'auth/fund_sources/list': 1,
                            'auth/withdraw/resend_confirmation': 1,
                            'auth/withdraw': 1,
                            'auth/withdraw/details': 1,
                            'auth/withdraw/info': 1,
                            'auth/payment_addresses': 1,
                            'auth/deposit/prerequest': 1,
                            'auth/deposit/exchange-rates': 1,
                            'auth/deposit': 1,
                            'auth/deposit/details': 1,
                            'auth/deposit/info': 1,
                            'auth/kuna_codes/count': 1,
                            'auth/kuna_codes/details': 1,
                            'auth/kuna_codes/edit': 1,
                            'auth/kuna_codes/send-pdf': 1,
                            'auth/kuna_codes': 1,
                            'auth/kuna_codes/redeemed-by-me': 1,
                            'auth/kuna_codes/issued-by-me': 1,
                            'auth/payment_requests/invoice': 1,
                            'auth/payment_requests/type': 1,
                            'auth/referral_program/weekly_earnings': 1,
                            'auth/referral_program/stats': 1,
                            'auth/merchant/payout_services': 1,
                            'auth/merchant/withdraw': 1,
                            'auth/merchant/payment_services': 1,
                            'auth/merchant/deposit': 1,
                            'auth/verification/auth_token': 1,
                            'auth/kunaid_purchase/create': 1,
                            'auth/devices/list': 1,
                            'auth/sessions/list': 1,
                            'auth/subscriptions/reactivate': 1,
                            'auth/subscriptions/cancel': 1,
                            'auth/subscriptions/prolong': 1,
                            'auth/subscriptions/create': 1,
                            'auth/subscriptions/list': 1,
                            'auth/kuna_ids/list': 1,
                            'order/cancel/multi': 1,
                            'order/cancel': 1,
                        },
                        'put': {
                            'auth/fund_sources/id': 1,
                            'auth/kuna_codes/redeem': 1,
                        },
                        'delete': {
                            'auth/markets/favorites': 1,
                            'auth/fund_sources': 1,
                            'auth/devices': 1,
                            'auth/devices/list': 1,
                            'auth/sessions/list': 1,
                            'auth/sessions': 1,
                        },
                    },
                },
                'public': {
                    'get': [
                        'depth', // Get depth or specified market Both asks and bids are sorted from highest price to lowest.
                        'k_with_pending_trades', // Get K data with pending trades, which are the trades not included in K data yet, because there's delay between trade generated and processed by K data generator
                        'k', // Get OHLC(k line) of specific market
                        'markets', // Get all available markets
                        'order_book', // Get the order book of specified market
                        'order_book/{market}',
                        'tickers', // Get ticker of all markets
                        'tickers/{market}', // Get ticker of specific market
                        'timestamp', // Get server current time, in seconds since Unix epoch
                        'trades', // Get recent trades on market, each trade is included only once Trades are sorted in reverse creation order.
                        'trades/{market}',
                    ],
                },
                'private': {
                    'get': [
                        'members/me', // Get your profile and accounts info
                        'deposits', // Get your deposits history
                        'deposit', // Get details of specific deposit
                        'deposit_address', // Where to deposit The address field could be empty when a new address is generating (e.g. for bitcoin), you should try again later in that case.
                        'orders', // Get your orders, results is paginated
                        'order', // Get information of specified order
                        'trades/my', // Get your executed trades Trades are sorted in reverse creation order.
                        'withdraws', // Get your cryptocurrency withdraws
                        'withdraw', // Get your cryptocurrency withdraw
                    ],
                    'post': [
                        'orders', // Create a Sell/Buy order
                        'orders/multi', // Create multiple sell/buy orders
                        'orders/clear', // Cancel all my orders
                        'order/delete', // Cancel an order
                        'withdraw', // Create a withdraw
                    ],
                },
            },
            'fees': {
                'trading': {
                    'tierBased': false,
                    'percentage': true,
                    'taker': 0.25 / 100,
                    'maker': 0.25 / 100,
                },
                'funding': {
                    'withdraw': {
                        'UAH': '1%',
                        'BTC': 0.001,
                        'BCH': 0.001,
                        'ETH': 0.01,
                        'WAVES': 0.01,
                        'GOL': 0.0,
                        'GBG': 0.0,
                        // 'RMC': 0.001 BTC
                        // 'ARN': 0.01 ETH
                        // 'R': 0.01 ETH
                        // 'EVR': 0.01 ETH
                    },
                    'deposit': {
                        // 'UAH': (amount) => amount * 0.001 + 5
                    },
                },
            },
            'commonCurrencies': {
                'PLA': 'Plair',
            },
            'exceptions': {
                '2002': InsufficientFunds,
                '2003': OrderNotFound,
            },
        });
    }

    async fetchTime (params = {}) {
        const response = await this.publicGetTimestamp (params);
        //
        //     1594911427
        //
        return response * 1000;
    }

    async fetchMarkets (params = {}) {
        const quotes = [ 'btc', 'rub', 'uah', 'usd', 'usdt', 'usdc' ];
        const markets = [];
        const response = await this.publicGetTickers (params);
        const ids = Object.keys (response);
        for (let i = 0; i < ids.length; i++) {
            const id = ids[i];
            for (let j = 0; j < quotes.length; j++) {
                const quoteId = quotes[j];
                // usd gets matched before usdt in usdtusd USDT/USD
                // https://github.com/ccxt/ccxt/issues/9868
                const slicedId = id.slice (1);
                const index = slicedId.indexOf (quoteId);
                const slice = slicedId.slice (index);
                if ((index > 0) && (slice === quoteId)) {
                    // usd gets matched before usdt in usdtusd USDT/USD
                    // https://github.com/ccxt/ccxt/issues/9868
                    const baseId = id[0] + slicedId.replace (quoteId, '');
                    const base = this.safeCurrencyCode (baseId);
                    const quote = this.safeCurrencyCode (quoteId);
                    const symbol = base + '/' + quote;
                    markets.push ({
                        'id': id,
                        'symbol': symbol,
                        'base': base,
                        'quote': quote,
                        'baseId': baseId,
                        'quoteId': quoteId,
                        'type': 'spot',
                        'spot': true,
                        'active': undefined,
                        'precision': {
                            'amount': undefined,
                            'price': undefined,
                        },
                        'limits': {
                            'amount': {
                                'min': undefined,
                                'max': undefined,
                            },
                            'price': {
                                'min': undefined,
                                'max': undefined,
                            },
                            'cost': {
                                'min': undefined,
                                'max': undefined,
                            },
                        },
                        'info': undefined,
                    });
                }
            }
        }
        return markets;
    }

    async fetchOrderBook (symbol, limit = undefined, params = {}) {
        await this.loadMarkets ();
        const market = this.market (symbol);
        const request = {
            'market': market['id'],
        };
        if (limit !== undefined) {
            request['limit'] = limit; // default = 300
        }
        const orderbook = await this.publicGetDepth (this.extend (request, params));
        const timestamp = this.safeTimestamp (orderbook, 'timestamp');
        return this.parseOrderBook (orderbook, symbol, timestamp);
    }

    parseTicker (ticker, market = undefined) {
        const timestamp = this.safeTimestamp (ticker, 'at');
        ticker = ticker['ticker'];
        const symbol = this.safeSymbol (undefined, market);
        const last = this.safeNumber (ticker, 'last');
        return this.safeTicker ({
            'symbol': symbol,
            'timestamp': timestamp,
            'datetime': this.iso8601 (timestamp),
            'high': this.safeNumber (ticker, 'high'),
            'low': this.safeNumber (ticker, 'low'),
            'bid': this.safeNumber (ticker, 'buy'),
            'bidVolume': undefined,
            'ask': this.safeNumber (ticker, 'sell'),
            'askVolume': undefined,
            'vwap': undefined,
            'open': this.safeNumber (ticker, 'open'),
            'close': last,
            'last': last,
            'previousClose': undefined,
            'change': undefined,
            'percentage': undefined,
            'average': undefined,
            'baseVolume': this.safeNumber (ticker, 'vol'),
            'quoteVolume': undefined,
            'info': ticker,
<<<<<<< HEAD
        });
=======
        }, market);
>>>>>>> dc826e3a
    }

    async fetchTickers (symbols = undefined, params = {}) {
        await this.loadMarkets ();
        const response = await this.publicGetTickers (params);
        const ids = Object.keys (response);
        const result = {};
        for (let i = 0; i < ids.length; i++) {
            const id = ids[i];
            let market = undefined;
            let symbol = id;
            if (id in this.markets_by_id) {
                market = this.markets_by_id[id];
                symbol = market['symbol'];
            } else {
                let base = id.slice (0, 3);
                let quote = id.slice (3, 6);
                base = base.toUpperCase ();
                quote = quote.toUpperCase ();
                base = this.safeCurrencyCode (base);
                quote = this.safeCurrencyCode (quote);
                symbol = base + '/' + quote;
            }
            result[symbol] = this.parseTicker (response[id], market);
        }
        return this.filterByArray (result, 'symbol', symbols);
    }

    async fetchTicker (symbol, params = {}) {
        await this.loadMarkets ();
        const market = this.market (symbol);
        const request = {
            'market': market['id'],
        };
        const response = await this.publicGetTickersMarket (this.extend (request, params));
        return this.parseTicker (response, market);
    }

    async fetchL3OrderBook (symbol, limit = undefined, params = {}) {
        return await this.fetchOrderBook (symbol, limit, params);
    }

    async fetchTrades (symbol, since = undefined, limit = undefined, params = {}) {
        await this.loadMarkets ();
        const market = this.market (symbol);
        const request = {
            'market': market['id'],
        };
        const response = await this.publicGetTrades (this.extend (request, params));
        return this.parseTrades (response, market, since, limit);
    }

    parseTrade (trade, market = undefined) {
        const timestamp = this.parse8601 (this.safeString (trade, 'created_at'));
        let symbol = undefined;
        if (market) {
            symbol = market['symbol'];
        }
        let side = this.safeString2 (trade, 'side', 'trend');
        if (side !== undefined) {
            const sideMap = {
                'ask': 'sell',
                'bid': 'buy',
            };
            side = this.safeString (sideMap, side, side);
        }
        const priceString = this.safeString (trade, 'price');
        const amountString = this.safeString (trade, 'volume');
        const price = this.parseNumber (priceString);
        const amount = this.parseNumber (amountString);
        let cost = this.safeNumber (trade, 'funds');
        if (cost === undefined) {
            cost = this.parseNumber (Precise.stringMul (priceString, amountString));
        }
        const orderId = this.safeString (trade, 'order_id');
        const id = this.safeString (trade, 'id');
        return {
            'id': id,
            'info': trade,
            'timestamp': timestamp,
            'datetime': this.iso8601 (timestamp),
            'symbol': symbol,
            'type': undefined,
            'side': side,
            'order': orderId,
            'takerOrMaker': undefined,
            'price': price,
            'amount': amount,
            'cost': cost,
            'fee': undefined,
        };
    }

    async fetchOHLCV (symbol, timeframe = '1m', since = undefined, limit = undefined, params = {}) {
        await this.loadMarkets ();
        const trades = await this.fetchTrades (symbol, since, limit, params);
        const ohlcvc = this.buildOHLCVC (trades, timeframe, since, limit);
        const result = [];
        for (let i = 0; i < ohlcvc.length; i++) {
            const ohlcv = ohlcvc[i];
            result.push ([
                ohlcv[0],
                ohlcv[1],
                ohlcv[2],
                ohlcv[3],
                ohlcv[4],
                ohlcv[5],
            ]);
        }
        return result;
    }

    parseBalance (response) {
        const balances = this.safeValue (response, 'accounts');
        const result = { 'info': balances };
        for (let i = 0; i < balances.length; i++) {
            const balance = balances[i];
            const currencyId = this.safeString (balance, 'currency');
            const code = this.safeCurrencyCode (currencyId);
            const account = this.account ();
            account['free'] = this.safeString (balance, 'balance');
            account['used'] = this.safeString (balance, 'locked');
            result[code] = account;
        }
        return this.safeBalance (result);
    }

    async fetchBalance (params = {}) {
        await this.loadMarkets ();
        const response = await this.privateGetMembersMe (params);
        return this.parseBalance (response);
    }

    async createOrder (symbol, type, side, amount, price = undefined, params = {}) {
        await this.loadMarkets ();
        const request = {
            'market': this.marketId (symbol),
            'side': side,
            'volume': amount.toString (),
            'ord_type': type,
        };
        if (type === 'limit') {
            request['price'] = price.toString ();
        }
        const response = await this.privatePostOrders (this.extend (request, params));
        const marketId = this.safeValue (response, 'market');
        const market = this.safeValue (this.markets_by_id, marketId);
        return this.parseOrder (response, market);
    }

    async cancelOrder (id, symbol = undefined, params = {}) {
        await this.loadMarkets ();
        const request = {
            'id': id,
        };
        const response = await this.privatePostOrderDelete (this.extend (request, params));
        const order = this.parseOrder (response);
        const status = order['status'];
        if (status === 'closed' || status === 'canceled') {
            throw new OrderNotFound (this.id + ' ' + this.json (order));
        }
        return order;
    }

    parseOrderStatus (status) {
        const statuses = {
            'done': 'closed',
            'wait': 'open',
            'cancel': 'canceled',
        };
        return this.safeString (statuses, status, status);
    }

    parseOrder (order, market = undefined) {
        const marketId = this.safeString (order, 'market');
        const symbol = this.safeSymbol (marketId, market);
        const timestamp = this.parse8601 (this.safeString (order, 'created_at'));
        const status = this.parseOrderStatus (this.safeString (order, 'state'));
        const type = this.safeString (order, 'type');
        const side = this.safeString (order, 'side');
        const id = this.safeString (order, 'id');
        return this.safeOrder ({
            'id': id,
            'clientOrderId': undefined,
            'timestamp': timestamp,
            'datetime': this.iso8601 (timestamp),
            'lastTradeTimestamp': undefined,
            'status': status,
            'symbol': symbol,
            'type': type,
            'timeInForce': undefined,
            'postOnly': undefined,
            'side': side,
            'price': this.safeString (order, 'price'),
            'stopPrice': undefined,
            'amount': this.safeString (order, 'volume'),
            'filled': this.safeString (order, 'executed_volume'),
            'remaining': this.safeString (order, 'remaining_volume'),
            'trades': undefined,
            'fee': undefined,
            'info': order,
            'cost': undefined,
            'average': undefined,
        }, market);
    }

    async fetchOrder (id, symbol = undefined, params = {}) {
        await this.loadMarkets ();
        const request = {
            'id': parseInt (id),
        };
        const response = await this.privateGetOrder (this.extend (request, params));
        return this.parseOrder (response);
    }

    async fetchOpenOrders (symbol = undefined, since = undefined, limit = undefined, params = {}) {
        if (symbol === undefined) {
            throw new ArgumentsRequired (this.id + ' fetchOpenOrders() requires a symbol argument');
        }
        await this.loadMarkets ();
        const market = this.market (symbol);
        const request = {
            'market': market['id'],
        };
        const response = await this.privateGetOrders (this.extend (request, params));
        // todo emulation of fetchClosedOrders, fetchOrders, fetchOrder
        // with order cache + fetchOpenOrders
        // as in BTC-e, Liqui, Yobit, DSX, Tidex, WEX
        return this.parseOrders (response, market, since, limit);
    }

    async fetchMyTrades (symbol = undefined, since = undefined, limit = undefined, params = {}) {
        if (symbol === undefined) {
            throw new ArgumentsRequired (this.id + ' fetchMyTrades() requires a symbol argument');
        }
        await this.loadMarkets ();
        const market = this.market (symbol);
        const request = {
            'market': market['id'],
        };
        const response = await this.privateGetTradesMy (this.extend (request, params));
        return this.parseTrades (response, market, since, limit);
    }

    nonce () {
        return this.milliseconds ();
    }

    encodeParams (params) {
        if ('orders' in params) {
            const orders = params['orders'];
            let query = this.urlencode (this.keysort (this.omit (params, 'orders')));
            for (let i = 0; i < orders.length; i++) {
                const order = orders[i];
                const keys = Object.keys (order);
                for (let k = 0; k < keys.length; k++) {
                    const key = keys[k];
                    const value = order[key];
                    query += '&orders%5B%5D%5B' + key + '%5D=' + value.toString ();
                }
            }
            return query;
        }
        return this.urlencode (this.keysort (params));
    }

    sign (path, api = 'public', method = 'GET', params = {}, headers = undefined, body = undefined) {
        let url = undefined;
        if (Array.isArray (api)) {
            const [ version, access ] = api;
            url = this.urls['api'][version] + '/' + version + '/' + this.implodeParams (path, params);
            if (access === 'public') {
                if (method === 'GET') {
                    if (Object.keys (params).length) {
                        url += '?' + this.urlencode (params);
                    }
                } else if ((method === 'POST') || (method === 'PUT')) {
                    headers = { 'Content-Type': 'application/json' };
                    body = this.json (params);
                }
            } else if (access === 'private') {
                throw new NotSupported (this.id + ' private v3 API is not supported yet');
            }
        } else {
            let request = '/api/' + this.version + '/' + this.implodeParams (path, params);
            if ('extension' in this.urls) {
                request += this.urls['extension'];
            }
            const query = this.omit (params, this.extractParams (path));
            url = this.urls['api'][api] + request;
            if (api === 'public') {
                if (Object.keys (query).length) {
                    url += '?' + this.urlencode (query);
                }
            } else {
                this.checkRequiredCredentials ();
                const nonce = this.nonce ().toString ();
                const query = this.encodeParams (this.extend ({
                    'access_key': this.apiKey,
                    'tonce': nonce,
                }, params));
                const auth = method + '|' + request + '|' + query;
                const signed = this.hmac (this.encode (auth), this.encode (this.secret));
                const suffix = query + '&signature=' + signed;
                if (method === 'GET') {
                    url += '?' + suffix;
                } else {
                    body = suffix;
                    headers = { 'Content-Type': 'application/x-www-form-urlencoded' };
                }
            }
        }
        return { 'url': url, 'method': method, 'body': body, 'headers': headers };
    }

    handleErrors (code, reason, url, method, headers, body, response, requestHeaders, requestBody) {
        if (response === undefined) {
            return;
        }
        if (code === 400) {
            const error = this.safeValue (response, 'error');
            const errorCode = this.safeString (error, 'code');
            const feedback = this.id + ' ' + this.json (response);
            this.throwExactlyMatchedException (this.exceptions, errorCode, feedback);
            // fallback to default error handler
        }
    }
};<|MERGE_RESOLUTION|>--- conflicted
+++ resolved
@@ -374,11 +374,7 @@
             'baseVolume': this.safeNumber (ticker, 'vol'),
             'quoteVolume': undefined,
             'info': ticker,
-<<<<<<< HEAD
-        });
-=======
         }, market);
->>>>>>> dc826e3a
     }
 
     async fetchTickers (symbols = undefined, params = {}) {
