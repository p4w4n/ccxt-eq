'use strict';

//  ---------------------------------------------------------------------------

const Exchange = require ('./base/Exchange');
const { TICK_SIZE } = require ('./base/functions/number');
const { ExchangeError, NotSupported, RequestTimeout, DDoSProtection, InvalidOrder, InvalidAddress, BadRequest, InsufficientFunds, OrderNotFound, AuthenticationError, ExchangeNotAvailable, ArgumentsRequired } = require ('./base/errors');
const Precise = require ('./base/Precise');

//  ---------------------------------------------------------------------------

module.exports = class btcex extends Exchange {
    describe () {
        return this.deepExtend (super.describe (), {
            'id': 'btcex',
            'name': 'BTCEX',
            'countries': [ 'CA' ], // Canada
            'version': 'v1',
            'certified': false,
            'pro': true,
            'requiredCredentials': {
                'apiKey': true,
                'secret': true,
            },
            'urls': {
                'logo': 'https://user-images.githubusercontent.com/1294454/173489620-d49807a4-55cd-4f4e-aca9-534921298bbf.jpg',
                'www': 'https://www.btcex.com/',
                'api': {
                    'rest': 'https://api.btcex.com',
                },
                'doc': 'https://docs.btcex.com/',
                'fees': 'https://support.btcex.com/hc/en-us/articles/4415995130647',
                'referral': {
                    'url': 'https://www.btcex.com/en-us/register?i=48biatg1',
                    'discount': 0.1,
                },
            },
            'has': {
                'CORS': undefined,
                'spot': true,
                'margin': true,
                'swap': true,
                'future': true,
                'option': true,
                'cancelAllOrders': true,
                'cancelOrder': true,
                'createOrder': true,
                'editOrder': false,
                'fetchBalance': true,
                'fetchBorrowRate': false,
                'fetchBorrowRateHistories': false,
                'fetchBorrowRateHistory': false,
                'fetchBorrowRates': false,
                'fetchClosedOrders': true,
                'fetchCurrencies': false,
                'fetchDepositAddress': false,
                'fetchDeposits': true,
                'fetchFundingHistory': false,
                'fetchFundingRate': true,
                'fetchFundingRateHistory': false,
                'fetchFundingRates': true,
                'fetchIndexOHLCV': false,
                'fetchLeverage': true,
                'fetchLeverageTiers': true,
                'fetchMarginMode': false,
                'fetchMarketLeverageTiers': true,
                'fetchMarkets': true,
                'fetchMarkOHLCV': false,
                'fetchMyTrades': true,
                'fetchOHLCV': true,
                'fetchOpenOrders': true,
                'fetchOrder': true,
                'fetchOrderBook': true,
                'fetchOrders': true,
                'fetchOrderTrades': true,
                'fetchPosition': true,
                'fetchPositionMode': false,
                'fetchPositions': true,
                'fetchPremiumIndexOHLCV': false,
                'fetchTicker': true,
                'fetchTickers': false,
                'fetchTime': false,
                'fetchTrades': true,
                'fetchTradingFee': false,
                'fetchTradingFees': false,
                'fetchTransactionFees': undefined,
                'fetchWithdrawal': true,
                'fetchWithdrawals': true,
                'setLeverage': true,
                'setMarginMode': true,
                'signIn': true,
                'transfer': true,
                'withdraw': false,
            },
            'timeframes': {
                '1m': '1',
                '3m': '3',
                '5m': '5',
                '15m': '15',
                '30m': '30',
                '1h': '60',
                '2h': '120',
                '3h': '180',
                '4h': '240',
                '6h': '360',
                '12h': '720',
                '1d': '1D',
                '3d': '3D',
                '1M': '30D',
            },
            'api': {
                'public': {
                    'get': [
                        // Market data
                        'get_last_trades_by_currency',
                        'get_last_trades_by_instrument',
                        'get_order_book',
                        'tickers',
                        'get_instruments',
                        'get_tradingview_chart_data',
                        // CMC
                        'cmc_spot_summary',
                        'cmc_spot_ticker',
                        'cmc_spot_orderbook',
                        'cmc_market_trades',
                        'cmc_contracts',
                        'cmc_contract_orderbook',
                        // CoinGecko
                        'coin_gecko_spot_pairs',
                        'coin_gecko_spot_ticker',
                        'coin_gecko_spot_orderbook',
                        'coin_gecko_market_trades',
                        'coin_gecko_contracts',
                        'coin_gecko_contract_orderbook',
                        'get_perpetual_leverage_bracket',
                        'get_perpetual_leverage_bracket_all',
                    ],
                    'post': [
                        'auth',
                    ],
                },
                'private': {
                    'get': [
                        // wallet
                        'get_deposit_record',
                        'get_withdraw_record',
                        // trade
                        'get_position',
                        'get_positions',
                        'get_open_orders_by_currency',
                        'get_open_orders_by_instrument',
                        'get_order_history_by_currency',
                        'get_order_history_by_instrument',
                        'get_order_state',
                        'get_user_trades_by_currency',
                        'get_user_trades_by_instrument',
                        'get_user_trades_by_order',
                        'get_perpetual_user_config',
                    ],
                    'post': [
                        // auth
                        'logout',
                        // wallet
                        'get_assets_info',
                        'add_withdraw_address',
                        // trade
                        'buy',
                        'sell',
                        'cancel',
                        'cancel_all_by_currency',
                        'cancel_all_by_instrument',
                        'close_position',
                        'adjust_perpetual_leverage',
                        'adjust_perpetual_margin_type',
                        'submit_transfer',
                    ],
                    'delete': [],
                },
            },
            'fees': {
                'trading': {
                    'tierBased': false,
                    'percentage': true,
                    'maker': this.parseNumber ('0.001'),
                    'taker': this.parseNumber ('0.001'),
                },
                'margin': {
                    'tierBased': false,
                    'percentage': true,
                    'maker': this.parseNumber ('0.001'),
                    'taker': this.parseNumber ('0.001'),
                },
                'perpetual': {
                    'tierBased': false,
                    'percentage': true,
                    'maker': this.parseNumber ('0.002'),
                    'taker': this.parseNumber ('0.002'),
                },
            },
            'exceptions': {
                'exact': {
                    '9999': ExchangeError, // SYSTEM_INNER_ERROR System error, please try again later
                    '9900': ExchangeNotAvailable, // SERVICE_BUSY Service is busy，please try again later
                    '401': AuthenticationError, // UNAUTHENTICATION_ERROR UnAuthentication
                    '403': AuthenticationError, // ACCESS_DENIED_ERROR Access denied
                    '1000': ExchangeNotAvailable, // NO_SERVICE No service found
                    '1001': BadRequest, // BAD_REQUEST Bad requested
                    '2000': AuthenticationError, // NEED_LOGIN Login is required
                    '2001': AuthenticationError, // ACCOUNT_NOT_MATCH Account information does not match
                    '2002': AuthenticationError, // ACCOUNT_NEED_ENABLE Account needs to be activated
                    '2003': AuthenticationError, // ACCOUNT_NOT_AVAILABLE Account not available
                    '3000': AuthenticationError, // TEST user
                    '3002': AuthenticationError, // NICKNAME_EXIST Nicknames exist
                    '3003': AuthenticationError, // ACCOUNT_NOT_EXIST No account
                    '3004': BadRequest, // PARAM_ERROR Parameter exception
                    '3005': NotSupported, // LANGUAGE_NONSUPPORT Unsupported languages
                    '3007': AuthenticationError, // ONLY_SUBACCOUNT_OPE Sub-account operations only
                    '3008': AuthenticationError, // LOGIN_ENABLE Account not logged
                    '3009': AuthenticationError, // TFA_EXPIRE_ERROR Google key failed
                    '3011': AuthenticationError, // PASSWORD_ERROR Password error
                    '3012': AuthenticationError, // TFA_UUID_ERROR One-time unlock code error
                    '3013': RequestTimeout, // TIME_OUT time out
                    '3015': AuthenticationError, // ID_IS_ERROR id_is_error
                    '3016': AuthenticationError, // WRONG_SUBACCOUNT_NAME already taken
                    '3018': BadRequest, // USER_NAME_AT_LEAST_5_BYTE The user name must have at least 5 digits
                    '3019': BadRequest, // PASSWORD_AT_LEAST_8_BYTE 8-32 bits contain at least three of the numbers, capital, lowercase letters and special symbols!
                    '3020': BadRequest, // TFA_ALREADY_SET GoogleCode Already Set
                    '3021': BadRequest, // PWD_MATCH_ERROR pwd_match_error
                    '3022': BadRequest, // ILLEGAL_OPERATION illegal operation
                    '3023': BadRequest, // REMOVE_SUBACCOUNT_OVER_LIMIT remove subaccount over limit
                    '3024': BadRequest, // GOOGLE_VERIFICATION_CODE_TURNED_ON Google verification code turned on
                    '3025': BadRequest, // OPERATION_FAILURE The operation failure
                    '3026': BadRequest, // ACCOUNT_ACTIVED Account has Actived
                    '3027': BadRequest, // INVALID_EMAIL_ADDRESS Invalid email address!
                    '3028': BadRequest, // PASSWORD_FORMAT_ERROR Password format err
                    '3029': DDoSProtection, // ONE_MINUTE_LIMIT Only one operation per minute and the remaining ${times}s
                    '3030': DDoSProtection, // ONE_HOUR_LIMIT Do this up to 5 times per hour
                    '3031': BadRequest, // USER_NAME_UP_12_BYTE Up to 12 characters, only letters and numbers are supported
                    '3032': BadRequest, // EMAIL_SETTED You need to set email address and password first
                    '3033': BadRequest, // PASSWORD_SETTED You need to set password first
                    '3034': AuthenticationError, // SUBACCOUNT_EMAIL_ACTIVATE You need to wait for email confirmation
                    '3035': BadRequest, // API_NOT_EXIST No api message
                    '3036': BadRequest, // UNAVAILABLE_IN_SUBACCOUNT Unavailable in subaccount
                    '3037': BadRequest, // MAX_SUBACCOUNT_NUMBER Limit of subaccounts is reached
                    '3038': BadRequest, // MAIN_SUBACCOUNT_EMAIL_SAME Provided email address is already used for your other subaccount
                    '3039': BadRequest, // MAX_API_KEY_NUMBER You cannot have more than 8 API keys
                    '3040': AuthenticationError, // ALPHA_TEST Non-invited users shall contact BTCEX Team to obtain the internal tests qualification
                    '3041': BadRequest, // API_NAME_MAX_LENGTH Name of key maximum length - 16 characters
                    '4000': BadRequest, // WALLET_ERROR Wallet error || RECHARGE_CLOSED Recharge closed
                    '4001': InvalidAddress, // WRONG_WITHDRAWAL_ADDRESS Wrong withdrawal address
                    '4002': InvalidAddress, // ADDRESS_DOES_NOT_EXIST Address does not exist
                    '4003': BadRequest, // WITHDRAWAL_CLOSED Withdrawal closed || TOO_SMALL_WITHDRAWAL_AMOUNT Too small withdrawal amount
                    '4004': NotSupported, // INTERNAL_TRANSFER_IS_NOT_SUPPORTED_TEMPORARILY Internal transfer is not supported temporarily
                    '4005': ExchangeError, // WITHDRAW_FAIL Withdrawal failed
                    '4006': InsufficientFunds, // INSUFFICIENT_ASSET ser asset not enough
                    '4007': BadRequest, // TRANSFER_ACCOUNT_ERROR Transfer account error
                    '4008': NotSupported, // AMOUNT_ERROR Amount error
                    '4009': InvalidAddress, // NO_RECHARGE_ADDRESS No recharge address
                    '4010': BadRequest, // GET_TRANSFER_SUBACCOUNT_ERROR Get transfer subaccount error
                    '4011': BadRequest, // TRANSFER_SUBMIT_URL_ERROR Transfer submit url error
                    '5001': InvalidOrder, // ORDER_PARAM_WRONG Order's param wrong.
                    '5002': OrderNotFound, // ORDER_DOSE_NOT_EXIST Order does not exist.
                    '5003': InvalidOrder, // CONTRACT_DOSE_NOT_EXIST Contract does not exist.
                    '5004': InvalidOrder, // ORDER_STATUS_ERR Order status error.
                    '5005': InvalidOrder, // ORDER_AMOUNT_MIN_TRANCSACTION_ERR Order amount min transaction error.
                    '5006': InvalidOrder, // ORDER_PRICE_MIN_TRANCSACTION_ERR Order price min price error.
                    '5007': InvalidOrder, // ORDER_PRICE_TICK_SIZE_ERR Order price tick size error.
                    '5008': InvalidOrder, // ORDER_TYPE_ERR Order type error.
                    '5009': InvalidOrder, // ORDER_OPTION_IS_EXPIRED Order option is expired.
                    '5010': InvalidOrder, // ORDER_IS_NOT_ACTIVE Order is not active.
                    '5011': InvalidOrder, // IV_ORDER_ARE_NOT_SUPPORTED Iv orders are not supported.
                    '5012': InvalidOrder, // ORDER_NO_MARK_PRICE_ERROR No mark price error.
                    '5013': InvalidOrder, // ORDER_PRICE_RANGE_IS_TOO_HIGH order price range is too high.
                    '5014': InvalidOrder, // ORDER_PRICE_RANGE_IS_TOO_LOW Order price range is too low.
                    '5109': InvalidOrder, // ORDER_PRICE_RANGE_IS_TOO_LOW Order price range is too low.
                    '5135': InvalidOrder, // The quantity should be larger than: 0.01
                    '5901': InvalidOrder, // TRANSFER_RESULT transfer out success.
                    '5902': InvalidOrder, // ORDER_SUCCESS place order success.
                    '5903': InvalidOrder, // ORDER_FAIL place order fail.
                    '5904': InvalidOrder, // PRICE_TRIGGER_LIQ price trigger liquidation
                    '5905': InvalidOrder, // LIQ_CANCEL liquidation make order cancel.
                    '5906': InvalidOrder, // LIQ_ORDER liquidation place a new order
                    '5907': InsufficientFunds, // ASSET_NOT_ENOUTH asset not enough
                    '8000': BadRequest, // PARAM_ERROR Request params not valid!
                    '8001': BadRequest, // DATA_NOT_EXIST The data doesn't exist!
                    '8100': BadRequest, // CODE_CHECK_FAIL Incorrect verification code
                    '8101': RequestTimeout, // CODE_NOT_EXIST Verification code time out, please retry later
                    '8102': DDoSProtection, // CODE_CHECK_FAIL_LIMIT Errors exceed the limit. Please try again after 24H.
                    '8103': BadRequest, // SMS_CODE_CHECK_FAIL Incorrect SMS verification code
                    '8104': BadRequest, // MAIL_CODE_CHECK_FAIL Incorrect mail verification code
                    '8105': BadRequest, // GOOGLE_CODE_CHECK_FAIL 2FA Code error!
                    '8106': DDoSProtection, // SMS_CODE_LIMIT Your message service is over limit today, please try tomorrow
                    '8107': ExchangeError, // REQUEST_FAILED Request failed
                    '10000': AuthenticationError, // Authentication Failure
                    '11000': BadRequest, // CHANNEL_REGEX_ERROR channel regex not match
                },
                'broad': {
                },
            },
            'precisionMode': TICK_SIZE,
            'options': {
                'accountsByType': {
                    'wallet': 'WALLET',
                    'spot': 'SPOT',
                    'perpetual': 'PERPETUAL',
                    'margin': 'MARGIN',
                    'swap': 'PERPETUAL',
                    'BTC': 'BTC',
                    'ETH': 'ETH',
                },
            },
            'commonCurrencies': {
            },
        });
    }

    async fetchMarkets (params = {}) {
        const response = await this.publicGetGetInstruments (params);
        const markets = this.safeValue (response, 'result', []);
        //
        //     {
        //         "jsonrpc":"2.0",
        //         "usIn":1647533492507,
        //         "usOut":1647533492511,
        //         "usDiff":4,
        //         "result":[{
        //             "currency":"BTC",
        //             "base_currency":"USDT",
        //             "contract_size":"0.01",
        //             "creation_timestamp":"1632384961348",
        //             "expiration_timestamp":"1648195200000",
        //             "instrument_name":"BTC-25MAR22",
        //             "show_name":"BTC-25MAR22",
        //             "is_active":true,
        //             "kind":"future",
        //             "leverage":0,
        //             "maker_commission":"10",
        //             "taker_commission":"17",
        //             "min_trade_amount":"0.01",
        //             "option_type":"init",
        //             "quote_currency":"USDT",
        //             "settlement_period":"week",
        //             "strike":"0",
        //             "tick_size":"0.1",
        //             "instr_multiple":"0.01",
        //             "order_price_low_rate":"0.8",
        //             "order_price_high_rate":"1.2",
        //             "order_price_limit_type":0,
        //             "min_qty":"0.01",
        //             "min_notional":"0",
        //             "support_trace_trade":false
        //         }]
        //     }
        //
        const result = [];
        for (let i = 0; i < markets.length; i++) {
            const market = markets[i];
            const id = this.safeString (market, 'instrument_name');
            const type = this.safeString (market, 'kind');
            let unifiedType = type;
            if (type === 'perpetual') {
                unifiedType = 'swap';
            }
            let baseId = this.safeString (market, 'quote_currency');
            const quoteId = this.safeString (market, 'base_currency');
            const swap = (type === 'perpetual');
            const spot = (type === 'spot');
            const margin = (type === 'margin');
            const option = (type === 'option');
            const future = (type === 'future');
            const contract = swap || future || option;
            let expiry = undefined;
            if (option || future) {
                baseId = this.safeString (market, 'currency');
                expiry = this.safeInteger (market, 'expiration_timestamp');
            }
            let contractSize = undefined;
            let settleId = undefined;
            let settle = undefined;
            if (contract) {
                settleId = quoteId;
                settle = this.safeCurrencyCode (settleId);
            }
            let optionType = undefined;
            let strike = undefined;
            if (option) {
                optionType = this.safeString (market, 'option_type');
                strike = this.safeNumber (market, 'strike');
            }
            const base = this.safeCurrencyCode (baseId);
            const quote = this.safeCurrencyCode (quoteId);
            let symbol = undefined;
            if (margin) {
                symbol = id;
            } else {
                symbol = base + '/' + quote;
            }
            if (contract) {
                contractSize = this.safeNumber (market, 'contract_size');
                symbol = symbol + ':' + settle;
                if (future || option) {
                    symbol = symbol + '-' + this.yymmdd (expiry);
                    if (option) {
                        const letter = (optionType === 'call') ? 'C' : 'P';
                        symbol = symbol + ':' + this.numberToString (strike) + ':' + letter;
                    }
                }
            }
            const minTradeAmount = this.safeNumber (market, 'min_trade_amount');
            const tickSize = this.safeNumber (market, 'tick_size');
            const maker = this.safeNumber (market, 'maker_commission');
            const taker = this.safeNumber (market, 'taker_commission');
            const percentage = !(option || future);
            result.push ({
                'id': id,
                'symbol': symbol,
                'base': base,
                'quote': quote,
                'baseId': baseId,
                'quoteId': quoteId,
                'settleId': settleId,
                'settle': settle,
                'type': unifiedType,
                'maker': maker,
                'taker': taker,
                'percentage': percentage,
                'spot': spot,
                'margin': margin,
                'swap': swap,
                'future': future,
                'option': option,
                'active': this.safeValue (market, 'is_active'),
                'contract': contract,
                'linear': contract ? true : undefined,
                'inverse': contract ? false : undefined,
                'contractSize': contractSize,
                'expiry': expiry,
                'expiryDatetime': this.iso8601 (expiry),
                'strike': strike,
                'optionType': optionType,
                'precision': {
                    'amount': minTradeAmount,
                    'price': tickSize,
                },
                'limits': {
                    'leverage': {
                        'min': undefined,
                        'max': this.safeString (market, 'leverage'),
                    },
                    'amount': {
                        'min': minTradeAmount,
                        'max': undefined,
                    },
                    'price': {
                        'min': tickSize,
                        'max': undefined,
                    },
                    'cost': {
                        'min': undefined,
                        'max': undefined,
                    },
                },
                'info': market,
            });
        }
        return result;
    }

    parseTicker (ticker, market = undefined) {
        //
        //     {
        //         "best_ask_amount":"0.20962",
        //         "best_ask_price":"40491.7",
        //         "best_bid_amount":"0.08855",
        //         "best_bid_price":"40491.6",
        //         "instrument_name":"BTC-USDT",
        //         "last_price":"40493",
        //         "mark_price":"40493.10644717",
        //         "state":"open",
        //         "stats":{
        //             "high":"41468.8",
        //             "low":"40254.9",
        //             "price_change":"-0.0159",
        //             "volume":"3847.35240000000000005"
        //             "turnover":"1109811189.67100102035328746"
        //         },
        //         "timestamp":"1647569486224"
        //     }
        //
        let marketId = this.safeString (ticker, 'instrument_name');
        if (marketId.indexOf ('PERPETUAL') < 0) {
            marketId = marketId + '-SPOT';
        }
        market = this.safeMarket (marketId, market);
        const symbol = this.safeSymbol (marketId, market, '-');
        const timestamp = this.safeInteger (ticker, 'timestamp');
        const stats = this.safeValue (ticker, 'stats');
        return this.safeTicker ({
            'symbol': symbol,
            'timestamp': timestamp,
            'datetime': this.iso8601 (timestamp),
            'high': this.safeString (stats, 'high'),
            'low': this.safeString (stats, 'low'),
            'bid': this.safeString (ticker, 'best_bid_price'),
            'bidVolume': this.safeString (ticker, 'best_bid_amount'),
            'ask': this.safeString (ticker, 'best_ask_price'),
            'askVolume': this.safeString (ticker, 'best_ask_amount'),
            'vwap': undefined,
            'open': undefined,
            'close': this.safeString (ticker, 'last_price'),
            'last': this.safeString (ticker, 'last_price'),
            'previousClose': undefined,
            'change': undefined,
            'percentage': this.safeString (stats, 'price_change'),
            'average': undefined,
            'baseVolume': this.safeString (stats, 'volume'),
            'quoteVolume': this.safeString (stats, 'turnover'),
            'info': ticker,
        }, market);
    }

    async fetchTicker (symbol, params = {}) {
        await this.loadMarkets ();
        const market = this.market (symbol);
        const request = {
            'instrument_name': market['id'],
        };
        const response = await this.publicGetTickers (this.extend (request, params));
        const result = this.safeValue (response, 'result', {});
        //
        //     {
        //         "jsonrpc":"2.0",
        //         "usIn":1647569487238,
        //         "usOut":1647569487240,
        //         "usDiff":2,
        //         "result":[{
        //             "best_ask_amount":"0.20962",
        //             "best_ask_price":"40491.7",
        //             "best_bid_amount":"0.08855",
        //             "best_bid_price":"40491.6",
        //             "instrument_name":"BTC-USDT",
        //             "last_price":"40493",
        //             "mark_price":"40493.10644717",
        //             "state":"open",
        //             "stats":{
        //                 "high":"41468.8",
        //                 "low":"40254.9",
        //                 "price_change":"-0.0159",
        //                 "volume":"3847.35240000000000005"
        //             },
        //             "timestamp":"1647569486224"
        //         }]
        //     }
        //
        const ticker = this.safeValue (result, 0);
        return this.parseTicker (ticker, market);
    }

    async fetchOrderBook (symbol, limit = undefined, params = {}) {
        await this.loadMarkets ();
        const market = this.market (symbol);
        const request = {
            'instrument_name': market['id'],
        };
        if (limit !== undefined) {
            request['depth'] = limit;
        }
        const response = await this.publicGetGetOrderBook (this.extend (request, params));
        const result = this.safeValue (response, 'result', {});
        //
        //     {
        //         "jsonrpc":"2.0",
        //         "usIn":1647573916524,
        //         "usOut":1647573916526,
        //         "usDiff":2,
        //         "result":{
        //             "asks":[["10155.00000","0.200","186.980","0.000"],["10663.00000","0.200","217.480","0.000"]],
        //             "bids":[["7896.00000","0.200","1.000","0.000"],["7481.00000","0.200","1.000","0.000"]],
        //             "timestamp":"1647573916525",
        //             "instrument_name":"BTC-25MAR22-32000-C",
        //             "version":1002541
        //         }
        //     }
        //
        const timestamp = this.safeInteger (result, 'timestamp');
        const orderBook = this.parseOrderBook (result, market['symbol'], timestamp);
        orderBook['nonce'] = this.safeInteger (result, 'version');
        return orderBook;
    }

    parseOHLCV (ohlcv, market = undefined) {
        //
        //     {
        //         "tick":1647547200,
        //         "open":"40868.16800000",
        //         "high":"40877.65600000",
        //         "low":"40647.00000000",
        //         "close":"40699.10000000",
        //         "volume":"100.27789000",
        //         "cost":"4083185.78337596"
        //     }
        //
        return [
            this.safeTimestamp (ohlcv, 'tick'),
            this.safeNumber (ohlcv, 'open'),
            this.safeNumber (ohlcv, 'high'),
            this.safeNumber (ohlcv, 'low'),
            this.safeNumber (ohlcv, 'close'),
            this.safeNumber (ohlcv, 'volume'),
        ];
    }

    async fetchOHLCV (symbol, timeframe = '1m', since = undefined, limit = undefined, params = {}) {
        await this.loadMarkets ();
        const market = this.market (symbol);
        if (limit === undefined) {
            limit = 10;
        }
        const request = {
            'resolution': this.timeframes[timeframe],
            // 'start_timestamp': 0,
            // 'end_timestamp': 0,
        };
        let marketId = market['id'];
        if (market['spot'] || market['margin']) {
            marketId = market['baseId'] + '-' + market['quoteId'];
        }
        request['instrument_name'] = marketId;
        if (since === undefined) {
            request['end_timestamp'] = this.milliseconds ();
            request['start_timestamp'] = 0;
        } else {
            const timeframeInSeconds = this.parseTimeframe (timeframe);
            const timeframeInMilliseconds = timeframeInSeconds * 1000;
            request['start_timestamp'] = since;
            request['end_timestamp'] = this.sum (request['start_timestamp'], limit * timeframeInMilliseconds);
        }
        const response = await this.publicGetGetTradingviewChartData (this.extend (request, params));
        const result = this.safeValue (response, 'result', []);
        //
        //     {
        //         "jsonrpc":"2.0",
        //         "usIn":1647578562427,
        //         "usOut":1647578562428,
        //         "usDiff":1,
        //         "result":[{
        //             "tick":1647547200,
        //             "open":"40868.16800000",
        //             "high":"40877.65600000",
        //             "low":"40647.00000000",
        //             "close":"40699.10000000",
        //             "volume":"100.27789000",
        //             "cost":"4083185.78337596"
        //         }]
        //     }
        //
        return this.parseOHLCVs (result, market, timeframe, since, limit);
    }

    parseTrade (trade, market = undefined) {
        //
        // fetchTrades (public)
        //
        //     {
        //         "amount":"0.0003",
        //         "direction":"sell",
        //         "iv":"0",
        //         "price":"40767.18",
        //         "timestamp":"1647582687050",
        //         "instrument_name":"BTC-USDT-SPOT",
        //         "trade_id":57499240
        //     }
        //
        // fetchOrderTrades || fetchMyTrades
        //
        //     {
        //         "direction":"sell",
        //         "amount":"0.03",
        //         "price":"397.8",
        //         "fee":"0.011934",
        //         "timestamp":1647668570759,
        //         "role":"taker",
        //         "trade_id":"58319385",
        //         "order_id":"250979478947823616",
        //         "instrument_name":"BNB-USDT-SPOT",
        //         "order_type":"market",
        //         "fee_use_coupon":false,
        //         "fee_coin_type":"USDT",
        //         "index_price":"",
        //         "self_trade":false
        //     }
        //
        const id = this.safeString (trade, 'trade_id');
        const marketId = this.safeString (trade, 'instrument_name');
        const symbol = this.safeSymbol (marketId, market);
        const timestamp = this.safeInteger (trade, 'timestamp');
        const side = this.safeString (trade, 'direction');
        const priceString = this.safeString (trade, 'price');
        const amountString = this.safeString (trade, 'amount');
        const takerOrMaker = this.safeString (trade, 'role');
        const feeCostString = this.safeString (trade, 'fee');
        let fee = undefined;
        if (feeCostString !== undefined) {
            const feeCurrencyId = this.safeString (trade, 'fee_coin_type');
            const feeCurrencyCode = this.safeCurrencyCode (feeCurrencyId);
            fee = {
                'cost': feeCostString,
                'currency': feeCurrencyCode,
            };
        }
        return this.safeTrade ({
            'info': trade,
            'id': id,
            'timestamp': timestamp,
            'datetime': this.iso8601 (timestamp),
            'symbol': symbol,
            'order': this.safeString (trade, 'order_id'),
            'type': this.safeString (trade, 'order_type'),
            'side': side,
            'takerOrMaker': takerOrMaker,
            'price': priceString,
            'amount': amountString,
            'cost': undefined,
            'fee': fee,
        }, market);
    }

    async fetchTrades (symbol, since = undefined, limit = undefined, params = {}) {
        await this.loadMarkets ();
        const market = this.market (symbol);
        const request = {
            'instrument_name': market['id'],
            // 'start_id' : 0,
            // 'end_id': 0,
            // 'sorting': 'asc', // asc | desc
        };
        if (limit !== undefined) {
            request['count'] = limit; // default 10
        }
        const response = await this.publicGetGetLastTradesByInstrument (this.extend (request, params));
        const result = this.safeValue (response, 'result', {});
        //
        //     {
        //         "jsonrpc":"2.0",
        //         "usIn":1647582703220,
        //         "usOut":1647582703253,
        //         "usDiff":33,
        //         "result":{
        //             "trades":[{
        //                 "amount":"0.0003",
        //                 "direction":"sell",
        //                 "iv":"0",
        //                 "price":"40767.18",
        //                 "timestamp":"1647582687050",
        //                 "instrument_name":"BTC-USDT-SPOT",
        //                 "trade_id":57499240
        //             }],
        //             "has_more":true
        //         }
        //     }
        //
        const trades = this.safeValue (result, 'trades', []);
        return this.parseTrades (trades, market, since, limit);
    }

    async signIn (params = {}) {
        let accessToken = this.safeString (this.options, 'accessToken');
        if (accessToken !== undefined) {
            return accessToken;
        }
        this.checkRequiredCredentials ();
        const request = {
            'grant_type': 'client_credentials', // client_signature || refresh_token
            'client_id': this.apiKey,
            'client_secret': this.secret,
            // 'refresh_token': '', // Required for grant type refresh_token
            // 'signature': '', // Required for grant type client_signature
        };
        const response = await this.publicPostAuth (this.extend (request, params));
        const result = this.safeValue (response, 'result');
        //
        //     {
        //         jsonrpc: '2.0',
        //         usIn: '1647601525586',
        //         usOut: '1647601525597',
        //         usDiff: '11',
        //         result: {
        //         access_token: '',
        //         token_type: 'bearer',
        //         refresh_token: '',
        //         expires_in: '604799',
        //         scope: 'account:read_write block_trade:read_write trade:read_write wallet:read_write'
        //         }
        //     }
        //
        accessToken = this.safeString (result, 'access_token');
        this.options['accessToken'] = accessToken;
        return accessToken;
    }

    parseBalance (response) {
        //
        //     {
        //         "WALLET":{
        //             "total":"0",
        //             "coupon":"0",
        //             "details":[{
        //                 "available":"0",
        //                 "freeze":"0",
        //                 "coin_type":"1INCH",
        //                 "current_mark_price":"1.657"
        //             }]
        //         },
        //         "MARGIN":{
        //             "total":"0",
        //             "net":"0",
        //             "available":"0",
        //             "borrowed":"0",
        //             "details":[],
        //             "maintenance_margin":"0",
        //             "interest_owed":"0"
        //         },
        //         "SPOT":{
        //             "total":"3.965",
        //             "available":"15.887066",
        //             "details":[{
        //                 "available":"0",
        //                 "freeze":"0",
        //                 "total":"0",
        //                 "coin_type":"1INCH",
        //                 "current_mark_price":"1.657"
        //             }]
        //         },
        //         "BTC":{
        //             "currency":"BTC",
        //             "balance":"0",
        //             "freeze":"0",
        //             "equity":"0",
        //             "base_currency":"USDT",
        //             "available_funds":"0",
        //             "available_withdrawal_funds":"0",
        //             "initial_margin":"0",
        //             "maintenance_margin":"0",
        //             "margin_balance":"0",
        //             "session_funding":"0",
        //             "session_rpl":"0",
        //             "session_upl":"0",
        //             "futures_pl":"0",
        //             "futures_session_rpl":"0",
        //             "futures_session_upl":"0",
        //             "options_value":"0",
        //             "options_pl":"0",
        //             "options_session_rpl":"0",
        //             "options_session_upl":"0",
        //             "total_pl":"0",
        //             "options_delta":"0",
        //             "options_gamma":"0",
        //             "options_theta":"0",
        //             "options_vega":"0",
        //             "delta_total":"0"
        //         },
        //         "ETH":{
        //             "currency":"ETH",
        //             "balance":"0",
        //             "freeze":"0",
        //             "equity":"0",
        //             "base_currency":"USDT",
        //             "available_funds":"0",
        //             "available_withdrawal_funds":"0",
        //             "initial_margin":"0",
        //             "maintenance_margin":"0",
        //             "margin_balance":"0",
        //             "session_funding":"0",
        //             "session_rpl":"0",
        //             "session_upl":"0",
        //             "futures_pl":"0",
        //             "futures_session_rpl":"0",
        //             "futures_session_upl":"0",
        //             "options_value":"0",
        //             "options_pl":"0",
        //             "options_session_rpl":"0",
        //             "options_session_upl":"0",
        //             "total_pl":"0",
        //             "options_delta":"0",
        //             "options_gamma":"0",
        //             "options_theta":"0",
        //             "options_vega":"0",
        //             "delta_total":"0"
        //         },
        //         "PERPETUAL":{
        //             "bonus":"0",
        //             "global_state":0,
        //             "available_funds":"0",
        //             "wallet_balance":"0",
        //             "available_withdraw_funds":"0",
        //             "total_pl":"0",
        //             "total_upl":"0",
        //             "position_rpl":"0",
        //             "total_upl_isolated":"0",
        //             "total_upl_cross":"0",
        //             "total_initial_margin_cross":"0",
        //             "total_initial_margin_isolated":"0",
        //             "total_margin_balance_isolated":"0",
        //             "total_margin_balance":"0",
        //             "total_margin_balance_cross":"0",
        //             "total_maintenance_margin_cross":"0",
        //             "total_wallet_balance_isolated":"0",
        //             "order_frozen":"0",
        //             "order_cross_frozen":"0",
        //             "order_isolated_frozen":"0",
        //             "risk_level":"0",
        //             "bonus_max":"0"
        //         }
        //     }
        //
        const result = { 'info': response };
        const assetTypes = Object.keys (response);
        for (let i = 0; i < assetTypes.length; i++) {
            const assetType = assetTypes[i];
            const currency = this.safeValue (response, assetType);
            if ((assetType === 'WALLET') || (assetType === 'SPOT')) {
                const details = this.safeValue (currency, 'details');
                if (details !== undefined) {
                    for (let i = 0; i < details.length; i++) {
                        const detail = details[i];
                        const coinType = this.safeString (detail, 'coin_type');
                        const code = this.safeCurrencyCode (coinType);
                        const account = this.safeValue (result, code, this.account ());
                        account['free'] = this.safeString (detail, 'available');
                        account['used'] = this.safeString (detail, 'freeze');
                        account['total'] = this.safeString (detail, 'total');
                        result[code] = account;
                    }
                }
            } else {
                // all other wallets are linear futures
                const code = 'USDT';
                const account = this.account ();
                account['total'] = this.safeString (currency, 'wallet_balance');
                account['free'] = this.safeString (currency, 'available_withdraw_funds');
                result[code] = account;
            }
        }
        return this.safeBalance (result);
    }

    async fetchBalance (params = {}) {
        await this.signIn ();
        await this.loadMarkets ();
        const type = this.safeStringLower (params, 'type', 'spot');
        const types = this.safeValue (this.options, 'accountsByType', {});
        const assetType = this.safeString (types, type, type);
        params = this.omit (params, 'type');
        const request = {
            'asset_type': [ assetType ],
        };
        const response = await this.privatePostGetAssetsInfo (this.extend (request, params));
        const result = this.safeValue (response, 'result', []);
        //
        //     {
        //         "id":"1647675393",
        //         "jsonrpc":"2.0",
        //         "usIn":1647675394091,
        //         "usOut":1647675394104,
        //         "usDiff":13,
        //         "result":{
        //             "WALLET":{
        //                 "total":"0",
        //                 "coupon":"0",
        //                 "details":[{
        //                     "available":"0",
        //                     "freeze":"0",
        //                     "coin_type":"1INCH",
        //                     "current_mark_price":"1.657"
        //                 }]
        //             },
        //             "MARGIN":{
        //                 "total":"0",
        //                 "net":"0",
        //                 "available":"0",
        //                 "borrowed":"0",
        //                 "details":[],
        //                 "maintenance_margin":"0",
        //                 "interest_owed":"0"
        //             },
        //             "SPOT":{
        //                 "total":"3.965",
        //                 "available":"15.887066",
        //                 "details":[{
        //                     "available":"0",
        //                     "freeze":"0",
        //                     "total":"0",
        //                     "coin_type":"1INCH",
        //                     "current_mark_price":"1.657"
        //                 }]
        //             },
        //             "BTC":{
        //                 "currency":"BTC",
        //                 "balance":"0",
        //                 "freeze":"0",
        //                 "equity":"0",
        //                 "base_currency":"USDT",
        //                 "available_funds":"0",
        //                 "available_withdrawal_funds":"0",
        //                 "initial_margin":"0",
        //                 "maintenance_margin":"0",
        //                 "margin_balance":"0",
        //                 "session_funding":"0",
        //                 "session_rpl":"0",
        //                 "session_upl":"0",
        //                 "futures_pl":"0",
        //                 "futures_session_rpl":"0",
        //                 "futures_session_upl":"0",
        //                 "options_value":"0",
        //                 "options_pl":"0",
        //                 "options_session_rpl":"0",
        //                 "options_session_upl":"0",
        //                 "total_pl":"0",
        //                 "options_delta":"0",
        //                 "options_gamma":"0",
        //                 "options_theta":"0",
        //                 "options_vega":"0",
        //                 "delta_total":"0"
        //             },
        //             "ETH":{
        //                 "currency":"ETH",
        //                 "balance":"0",
        //                 "freeze":"0",
        //                 "equity":"0",
        //                 "base_currency":"USDT",
        //                 "available_funds":"0",
        //                 "available_withdrawal_funds":"0",
        //                 "initial_margin":"0",
        //                 "maintenance_margin":"0",
        //                 "margin_balance":"0",
        //                 "session_funding":"0",
        //                 "session_rpl":"0",
        //                 "session_upl":"0",
        //                 "futures_pl":"0",
        //                 "futures_session_rpl":"0",
        //                 "futures_session_upl":"0",
        //                 "options_value":"0",
        //                 "options_pl":"0",
        //                 "options_session_rpl":"0",
        //                 "options_session_upl":"0",
        //                 "total_pl":"0",
        //                 "options_delta":"0",
        //                 "options_gamma":"0",
        //                 "options_theta":"0",
        //                 "options_vega":"0",
        //                 "delta_total":"0"
        //             },
        //             "PERPETUAL":{
        //                 "bonus":"0",
        //                 "global_state":0,
        //                 "available_funds":"0",
        //                 "wallet_balance":"0",
        //                 "available_withdraw_funds":"0",
        //                 "total_pl":"0",
        //                 "total_upl":"0",
        //                 "position_rpl":"0",
        //                 "total_upl_isolated":"0",
        //                 "total_upl_cross":"0",
        //                 "total_initial_margin_cross":"0",
        //                 "total_initial_margin_isolated":"0",
        //                 "total_margin_balance_isolated":"0",
        //                 "total_margin_balance":"0",
        //                 "total_margin_balance_cross":"0",
        //                 "total_maintenance_margin_cross":"0",
        //                 "total_wallet_balance_isolated":"0",
        //                 "order_frozen":"0",
        //                 "order_cross_frozen":"0",
        //                 "order_isolated_frozen":"0",
        //                 "risk_level":"0",
        //                 "bonus_max":"0"
        //             }
        //         }
        //     }
        //
        return this.parseBalance (result);
    }

    parseOrderStatus (status) {
        const statuses = {
            'open': 'open',
            'cancelled': 'canceled',
            'filled': 'closed',
            'rejected': 'rejected',
        };
        return this.safeString (statuses, status, status);
    }

    parseTimeInForce (timeInForce) {
        if (timeInForce === '-') {
            return undefined;
        }
        const timeInForces = {
            'good_til_cancelled': 'GTC',
            'good_til_date': 'GTD',
            'fill_or_kill': 'FOK',
            'immediate_or_cancel': 'IOC',
        };
        return this.safeString (timeInForces, timeInForce, timeInForce);
    }

    parseOrder (order, market = undefined) {
        //
        // fetchOrder || fetchOpenOrders || fetchClosedOrders
        //         {
        //             "kind":"spot",
        //             "direction":"sell",
        //             "amount":"0.02",
        //             "price":"900",
        //             "advanced":"usdt",
        //             "source":"api",
        //             "mmp":false,
        //             "version":1,
        //             "order_id":"250971492850401280",
        //             "order_state":"open",
        //             "instrument_name":"BNB-USDT-SPOT",
        //             "filled_amount":"0",
        //             "average_price":"0",
        //             "order_type":"limit",
        //             "time_in_force":"GTC",
        //             "post_only":false,
        //             "reduce_only":false,
        //             "creation_timestamp":1647666666723,
        //             "last_update_timestamp":1647666666725
        //         }
        //
        // createOrder
        //
        //         {
        //             "order_id":"251052889774161920",
        //             "custom_order_id":"-"
        //         }
        //
        // closeOrder
        //         {
        //             "order_id":"250979354159153152"
        //         }
        //
        const timestamp = this.safeInteger (order, 'creation_timestamp');
        const lastUpdate = this.safeInteger (order, 'last_update_timestamp');
        const id = this.safeString (order, 'order_id');
        let priceString = this.safeString (order, 'price');
        if (priceString === '-1') {
            priceString = undefined;
        }
        const averageString = this.safeString (order, 'average_price');
        const amountString = this.safeString (order, 'amount');
        const filledString = this.safeString (order, 'filled_amount');
        let lastTradeTimestamp = undefined;
        if (filledString !== undefined) {
            const isFilledPositive = Precise.stringGt (filledString, '0');
            if (isFilledPositive) {
                lastTradeTimestamp = lastUpdate;
            }
        }
        const status = this.parseOrderStatus (this.safeString (order, 'order_state'));
        const marketId = this.safeString (order, 'instrument_name');
        market = this.safeMarket (marketId, market);
        const side = this.safeStringLower (order, 'direction');
        let feeCostString = this.safeString (order, 'commission');
        let fee = undefined;
        if (feeCostString !== undefined) {
            feeCostString = Precise.stringAbs (feeCostString);
            fee = {
                'cost': feeCostString,
                'currency': market['base'],
            };
        }
        const type = this.safeString (order, 'order_type');
        // injected in createOrder
        const trades = this.safeValue (order, 'trades');
        const timeInForce = this.parseTimeInForce (this.safeString (order, 'time_in_force'));
        const stopPrice = this.safeValue (order, 'trigger_price');
        const postOnly = this.safeValue (order, 'post_only');
        return this.safeOrder ({
            'info': order,
            'id': id,
            'clientOrderId': undefined,
            'timestamp': timestamp,
            'datetime': this.iso8601 (timestamp),
            'lastTradeTimestamp': lastTradeTimestamp,
            'symbol': market['symbol'],
            'type': type,
            'timeInForce': timeInForce,
            'postOnly': postOnly,
            'side': side,
            'price': priceString,
            'stopPrice': stopPrice,
            'triggerPrice': stopPrice,
            'amount': amountString,
            'cost': undefined,
            'average': averageString,
            'filled': filledString,
            'remaining': undefined,
            'status': status,
            'fee': fee,
            'trades': trades,
        }, market);
    }

    async fetchOrder (id, symbol = undefined, params = {}) {
        await this.loadMarkets ();
        const request = {
            'order_id': id,
        };
        const response = await this.privateGetGetOrderState (this.extend (request, params));
        const result = this.safeValue (response, 'result');
        //
        //     {
        //         "jsonrpc":"2.0",
        //         "usIn":1647672034018,
        //         "usOut":1647672034033,
        //         "usDiff":15,
        //         "result":{
        //             "currency":"SPOT",
        //             "kind":"spot",
        //             "direction":"sell",
        //             "amount":"0.03",
        //             "price":"-1",
        //             "advanced":"usdt",
        //             "source":"api",
        //             "mmp":false,
        //             "version":1,
        //             "order_id":"250979478947823616",
        //             "order_state":"filled",
        //             "instrument_name":"BNB-USDT-SPOT",
        //             "filled_amount":"0.03",
        //             "average_price":"397.8",
        //             "order_type":"market",
        //             "time_in_force":"GTC",
        //             "post_only":false,
        //             "reduce_only":false,
        //             "creation_timestamp":1647668570759,
        //             "last_update_timestamp":1647668570761
        //         }
        //     }
        //
        return this.parseOrder (result);
    }

    async createOrder (symbol, type, side, amount, price = undefined, params = {}) {
        await this.signIn ();
        await this.loadMarkets ();
        const market = this.market (symbol);
        const request = {
            'instrument_name': market['id'],
            'amount': this.amountToPrecision (symbol, amount),
            'type': type, // limit, market, default is limit
            // 'price': this.priceToPrecision (symbol, 123.45), // The order price for limit order. When adding options order with advanced=iv, the field price should be a value of implied volatility in percentages. For example, price=100, means implied volatility of 100%
            // 'time_in_force' : 'good_til_cancelled', // good_til_cancelled, good_til_date, fill_or_kill, immediate_or_cancel Specifies how long the order remains in effect, default: good_til_cancelled
            // 'post_only': false, // If true, the order is considered post-only, default: false
            // 'reduce_only': false, // If true, the order is considered reduce-only which is intended to only reduce a current position. default: false
            // 'condition_type': '', // NORMAL, STOP, TRAILING, IF_TOUCHED, Condition sheet policy, the default is NORMAL. Available when kind is future
            // 'trigger_price': 'index_price', // trigger price. Available when condition_type is STOP or IF_TOUCHED
            // 'trail_price': false, // trail price, Tracking price change Delta. Available when condition_type is TRAILING
            // 'advanced': 'usd', // Advanced option order type, (Only for options), default: usdt. If set to iv，then the price field means iv value
        };
        if (type === 'limit') {
            request['price'] = this.priceToPrecision (symbol, price);
        }
        if (market['contract']) {
            const timeInForce = this.safeStringUpper (params, 'timeInForce');
            if (timeInForce === 'GTC') {
                request['time_in_force'] = 'good_till_cancelled';
            } else if (timeInForce === 'FOK') {
                request['time_in_force'] = 'fill_or_kill';
            } else if (timeInForce === 'IOC') {
                request['time_in_force'] = 'immediate_or_cancel';
            }
            const isMarketOrder = type === 'market';
            const exchangeSpecificParam = this.safeValue (params, 'post_only', false);
            const postOnly = this.isPostOnly (isMarketOrder, exchangeSpecificParam, params);
            if (postOnly) {
                request['post_only'] = true;
            }
            const reduceOnly = this.safeValue (params, 'reduceOnly', false);
            if (reduceOnly) {
                request['reduce_only'] = true;
            }
            params = this.omit (params, [ 'timeInForce', 'postOnly', 'reduceOnly' ]);
        }
        const method = 'privatePost' + this.capitalize (side);
        const response = await this[method] (this.extend (request, params));
        const result = this.safeValue (response, 'result', {});
        //
        //     {
        //         "id":"1647686073",
        //         "jsonrpc":"2.0",
        //         "usIn":1647686073252,
        //         "usOut":1647686073264,
        //         "usDiff":12,
        //         "result":{
        //             "order":{
        //                 "order_id":"251052889774161920",
        //                 "custom_order_id":"-"
        //             }
        //         }
        //     }
        //
        const order = this.safeValue (result, 'order');
        return this.parseOrder (order, market);
    }

    async cancelOrder (id, symbol = undefined, params = {}) {
        await this.signIn ();
        await this.loadMarkets ();
        const request = {
            'order_id': id,
        };
        const response = await this.privatePostCancel (this.extend (request, params));
        const result = this.safeValue (response, 'result', {});
        //
        //     {
        //         "id":"1647675007",
        //         "jsonrpc":"2.0",
        //         "usIn":1647675007485,
        //         "usOut":1647675007494,
        //         "usDiff":9,
        //         "result":{
        //             "order_id":"250979354159153152"
        //         }
        //     }
        //
        return this.parseOrder (result);
    }

    async cancelAllOrders (symbol = undefined, params = {}) {
        if (symbol === undefined) {
            throw new ArgumentsRequired (this.id + ' cancelAllOrders() requires a symbol argument');
        }
        await this.signIn ();
        await this.loadMarkets ();
        const market = this.market (symbol);
        const request = {
            'instrument_name': market['id'],
        };
        const response = await this.privatePostCancelAllByInstrument (this.extend (request, params));
        //
        //     {
        //         "id":"1647686580",
        //         "jsonrpc":"2.0",
        //         "usIn":1647686581216,
        //         "usOut":1647686581224,
        //         "usDiff":8,
        //         "result":2
        //     }
        //
        return response;
    }

    async fetchOpenOrders (symbol = undefined, since = undefined, limit = undefined, params = {}) {
        if (symbol === undefined) {
            throw new ArgumentsRequired (this.id + ' fetchOpenOrders() requires a symbol argument');
        }
        await this.signIn ();
        await this.loadMarkets ();
        const market = this.market (symbol);
        const request = {
            'instrument_name': market['id'],
        };
        const response = await this.privateGetGetOpenOrdersByInstrument (this.extend (request, params));
        const result = this.safeValue (response, 'result', []);
        //
        //     {
        //         "jsonrpc":"2.0",
        //         "usIn":1647667026285,
        //         "usOut":1647667026291,
        //         "usDiff":6,
        //         "result":[{
        //             "kind":"spot",
        //             "direction":"sell",
        //             "amount":"0.02",
        //             "price":"900",
        //             "advanced":"usdt",
        //             "source":"api",
        //             "mmp":false,
        //             "version":1,
        //             "order_id":"250971492850401280",
        //             "order_state":"open",
        //             "instrument_name":"BNB-USDT-SPOT",
        //             "filled_amount":"0",
        //             "average_price":"0",
        //             "order_type":"limit",
        //             "time_in_force":"GTC",
        //             "post_only":false,
        //             "reduce_only":false,
        //             "creation_timestamp":1647666666723,
        //             "last_update_timestamp":1647666666725
        //         }]
        //     }
        //
        return this.parseOrders (result, market, since, limit);
    }

    async fetchClosedOrders (symbol = undefined, since = undefined, limit = undefined, params = {}) {
        if (symbol === undefined) {
            throw new ArgumentsRequired (this.id + ' fetchClosedOrders() requires a symbol argument');
        }
        await this.signIn ();
        await this.loadMarkets ();
        const market = this.market (symbol);
        const request = {
            'instrument_name': market['id'],
        };
        if (limit !== undefined) {
            request['count'] = limit;
        }
        const response = await this.privateGetGetOrderHistoryByInstrument (this.extend (request, params));
        const result = this.safeValue (response, 'result', []);
        //
        //     {
        //         "jsonrpc":"2.0",
        //         "usIn":1647671721716,
        //         "usOut":1647671721730,
        //         "usDiff":14,
        //         "result":[{
        //             "currency":"SPOT",
        //             "kind":"spot",
        //             "direction":"sell",
        //             "amount":"0.03",
        //             "price":"-1",
        //             "advanced":"usdt",
        //             "source":"api",
        //             "mmp":false,
        //             "version":1,
        //             "order_id":"250979478947823616",
        //             "order_state":"filled",
        //             "instrument_name":"BNB-USDT-SPOT",
        //             "filled_amount":"0.03",
        //             "average_price":"397.8",
        //             "order_type":"market",
        //             "time_in_force":"GTC",
        //             "post_only":false,
        //             "reduce_only":false,
        //             "creation_timestamp":1647668570759,
        //             "last_update_timestamp":1647668570761
        //         }]
        //     }
        //
        return this.parseOrders (result, market, since, limit);
    }

    async fetchOrderTrades (id, symbol = undefined, since = undefined, limit = undefined, params = {}) {
        if (id === undefined) {
            throw new ArgumentsRequired (this.id + ' fetchOrderTrades() requires a id argument');
        }
        await this.loadMarkets ();
        const request = {
            'order_id': id,
            // 'start_id': 0, // The ID number of the first trade to be returned
            // 'end_id': 0, // The ID number of the last trade to be returned
            // 'sorting': '', // Direction of results sorting,default: desc
        };
        if (limit !== undefined) {
            request['count'] = limit; // default 20
        }
        const response = await this.privateGetGetUserTradesByOrder (this.extend (request, params));
        const result = this.safeValue (response, 'result', {});
        //
        //     {
        //         "jsonrpc":"2.0",
        //         "usIn":1647671425457,
        //         "usOut":1647671425470,
        //         "usDiff":13,
        //         "result":{
        //             "count":1,
        //             "trades":[{
        //                 "direction":"sell",
        //                 "amount":"0.03",
        //                 "price":"397.8",
        //                 "fee":"0.011934",
        //                 "timestamp":1647668570759,
        //                 "role":"taker",
        //                 "trade_id":"58319385",
        //                 "order_id":"250979478947823616",
        //                 "instrument_name":"BNB-USDT-SPOT",
        //                 "order_type":"market",
        //                 "fee_use_coupon":false,
        //                 "fee_coin_type":"USDT",
        //                 "index_price":"",
        //                 "self_trade":false
        //             }],
        //             "has_more":false
        //         }
        //     }
        //
        const trades = this.safeValue (result, 'trades', []);
        return this.parseTrades (trades, undefined, since, limit);
    }

    async fetchMyTrades (symbol = undefined, since = undefined, limit = undefined, params = {}) {
        if (symbol === undefined) {
            throw new ArgumentsRequired (this.id + ' fetchMyTrades() requires a id argument');
        }
        await this.signIn ();
        await this.loadMarkets ();
        const request = {
            // 'kind': '', // The order kind, eg. margin, spot, option, future, perpetual. only used when call privateGetGetUserTradesByCurrency
            // 'start_id': 0, // The ID number of the first trade to be returned
            // 'end_id': 0, // The ID number of the last trade to be returned
            // 'sorting': '', // Direction of results sorting,default: desc
            // 'self_trade': false, // If not set, query all
        };
        let method = undefined;
        const market = this.market (symbol);
        request['instrument_name'] = market['id'];
        if (since === undefined) {
            method = 'privateGetGetUserTradesByInstrument';
        } else {
            method = 'privateGetGetUserTradesByInstrumentAndTime';
        }
        if (limit !== undefined) {
            request['count'] = limit; // default 20
        }
        const response = await this[method] (this.extend (request, params));
        const result = this.safeValue (response, 'result', {});
        //
        //     {
        //         "jsonrpc":"2.0",
        //         "usIn":1647668582167,
        //         "usOut":1647668582187,
        //         "usDiff":20,
        //         "result":{
        //             "count":1,
        //             "trades":[{
        //                 "direction":"sell",
        //                 "amount":"0.03",
        //                 "price":"397.8",
        //                 "fee":"0.011934",
        //                 "timestamp":1647668570759,
        //                 "role":"taker",
        //                 "trade_id":"58319385",
        //                 "order_id":"250979478947823616",
        //                 "instrument_name":"BNB-USDT-SPOT",
        //                 "order_type":"market",
        //                 "fee_use_coupon":false,
        //                 "fee_coin_type":"USDT",
        //                 "index_price":"",
        //                 "self_trade":false
        //             }],
        //             "has_more":false
        //         }
        //     }
        //
        const trades = this.safeValue (result, 'trades', []);
        return this.parseTrades (trades, market, since, limit);
    }

    parsePosition (position, market = undefined) {
        //
        //     {
        //         "currency":"PERPETUAL",
        //         "kind":"perpetual",
        //         "size":"-0.08",
        //         "direction":"sell",
        //         "leverage":"3",
        //         "margin":"10.7724",
        //         "version":"553",
        //         "roe":"-0.000483",
        //         "traceType":0,
        //         "pos_id":"0",
        //         "instrument_name":"BNB-USDT-PERPETUAL",
        //         "average_price":"403.9",
        //         "mark_price":"403.965",
        //         "initial_margin":"10.77066668",
        //         "maintenance_margin":"0.2100618",
        //         "floating_profit_loss":"-0.0052",
        //         "liquid_price":"549.15437158",
        //         "margin_type":"cross",
        //         "risk_level":"0.017651",
        //         "available_withdraw_funds":"1.13004332",
        //         "order_id":"251085320510201856",
        //         "stop_loss_price":"0",
        //         "stop_loss_type":1,
        //         "take_profit_price":"0",
        //         "take_profit_type":1
        //     }
        //
        const contract = this.safeString (position, 'instrument_name');
        market = this.safeMarket (contract, market);
        const size = this.safeString (position, 'size');
        let side = this.safeString (position, 'direction');
        side = (side === 'buy') ? 'long' : 'short';
        const maintenanceMarginString = this.safeString (position, 'maintenance_margin');
        const riskLevel = this.safeString (position, 'risk_level');
        // maint_margin / collateral = risk_level
        // collateral = maint_margin / risk_level
        const collateral = Precise.stringDiv (maintenanceMarginString, riskLevel);
        const markPrice = this.safeString (position, 'mark_price');
        const notionalString = Precise.stringMul (markPrice, size);
        const unrealisedPnl = this.safeString (position, 'floating_profit_loss');
        const initialMarginString = this.safeString (position, 'initial_margin');
        const percentage = Precise.stringMul (Precise.stringDiv (unrealisedPnl, initialMarginString), '100');
        const marginType = this.safeString (position, 'margin_type');
        return {
            'info': position,
            'id': undefined,
            'symbol': this.safeString (market, 'symbol'),
            'timestamp': undefined,
            'datetime': undefined,
            'initialMargin': this.parseNumber (initialMarginString),
            'initialMarginPercentage': this.parseNumber (Precise.stringDiv (initialMarginString, notionalString)),
            'maintenanceMargin': this.parseNumber (maintenanceMarginString),
            'maintenanceMarginPercentage': this.parseNumber (Precise.stringDiv (maintenanceMarginString, notionalString)),
            'entryPrice': this.safeNumber (position, 'average_price'),
            'notional': this.parseNumber (notionalString),
            'leverage': this.safeNumber (position, 'leverage'),
            'unrealizedPnl': this.parseNumber (unrealisedPnl),
            'contracts': this.parseNumber (size),  // in USD for perpetuals on deribit
            'contractSize': this.safeValue (market, 'contractSize'),
            'marginRatio': this.parseNumber (riskLevel),
            'liquidationPrice': this.safeNumber (position, 'liquid_price'),
            'markPrice': this.parseNumber (markPrice),
            'collateral': this.parseNumber (collateral),
            'marginType': marginType,
            'side': side,
            'percentage': this.parseNumber (percentage),
        };
    }

    async fetchPosition (symbol, params = {}) {
        await this.signIn ();
        await this.loadMarkets ();
        const market = this.market (symbol);
        const request = {
            'instrument_name': market['id'],
        };
        const response = await this.privateGetGetPosition (this.extend (request, params));
        const result = this.safeValue (response, 'result');
        //
        //     {
        //         "jsonrpc":"2.0",
        //         "usIn":1647693832273,
        //         "usOut":1647693832282,
        //         "usDiff":9,
        //         "result":{
        //             "currency":"PERPETUAL",
        //             "kind":"perpetual",
        //             "size":"-0.08",
        //             "direction":"sell",
        //             "leverage":"3",
        //             "margin":"10.7724",
        //             "version":"553",
        //             "roe":"-0.000483",
        //             "traceType":0,
        //             "pos_id":"0",
        //             "instrument_name":"BNB-USDT-PERPETUAL",
        //             "average_price":"403.9",
        //             "mark_price":"403.965",
        //             "initial_margin":"10.77066668",
        //             "maintenance_margin":"0.2100618",
        //             "floating_profit_loss":"-0.0052",
        //             "liquid_price":"549.15437158",
        //             "margin_type":"cross",
        //             "risk_level":"0.017651",
        //             "available_withdraw_funds":"1.13004332",
        //             "order_id":"251085320510201856",
        //             "stop_loss_price":"0",
        //             "stop_loss_type":1,
        //             "take_profit_price":"0",
        //             "take_profit_type":1
        //         }
        //     }
        //
        return this.parsePosition (result);
    }

    async fetchPositions (symbols = undefined, params = {}) {
        await this.signIn ();
        await this.loadMarkets ();
        const request = {
            'currency': 'PERPETUAL',
            // 'kind' : '', // option, future, spot, margin,perpetual The order kind
        };
        const response = await this.privateGetGetPositions (this.extend (request, params));
        const result = this.safeValue (response, 'result');
        //
        //     {
        //         "jsonrpc":"2.0",
        //         "usIn":1647694531356,
        //         "usOut":1647694531364,
        //         "usDiff":8,
        //         "result":[{
        //             "currency":"PERPETUAL",
        //             "kind":"perpetual",
        //             "size":"-0.08",
        //             "direction":"sell",
        //             "leverage":"3",
        //             "margin":"10.7836",
        //             "version":"1251",
        //             "roe":"-0.003602",
        //             "traceType":0,
        //             "pos_id":"0",
        //             "instrument_name":"BNB-USDT-PERPETUAL",
        //             "average_price":"403.9",
        //             "mark_price":"404.385",
        //             "initial_margin":"10.77066668",
        //             "maintenance_margin":"0.2102802",
        //             "floating_profit_loss":"-0.0388",
        //             "liquid_price":"549.15437158",
        //             "margin_type":"cross",
        //             "risk_level":"0.01772",
        //             "available_withdraw_funds":"1.09644332",
        //             "order_id":"251085320510201856",
        //             "stop_loss_price":"0",
        //             "stop_loss_type":1,
        //             "take_profit_price":"0",
        //             "take_profit_type":1
        //         }]
        //     }
        //
        return this.parsePositions (result, symbols);
    }

    parseTransactionStatus (status) {
        const states = {
            'deposit_confirmed': 'ok',
            'deposit_waiting_confirm': 'pending',
            'withdraw_init': 'pending',
            'withdraw_noticed_block_chain': 'pending',
            'withdraw_waiting_confirm': 'pending',
            'withdraw_confirmed': 'ok',
            'withdraw_failed': 'failed',
            'withdraw_auditing': 'pending',
            'withdraw_audit_reject': 'failed',
        };
        return this.safeString (states, status, status);
    }

    parseTransaction (transaction, currency = undefined) {
        //
        // fetchDeposits
        //         {
        //             "id":"250325458128736256",
        //             "amount":"0.04",
        //             "state":"deposit_confirmed",
        //             "coin_type":"BNB",
        //             "token_code":"BNB",
        //             "create_time":"1647512640040",
        //             "update_time":"1647512640053",
        //             "tx_hash":"",
        //             "full_name":"Binance Coin"
        //         }
        //
        // fetchWithdrawals || fetchWithdraw
        //         {
        //             "id":"251076247882829824",
        //             "address":"",
        //             "amount":"0.01",
        //             "state":"withdraw_auditing",
        //             "coin_type":"BNB",
        //             "create_time":"1647691642267",
        //             "update_time":"1647691650090",
        //             "full_name":"Binance Coin",
        //             "token_code":"BNB"
        //         }
        //
        const currencyId = this.safeString (transaction, 'coin_type');
        const code = this.safeCurrencyCode (currencyId, currency);
        const id = this.safeString (transaction, 'id');
        const txId = this.safeString (transaction, 'tx_hash');
        const timestamp = this.safeInteger (transaction, 'create_time');
        const updated = this.safeInteger (transaction, 'update_time');
        const amount = this.safeNumber (transaction, 'amount');
        const status = this.safeString (transaction, 'state');
        return {
            'info': transaction,
            'id': id,
            'txid': txId,
            'timestamp': timestamp,
            'datetime': this.iso8601 (timestamp),
            'network': undefined,
            'addressFrom': undefined,
            'address': undefined,
            'addressTo': undefined,
            'tagFrom': undefined,
            'tag': undefined,
            'tagTo': undefined,
            'type': undefined,
            'amount': amount,
            'currency': code,
            'status': this.parseTransactionStatus (status),
            'updated': updated,
            'fee': undefined,
        };
    }

    async fetchDeposits (code = undefined, since = undefined, limit = undefined, params = {}) {
        if (code === undefined) {
            throw new ArgumentsRequired (this.id + ' fetchDeposits() requires the code argument');
        }
        await this.signIn ();
        await this.loadMarkets ();
        const currency = this.safeCurrency (code);
        const request = {
            'coin_type': currency['id'],
        };
        const response = await this.privateGetGetDepositRecord (this.extend (request, params));
        const result = this.safeValue (response, 'result', []);
        //
        //     {
        //         "jsonrpc":"2.0",
        //         "usIn":1647606752447,
        //         "usOut":1647606752457,
        //         "usDiff":10,
        //         "result":[{
        //             "id":"250325458128736256",
        //             "amount":"0.04",
        //             "state":"deposit_confirmed",
        //             "coin_type":"BNB",
        //             "token_code":"BNB",
        //             "create_time":"1647512640040",
        //             "update_time":"1647512640053",
        //             "tx_hash":"",
        //             "full_name":"Binance Coin"
        //         }]
        //     }
        //     }
        //
        return this.parseTransactions (result, currency, since, limit, { 'type': 'deposit' });
    }

    async fetchWithdrawals (code = undefined, since = undefined, limit = undefined, params = {}) {
        if (code === undefined) {
            throw new ArgumentsRequired (this.id + ' fetchWithdrawals() requires the code argument');
        }
        await this.signIn ();
        await this.loadMarkets ();
        const currency = this.safeCurrency (code);
        const request = {
            'coin_type': currency['id'],
            // 'withdraw_id': 0,
        };
        const response = await this.privateGetGetWithdrawRecord (this.extend (request, params));
        const result = this.safeValue (response, 'result', []);
        //
        //     {
        //         "jsonrpc":"2.0",
        //         "usIn":1647691750112,
        //         "usOut":1647691750125,
        //         "usDiff":13,
        //         "result":[{
        //             "id":"251076247882829824",
        //             "address":"",
        //             "amount":"0.01",
        //             "state":"withdraw_auditing",
        //             "coin_type":"BNB",
        //             "create_time":"1647691642267",
        //             "update_time":"1647691650090",
        //             "full_name":"Binance Coin",
        //             "token_code":"BNB"
        //         }]
        //     }
        //
        return this.parseTransactions (result, currency, since, limit, { 'type': 'withdrawal' });
    }

    async fetchWithdrawal (id, code = undefined, params = {}) {
        if (code === undefined) {
            throw new ArgumentsRequired (this.id + ' fetchWithdrawal() requires the code argument');
        }
        await this.signIn ();
        await this.loadMarkets ();
        const currency = this.safeCurrency (code);
        const request = {
            'coin_type': currency['id'],
            'withdraw_id': id,
        };
        const response = await this.privateGetGetWithdrawRecord (this.extend (request, params));
        const result = this.safeValue (response, 'result', []);
        //
        //     {
        //         "jsonrpc":"2.0",
        //         "usIn":1647691750112,
        //         "usOut":1647691750125,
        //         "usDiff":13,
        //         "result":[{
        //             "id":"251076247882829824",
        //             "address":"",
        //             "amount":"0.01",
        //             "state":"withdraw_auditing",
        //             "coin_type":"BNB",
        //             "create_time":"1647691642267",
        //             "update_time":"1647691650090",
        //             "full_name":"Binance Coin",
        //             "token_code":"BNB"
        //         }]
        //     }
        //
        const records = this.filterBy (result, 'id', id);
        const record = this.safeValue (records, 0);
        return this.parseTransaction (record, currency);
    }

    async fetchLeverage (symbol, params = {}) {
        /**
         * @method
         * @name btcex#fetchLeverage
         * @see https://docs.btcex.com/#get-perpetual-instrument-config
         * @description fetch the set leverage for a market
         * @param {string} symbol unified market symbol
         * @param {object} params extra parameters specific to the btcex api endpoint
         * @returns {object} a [leverage structure]{@link https://docs.ccxt.com/en/latest/manual.html#leverage-structure}
         */
        await this.signIn ();
        await this.loadMarkets ();
        const market = this.market (symbol);
        const request = {
            'instrument_name': market['id'],
        };
        const response = await this.privateGetGetPerpetualUserConfig (this.extend (request, params));
        //
        //     {
        //         "jsonrpc": "2.0",
        //         "usIn": 1674182494283,
        //         "usOut": 1674182494294,
        //         "usDiff": 11,
        //         "result": {
        //             "margin_type": "cross",
        //             "leverage": "20",
        //             "instrument_name": "BTC-USDT-PERPETUAL",
        //             "time": "1674182494293"
        //         }
        //     }
        //
        const data = this.safeValue (response, 'result', {});
        return this.safeNumber (data, 'leverage');
    }

    async fetchMarketLeverageTiers (symbol, params = {}) {
        /**
         * @method
         * @name btcex#fetchMarketLeverageTiers
         * @see https://docs.btcex.com/#get-perpetual-instrument-leverage-config
         * @description retrieve information on the maximum leverage, for different trade sizes for a single market
         * @param {string} symbol unified market symbol
         * @param {object} params extra parameters specific to the btcex api endpoint
         * @returns {object} a [leverage tiers structure]{@link https://docs.ccxt.com/en/latest/manual.html#leverage-tiers-structure}
         */
        await this.loadMarkets ();
        const market = this.market (symbol);
        if (!market['swap']) {
            throw new BadRequest (this.id + ' fetchMarketLeverageTiers() supports swap markets only');
        }
        const request = {
            'instrument_name': market['id'],
        };
        const response = await this.publicGetGetPerpetualLeverageBracket (this.extend (request, params));
        //
        //     {
        //         "jsonrpc": "2.0",
        //         "usIn": 1674184074454,
        //         "usOut": 1674184074457,
        //         "usDiff": 3,
        //         "result": [
        //             {
        //                 "bracket": 1,
        //                 "initialLeverage": 125,
        //                 "maintenanceMarginRate": "0.004",
        //                 "notionalCap": "50000",
        //                 "notionalFloor": "0",
        //                 "cum": "0"
        //             },
        //             ...
        //         ]
        //     }
        //
        const data = this.safeValue (response, 'result', []);
        return this.parseMarketLeverageTiers (data, market);
    }

    parseMarketLeverageTiers (info, market) {
        //
        //     [
        //         {
        //             "bracket": 1,
        //             "initialLeverage": 125,
        //             "maintenanceMarginRate": "0.004",
        //             "notionalCap": "50000",
        //             "notionalFloor": "0",
        //             "cum": "0"
        //         },
        //         ...
        //     ]
        //
        const tiers = [];
        const brackets = info;
        for (let i = 0; i < brackets.length; i++) {
            const tier = brackets[i];
            tiers.push ({
                'tier': this.safeInteger (tier, 'bracket'),
                'currency': market['settle'],
                'minNotional': this.safeNumber (tier, 'notionalFloor'),
                'maxNotional': this.safeNumber (tier, 'notionalCap'),
                'maintenanceMarginRate': this.safeNumber (tier, 'maintenanceMarginRate'),
                'maxLeverage': this.safeNumber (tier, 'initialLeverage'),
                'info': tier,
            });
        }
        return tiers;
    }

    async fetchLeverageTiers (symbols = undefined, params = {}) {
        /**
         * @method
         * @name btcex#fetchLeverageTiers
         * @see https://docs.btcex.com/#get-all-perpetual-instrument-leverage-config
         * @description retrieve information on the maximum leverage, for different trade sizes
         * @param {[string]|undefined} symbols a list of unified market symbols
         * @param {object} params extra parameters specific to the btcex api endpoint
         * @returns {object} a dictionary of [leverage tiers structures]{@link https://docs.ccxt.com/en/latest/manual.html#leverage-tiers-structure}, indexed by market symbols
         */
        await this.loadMarkets ();
        const response = await this.publicGetGetPerpetualLeverageBracketAll (params);
        //
        //     {
        //         "jsonrpc": "2.0",
        //         "usIn": 1674183578745,
        //         "usOut": 1674183578752,
        //         "usDiff": 7,
        //         "result": {
        //             "WAVES-USDT-PERPETUAL": [
        //                 {
        //                     "bracket": 1,
        //                     "initialLeverage": 50,
        //                     "maintenanceMarginRate": "0.01",
        //                     "notionalCap": "50000",
        //                     "notionalFloor": "0",
        //                     "cum": "0"
        //                 },
        //                 ...
        //             ]
        //         }
        //     }
        //
        const data = this.safeValue (response, 'result', {});
        symbols = this.marketSymbols (symbols);
        return this.parseLeverageTiers (data, symbols, 'symbol');
    }

    parseLeverageTiers (response, symbols = undefined, marketIdKey = undefined) {
        //
        //     {
        //         "WAVES-USDT-PERPETUAL": [
        //             {
        //                 "bracket": 1,
        //                 "initialLeverage": 50,
        //                 "maintenanceMarginRate": "0.01",
        //                 "notionalCap": "50000",
        //                 "notionalFloor": "0",
        //                 "cum": "0"
        //             },
        //             ...
        //         ]
        //     }
        //
        const tiers = {};
        const result = {};
        const marketIds = Object.keys (response);
        for (let i = 0; i < marketIds.length; i++) {
            const marketId = marketIds[i];
            const entry = response[marketId];
            const market = this.safeMarket (marketId);
            const symbol = this.safeSymbol (marketId, market);
            let symbolsLength = 0;
            tiers[symbol] = this.parseMarketLeverageTiers (entry, market);
            if (symbols !== undefined) {
                symbolsLength = symbols.length;
                if (this.inArray (symbol, symbols)) {
                    result[symbol] = this.parseMarketLeverageTiers (entry, market);
                }
            }
            if (symbol !== undefined && (symbolsLength === 0 || this.inArray (symbol, symbols))) {
                result[symbol] = this.parseMarketLeverageTiers (entry, market);
            }
        }
        return result;
    }

    async setMarginMode (marginMode, symbol = undefined, params = {}) {
        /**
         * @method
         * @name btcex#setMarginMode
         * @description set margin mode to 'cross' or 'isolated'
         * @see https://docs.btcex.com/#modify-perpetual-instrument-margin-type
         * @param {string} marginMode 'cross' or 'isolated'
         * @param {string|undefined} symbol unified market symbol
         * @param {object} params extra parameters specific to the btcex api endpoint
         * @returns {object} response from the exchange
         */
        this.checkRequiredSymbol ('setMarginMode', symbol);
        await this.signIn ();
        await this.loadMarkets ();
        const market = this.market (symbol);
        if (!market['swap']) {
            throw new BadRequest (this.id + ' setMarginMode() supports swap contracts only');
        }
        if ((marginMode !== 'isolated') && (marginMode !== 'isolate') && (marginMode !== 'cross')) {
            throw new BadRequest (this.id + ' marginMode must be either isolated or cross');
        }
        marginMode = (marginMode === 'isolated') ? 'isolate' : 'cross';
        const request = {
            'instrument_name': market['id'],
            'margin_type': marginMode,
        };
        const result = await this.privatePostAdjustPerpetualMarginType (this.extend (request, params));
        //
        //     {
        //         "id": "1674857919",
        //         "jsonrpc": "2.0",
        //         "usIn": 1674857920070,
        //         "usOut": 1674857920079,
        //         "usDiff": 9,
        //         "result": "ok"
        //     }
        //
        return result;
    }

    async setLeverage (leverage, symbol = undefined, params = {}) {
        /**
         * @method
         * @name btcex#setLeverage
         * @description set the leverage amount for a market
         * @see https://docs.btcex.com/#modify-perpetual-instrument-leverage
         * @param {float} leverage the rate of leverage
         * @param {string} symbol unified market symbol
         * @param {object} params extra parameters specific to the btcex api endpoint
         * @returns {object} response from the exchange
         */
        if (symbol === undefined) {
            throw new ArgumentsRequired (this.id + ' setLeverage() requires a symbol argument');
        }
        await this.signIn ();
        await this.loadMarkets ();
        this.checkRequiredSymbol ('setLeverage', symbol);
        const market = this.market (symbol);
        if (!market['swap']) {
            throw new BadRequest (this.id + ' setLeverage() supports swap contracts only');
        }
        if ((leverage < 1) || (leverage > 125)) {
            throw new BadRequest (this.id + ' leverage should be between 1 and 125');
        }
        const request = {
            'instrument_name': market['id'],
            'leverage': leverage,
        };
        const response = await this.privatePostAdjustPerpetualLeverage (this.extend (request, params));
        //
        //     {
        //         "id": "1674856410",
        //         "jsonrpc": "2.0",
        //         "usIn": 1674856410930,
        //         "usOut": 1674856410988,
        //         "usDiff": 58,
        //         "result": "ok"
        //     }
        //
        return response;
    }

<<<<<<< HEAD
    async fetchFundingRates (symbols = undefined, params = {}) {
        /**
         * @method
         * @name btcex#fetchFundingRates
         * @description fetch the current funding rates
         * @see https://docs.btcex.com/#contracts
         * @param {array} symbols unified market symbols
         * @param {object} params extra parameters specific to the btcex api endpoint
         * @returns {array} an array of [funding rate structures]{@link https://docs.ccxt.com/en/latest/manual.html#funding-rate-structure}
         */
        await this.loadMarkets ();
        symbols = this.marketSymbols (symbols);
        let market = undefined;
        const response = await this.publicGetCoinGeckoContracts (params);
        //
        //     {
        //         "jsonrpc": "2.0",
        //         "usIn": 1674803585896,
        //         "usOut": 1674803585943,
        //         "usDiff": 47,
        //         "result": [
        //             {
        //                 "ticker_id": "BTC-USDT-PERPETUAL",
        //                 "base_currency": "BTC",
        //                 "target_currency": "USDT",
        //                 "last_price": "23685",
        //                 "base_volume": "167011.37199999999999989",
        //                 "target_volume": "3837763191.33800288010388613",
        //                 "bid": "23684.5",
        //                 "ask": "23685",
        //                 "high": "23971.5",
        //                 "low": "23156",
        //                 "product_type": "perpetual",
        //                 "open_interest": "24242.36",
        //                 "index_price": "23686.4",
        //                 "index_name": "BTC-USDT",
        //                 "index_currency": "BTC",
        //                 "start_timestamp": 1631004005882,
        //                 "funding_rate": "0.000187",
        //                 "next_funding_rate_timestamp": 1675065600000,
        //                 "contract_type": "Quanto",
        //                 "contract_price": "23685",
        //                 "contract_price_currency": "USDT"
        //             },
        //         ]
        //     }
        //
        const data = this.safeValue (response, 'result', []);
        const result = [];
        for (let i = 0; i < data.length; i++) {
            const entry = data[i];
            const marketId = this.safeString (entry, 'ticker_id');
            market = this.safeMarket (marketId);
            const symbol = this.safeSymbol (marketId, market);
            if (symbols !== undefined) {
                if (this.inArray (symbol, symbols)) {
                    result[symbol] = this.parseFundingRate (entry, market);
                }
            } else {
                result[symbol] = this.parseFundingRate (entry, market);
            }
        }
        return this.filterByArray (result, 'symbol', symbols);
    }

    async fetchFundingRate (symbol, params = {}) {
        /**
         * @method
         * @name btcex#fetchFundingRate
         * @description fetch the current funding rate
         * @see https://docs.btcex.com/#contracts
         * @param {string} symbol unified market symbol
         * @param {object} params extra parameters specific to the btcex api endpoint
         * @returns {object} a [funding rate structure]{@link https://docs.ccxt.com/en/latest/manual.html#funding-rate-structure}
         */
        await this.loadMarkets ();
        const market = this.market (symbol);
        const response = await this.publicGetCoinGeckoContracts (params);
        //
        //     {
        //         "jsonrpc": "2.0",
        //         "usIn": 1674803585896,
        //         "usOut": 1674803585943,
        //         "usDiff": 47,
        //         "result": [
        //             {
        //                 "ticker_id": "BTC-USDT-PERPETUAL",
        //                 "base_currency": "BTC",
        //                 "target_currency": "USDT",
        //                 "last_price": "23685",
        //                 "base_volume": "167011.37199999999999989",
        //                 "target_volume": "3837763191.33800288010388613",
        //                 "bid": "23684.5",
        //                 "ask": "23685",
        //                 "high": "23971.5",
        //                 "low": "23156",
        //                 "product_type": "perpetual",
        //                 "open_interest": "24242.36",
        //                 "index_price": "23686.4",
        //                 "index_name": "BTC-USDT",
        //                 "index_currency": "BTC",
        //                 "start_timestamp": 1631004005882,
        //                 "funding_rate": "0.000187",
        //                 "next_funding_rate_timestamp": 1675065600000,
        //                 "contract_type": "Quanto",
        //                 "contract_price": "23685",
        //                 "contract_price_currency": "USDT"
        //             },
        //         ]
        //     }
        //
        const data = this.safeValue (response, 'result', []);
        for (let i = 0; i < data.length; i++) {
            const entry = data[i];
            const marketId = this.safeString (entry, 'ticker_id');
            if (marketId === market['id']) {
                return this.parseFundingRate (entry, market);
            }
        }
        return this.parseFundingRate (data, market);
    }

    parseFundingRate (contract, market = undefined) {
        //
        //     {
        //         "ticker_id": "BTC-USDT-PERPETUAL",
        //         "base_currency": "BTC",
        //         "target_currency": "USDT",
        //         "last_price": "23685",
        //         "base_volume": "167011.37199999999999989",
        //         "target_volume": "3837763191.33800288010388613",
        //         "bid": "23684.5",
        //         "ask": "23685",
        //         "high": "23971.5",
        //         "low": "23156",
        //         "product_type": "perpetual",
        //         "open_interest": "24242.36",
        //         "index_price": "23686.4",
        //         "index_name": "BTC-USDT",
        //         "index_currency": "BTC",
        //         "start_timestamp": 1631004005882,
        //         "funding_rate": "0.000187",
        //         "next_funding_rate_timestamp": 1675065600000,
        //         "contract_type": "Quanto",
        //         "contract_price": "23685",
        //         "contract_price_currency": "USDT"
        //     }
        //
        const marketId = this.safeString (contract, 'ticker_id');
        const fundingTimestamp = this.safeInteger (contract, 'next_funding_rate_timestamp');
        return {
            'info': contract,
            'symbol': this.safeSymbol (marketId, market),
            'markPrice': undefined,
            'indexPrice': this.safeNumber (contract, 'index_price'),
            'interestRate': undefined,
            'estimatedSettlePrice': undefined,
            'timestamp': undefined,
            'datetime': undefined,
            'fundingRate': this.safeNumber (contract, 'funding_rate'),
            'fundingTimestamp': fundingTimestamp,
            'fundingDatetime': this.iso8601 (fundingTimestamp),
            'nextFundingRate': undefined,
            'nextFundingTimestamp': undefined,
            'nextFundingDatetime': undefined,
            'previousFundingRate': undefined,
            'previousFundingTimestamp': undefined,
            'previousFundingDatetime': undefined,
=======
    async transfer (code, amount, fromAccount, toAccount, params = {}) {
        /**
         * @method
         * @name btcex#transfer
         * @description transfer currency internally between wallets on the same account
         * @see https://docs.btcex.com/#asset-transfer
         * @param {string} code unified currency code
         * @param {float} amount amount to transfer
         * @param {string} fromAccount account to transfer from
         * @param {string} toAccount account to transfer to
         * @param {object} params extra parameters specific to the btcex api endpoint
         * @returns {object} a [transfer structure]{@link https://docs.ccxt.com/en/latest/manual.html#transfer-structure}
         */
        await this.signIn ();
        await this.loadMarkets ();
        const currency = this.currency (code);
        const accountsByType = this.safeValue (this.options, 'accountsByType', {});
        const fromId = this.safeString (accountsByType, fromAccount, fromAccount);
        const toId = this.safeString (accountsByType, toAccount, toAccount);
        const request = {
            'coin_type': currency['id'],
            'amount': this.currencyToPrecision (code, amount),
            'from': fromId, // WALLET, SPOT, PERPETUAL
            'to': toId, // WALLET, SPOT, PERPETUAL
        };
        const response = await this.privatePostSubmitTransfer (this.extend (request, params));
        //
        //     {
        //         "id": "1674937273",
        //         "jsonrpc": "2.0",
        //         "usIn": 1674937274762,
        //         "usOut": 1674937274774,
        //         "usDiff": 12,
        //         "result": "ok"
        //     }
        //
        return this.parseTransfer (response, currency);
    }

    parseTransfer (transfer, currency = undefined) {
        //
        //     {
        //         "id": "1674937273",
        //         "jsonrpc": "2.0",
        //         "usIn": 1674937274762,
        //         "usOut": 1674937274774,
        //         "usDiff": 12,
        //         "result": "ok"
        //     }
        //
        return {
            'info': transfer,
            'id': this.safeString (transfer, 'id'),
            'timestamp': undefined,
            'datetime': undefined,
            'currency': undefined,
            'amount': undefined,
            'fromAccount': undefined,
            'toAccount': undefined,
            'status': undefined,
>>>>>>> 2163c409
        };
    }

    sign (path, api = 'public', method = 'GET', params = {}, headers = undefined, body = undefined) {
        let request = '/' + 'api/' + this.version + '/' + api + '/' + path;
        if (api === 'public') {
            if (Object.keys (params).length) {
                request += '?' + this.urlencode (params);
            }
        }
        if (api === 'private') {
            this.checkRequiredCredentials ();
            if (method === 'GET') {
                if (Object.keys (params).length) {
                    request += '?' + this.urlencode (params);
                }
            }
            const sessionToken = this.safeString (this.options, 'accessToken');
            if (sessionToken === undefined) {
                throw new AuthenticationError (this.id + ' sign() requires access token');
            }
            headers = {
                'Authorization': 'bearer ' + sessionToken,
            };
            if (method === 'POST') {
                headers['Content-Type'] = 'application/json';
                if (Object.keys (params).length) {
                    const rpcPayload = {
                        'jsonrpc': '2.0',
                        'id': this.nonce (),
                        'method': '/' + api + '/' + path,
                        'params': params,
                    };
                    body = this.json (rpcPayload);
                }
            }
        }
        const url = this.urls['api']['rest'] + request;
        return { 'url': url, 'method': method, 'body': body, 'headers': headers };
    }

    handleErrors (code, reason, url, method, headers, body, response, requestHeaders, requestBody) {
        if (response === undefined) {
            return; // fallback to the default error handler
        }
        const error = this.safeValue (response, 'error');
        if (error) {
            const feedback = this.id + ' ' + body;
            const code = this.safeString (error, 'code');
            const message = this.safeString (error, 'message');
            this.throwExactlyMatchedException (this.exceptions['exact'], code, feedback);
            this.throwBroadlyMatchedException (this.exceptions['broad'], message, feedback);
            throw new ExchangeError (feedback); // unknown message
        }
    }
};<|MERGE_RESOLUTION|>--- conflicted
+++ resolved
@@ -2163,7 +2163,6 @@
         return response;
     }
 
-<<<<<<< HEAD
     async fetchFundingRates (symbols = undefined, params = {}) {
         /**
          * @method
@@ -2332,7 +2331,9 @@
             'previousFundingRate': undefined,
             'previousFundingTimestamp': undefined,
             'previousFundingDatetime': undefined,
-=======
+        };
+    }
+
     async transfer (code, amount, fromAccount, toAccount, params = {}) {
         /**
          * @method
@@ -2393,7 +2394,6 @@
             'fromAccount': undefined,
             'toAccount': undefined,
             'status': undefined,
->>>>>>> 2163c409
         };
     }
 
