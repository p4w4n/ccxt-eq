--- conflicted
+++ resolved
@@ -345,8 +345,8 @@
          * @method
          * @name hitbtc3#fetchMarkets
          * @description retrieves data on all markets for hitbtc3
-         * @param {object} params extra parameters specific to the exchange api endpoint
-         * @returns {[object]} an array of objects representing market data
+         * @param {dict} params extra parameters specific to the exchange api endpoint
+         * @returns {[dict]} an array of objects representing market data
          */
         const response = await this.publicGetPublicSymbol (params);
         //
@@ -484,8 +484,8 @@
          * @method
          * @name hitbtc3#fetchCurrencies
          * @description fetches all available currencies on an exchange
-         * @param {object} params extra parameters specific to the hitbtc3 api endpoint
-         * @returns {object} an associative dictionary of currencies
+         * @param {dict} params extra parameters specific to the hitbtc3 api endpoint
+         * @returns {dict} an associative dictionary of currencies
          */
         const response = await this.publicGetPublicCurrency (params);
         //
@@ -603,9 +603,9 @@
          * @method
          * @name hitbtc3#createDepositAddress
          * @description create a currency deposit address
-         * @param {string} code unified currency code of the currency for the deposit address
-         * @param {object} params extra parameters specific to the hitbtc api endpoint
-         * @returns {object} an [address structure]{@link https://docs.ccxt.com/en/latest/manual.html#address-structure}
+         * @param {str} code unified currency code of the currency for the deposit address
+         * @param {dict} params extra parameters specific to the hitbtc api endpoint
+         * @returns {dict} an [address structure]{@link https://docs.ccxt.com/en/latest/manual.html#address-structure}
          */
         await this.loadMarkets ();
         const currency = this.currency (code);
@@ -640,9 +640,9 @@
          * @method
          * @name hitbtc3#fetchDepositAddress
          * @description fetch the deposit address for a currency associated with this account
-         * @param {string} code unified currency code
-         * @param {object} params extra parameters specific to the hitbtc3 api endpoint
-         * @returns {object} an [address structure]{@link https://docs.ccxt.com/en/latest/manual.html#address-structure}
+         * @param {str} code unified currency code
+         * @param {dict} params extra parameters specific to the hitbtc3 api endpoint
+         * @returns {dict} an [address structure]{@link https://docs.ccxt.com/en/latest/manual.html#address-structure}
          */
         await this.loadMarkets ();
         const currency = this.currency (code);
@@ -695,8 +695,8 @@
          * @method
          * @name hitbtc3#fetchBalance
          * @description query for balance and get the amount of funds available for trading or funds locked in orders
-         * @param {object} params extra parameters specific to the hitbtc3 api endpoint
-         * @returns {object} a [balance structure]{@link https://docs.ccxt.com/en/latest/manual.html?#balance-structure}
+         * @param {dict} params extra parameters specific to the hitbtc3 api endpoint
+         * @returns {dict} a [balance structure]{@link https://docs.ccxt.com/en/latest/manual.html?#balance-structure}
          */
         const type = this.safeStringLower (params, 'type', 'spot');
         params = this.omit (params, [ 'type' ]);
@@ -732,9 +732,9 @@
          * @method
          * @name hitbtc3#fetchTicker
          * @description fetches a price ticker, a statistical calculation with the information calculated over the past 24 hours for a specific market
-         * @param {string} symbol unified symbol of the market to fetch the ticker for
-         * @param {object} params extra parameters specific to the hitbtc3 api endpoint
-         * @returns {object} a [ticker structure]{@link https://docs.ccxt.com/en/latest/manual.html#ticker-structure}
+         * @param {str} symbol unified symbol of the market to fetch the ticker for
+         * @param {dict} params extra parameters specific to the hitbtc3 api endpoint
+         * @returns {dict} a [ticker structure]{@link https://docs.ccxt.com/en/latest/manual.html#ticker-structure}
          */
         const response = await this.fetchTickers ([ symbol ], params);
         return this.safeValue (response, symbol);
@@ -745,9 +745,9 @@
          * @method
          * @name hitbtc3#fetchTickers
          * @description fetches price tickers for multiple markets, statistical calculations with the information calculated over the past 24 hours each market
-         * @param {[string]|undefined} symbols unified symbols of the markets to fetch the ticker for, all market tickers are returned if not assigned
-         * @param {object} params extra parameters specific to the hitbtc3 api endpoint
-         * @returns {object} an array of [ticker structures]{@link https://docs.ccxt.com/en/latest/manual.html#ticker-structure}
+         * @param {[str]|undefined} symbols unified symbols of the markets to fetch the ticker for, all market tickers are returned if not assigned
+         * @param {dict} params extra parameters specific to the hitbtc3 api endpoint
+         * @returns {dict} an array of [ticker structures]{@link https://docs.ccxt.com/en/latest/manual.html#ticker-structure}
          */
         await this.loadMarkets ();
         const request = {};
@@ -833,11 +833,11 @@
          * @method
          * @name hitbtc3#fetchTrades
          * @description get the list of most recent trades for a particular symbol
-         * @param {string} symbol unified symbol of the market to fetch trades for
-         * @param {number|undefined} since timestamp in ms of the earliest trade to fetch
-         * @param {number|undefined} limit the maximum amount of trades to fetch
-         * @param {object} params extra parameters specific to the hitbtc3 api endpoint
-         * @returns {[object]} a list of [trade structures]{@link https://docs.ccxt.com/en/latest/manual.html?#public-trades}
+         * @param {str} symbol unified symbol of the market to fetch trades for
+         * @param {int|undefined} since timestamp in ms of the earliest trade to fetch
+         * @param {int|undefined} limit the maximum amount of trades to fetch
+         * @param {dict} params extra parameters specific to the hitbtc3 api endpoint
+         * @returns {[dict]} a list of [trade structures]{@link https://docs.ccxt.com/en/latest/manual.html?#public-trades}
          */
         await this.loadMarkets ();
         let market = undefined;
@@ -871,11 +871,11 @@
          * @method
          * @name hitbtc3#fetchMyTrades
          * @description fetch all trades made by the user
-         * @param {string|undefined} symbol unified market symbol
-         * @param {number|undefined} since the earliest time in ms to fetch trades for
-         * @param {number|undefined} limit the maximum number of trades structures to retrieve
-         * @param {object} params extra parameters specific to the hitbtc3 api endpoint
-         * @returns {[object]} a list of [trade structures]{@link https://docs.ccxt.com/en/latest/manual.html#trade-structure}
+         * @param {str|undefined} symbol unified market symbol
+         * @param {int|undefined} since the earliest time in ms to fetch trades for
+         * @param {int|undefined} limit the maximum number of trades structures to retrieve
+         * @param {dict} params extra parameters specific to the hitbtc3 api endpoint
+         * @returns {[dict]} a list of [trade structures]{@link https://docs.ccxt.com/en/latest/manual.html#trade-structure}
          */
         await this.loadMarkets ();
         let market = undefined;
@@ -1146,11 +1146,11 @@
          * @method
          * @name hitbtc3#fetchTransactions
          * @description fetch history of deposits and withdrawals
-         * @param {string|undefined} code unified currency code for the currency of the transactions, default is undefined
-         * @param {number|undefined} since timestamp in ms of the earliest transaction, default is undefined
-         * @param {number|undefined} limit max number of transactions to return, default is undefined
-         * @param {object} params extra parameters specific to the hitbtc3 api endpoint
-         * @returns {object} a list of [transaction structure]{@link https://docs.ccxt.com/en/latest/manual.html#transaction-structure}
+         * @param {str|undefined} code unified currency code for the currency of the transactions, default is undefined
+         * @param {int|undefined} since timestamp in ms of the earliest transaction, default is undefined
+         * @param {int|undefined} limit max number of transactions to return, default is undefined
+         * @param {dict} params extra parameters specific to the hitbtc3 api endpoint
+         * @returns {dict} a list of [transaction structure]{@link https://docs.ccxt.com/en/latest/manual.html#transaction-structure}
          */
         return await this.fetchTransactionsHelper ('DEPOSIT,WITHDRAW', code, since, limit, params);
     }
@@ -1160,11 +1160,11 @@
          * @method
          * @name hitbtc3#fetchDeposits
          * @description fetch all deposits made to an account
-         * @param {string|undefined} code unified currency code
-         * @param {number|undefined} since the earliest time in ms to fetch deposits for
-         * @param {number|undefined} limit the maximum number of deposits structures to retrieve
-         * @param {object} params extra parameters specific to the hitbtc3 api endpoint
-         * @returns {[object]} a list of [transaction structures]{@link https://docs.ccxt.com/en/latest/manual.html#transaction-structure}
+         * @param {str|undefined} code unified currency code
+         * @param {int|undefined} since the earliest time in ms to fetch deposits for
+         * @param {int|undefined} limit the maximum number of deposits structures to retrieve
+         * @param {dict} params extra parameters specific to the hitbtc3 api endpoint
+         * @returns {[dict]} a list of [transaction structures]{@link https://docs.ccxt.com/en/latest/manual.html#transaction-structure}
          */
         return await this.fetchTransactionsHelper ('DEPOSIT', code, since, limit, params);
     }
@@ -1174,11 +1174,11 @@
          * @method
          * @name hitbtc3#fetchWithdrawals
          * @description fetch all withdrawals made from an account
-         * @param {string|undefined} code unified currency code
-         * @param {number|undefined} since the earliest time in ms to fetch withdrawals for
-         * @param {number|undefined} limit the maximum number of withdrawals structures to retrieve
-         * @param {object} params extra parameters specific to the hitbtc3 api endpoint
-         * @returns {[object]} a list of [transaction structures]{@link https://docs.ccxt.com/en/latest/manual.html#transaction-structure}
+         * @param {str|undefined} code unified currency code
+         * @param {int|undefined} since the earliest time in ms to fetch withdrawals for
+         * @param {int|undefined} limit the maximum number of withdrawals structures to retrieve
+         * @param {dict} params extra parameters specific to the hitbtc3 api endpoint
+         * @returns {[dict]} a list of [transaction structures]{@link https://docs.ccxt.com/en/latest/manual.html#transaction-structure}
          */
         return await this.fetchTransactionsHelper ('WITHDRAW', code, since, limit, params);
     }
@@ -1188,10 +1188,10 @@
          * @method
          * @name hitbtc3#fetchOrderBooks
          * @description fetches information on open orders with bid (buy) and ask (sell) prices, volumes and other data for multiple markets
-         * @param {[string]|undefined} symbols list of unified market symbols, all symbols fetched if undefined, default is undefined
-         * @param {number|undefined} limit max number of entries per orderbook to return, default is undefined
-         * @param {object} params extra parameters specific to the hitbtc3 api endpoint
-         * @returns {object} a dictionary of [order book structures]{@link https://docs.ccxt.com/en/latest/manual.html#order-book-structure} indexed by market symbol
+         * @param {[str]|undefined} symbols list of unified market symbols, all symbols fetched if undefined, default is undefined
+         * @param {int|undefined} limit max number of entries per orderbook to return, default is undefined
+         * @param {dict} params extra parameters specific to the hitbtc3 api endpoint
+         * @returns {dict} a dictionary of [order book structures]{@link https://docs.ccxt.com/en/latest/manual.html#order-book-structure} indexed by market symbol
          */
         await this.loadMarkets ();
         const request = {};
@@ -1220,10 +1220,10 @@
          * @method
          * @name hitbtc3#fetchOrderBook
          * @description fetches information on open orders with bid (buy) and ask (sell) prices, volumes and other data
-         * @param {string} symbol unified symbol of the market to fetch the order book for
-         * @param {number|undefined} limit the maximum amount of order book entries to return
-         * @param {object} params extra parameters specific to the hitbtc3 api endpoint
-         * @returns {object} A dictionary of [order book structures]{@link https://docs.ccxt.com/en/latest/manual.html#order-book-structure} indexed by market symbols
+         * @param {str} symbol unified symbol of the market to fetch the order book for
+         * @param {int|undefined} limit the maximum amount of order book entries to return
+         * @param {dict} params extra parameters specific to the hitbtc3 api endpoint
+         * @returns {dict} A dictionary of [order book structures]{@link https://docs.ccxt.com/en/latest/manual.html#order-book-structure} indexed by market symbols
          */
         const result = await this.fetchOrderBooks ([ symbol ], limit, params);
         return result[symbol];
@@ -1254,9 +1254,9 @@
          * @method
          * @name hitbtc3#fetchTradingFee
          * @description fetch the trading fees for a market
-         * @param {string} symbol unified market symbol
-         * @param {object} params extra parameters specific to the hitbtc3 api endpoint
-         * @returns {object} a [fee structure]{@link https://docs.ccxt.com/en/latest/manual.html#fee-structure}
+         * @param {str} symbol unified market symbol
+         * @param {dict} params extra parameters specific to the hitbtc3 api endpoint
+         * @returns {dict} a [fee structure]{@link https://docs.ccxt.com/en/latest/manual.html#fee-structure}
          */
         await this.loadMarkets ();
         const market = this.market (symbol);
@@ -1282,8 +1282,8 @@
          * @method
          * @name hitbtc3#fetchTradingFees
          * @description fetch the trading fees for multiple markets
-         * @param {object} params extra parameters specific to the hitbtc3 api endpoint
-         * @returns {object} a dictionary of [fee structures]{@link https://docs.ccxt.com/en/latest/manual.html#fee-structure} indexed by market symbols
+         * @param {dict} params extra parameters specific to the hitbtc3 api endpoint
+         * @returns {dict} a dictionary of [fee structures]{@link https://docs.ccxt.com/en/latest/manual.html#fee-structure} indexed by market symbols
          */
         await this.loadMarkets ();
         const [ marketType, query ] = this.handleMarketTypeAndParams ('fetchTradingFees', undefined, params);
@@ -1315,12 +1315,12 @@
          * @method
          * @name hitbtc3#fetchOHLCV
          * @description fetches historical candlestick data containing the open, high, low, and close price, and the volume of a market
-         * @param {string} symbol unified symbol of the market to fetch OHLCV data for
-         * @param {string} timeframe the length of time each candle represents
-         * @param {number|undefined} since timestamp in ms of the earliest candle to fetch
-         * @param {number|undefined} limit the maximum amount of candles to fetch
-         * @param {object} params extra parameters specific to the hitbtc3 api endpoint
-         * @returns {[[number]]} A list of candles ordered as timestamp, open, high, low, close, volume
+         * @param {str} symbol unified symbol of the market to fetch OHLCV data for
+         * @param {str} timeframe the length of time each candle represents
+         * @param {int|undefined} since timestamp in ms of the earliest candle to fetch
+         * @param {int|undefined} limit the maximum amount of candles to fetch
+         * @param {dict} params extra parameters specific to the hitbtc3 api endpoint
+         * @returns {[[int]]} A list of candles ordered as timestamp, open, high, low, close, volume
          */
         await this.loadMarkets ();
         const market = this.market (symbol);
@@ -1419,19 +1419,11 @@
          * @method
          * @name hitbtc3#fetchClosedOrders
          * @description fetches information on multiple closed orders made by the user
-<<<<<<< HEAD
-         * @param {string|undefined} symbol unified market symbol of the market orders were made in
-         * @param {number|undefined} since the earliest time in ms to fetch orders for
-         * @param {number|undefined} limit the maximum number of  orde structures to retrieve
-         * @param {object} params extra parameters specific to the hitbtc3 api endpoint
-         * @returns {[object]} a list of [order structures]{@link https://docs.ccxt.com/en/latest/manual.html#order-structure
-=======
          * @param {str|undefined} symbol unified market symbol of the market orders were made in
          * @param {int|undefined} since the earliest time in ms to fetch orders for
          * @param {int|undefined} limit the maximum number of  orde structures to retrieve
          * @param {dict} params extra parameters specific to the hitbtc3 api endpoint
          * @returns {[dict]} a list of [order structures]{@link https://docs.ccxt.com/en/latest/manual.html#order-structure}
->>>>>>> 315e9aba
          */
         await this.loadMarkets ();
         let market = undefined;
@@ -1462,9 +1454,9 @@
          * @method
          * @name hitbtc3#fetchOrder
          * @description fetches information on an order made by the user
-         * @param {string|undefined} symbol unified symbol of the market the order was made in
-         * @param {object} params extra parameters specific to the hitbtc3 api endpoint
-         * @returns {object} An [order structure]{@link https://docs.ccxt.com/en/latest/manual.html#order-structure}
+         * @param {str|undefined} symbol unified symbol of the market the order was made in
+         * @param {dict} params extra parameters specific to the hitbtc3 api endpoint
+         * @returns {dict} An [order structure]{@link https://docs.ccxt.com/en/latest/manual.html#order-structure}
          */
         await this.loadMarkets ();
         let market = undefined;
@@ -1509,12 +1501,12 @@
          * @method
          * @name hitbtc3#fetchOrderTrades
          * @description fetch all the trades made from a single order
-         * @param {string} id order id
-         * @param {string|undefined} symbol unified market symbol
-         * @param {number|undefined} since the earliest time in ms to fetch trades for
-         * @param {number|undefined} limit the maximum number of trades to retrieve
-         * @param {object} params extra parameters specific to the hitbtc3 api endpoint
-         * @returns {[object]} a list of [trade structures]{@link https://docs.ccxt.com/en/latest/manual.html#trade-structure}
+         * @param {str} id order id
+         * @param {str|undefined} symbol unified market symbol
+         * @param {int|undefined} since the earliest time in ms to fetch trades for
+         * @param {int|undefined} limit the maximum number of trades to retrieve
+         * @param {dict} params extra parameters specific to the hitbtc3 api endpoint
+         * @returns {[dict]} a list of [trade structures]{@link https://docs.ccxt.com/en/latest/manual.html#trade-structure}
          */
         await this.loadMarkets ();
         let market = undefined;
@@ -1577,11 +1569,11 @@
          * @method
          * @name hitbtc3#fetchOpenOrders
          * @description fetch all unfilled currently open orders
-         * @param {string|undefined} symbol unified market symbol
-         * @param {number|undefined} since the earliest time in ms to fetch open orders for
-         * @param {number|undefined} limit the maximum number of  open orders structures to retrieve
-         * @param {object} params extra parameters specific to the hitbtc3 api endpoint
-         * @returns {[object]} a list of [order structures]{@link https://docs.ccxt.com/en/latest/manual.html#order-structure}
+         * @param {str|undefined} symbol unified market symbol
+         * @param {int|undefined} since the earliest time in ms to fetch open orders for
+         * @param {int|undefined} limit the maximum number of  open orders structures to retrieve
+         * @param {dict} params extra parameters specific to the hitbtc3 api endpoint
+         * @returns {[dict]} a list of [order structures]{@link https://docs.ccxt.com/en/latest/manual.html#order-structure}
          */
         await this.loadMarkets ();
         let market = undefined;
@@ -1624,10 +1616,10 @@
          * @method
          * @name hitbtc3#fetchOpenOrder
          * @description fetch an open order by it's id
-         * @param {string} id order id
-         * @param {string|undefined} symbol unified market symbol, default is undefined
-         * @param {object} params extra parameters specific to the hitbtc3 api endpoint
-         * @returns {object} an [order structure]{@link https://docs.ccxt.com/en/latest/manual.html#order-structure}
+         * @param {str} id order id
+         * @param {str|undefined} symbol unified market symbol, default is undefined
+         * @param {dict} params extra parameters specific to the hitbtc3 api endpoint
+         * @returns {dict} an [order structure]{@link https://docs.ccxt.com/en/latest/manual.html#order-structure}
          */
         await this.loadMarkets ();
         let market = undefined;
@@ -1652,9 +1644,9 @@
          * @method
          * @name hitbtc3#cancelAllOrders
          * @description cancel all open orders
-         * @param {string|undefined} symbol unified market symbol, only orders in the market of this symbol are cancelled when symbol is not undefined
-         * @param {object} params extra parameters specific to the hitbtc3 api endpoint
-         * @returns {[object]} a list of [order structures]{@link https://docs.ccxt.com/en/latest/manual.html#order-structure}
+         * @param {str|undefined} symbol unified market symbol, only orders in the market of this symbol are cancelled when symbol is not undefined
+         * @param {dict} params extra parameters specific to the hitbtc3 api endpoint
+         * @returns {[dict]} a list of [order structures]{@link https://docs.ccxt.com/en/latest/manual.html#order-structure}
          */
         await this.loadMarkets ();
         let market = undefined;
@@ -1678,10 +1670,10 @@
          * @method
          * @name hitbtc3#cancelOrder
          * @description cancels an open order
-         * @param {string} id order id
-         * @param {string|undefined} symbol unified symbol of the market the order was made in
-         * @param {object} params extra parameters specific to the hitbtc3 api endpoint
-         * @returns {object} An [order structure]{@link https://docs.ccxt.com/en/latest/manual.html#order-structure}
+         * @param {str} id order id
+         * @param {str|undefined} symbol unified symbol of the market the order was made in
+         * @param {dict} params extra parameters specific to the hitbtc3 api endpoint
+         * @returns {dict} An [order structure]{@link https://docs.ccxt.com/en/latest/manual.html#order-structure}
          */
         await this.loadMarkets ();
         let market = undefined;
@@ -1732,13 +1724,13 @@
          * @method
          * @name hitbtc3#createOrder
          * @description create a trade order
-         * @param {string} symbol unified symbol of the market to create an order in
-         * @param {string} type 'market' or 'limit'
-         * @param {string} side 'buy' or 'sell'
-         * @param {number} amount how much of currency you want to trade in units of base currency
-         * @param {number|undefined} price the price at which the order is to be fullfilled, in units of the quote currency, ignored in market orders
-         * @param {object} params extra parameters specific to the hitbtc3 api endpoint
-         * @returns {object} an [order structure]{@link https://docs.ccxt.com/en/latest/manual.html#order-structure}
+         * @param {str} symbol unified symbol of the market to create an order in
+         * @param {str} type 'market' or 'limit'
+         * @param {str} side 'buy' or 'sell'
+         * @param {float} amount how much of currency you want to trade in units of base currency
+         * @param {float|undefined} price the price at which the order is to be fullfilled, in units of the quote currency, ignored in market orders
+         * @param {dict} params extra parameters specific to the hitbtc3 api endpoint
+         * @returns {dict} an [order structure]{@link https://docs.ccxt.com/en/latest/manual.html#order-structure}
          */
         await this.loadMarkets ();
         const market = this.market (symbol);
@@ -1931,12 +1923,12 @@
          * @method
          * @name hitbtc3#transfer
          * @description transfer currency internally between wallets on the same account
-         * @param {string} code unified currency code
-         * @param {number} amount amount to transfer
-         * @param {string} fromAccount account to transfer from
-         * @param {string} toAccount account to transfer to
-         * @param {object} params extra parameters specific to the hitbtc3 api endpoint
-         * @returns {object} a [transfer structure]{@link https://docs.ccxt.com/en/latest/manual.html#transfer-structure}
+         * @param {str} code unified currency code
+         * @param {float} amount amount to transfer
+         * @param {str} fromAccount account to transfer from
+         * @param {str} toAccount account to transfer to
+         * @param {dict} params extra parameters specific to the hitbtc3 api endpoint
+         * @returns {dict} a [transfer structure]{@link https://docs.ccxt.com/en/latest/manual.html#transfer-structure}
          */
         // account can be "spot", "wallet", or "derivatives"
         await this.loadMarkets ();
@@ -2026,12 +2018,12 @@
          * @method
          * @name hitbtc3#withdraw
          * @description make a withdrawal
-         * @param {string} code unified currency code
-         * @param {number} amount the amount to withdraw
-         * @param {string} address the address to withdraw to
-         * @param {string|undefined} tag
-         * @param {object} params extra parameters specific to the hitbtc3 api endpoint
-         * @returns {object} a [transaction structure]{@link https://docs.ccxt.com/en/latest/manual.html#transaction-structure}
+         * @param {str} code unified currency code
+         * @param {float} amount the amount to withdraw
+         * @param {str} address the address to withdraw to
+         * @param {str|undefined} tag
+         * @param {dict} params extra parameters specific to the hitbtc3 api endpoint
+         * @returns {dict} a [transaction structure]{@link https://docs.ccxt.com/en/latest/manual.html#transaction-structure}
          */
         [ tag, params ] = this.handleWithdrawTagAndParams (tag, params);
         await this.loadMarkets ();
@@ -2068,11 +2060,11 @@
          * @method
          * @name hitbtc3#fetchFundingRateHistory
          * @description fetches historical funding rate prices
-         * @param {string|undefined} symbol unified symbol of the market to fetch the funding rate history for
-         * @param {number|undefined} since timestamp in ms of the earliest funding rate to fetch
-         * @param {number|undefined} limit the maximum amount of [funding rate structures]{@link https://docs.ccxt.com/en/latest/manual.html?#funding-rate-history-structure} to fetch
-         * @param {object} params extra parameters specific to the hitbtc3 api endpoint
-         * @returns {[object]} a list of [funding rate structures]{@link https://docs.ccxt.com/en/latest/manual.html?#funding-rate-history-structure}
+         * @param {str|undefined} symbol unified symbol of the market to fetch the funding rate history for
+         * @param {int|undefined} since timestamp in ms of the earliest funding rate to fetch
+         * @param {int|undefined} limit the maximum amount of [funding rate structures]{@link https://docs.ccxt.com/en/latest/manual.html?#funding-rate-history-structure} to fetch
+         * @param {dict} params extra parameters specific to the hitbtc3 api endpoint
+         * @returns {[dict]} a list of [funding rate structures]{@link https://docs.ccxt.com/en/latest/manual.html?#funding-rate-history-structure}
          */
         await this.loadMarkets ();
         let market = undefined;
@@ -2141,9 +2133,9 @@
          * @method
          * @name hitbtc3#fetchPositions
          * @description fetch all open positions
-         * @param {[string]|undefined} symbols not used by hitbtc3 fetchPositions ()
-         * @param {object} params extra parameters specific to the hitbtc3 api endpoint
-         * @returns {[object]} a list of [position structure]{@link https://docs.ccxt.com/en/latest/manual.html#position-structure}
+         * @param {[str]|undefined} symbols not used by hitbtc3 fetchPositions ()
+         * @param {dict} params extra parameters specific to the hitbtc3 api endpoint
+         * @returns {[dict]} a list of [position structure]{@link https://docs.ccxt.com/en/latest/manual.html#position-structure}
          */
         await this.loadMarkets ();
         const request = {};
@@ -2197,9 +2189,9 @@
          * @method
          * @name hitbtc3#fetchPosition
          * @description fetch data on a single open contract trade position
-         * @param {string} symbol unified market symbol of the market the position is held in, default is undefined
-         * @param {object} params extra parameters specific to the hitbtc3 api endpoint
-         * @returns {object} a [position structure]{@link https://docs.ccxt.com/en/latest/manual.html#position-structure}
+         * @param {str} symbol unified market symbol of the market the position is held in, default is undefined
+         * @param {dict} params extra parameters specific to the hitbtc3 api endpoint
+         * @returns {dict} a [position structure]{@link https://docs.ccxt.com/en/latest/manual.html#position-structure}
          */
         await this.loadMarkets ();
         const market = this.market (symbol);
@@ -2334,9 +2326,9 @@
          * @method
          * @name hitbtc3#fetchFundingRate
          * @description fetch the current funding rate
-         * @param {string} symbol unified market symbol
-         * @param {object} params extra parameters specific to the hitbtc3 api endpoint
-         * @returns {object} a [funding rate structure]{@link https://docs.ccxt.com/en/latest/manual.html#funding-rate-structure}
+         * @param {str} symbol unified market symbol
+         * @param {dict} params extra parameters specific to the hitbtc3 api endpoint
+         * @returns {dict} a [funding rate structure]{@link https://docs.ccxt.com/en/latest/manual.html#funding-rate-structure}
          */
         await this.loadMarkets ();
         const market = this.market (symbol);
@@ -2476,10 +2468,10 @@
          * @method
          * @name hitbtc3#reduceMargin
          * @description remove margin from a position
-         * @param {string} symbol unified market symbol
-         * @param {number} amount the amount of margin to remove
-         * @param {object} params extra parameters specific to the hitbtc3 api endpoint
-         * @returns {object} a [margin structure]{@link https://docs.ccxt.com/en/latest/manual.html#reduce-margin-structure}
+         * @param {str} symbol unified market symbol
+         * @param {float} amount the amount of margin to remove
+         * @param {dict} params extra parameters specific to the hitbtc3 api endpoint
+         * @returns {dict} a [margin structure]{@link https://docs.ccxt.com/en/latest/manual.html#reduce-margin-structure}
          */
         if (amount !== 0) {
             throw new BadRequest (this.id + ' reduceMargin() on hitbtc3 requires the amount to be 0 and that will remove the entire margin amount');
@@ -2492,10 +2484,10 @@
          * @method
          * @name hitbtc3#addMargin
          * @description add margin
-         * @param {string} symbol unified market symbol
-         * @param {number} amount amount of margin to add
-         * @param {object} params extra parameters specific to the hitbtc3 api endpoint
-         * @returns {object} a [margin structure]{@link https://docs.ccxt.com/en/latest/manual.html#add-margin-structure}
+         * @param {str} symbol unified market symbol
+         * @param {float} amount amount of margin to add
+         * @param {dict} params extra parameters specific to the hitbtc3 api endpoint
+         * @returns {dict} a [margin structure]{@link https://docs.ccxt.com/en/latest/manual.html#add-margin-structure}
          */
         return await this.modifyMarginHelper (symbol, amount, 'add', params);
     }
@@ -2505,9 +2497,9 @@
          * @method
          * @name hitbtc3#fetchLeverage
          * @description fetch the set leverage for a market
-         * @param {string} symbol unified market symbol
-         * @param {object} params extra parameters specific to the hitbtc3 api endpoint
-         * @returns {object} a [leverage structure]{@link https://docs.ccxt.com/en/latest/manual.html#leverage-structure}
+         * @param {str} symbol unified market symbol
+         * @param {dict} params extra parameters specific to the hitbtc3 api endpoint
+         * @returns {dict} a [leverage structure]{@link https://docs.ccxt.com/en/latest/manual.html#leverage-structure}
          */
         await this.loadMarkets ();
         const market = this.market (symbol);
@@ -2558,10 +2550,10 @@
          * @method
          * @name hitbtc3#setLeverage
          * @description set the level of leverage for a market
-         * @param {number} leverage the rate of leverage
-         * @param {string} symbol unified market symbol
-         * @param {object} params extra parameters specific to the hitbtc3 api endpoint
-         * @returns {object} response from the exchange
+         * @param {float} leverage the rate of leverage
+         * @param {str} symbol unified market symbol
+         * @param {dict} params extra parameters specific to the hitbtc3 api endpoint
+         * @returns {dict} response from the exchange
          */
         await this.loadMarkets ();
         if (symbol === undefined) {
