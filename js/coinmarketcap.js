--- conflicted
+++ resolved
@@ -18,20 +18,11 @@
             'has': {
                 'cancelOrder': undefined,
                 'CORS': true,
-<<<<<<< HEAD
                 'createLimitOrder': undefined,
                 'createMarketOrder': undefined,
                 'createOrder': undefined,
                 'editOrder': undefined,
-                'privateAPI': undefined,
                 'fetchBalance': undefined,
-=======
-                'createLimitOrder': false,
-                'createMarketOrder': false,
-                'createOrder': false,
-                'editOrder': false,
-                'fetchBalance': false,
->>>>>>> d12b4bb8
                 'fetchCurrencies': true,
                 'fetchL2OrderBook': undefined,
                 'fetchMarkets': true,
@@ -39,21 +30,12 @@
                 'fetchOrderBook': undefined,
                 'fetchTicker': true,
                 'fetchTickers': true,
-<<<<<<< HEAD
                 'fetchTrades': undefined,
-=======
-                'fetchTrades': false,
-                'privateAPI': false,
->>>>>>> d12b4bb8
+                'privateAPI': undefined,
             },
             'urls': {
                 'logo': 'https://user-images.githubusercontent.com/51840849/87182086-1cd4cd00-c2ec-11ea-9ec4-d0cf2a2abf62.jpg',
-                'api': {
-                    'public': 'https://api.coinmarketcap.com',
-                    'files': 'https://files.coinmarketcap.com',
-                    'charts': 'https://graph.coinmarketcap.com',
-                },
-                'www': 'https://coinmarketcap.com',
+                'charts': 'https://graph.coinmarketcap.com',
                 'doc': 'https://coinmarketcap.com/api',
             },
             'requiredCredentials': {
