'use strict';

//  ---------------------------------------------------------------------------

const Exchange = require ('./base/Exchange');
const { ArgumentsRequired, ExchangeError, BadSymbol, InvalidOrder, PermissionDenied, InvalidAddress, AuthenticationError, InvalidNonce, BadRequest, InsufficientFunds, OrderNotFound } = require ('./base/errors');
const { TRUNCATE } = require ('./base/functions/number');
const Precise = require ('./base/Precise');

//  ---------------------------------------------------------------------------

module.exports = class aofex extends Exchange {
    describe () {
        return this.deepExtend (super.describe (), {
            'id': 'aofex',
            'name': 'AOFEX',
            'countries': [ 'GB' ],
            'rateLimit': 1000,
            'hostname': 'openapi.aofex.com',
            'has': {
<<<<<<< HEAD
                'fetchMarkets': true,
                'fetchCurrencies': undefined,
                'fetchOrderBook': true,
                'fetchTrades': true,
                'fetchTicker': true,
                'fetchTickers': true,
=======
                'cancelAllOrders': true,
                'cancelOrder': true,
                'createOrder': true,
                'fetchBalance': true,
                'fetchClosedOrder': true,
                'fetchClosedOrders': true,
                'fetchCurrencies': false,
                'fetchMarkets': true,
>>>>>>> d12b4bb8
                'fetchOHLCV': true,
                'fetchOpenOrders': true,
                'fetchOrderBook': true,
                'fetchOrderTrades': true,
                'fetchTicker': true,
                'fetchTickers': true,
                'fetchTrades': true,
                'fetchTradingFee': true,
            },
            'timeframes': {
                '1m': '1min',
                '5m': '5min',
                '15m': '15min',
                '30m': '30min',
                '1h': '1hour',
                '6h': '6hour',
                '12h': '12hour',
                '1d': '1day',
                '1w': '1week',
            },
            'urls': {
                'logo': 'https://user-images.githubusercontent.com/51840849/77670271-056d1080-6f97-11ea-9ac2-4268e9ed0c1f.jpg',
                'api': {
                    'public': 'https://{hostname}/openApi',
                    'private': 'https://{hostname}/openApi',
                },
                'www': 'https://aofex.com',
                'doc': 'https://aofex.zendesk.com/hc/en-us/sections/360005576574-API',
                'fees': 'https://aofex.zendesk.com/hc/en-us/articles/360025814934-Fees-on-AOFEX',
                'referral': 'https://aofex.com/#/register?key=9763840',
            },
            'api': {
                'public': {
                    'get': [
                        'market/symbols',
                        'market/trade',
                        'market/depth',
                        'market/kline',
                        'market/precision',
                        'market/24kline',
                        'market/gears_depth',
                        'market/detail',
                    ],
                },
                'private': {
                    'get': [
                        'entrust/currentList',
                        'entrust/historyList',
                        'entrust/rate',
                        'wallet/list',
                        'entrust/detail',
                    ],
                    'post': [
                        'entrust/add',
                        'entrust/cancel',
                    ],
                },
            },
            'fees': {
                'trading': {
                    'maker': 0.0019,
                    'taker': 0.002,
                },
            },
            'exceptions': {
                'exact': {
                    '20001': ExchangeError, // request failure
                    '20401': PermissionDenied, // no permission
                    '20500': ExchangeError, // system error
                    '20501': BadSymbol, // base symbol error
                    '20502': ExchangeError, // base currency error
                    '20503': ExchangeError, // base date error
                    '20504': InsufficientFunds, // account frozen balance insufficient error
                    '20505': BadRequest, // bad argument
                    '20506': AuthenticationError, // api signature not valid
                    '20507': ExchangeError, // gateway internal error
                    '20508': InvalidAddress, // ad ethereum addresss
                    '20509': InsufficientFunds, // order accountbalance error
                    '20510': InvalidOrder, // order limitorder price error
                    '20511': InvalidOrder, // order limitorder amount error
                    '20512': InvalidOrder, // order orderprice precision error
                    '20513': InvalidOrder, // order orderamount precision error
                    '20514': InvalidOrder, // order marketorder amount error
                    '20515': InvalidOrder, // order queryorder invalid
                    '20516': InvalidOrder, // order orderstate error
                    '20517': InvalidOrder, // order datelimit error
                    '50518': InvalidOrder, // order update error
                    '20519': InvalidNonce, // the nonce has been used
                    '20520': InvalidNonce, // nonce expires, please verify server time
                    '20521': BadRequest, // incomplete header parameters
                    '20522': ExchangeError, // not getting the current user
                    '20523': AuthenticationError, // please authenticate
                    '20524': PermissionDenied, // btc account lockout
                    '20525': AuthenticationError, // get API Key error
                    '20526': PermissionDenied, // no query permission
                    '20527': PermissionDenied, // no deal permission
                    '20528': PermissionDenied, // no withdrawal permission
                    '20529': AuthenticationError, // API Key expired
                    '20530': PermissionDenied, // no permission
                },
                'broad': {
                },
            },
            'options': {
                'fetchBalance': {
                    'show_all': '0', // '1' to show zero balances
                },
            },
            'commonCurrencies': {
                'CPC': 'Consensus Planet Coin',
            },
        });
    }

    async fetchMarkets (params = {}) {
        let markets = await this.publicGetMarketSymbols (params);
        //
        //     {
        //         errno: 0,
        //         errmsg: 'success',
        //         result: [
        //             {
        //                 id: 2,
        //                 symbol: 'BTC-USDT',
        //                 base_currency: 'BTC',
        //                 quote_currency: 'USDT',
        //                 min_size: 0.00008,
        //                 max_size: 1300,
        //                 min_price: 1000,
        //                 max_price: 110000,
        //                 maker_fee: 1,
        //                 taker_fee: 1,
        //                 isHot: null,
        //                 isNew: null,
        //                 crown: null
        //             },
        //         ]
        //     }
        //
        let precisions = await this.publicGetMarketPrecision ();
        //
        //     {
        //         errno: 0,
        //         errmsg: 'success',
        //         result: {
        //             'MANA-USDT': {
        //                 amount: '2',
        //                 minQuantity: '32',
        //                 maxQuantity: '46000000',
        //                 price: '4',
        //                 minPrice: '0.003',
        //                 maxPrice: '0.35'
        //             },
        //         }
        //     }
        //
        precisions = this.safeValue (precisions, 'result', {});
        markets = this.safeValue (markets, 'result', []);
        const result = [];
        for (let i = 0; i < markets.length; i++) {
            const market = markets[i];
            const id = this.safeString (market, 'symbol');
            const baseId = this.safeString (market, 'base_currency');
            const quoteId = this.safeString (market, 'quote_currency');
            const base = this.safeCurrencyCode (baseId);
            const quote = this.safeCurrencyCode (quoteId);
            const symbol = base + '/' + quote;
            const numericId = this.safeInteger (market, 'id');
            const precision = this.safeValue (precisions, id, {});
            const makerFeeString = this.safeString (market, 'maker_fee');
            const takerFeeString = this.safeString (market, 'taker_fee');
            const makerFee = this.parseNumber (Precise.stringDiv (makerFeeString, '1000'));
            const takerFee = this.parseNumber (Precise.stringDiv (takerFeeString, '1000'));
            result.push ({
                'id': id,
                'numericId': numericId,
                'symbol': symbol,
                'baseId': baseId,
                'quoteId': quoteId,
                'base': base,
                'quote': quote,
                'active': undefined,
                'maker': makerFee,
                'taker': takerFee,
                'precision': {
                    'amount': this.safeInteger (precision, 'amount'),
                    'price': this.safeInteger (precision, 'price'),
                },
                'limits': {
                    'amount': {
                        'min': this.safeNumber (market, 'min_size'),
                        'max': this.safeNumber (market, 'max_size'),
                    },
                    'price': {
                        'min': this.safeNumber (market, 'min_price'),
                        'max': this.safeNumber (market, 'max_price'),
                    },
                    'cost': {
                        'min': undefined,
                        'max': undefined,
                    },
                },
                'info': market,
            });
        }
        return result;
    }

    parseOHLCV (ohlcv, market = undefined) {
        //
        //     {
        //         id:  1584950100,
        //         amount: "329.196",
        //         count:  81,
        //         open: "0.021155",
        //         close: "0.021158",
        //         low: "0.021144",
        //         high: "0.021161",
        //         vol: "6.963557767"
        //     }
        //
        return [
            this.safeTimestamp (ohlcv, 'id'),
            this.safeNumber (ohlcv, 'open'),
            this.safeNumber (ohlcv, 'high'),
            this.safeNumber (ohlcv, 'low'),
            this.safeNumber (ohlcv, 'close'),
            this.safeNumber (ohlcv, 'amount'),
        ];
    }

    async fetchOHLCV (symbol, timeframe = '1m', since = undefined, limit = undefined, params = {}) {
        await this.loadMarkets ();
        const market = this.market (symbol);
        if (limit === undefined) {
            limit = 150; // default 150, max 2000
        }
        const request = {
            'symbol': market['id'],
            'period': this.timeframes[timeframe],
            'size': limit, // default 150, max 2000
        };
        const response = await this.publicGetMarketKline (this.extend (request, params));
        //
        //     {
        //         errno: 0,
        //         errmsg: "success",
        //         result: {
        //             ts:  1584950139003,
        //             symbol: "ETH-BTC",
        //             period: "1min",
        //             data: [
        //                 {
        //                     id:  1584950100,
        //                     amount: "329.196",
        //                     count:  81,
        //                     open: "0.021155",
        //                     close: "0.021158",
        //                     low: "0.021144",
        //                     high: "0.021161",
        //                     vol: "6.963557767"
        //                 },
        //                 {
        //                     id:  1584950040,
        //                     amount: "513.265",
        //                     count:  151,
        //                     open: "0.021165",
        //                     close: "0.021155",
        //                     low: "0.021151",
        //                     high: "0.02118",
        //                     vol: "10.862806573"
        //                 },
        //             ]
        //         }
        //     }
        //
        const result = this.safeValue (response, 'result', {});
        const data = this.safeValue (result, 'data', []);
        return this.parseOHLCVs (data, market, since, limit);
    }

    async fetchBalance (params = {}) {
        await this.loadMarkets ();
        const options = this.safeValue (this.options, 'fetchBalance', {});
        const showAll = this.safeValue (options, 'show_all', '0');
        const request = {
            // 'currency': 'BTC',
            'show_all': showAll, // required to show zero balances
        };
        const response = await this.privateGetWalletList (this.extend (request, params));
        //
        //     {
        //         "errno": 0,
        //         "errmsg": "success",
        //         "result": [
        //             { "available": "0", "frozen": "0", "currency": "BTC" }
        //         ]
        //     }
        //
        const result = {
            'info': response,
            'timestamp': undefined,
            'datetime': undefined,
        };
        const balances = this.safeValue (response, 'result', []);
        for (let i = 0; i < balances.length; i++) {
            const balance = balances[i];
            const currencyId = this.safeString (balance, 'currency');
            const code = this.safeCurrencyCode (currencyId);
            const account = this.account ();
            account['free'] = this.safeString (balance, 'available');
            account['used'] = this.safeString (balance, 'frozen');
            result[code] = account;
        }
        return this.parseBalance (result);
    }

    async fetchTradingFee (symbol, params = {}) {
        await this.loadMarkets ();
        const market = this.market (symbol);
        const request = {
            'symbol': market['id'],
        };
        const response = await this.privateGetEntrustRate (this.extend (request, params));
        //
        //     {
        //         "errno":0,
        //         "errmsg":"success",
        //         "result": {
        //             "toFee":"0.002","fromFee":"0.002"
        //         }
        //     }
        //
        const result = this.safeValue (response, 'result', {});
        return {
            'info': response,
            'symbol': symbol,
            'maker': this.safeNumber (result, 'fromFee'),
            'taker': this.safeNumber (result, 'toFee'),
        };
    }

    async fetchOrderBook (symbol, limit = undefined, params = {}) {
        await this.loadMarkets ();
        const request = {
            'symbol': this.marketId (symbol),
        };
        const response = await this.publicGetMarketDepth (this.extend (request, params));
        //
        //     {
        //         errno: 0,
        //         errmsg: "success",
        //         result: {
        //             buyType: 1,
        //             sellType: 1,
        //             ts: 1584950701050,
        //             symbol: "ETH-BTC",
        //             asks: [
        //                 ["0.021227", "0.182"],
        //                 ["0.021249", "0.035"],
        //                 ["0.021253", "0.058"],
        //             ],
        //             bids: [
        //                 ["0.021207", "0.039"],
        //                 ["0.021203", "0.051"],
        //                 ["0.02117", "2.326"],
        //             ]
        //         }
        //     }
        //
        const result = this.safeValue (response, 'result', {});
        const timestamp = this.safeInteger (result, 'ts');
        return this.parseOrderBook (result, symbol, timestamp);
    }

    parseTicker (ticker, market = undefined) {
        //
        // fetchTicker
        //
        //     {
        //         id: 1584890087,
        //         amount: '150032.919',
        //         count: 134538,
        //         open: '0.021394',
        //         close: '0.021177',
        //         low: '0.021053',
        //         high: '0.021595',
        //         vol: '3201.72451442'
        //     }
        //
        const timestamp = this.safeTimestamp (ticker, 'id');
        const open = this.safeNumber (ticker, 'open');
        const last = this.safeNumber (ticker, 'close');
        const baseVolume = this.safeNumber (ticker, 'amount');
        const quoteVolume = this.safeNumber (ticker, 'vol');
        return this.safeTicker ({
            'symbol': undefined,
            'timestamp': timestamp,
            'datetime': undefined,
            'high': this.safeNumber (ticker, 'high'),
            'low': this.safeNumber (ticker, 'low'),
            'bid': undefined,
            'bidVolume': undefined,
            'ask': undefined,
            'askVolume': undefined,
            'vwap': undefined,
            'open': open,
            'close': last,
            'last': last,
            'previousClose': undefined,
            'change': undefined,
            'percentage': undefined,
            'average': undefined,
            'baseVolume': baseVolume,
            'quoteVolume': quoteVolume,
            'info': ticker,
        }, market);
    }

    async fetchTickers (symbols = undefined, params = {}) {
        await this.loadMarkets ();
        const request = {};
        if (symbols !== undefined) {
            const ids = this.marketIds (symbols);
            request['symbol'] = ids.join (',');
        }
        const response = await this.publicGetMarket24kline (this.extend (request, params));
        //
        //     {
        //         errno: 0,
        //         errmsg: "success",
        //         result: [
        //             {
        //                 symbol: "HB-AQ",
        //                 data: {
        //                     id:  1584893403,
        //                     amount: "4753751.243400354852648809",
        //                     count:  4724,
        //                     open: "6.3497",
        //                     close: "6.3318",
        //                     low: "6.011",
        //                     high: "6.5",
        //                     vol: "29538384.7873528796542891343493"
        //                 }
        //             },
        //         ]
        //     }
        //
        const tickers = this.safeValue (response, 'result', []);
        const result = {};
        for (let i = 0; i < tickers.length; i++) {
            const marketId = this.safeString (tickers[i], 'symbol');
            const market = this.safeMarket (marketId, undefined, '-');
            const symbol = market['symbol'];
            const data = this.safeValue (tickers[i], 'data', {});
            result[symbol] = this.parseTicker (data, market);
        }
        return this.filterByArray (result, 'symbol', symbols);
    }

    async fetchTicker (symbol, params = {}) {
        await this.loadMarkets ();
        const market = this.market (symbol);
        const request = {
            'symbol': market['id'],
        };
        const response = await this.publicGetMarketDetail (this.extend (request, params));
        //
        //     {
        //         errno: 0,
        //         errmsg: 'success',
        //         result: {
        //             id: 1584890087,
        //             amount: '150032.919',
        //             count: 134538,
        //             open: '0.021394',
        //             close: '0.021177',
        //             low: '0.021053',
        //             high: '0.021595',
        //             vol: '3201.72451442'
        //         }
        //     }
        //
        const result = this.safeValue (response, 'result', {});
        return this.parseTicker (result, market);
    }

    parseTrade (trade, market = undefined) {
        //
        // fetchTrades (public)
        //
        //     {
        //         id: 1584948803298490,
        //         amount: "2.737",
        //         price: "0.021209",
        //         direction: "sell",
        //         ts: 1584948803
        //     }
        //
        // fetchOrder trades
        //
        //     {
        //         "id":null,
        //         "ctime":"2020-03-23 20:07:17",
        //         "price":"123.9",
        //         "number":"0.010688626311541565",
        //         "total_price":"1.324320799999999903",
        //         "fee":"0.000021377252623083"
        //     }
        //
        const id = this.safeString (trade, 'id');
        const ctime = this.parse8601 (this.safeString (trade, 'ctime'));
        const timestamp = this.safeTimestamp (trade, 'ts', ctime) - 28800000; // 8 hours, adjust to UTC;
        let symbol = undefined;
        if ((symbol === undefined) && (market !== undefined)) {
            symbol = market['symbol'];
        }
        const side = this.safeString (trade, 'direction');
        const priceString = this.safeString (trade, 'price');
        const amountString = this.safeString2 (trade, 'amount', 'number');
        const price = this.parseNumber (priceString);
        const amount = this.parseNumber (amountString);
        let cost = this.safeNumber (trade, 'total_price');
        if (cost === undefined) {
            cost = this.parseNumber (Precise.stringMul (priceString, amountString));
        }
        const feeCost = this.safeNumber (trade, 'fee');
        let fee = undefined;
        if (feeCost !== undefined) {
            let feeCurrencyCode = undefined;
            if (market !== undefined) {
                if (side === 'buy') {
                    feeCurrencyCode = market['base'];
                } else if (side === 'sell') {
                    feeCurrencyCode = market['quote'];
                }
            }
            fee = {
                'cost': feeCost,
                'currency': feeCurrencyCode,
            };
        }
        return {
            'id': id,
            'info': trade,
            'timestamp': timestamp,
            'datetime': this.iso8601 (timestamp),
            'symbol': symbol,
            'order': undefined,
            'type': undefined,
            'side': side,
            'takerOrMaker': undefined,
            'price': price,
            'amount': amount,
            'cost': cost,
            'fee': fee,
        };
    }

    async fetchTrades (symbol, since = undefined, limit = undefined, params = {}) {
        await this.loadMarkets ();
        const market = this.market (symbol);
        const request = {
            'symbol': market['id'],
        };
        const response = await this.publicGetMarketTrade (this.extend (request, params));
        //
        //     {
        //         errno: 0,
        //         errmsg: "success",
        //         result: {
        //             symbol: "ETH-BTC",
        //             ts: 1584948805439,
        //             data: [
        //                 {
        //                     id: 1584948803300883,
        //                     amount: "0.583",
        //                     price: "0.021209",
        //                     direction: "buy",
        //                     ts: 1584948803
        //                 },
        //                 {
        //                     id: 1584948803298490,
        //                     amount: "2.737",
        //                     price: "0.021209",
        //                     direction: "sell",
        //                     ts: 1584948803
        //                 },
        //             ]
        //         }
        //     }
        //
        const result = this.safeValue (response, 'result', {});
        const data = this.safeValue (result, 'data', []);
        return this.parseTrades (data, market, since, limit);
    }

    parseOrderStatus (status) {
        const statuses = {
            '1': 'open',
            '2': 'open', // partially filled
            '3': 'closed',
            '4': 'canceled', // canceling
            '5': 'canceled', // partially canceled
            '6': 'canceled',
        };
        return this.safeString (statuses, status, status);
    }

    parseOrder (order, market = undefined) {
        //
        // createOrder
        //
        //     { order_sn: 'BM7442641584965237751ZMAKJ5' }
        //
        // fetchOpenOrders, fetchClosedOrders
        //
        //     {
        //         "order_sn": "BL74426415849672087836G48N1",
        //         "symbol": "ETH-USDT",
        //         "ctime": "2020-03-23 20:40:08",
        //         "type": 2,
        //         "side": "buy",
        //         "price": "90", // undefined for market orders
        //         "number": "0.1",
        //         "total_price": "9.0", // 0 for market orders
        //         "deal_number": null,
        //         "deal_price": null,
        //         "status": 1,
        //     }
        //
        // fetchOrder
        //
        //     {
        //         order_sn: 'BM7442641584965237751ZMAKJ5',
        //         symbol: 'ETH-USDT',
        //         ctime: '2020-03-23 20:07:17',
        //         type: 1,
        //         side: 'buy',
        //         price: '0',
        //         number: '10',
        //         total_price: '0',
        //         deal_number: '0.080718626311541565',
        //         deal_price: '123.890000000000000000',
        //         status: 3,
        //         // the trades field is injected by fetchOrder
        //         trades: [
        //             {
        //                 id: null,
        //                 ctime: '2020-03-23 20:07:17',
        //                 price: '123.9',
        //                 number: '0.010688626311541565',
        //                 total_price: '1.324320799999999903',
        //                 fee: '0.000021377252623083'
        //             }
        //         ]
        //     }
        //
        const id = this.safeString (order, 'order_sn');
        const orderStatus = this.safeString (order, 'status');
        const status = this.parseOrderStatus (orderStatus);
        const marketId = this.safeString (order, 'symbol');
        market = this.safeMarket (marketId, market, '-');
        let timestamp = this.parse8601 (this.safeString (order, 'ctime'));
        if (timestamp !== undefined) {
            timestamp -= 28800000; // 8 hours, adjust to UTC
        }
        const orderType = this.safeString (order, 'type');
        const type = (orderType === '2') ? 'limit' : 'market';
        const side = this.safeString (order, 'side');
        // const amount = this.safeNumber (order, 'number');
        // const price = this.safeNumber (order, 'price');
        let cost = undefined;
        let price = undefined;
        let amount = undefined;
        let average = undefined;
        const number = this.safeNumber (order, 'number');
        const totalPrice = this.safeNumber (order, 'total_price');
        if (type === 'limit') {
            amount = number;
            price = this.safeNumber (order, 'price');
        } else {
            average = this.safeNumber (order, 'deal_price');
            if (side === 'buy') {
                amount = this.safeNumber (order, 'deal_number');
            } else {
                amount = number;
            }
        }
        // all orders except new orders and canceled orders
        const rawTrades = this.safeValue (order, 'trades', []);
        for (let i = 0; i < rawTrades.length; i++) {
            rawTrades[i]['direction'] = side;
        }
        const trades = this.parseTrades (rawTrades, market, undefined, undefined, {
            'symbol': market['symbol'],
            'order': id,
            'type': type,
        });
        if (type === 'limit') {
            cost = totalPrice;
        } else if (side === 'buy') {
            cost = number;
        }
        let filled = undefined;
        if ((type === 'limit') && (orderStatus === '3')) {
            filled = amount;
        }
        return this.safeOrder ({
            'info': order,
            'id': id,
            'clientOrderId': undefined,
            'timestamp': timestamp,
            'datetime': this.iso8601 (timestamp),
            'lastTradeTimestamp': undefined,
            'status': status,
            'symbol': market['symbol'],
            'type': type,
            'timeInForce': undefined,
            'postOnly': undefined,
            'side': side,
            'price': price,
            'stopPrice': undefined,
            'cost': cost,
            'average': average,
            'amount': amount,
            'filled': filled,
            'remaining': undefined,
            'trades': trades,
            'fee': undefined,
        });
    }

    async fetchClosedOrder (id, symbol = undefined, params = {}) {
        await this.loadMarkets ();
        const request = {
            'order_sn': id,
        };
        const response = await this.privateGetEntrustDetail (this.extend (request, params));
        //
        //     {
        //         "errno": 0,
        //         "errmsg": "success",
        //         "result": {
        //             "trades": [
        //                 {
        //                     "id":null,
        //                     "ctime":"2020-03-23 20:07:17",
        //                     "price":"123.9",
        //                     "number":"0.010688626311541565",
        //                     "total_price":"1.324320799999999903",
        //                     "fee":"0.000021377252623083"
        //                 },
        //             ],
        //             "entrust":{
        //                 "order_sn":"BM7442641584965237751ZMAKJ5",
        //                 "symbol":"ETH-USDT",
        //                 "ctime":"2020-03-23 20:07:17",
        //                 "type":1,
        //                 "side":"buy",
        //                 "price":"0",
        //                 "number":"10",
        //                 "total_price":"0",
        //                 "deal_number":"0.080718626311541565",
        //                 "deal_price":"123.890000000000000000",
        //                 "status":3
        //             }
        //         }
        //     }
        //
        const result = this.safeValue (response, 'result', {});
        const trades = this.safeValue (result, 'trades', []);
        const order = this.safeValue (result, 'entrust', {});
        order['trades'] = trades;
        return this.parseOrder (order);
    }

    async fetchOrderTrades (id, symbol = undefined, since = undefined, limit = undefined, params = {}) {
        const response = await this.fetchClosedOrder (id, symbol, params);
        return this.safeValue (response, 'trades', []);
    }

    async fetchOrdersWithMethod (method, symbol = undefined, since = undefined, limit = undefined, params = {}) {
        await this.loadMarkets ();
        const request = {
            // 'from': 'BM7442641584965237751ZMAKJ5', // query start order_sn
            'direct': 'prev', // next
        };
        let market = undefined;
        if (symbol !== undefined) {
            market = this.market (symbol);
            request['symbol'] = market['id'];
        }
        if (limit !== undefined) {
            request['limit'] = limit; // default 20, max 100
        }
        const response = await this[method] (this.extend (request, params));
        //
        //     {
        //         "errno": 0,
        //         "errmsg": "success",
        //         "result": [
        //             {
        //                 "order_sn": "BL74426415849672087836G48N1",
        //                 "symbol": "ETH-USDT",
        //                 "ctime": "2020-03-23 20:40:08",
        //                 "type": 2,
        //                 "side": "buy",
        //                 "price": "90",
        //                 "number": "0.1",
        //                 "total_price": "9.0",
        //                 "deal_number": null,
        //                 "deal_price": null,
        //                 "status": 1,
        //             }
        //         ]
        //     }
        //
        const result = this.safeValue (response, 'result', []);
        return this.parseOrders (result, market, since, limit);
    }

    async fetchOpenOrders (symbol = undefined, since = undefined, limit = undefined, params = {}) {
        return await this.fetchOrdersWithMethod ('privateGetEntrustCurrentList', symbol, since, limit, params);
    }

    async fetchClosedOrders (symbol = undefined, since = undefined, limit = undefined, params = {}) {
        return await this.fetchOrdersWithMethod ('privateGetEntrustHistoryList', symbol, since, limit, params);
    }

    async createOrder (symbol, type, side, amount, price = undefined, params = {}) {
        await this.loadMarkets ();
        const market = this.market (symbol);
        const orderType = side + '-' + type;
        const request = {
            'symbol': market['id'],
            'type': orderType,
        };
        if (type === 'limit') {
            request['amount'] = this.amountToPrecision (symbol, amount);
            request['price'] = this.priceToPrecision (symbol, price);
        } else if (type === 'market') {
            // for market buy it requires the amount of quote currency to spend
            if (side === 'buy') {
                const createMarketBuyOrderRequiresPrice = this.safeValue (this.options, 'createMarketBuyOrderRequiresPrice', true);
                let cost = amount;
                if (createMarketBuyOrderRequiresPrice) {
                    if (price !== undefined) {
                        cost = amount * price;
                    } else {
                        throw new InvalidOrder (this.id + " createOrder() requires the price argument with market buy orders to calculate total order cost (amount to spend), where cost = amount * price. Supply a price argument to createOrder() call if you want the cost to be calculated for you from price and amount, or, alternatively, add .options['createMarketBuyOrderRequiresPrice'] = false and supply the total cost value in the 'amount' argument");
                    }
                }
                const precision = market['precision']['price'];
                request['amount'] = this.decimalToPrecision (cost, TRUNCATE, precision, this.precisionMode);
            } else {
                request['amount'] = this.amountToPrecision (symbol, amount);
            }
        }
        const response = await this.privatePostEntrustAdd (this.extend (request, params));
        //
        //     {
        //         errno: 0,
        //         errmsg: 'success',
        //         result: { order_sn: 'BM7442641584965237751ZMAKJ5' }
        //     }
        //
        const result = this.safeValue (response, 'result', {});
        const order = this.parseOrder (result, market);
        const timestamp = this.milliseconds ();
        return this.extend (order, {
            'timestamp': timestamp,
            'datetime': this.iso8601 (timestamp),
            'amount': amount,
            'price': price,
            'type': type,
            'side': side,
        });
    }

    async cancelOrder (id, symbol = undefined, params = {}) {
        await this.loadMarkets ();
        const request = {
            'order_ids': id,
        };
        const response = await this.privatePostEntrustCancel (this.extend (request, params));
        //
        //     {
        //         "errno": 0,
        //         "errmsg": "success",
        //         "result": {
        //             "success": [ "avl12121", "bl3123123" ],
        //             "failed": [ "sd24564", "sdf6564564" ]
        //         }
        //     }
        //
        const result = this.safeValue (response, 'result', {});
        const success = this.safeValue (result, 'success', []);
        if (!this.inArray (id, success)) {
            throw new OrderNotFound (this.id + ' order id ' + id + ' not found in successfully canceled orders: ' + this.json (response));
        }
        const timestamp = undefined;
        return {
            'info': response,
            'id': id,
            'timestamp': timestamp,
            'datetime': this.iso8601 (timestamp),
            'lastTradeTimestamp': undefined,
            'status': 'canceled',
            'symbol': symbol,
            'type': undefined,
            'side': undefined,
            'price': undefined,
            'cost': undefined,
            'average': undefined,
            'amount': undefined,
            'filled': undefined,
            'remaining': undefined,
            'trades': undefined,
            'fee': undefined,
            'clientOrderId': undefined,
        };
    }

    async cancelAllOrders (symbol = undefined, params = {}) {
        if (symbol === undefined) {
            throw new ArgumentsRequired (this.id + ' cancelAllOrders() requires a symbol argument');
        }
        await this.loadMarkets ();
        const market = this.market (symbol);
        const request = {
            'symbol': market['id'],
        };
        const response = await this.privatePostEntrustCancel (this.extend (request, params));
        //
        //     {
        //         "errno": 0,
        //         "errmsg": "success",
        //         "result": {
        //             "success": [ "avl12121", "bl3123123" ],
        //             "failed": [ "sd24564", "sdf6564564" ]
        //         }
        //     }
        //
        return response;
    }

    nonce () {
        return this.milliseconds ();
    }

    sign (path, api = 'public', method = 'GET', params = {}, headers = undefined, body = undefined) {
        let url = this.implodeHostname (this.urls['api'][api]) + '/' + path;
        let keys = Object.keys (params);
        const keysLength = keys.length;
        if (api === 'public') {
            if (keysLength > 0) {
                url += '?' + this.urlencode (params);
            }
        } else {
            const nonce = this.nonce ().toString ();
            const uuid = this.uuid ();
            const randomString = uuid.slice (0, 5);
            const nonceString = nonce + '_' + randomString;
            const auth = {};
            auth[this.apiKey] = this.apiKey;
            auth[this.secret] = this.secret;
            auth[nonceString] = nonceString;
            for (let i = 0; i < keysLength; i++) {
                const key = keys[i];
                auth[key] = key + '=' + params[key];
            }
            const keysorted = this.keysort (auth);
            let stringToSign = '';
            keys = Object.keys (keysorted);
            for (let i = 0; i < keys.length; i++) {
                const key = keys[i];
                stringToSign += keysorted[key];
            }
            const signature = this.hash (this.encode (stringToSign), 'sha1');
            headers = {
                'Nonce': nonceString,
                'Token': this.apiKey,
                'Signature': signature,
            };
            if (method === 'POST') {
                headers['Content-Type'] = 'application/x-www-form-urlencoded';
                if (keysLength > 0) {
                    body = this.urlencode (params);
                }
            } else {
                if (keysLength > 0) {
                    url += '?' + this.urlencode (params);
                }
            }
        }
        return { 'url': url, 'method': method, 'body': body, 'headers': headers };
    }

    handleErrors (code, reason, url, method, headers, body, response, requestHeaders, requestBody) {
        if (response === undefined) {
            return;
        }
        //
        //     {"errno":20501,"errmsg":"base symbol error"}
        //
        const error = this.safeString (response, 'errno');
        if ((error !== undefined) && (error !== '0')) {
            const message = this.safeString (response, 'errmsg');
            const feedback = this.id + ' ' + body;
            this.throwExactlyMatchedException (this.exceptions['exact'], error, feedback);
            this.throwBroadlyMatchedException (this.exceptions['broad'], message, feedback);
            throw new ExchangeError (feedback); // unknown message
        }
    }
};<|MERGE_RESOLUTION|>--- conflicted
+++ resolved
@@ -18,23 +18,14 @@
             'rateLimit': 1000,
             'hostname': 'openapi.aofex.com',
             'has': {
-<<<<<<< HEAD
-                'fetchMarkets': true,
-                'fetchCurrencies': undefined,
-                'fetchOrderBook': true,
-                'fetchTrades': true,
-                'fetchTicker': true,
-                'fetchTickers': true,
-=======
                 'cancelAllOrders': true,
                 'cancelOrder': true,
                 'createOrder': true,
                 'fetchBalance': true,
                 'fetchClosedOrder': true,
                 'fetchClosedOrders': true,
-                'fetchCurrencies': false,
+                'fetchCurrencies': undefined,
                 'fetchMarkets': true,
->>>>>>> d12b4bb8
                 'fetchOHLCV': true,
                 'fetchOpenOrders': true,
                 'fetchOrderBook': true,
