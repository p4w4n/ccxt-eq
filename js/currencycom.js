--- conflicted
+++ resolved
@@ -131,69 +131,54 @@
                 'public': {
                     'get': [
                         'v1/time',
+                        'v2/time',
                         'v1/exchangeInfo',
+                        'v2/exchangeInfo',
                         'v1/depth',
+                        'v2/depth',
                         'v1/aggTrades',
+                        'v2/aggTrades',
                         'v1/klines',
+                        'v2/klines',
                         'v1/ticker/24hr',
-                        'v2/time',
-                        'v2/exchangeInfo',
-                        'v2/depth',
-                        'v2/aggTrades',
-                        'v2/klines',
                         'v2/ticker/24hr',
                     ],
                 },
                 'private': {
                     'get': [
-<<<<<<< HEAD
                         'v1/account',
-                        'v1/currencies',
-=======
+                        'v2/account',
                         'v1/currencies',
                         'v2/currencies',
+                        'v1/deposits',
+                        'v2/deposits',
+                        'v1/depositAddress',
+                        'v2/depositAddress',
+                        'v1/ledger',
+                        'v2/ledger',
                         'v1/leverageSettings',
+                        'v2/leverageSettings',
+                        'v1/myTrades',
+                        'v2/myTrades',
                         'v1/openOrders',
+                        'v2/openOrders',
                         'v1/tradingPositions',
-                        'v1/account',
-                        'v1/myTrades',
-                        'v1/depositAddress',
->>>>>>> 3f8e4834
-                        'v1/deposits',
-                        'v1/depositAddress',
-                        'v1/ledger',
-                        'v1/leverageSettings',
-                        'v1/myTrades',
-                        'v1/openOrders',
-                        'v1/tradingPositions',
+                        'v2/tradingPositions',
                         'v1/tradingPositionsHistory',
+                        'v2/tradingPositionsHistory',
                         'v1/transactions',
+                        'v2/transactions',
                         'v1/withdrawals',
-                        'v2/account',
-                        'v2/currencies',
-                        'v2/depositAddress',
-                        'v2/deposits',
-                        'v2/ledger',
-                        'v2/leverageSettings',
-                        'v2/myTrades',
-                        'v2/openOrders',
-                        'v2/tradingPositions',
-                        'v2/tradingPositionsHistory',
-                        'v2/transactions',
                         'v2/withdrawals',
                     ],
                     'post': [
                         'v1/order',
+                        'v2/order',
                         'v1/updateTradingPosition',
+                        'v2/updateTradingPosition',
                         'v1/updateTradingOrder',
+                        'v2/updateTradingOrder',
                         'v1/closeTradingPosition',
-<<<<<<< HEAD
-=======
-                        'v2/closeTradingPosition',
->>>>>>> 3f8e4834
-                        'v2/order',
-                        'v2/updateTradingPosition',
-                        'v2/updateTradingOrder',
                         'v2/closeTradingPosition',
                     ],
                     'delete': [
@@ -278,74 +263,6 @@
         //     }
         //
         return this.safeInteger (response, 'serverTime');
-<<<<<<< HEAD
-    }
-
-    async fetchCurrencies (params = {}) {
-        // their 'currencies' endpoint needs authorization
-        if (!this.checkRequiredCredentials (false)) {
-            return undefined;
-        }
-        const response = await this.privateGetV2Currencies (params);
-        // [
-        //     {
-        //       name: "US Dollar",
-        //       displaySymbol: "USD.cx",
-        //       precision: "2",
-        //       type: "FIAT",
-        //       minWithdrawal: "100.0",
-        //       maxWithdrawal: "1.0E+8",
-        //       minDeposit: "100.0",
-        //     },
-        //     {
-        //         name: "Bitcoin",
-        //         displaySymbol: "BTC",
-        //         precision: "8",
-        //         type: "CRYPTO",  // Note: only several major ones have this value. Others (like USDT) have value : "TOKEN"
-        //         minWithdrawal: "0.00020",
-        //         commissionFixed: "0.00010",
-        //         minDeposit: "0.00010",
-        //     },
-        //     ...
-        // ]
-        const result = {};
-        for (let i = 0; i < response.length; i++) {
-            const currency = response[i];
-            const id = this.safeString (currency, 'displaySymbol');
-            const code = this.safeCurrencyCode (id);
-            const fee = this.safeNumber (currency, 'commissionFixed');
-            const precision = this.safeInteger (currency, 'precision');
-            result[code] = {
-                'id': id,
-                'code': code,
-                'address': this.safeString (currency, 'baseAddress'),
-                'info': currency,
-                'type': this.safeString (currency, 'type'), // TO_DO : unified
-                'name': this.safeString (currency, 'name'),
-                'active': undefined,
-                'deposit': undefined,
-                'withdraw': undefined,
-                'fee': fee,
-                'precision': precision,
-                'limits': {
-                    'amount': {
-                        'min': undefined, // Precise.stringDiv ('1', Math-pow (10, precision)),
-                        'max': undefined,
-                    },
-                    'withdraw': {
-                        'min': this.safeNumber (currency, 'minWithdrawal'),
-                        'max': undefined,
-                    },
-                    'deposit': {
-                        'min': this.safeNumber (currency, 'minDeposit'),
-                        'max': undefined,
-                    },
-                },
-            };
-        }
-        return result;
-=======
->>>>>>> 3f8e4834
     }
 
     async fetchMarkets (params = {}) {
