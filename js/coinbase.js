'use strict';

// ----------------------------------------------------------------------------

const Exchange = require ('./base/Exchange');
<<<<<<< HEAD
const { ExchangeError, ArgumentsRequired, AuthenticationError, BadRequest, InvalidOrder, NotSupported, OrderNotFound, RateLimitExceeded, InvalidNonce } = require ('./base/errors');
const { TICK_SIZE } = require ('./base/functions/number');
=======
const { ExchangeError, ArgumentsRequired, AuthenticationError, BadRequest, InvalidOrder, NotSupported, RateLimitExceeded, InvalidNonce } = require ('./base/errors');
const { TICK_SIZE, TRUNCATE, DECIMAL_PLACES } = require ('./base/functions/number');
>>>>>>> e11d4111
const Precise = require ('./base/Precise');

// ----------------------------------------------------------------------------

module.exports = class coinbase extends Exchange {
    describe () {
        return this.deepExtend (super.describe (), {
            'id': 'coinbase',
            'name': 'Coinbase',
            'countries': [ 'US' ],
            'rateLimit': 400, // 10k calls per hour
            'version': 'v2',
            'userAgent': this.userAgents['chrome'],
            'headers': {
                'CB-VERSION': '2018-05-30',
            },
            'has': {
                'CORS': true,
                'spot': true,
                'margin': false,
                'swap': false,
                'future': false,
                'option': false,
                'addMargin': false,
                'cancelOrder': true,
                'cancelOrders': true,
                'createDepositAddress': true,
                'createLimitBuyOrder': true,
                'createLimitSellOrder': true,
                'createMarketBuyOrder': true,
                'createMarketSellOrder': true,
                'createOrder': true,
                'createPostOnlyOrder': true,
                'createReduceOnlyOrder': false,
                'createStopLimitOrder': true,
                'createStopMarketOrder': false,
                'createStopOrder': true,
                'fetchAccounts': true,
                'fetchBalance': true,
                'fetchBidsAsks': undefined,
                'fetchBorrowRate': false,
                'fetchBorrowRateHistories': false,
                'fetchBorrowRateHistory': false,
                'fetchBorrowRates': false,
                'fetchBorrowRatesPerSymbol': false,
                'fetchCanceledOrders': true,
                'fetchClosedOrders': true,
                'fetchCurrencies': true,
                'fetchDepositAddress': undefined,
                'fetchDeposits': true,
                'fetchFundingHistory': false,
                'fetchFundingRate': false,
                'fetchFundingRateHistory': false,
                'fetchFundingRates': false,
                'fetchIndexOHLCV': false,
                'fetchL2OrderBook': false,
                'fetchLedger': true,
                'fetchLeverage': false,
                'fetchLeverageTiers': false,
                'fetchMarginMode': false,
                'fetchMarkets': true,
                'fetchMarkOHLCV': false,
                'fetchMyBuys': true,
                'fetchMySells': true,
                'fetchMyTrades': undefined,
                'fetchOHLCV': true,
                'fetchOpenInterestHistory': false,
                'fetchOpenOrders': true,
                'fetchOrder': true,
                'fetchOrderBook': false,
                'fetchOrders': true,
                'fetchPosition': false,
                'fetchPositionMode': false,
                'fetchPositions': false,
                'fetchPositionsRisk': false,
                'fetchPremiumIndexOHLCV': false,
                'fetchTicker': true,
                'fetchTickers': true,
                'fetchTime': true,
                'fetchTrades': undefined,
                'fetchTradingFee': false,
                'fetchTradingFees': false,
                'fetchTransactions': undefined,
                'fetchWithdrawals': true,
                'reduceMargin': false,
                'setLeverage': false,
                'setMarginMode': false,
                'setPositionMode': false,
                'withdraw': undefined,
            },
            'urls': {
                'logo': 'https://user-images.githubusercontent.com/1294454/40811661-b6eceae2-653a-11e8-829e-10bfadb078cf.jpg',
                'api': {
                    'rest': 'https://api.coinbase.com',
                },
                'www': 'https://www.coinbase.com',
                'doc': [
                    'https://developers.coinbase.com/api/v2',
                    'https://docs.cloud.coinbase.com/advanced-trade-api/docs/welcome',
                ],
                'fees': [
                    'https://support.coinbase.com/customer/portal/articles/2109597-buy-sell-bank-transfer-fees',
                    'https://www.coinbase.com/advanced-fees',
                ],
                'referral': 'https://www.coinbase.com/join/58cbe25a355148797479dbd2',
            },
            'requiredCredentials': {
                'apiKey': true,
                'secret': true,
            },
            'api': {
                'v2': {
                    'public': {
                        'get': [
                            'currencies',
                            'time',
                            'exchange-rates',
                            'users/{user_id}',
                            'prices/{symbol}/buy',
                            'prices/{symbol}/sell',
                            'prices/{symbol}/spot',
                        ],
                    },
                    'private': {
                        'get': [
                            'accounts',
                            'accounts/{account_id}',
                            'accounts/{account_id}/addresses',
                            'accounts/{account_id}/addresses/{address_id}',
                            'accounts/{account_id}/addresses/{address_id}/transactions',
                            'accounts/{account_id}/transactions',
                            'accounts/{account_id}/transactions/{transaction_id}',
                            'accounts/{account_id}/buys',
                            'accounts/{account_id}/buys/{buy_id}',
                            'accounts/{account_id}/sells',
                            'accounts/{account_id}/sells/{sell_id}',
                            'accounts/{account_id}/deposits',
                            'accounts/{account_id}/deposits/{deposit_id}',
                            'accounts/{account_id}/withdrawals',
                            'accounts/{account_id}/withdrawals/{withdrawal_id}',
                            'payment-methods',
                            'payment-methods/{payment_method_id}',
                            'user',
                            'user/auth',
                        ],
                        'post': [
                            'accounts',
                            'accounts/{account_id}/primary',
                            'accounts/{account_id}/addresses',
                            'accounts/{account_id}/transactions',
                            'accounts/{account_id}/transactions/{transaction_id}/complete',
                            'accounts/{account_id}/transactions/{transaction_id}/resend',
                            'accounts/{account_id}/buys',
                            'accounts/{account_id}/buys/{buy_id}/commit',
                            'accounts/{account_id}/sells',
                            'accounts/{account_id}/sells/{sell_id}/commit',
                            'accounts/{account_id}/deposits',
                            'accounts/{account_id}/deposits/{deposit_id}/commit',
                            'accounts/{account_id}/withdrawals',
                            'accounts/{account_id}/withdrawals/{withdrawal_id}/commit',
                        ],
                        'put': [
                            'accounts/{account_id}',
                            'user',
                        ],
                        'delete': [
                            'accounts/{id}',
                            'accounts/{account_id}/transactions/{transaction_id}',
                        ],
                    },
                },
                'v3': {
                    'private': {
                        'get': [
                            'brokerage/accounts',
                            'brokerage/accounts/{account_uuid}',
                            'brokerage/orders/historical/batch',
                            'brokerage/orders/historical/fills',
                            'brokerage/orders/historical/{order_id}',
                            'brokerage/products',
                            'brokerage/products/{product_id}',
                            'brokerage/products/{product_id}/candles',
                            'brokerage/products/{product_id}/ticker',
                            'brokerage/transaction_summary',
                        ],
                        'post': [
                            'brokerage/orders',
                            'brokerage/orders/batch_cancel',
                        ],
                    },
                },
            },
            'fees': {
                'trading': {
                    'taker': this.parseNumber ('0.006'),
                    'maker': this.parseNumber ('0.004'),
                    'tierBased': true,
                    'percentage': true,
                    'tiers': {
                        'taker': [
                            [ this.parseNumber ('0'), this.parseNumber ('0.006') ],
                            [ this.parseNumber ('10000'), this.parseNumber ('0.004') ],
                            [ this.parseNumber ('50000'), this.parseNumber ('0.0025') ],
                            [ this.parseNumber ('100000'), this.parseNumber ('0.002') ],
                            [ this.parseNumber ('1000000'), this.parseNumber ('0.0018') ],
                            [ this.parseNumber ('15000000'), this.parseNumber ('0.0016') ],
                            [ this.parseNumber ('75000000'), this.parseNumber ('0.0012') ],
                            [ this.parseNumber ('250000000'), this.parseNumber ('0.0008') ],
                            [ this.parseNumber ('400000000'), this.parseNumber ('0.0005') ],
                        ],
                        'maker': [
                            [ this.parseNumber ('0'), this.parseNumber ('0.004') ],
                            [ this.parseNumber ('10000'), this.parseNumber ('0.0025') ],
                            [ this.parseNumber ('50000'), this.parseNumber ('0.0015') ],
                            [ this.parseNumber ('100000'), this.parseNumber ('0.001') ],
                            [ this.parseNumber ('1000000'), this.parseNumber ('0.0008') ],
                            [ this.parseNumber ('15000000'), this.parseNumber ('0.0006') ],
                            [ this.parseNumber ('75000000'), this.parseNumber ('0.0003') ],
                            [ this.parseNumber ('250000000'), this.parseNumber ('0.0') ],
                            [ this.parseNumber ('400000000'), this.parseNumber ('0.0') ],
                        ],
                    },
                },
            },
            'stablePairs': [ 'BUSD-USD', 'CBETH-ETH', 'DAI-USD', 'GUSD-USD', 'GYEN-USD', 'PAX-USD', 'PAX-USDT', 'USDC-EUR', 'USDC-GBP', 'USDT-EUR', 'USDT-GBP', 'USDT-USD', 'USDT-USDC', 'WBTC-BTC' ],
            'precisionMode': TICK_SIZE,
            'exceptions': {
                'exact': {
                    'two_factor_required': AuthenticationError, // 402 When sending money over 2fa limit
                    'param_required': ExchangeError, // 400 Missing parameter
                    'validation_error': ExchangeError, // 400 Unable to validate POST/PUT
                    'invalid_request': ExchangeError, // 400 Invalid request
                    'personal_details_required': AuthenticationError, // 400 User’s personal detail required to complete this request
                    'identity_verification_required': AuthenticationError, // 400 Identity verification is required to complete this request
                    'jumio_verification_required': AuthenticationError, // 400 Document verification is required to complete this request
                    'jumio_face_match_verification_required': AuthenticationError, // 400 Document verification including face match is required to complete this request
                    'unverified_email': AuthenticationError, // 400 User has not verified their email
                    'authentication_error': AuthenticationError, // 401 Invalid auth (generic)
                    'invalid_authentication_method': AuthenticationError, // 401 API access is blocked for deleted users.
                    'invalid_token': AuthenticationError, // 401 Invalid Oauth token
                    'revoked_token': AuthenticationError, // 401 Revoked Oauth token
                    'expired_token': AuthenticationError, // 401 Expired Oauth token
                    'invalid_scope': AuthenticationError, // 403 User hasn’t authenticated necessary scope
                    'not_found': ExchangeError, // 404 Resource not found
                    'rate_limit_exceeded': RateLimitExceeded, // 429 Rate limit exceeded
                    'internal_server_error': ExchangeError, // 500 Internal server error
                },
                'broad': {
                    'request timestamp expired': InvalidNonce, // {"errors":[{"id":"authentication_error","message":"request timestamp expired"}]}
                    'order with this orderID was not found': OrderNotFound, // {"error":"unknown","error_details":"order with this orderID was not found","message":"order with this orderID was not found"}
                },
            },
            'timeframes': {
                '1m': 'ONE_MINUTE',
                '5m': 'FIVE_MINUTE',
                '15m': 'FIFTEEN_MINUTE',
                '30m': 'THIRTY_MINUTE',
                '1h': 'ONE_HOUR',
                '2h': 'TWO_HOUR',
                '6h': 'SIX_HOUR',
                '1d': 'ONE_DAY',
            },
            'commonCurrencies': {
                'CGLD': 'CELO',
            },
            'options': {
                'fetchCurrencies': {
                    'expires': 5000,
                },
                'accounts': [
                    'wallet',
                    'fiat',
                    // 'vault',
                ],
                'createMarketBuyOrderRequiresPrice': true,
                'advanced': true, // set to true if using any v3 endpoints from the advanced trade API
                'fetchMarkets': 'fetchMarketsV3', // 'fetchMarketsV3' or 'fetchMarketsV2'
                'fetchTicker': 'fetchTickerV3', // 'fetchTickerV3' or 'fetchTickerV2'
                'fetchTickers': 'fetchTickersV3', // 'fetchTickersV3' or 'fetchTickersV2'
            },
        });
    }

    async fetchTime (params = {}) {
        /**
         * @method
         * @name coinbase#fetchTime
         * @description fetches the current integer timestamp in milliseconds from the exchange server
         * @param {object} params extra parameters specific to the coinbase api endpoint
         * @returns {int} the current integer timestamp in milliseconds from the exchange server
         */
        const response = await this.v2PublicGetTime (params);
        //
        //     {
        //         "data": {
        //             "epoch": 1589295679,
        //             "iso": "2020-05-12T15:01:19Z"
        //         }
        //     }
        //
        const data = this.safeValue (response, 'data', {});
        return this.safeTimestamp (data, 'epoch');
    }

    async fetchAccounts (params = {}) {
        /**
         * @method
         * @name coinbase#fetchAccounts
         * @description fetch all the accounts associated with a profile
         * @param {object} params extra parameters specific to the coinbase api endpoint
         * @returns {object} a dictionary of [account structures]{@link https://docs.ccxt.com/en/latest/manual.html#account-structure} indexed by the account type
         */
        await this.loadMarkets ();
        const request = {
            'limit': 100,
        };
        const response = await this.v2PrivateGetAccounts (this.extend (request, params));
        //
        //     {
        //         "id": "XLM",
        //         "name": "XLM Wallet",
        //         "primary": false,
        //         "type": "wallet",
        //         "currency": {
        //             "code": "XLM",
        //             "name": "Stellar Lumens",
        //             "color": "#000000",
        //             "sort_index": 127,
        //             "exponent": 7,
        //             "type": "crypto",
        //             "address_regex": "^G[A-Z2-7]{55}$",
        //             "asset_id": "13b83335-5ede-595b-821e-5bcdfa80560f",
        //             "destination_tag_name": "XLM Memo ID",
        //             "destination_tag_regex": "^[ -~]{1,28}$"
        //         },
        //         "balance": {
        //             "amount": "0.0000000",
        //             "currency": "XLM"
        //         },
        //         "created_at": null,
        //         "updated_at": null,
        //         "resource": "account",
        //         "resource_path": "/v2/accounts/XLM",
        //         "allow_deposits": true,
        //         "allow_withdrawals": true
        //     }
        //
        const data = this.safeValue (response, 'data', []);
        return this.parseAccounts (data, params);
    }

    parseAccount (account) {
        //
        //     {
        //         "id": "XLM",
        //         "name": "XLM Wallet",
        //         "primary": false,
        //         "type": "wallet",
        //         "currency": {
        //             "code": "XLM",
        //             "name": "Stellar Lumens",
        //             "color": "#000000",
        //             "sort_index": 127,
        //             "exponent": 7,
        //             "type": "crypto",
        //             "address_regex": "^G[A-Z2-7]{55}$",
        //             "asset_id": "13b83335-5ede-595b-821e-5bcdfa80560f",
        //             "destination_tag_name": "XLM Memo ID",
        //             "destination_tag_regex": "^[ -~]{1,28}$"
        //         },
        //         "balance": {
        //             "amount": "0.0000000",
        //             "currency": "XLM"
        //         },
        //         "created_at": null,
        //         "updated_at": null,
        //         "resource": "account",
        //         "resource_path": "/v2/accounts/XLM",
        //         "allow_deposits": true,
        //         "allow_withdrawals": true
        //     }
        //
        const currency = this.safeValue (account, 'currency', {});
        const currencyId = this.safeString (currency, 'code');
        const code = this.safeCurrencyCode (currencyId);
        return {
            'id': this.safeString (account, 'id'),
            'type': this.safeString (account, 'type'),
            'code': code,
            'info': account,
        };
    }

    async createDepositAddress (code, params = {}) {
        /**
         * @method
         * @name coinbase#createDepositAddress
         * @description create a currency deposit address
         * @param {string} code unified currency code of the currency for the deposit address
         * @param {object} params extra parameters specific to the coinbase api endpoint
         * @returns {object} an [address structure]{@link https://docs.ccxt.com/en/latest/manual.html#address-structure}
         */
        let accountId = this.safeString (params, 'account_id');
        params = this.omit (params, 'account_id');
        if (accountId === undefined) {
            await this.loadAccounts ();
            for (let i = 0; i < this.accounts.length; i++) {
                const account = this.accounts[i];
                if (account['code'] === code && account['type'] === 'wallet') {
                    accountId = account['id'];
                    break;
                }
            }
        }
        if (accountId === undefined) {
            throw new ExchangeError (this.id + ' createDepositAddress() could not find the account with matching currency code, specify an `account_id` extra param');
        }
        const request = {
            'account_id': accountId,
        };
        const response = await this.v2PrivatePostAccountsAccountIdAddresses (this.extend (request, params));
        //
        //     {
        //         "data": {
        //             "id": "05b1ebbf-9438-5dd4-b297-2ddedc98d0e4",
        //             "address": "coinbasebase",
        //             "address_info": {
        //                 "address": "coinbasebase",
        //                 "destination_tag": "287594668"
        //             },
        //             "name": null,
        //             "created_at": "2019-07-01T14:39:29Z",
        //             "updated_at": "2019-07-01T14:39:29Z",
        //             "network": "eosio",
        //             "uri_scheme": "eosio",
        //             "resource": "address",
        //             "resource_path": "/v2/accounts/14cfc769-e852-52f3-b831-711c104d194c/addresses/05b1ebbf-9438-5dd4-b297-2ddedc98d0e4",
        //             "warnings": [
        //                 {
        //                     "title": "Only send EOS (EOS) to this address",
        //                     "details": "Sending any other cryptocurrency will result in permanent loss.",
        //                     "image_url": "https://dynamic-assets.coinbase.com/deaca3d47b10ed4a91a872e9618706eec34081127762d88f2476ac8e99ada4b48525a9565cf2206d18c04053f278f693434af4d4629ca084a9d01b7a286a7e26/asset_icons/1f8489bb280fb0a0fd643c1161312ba49655040e9aaaced5f9ad3eeaf868eadc.png"
        //                 },
        //                 {
        //                     "title": "Both an address and EOS memo are required to receive EOS",
        //                     "details": "If you send funds without an EOS memo or with an incorrect EOS memo, your funds cannot be credited to your account.",
        //                     "image_url": "https://www.coinbase.com/assets/receive-warning-2f3269d83547a7748fb39d6e0c1c393aee26669bfea6b9f12718094a1abff155.png"
        //                 }
        //             ],
        //             "warning_title": "Only send EOS (EOS) to this address",
        //             "warning_details": "Sending any other cryptocurrency will result in permanent loss.",
        //             "destination_tag": "287594668",
        //             "deposit_uri": "eosio:coinbasebase?dt=287594668",
        //             "callback_url": null
        //         }
        //     }
        //
        const data = this.safeValue (response, 'data', {});
        const tag = this.safeString (data, 'destination_tag');
        const address = this.safeString (data, 'address');
        return {
            'currency': code,
            'tag': tag,
            'address': address,
            'info': response,
        };
    }

    async fetchMySells (symbol = undefined, since = undefined, limit = undefined, params = {}) {
        /**
         * @method
         * @name coinbase#fetchMySells
         * @description fetch sells
         * @param {string|undefined} symbol not used by coinbase fetchMySells ()
         * @param {int|undefined} since timestamp in ms of the earliest sell, default is undefined
         * @param {int|undefined} limit max number of sells to return, default is undefined
         * @param {object} params extra parameters specific to the coinbase api endpoint
         * @returns {object} a [list of order structures]{@link https://docs.ccxt.com/en/latest/manual.html#order-structure}
         */
        // they don't have an endpoint for all historical trades
        const request = this.prepareAccountRequest (limit, params);
        await this.loadMarkets ();
        const query = this.omit (params, [ 'account_id', 'accountId' ]);
        const sells = await this.v2PrivateGetAccountsAccountIdSells (this.extend (request, query));
        return this.parseTrades (sells['data'], undefined, since, limit);
    }

    async fetchMyBuys (symbol = undefined, since = undefined, limit = undefined, params = {}) {
        /**
         * @method
         * @name coinbase#fetchMyBuys
         * @description fetch buys
         * @param {string|undefined} symbol not used by coinbase fetchMyBuys ()
         * @param {int|undefined} since timestamp in ms of the earliest buy, default is undefined
         * @param {int|undefined} limit max number of buys to return, default is undefined
         * @param {object} params extra parameters specific to the coinbase api endpoint
         * @returns {object} a list of  [order structures]{@link https://docs.ccxt.com/en/latest/manual.html#order-structure}
         */
        // they don't have an endpoint for all historical trades
        const request = this.prepareAccountRequest (limit, params);
        await this.loadMarkets ();
        const query = this.omit (params, [ 'account_id', 'accountId' ]);
        const buys = await this.v2PrivateGetAccountsAccountIdBuys (this.extend (request, query));
        return this.parseTrades (buys['data'], undefined, since, limit);
    }

    async fetchTransactionsWithMethod (method, code = undefined, since = undefined, limit = undefined, params = {}) {
        const request = await this.prepareAccountRequestWithCurrencyCode (code, limit, params);
        await this.loadMarkets ();
        const query = this.omit (params, [ 'account_id', 'accountId' ]);
        const response = await this[method] (this.extend (request, query));
        return this.parseTransactions (response['data'], undefined, since, limit);
    }

    async fetchWithdrawals (code = undefined, since = undefined, limit = undefined, params = {}) {
        /**
         * @method
         * @name coinbase#fetchWithdrawals
         * @description fetch all withdrawals made from an account
         * @param {string|undefined} code unified currency code
         * @param {int|undefined} since the earliest time in ms to fetch withdrawals for
         * @param {int|undefined} limit the maximum number of withdrawals structures to retrieve
         * @param {object} params extra parameters specific to the coinbase api endpoint
         * @returns {[object]} a list of [transaction structures]{@link https://docs.ccxt.com/en/latest/manual.html#transaction-structure}
         */
        // fiat only, for crypto transactions use fetchLedger
        return await this.fetchTransactionsWithMethod ('v2PrivateGetAccountsAccountIdWithdrawals', code, since, limit, params);
    }

    async fetchDeposits (code = undefined, since = undefined, limit = undefined, params = {}) {
        /**
         * @method
         * @name coinbase#fetchDeposits
         * @description fetch all deposits made to an account
         * @param {string|undefined} code unified currency code
         * @param {int|undefined} since the earliest time in ms to fetch deposits for
         * @param {int|undefined} limit the maximum number of deposits structures to retrieve
         * @param {object} params extra parameters specific to the coinbase api endpoint
         * @returns {[object]} a list of [transaction structures]{@link https://docs.ccxt.com/en/latest/manual.html#transaction-structure}
         */
        // fiat only, for crypto transactions use fetchLedger
        return await this.fetchTransactionsWithMethod ('v2PrivateGetAccountsAccountIdDeposits', code, since, limit, params);
    }

    parseTransactionStatus (status) {
        const statuses = {
            'created': 'pending',
            'completed': 'ok',
            'canceled': 'canceled',
        };
        return this.safeString (statuses, status, status);
    }

    parseTransaction (transaction, market = undefined) {
        //
        // fiat deposit
        //
        //     {
        //         "id": "f34c19f3-b730-5e3d-9f72",
        //         "status": "completed",
        //         "payment_method": {
        //             "id": "a022b31d-f9c7-5043-98f2",
        //             "resource": "payment_method",
        //             "resource_path": "/v2/payment-methods/a022b31d-f9c7-5043-98f2"
        //         },
        //         "transaction": {
        //             "id": "04ed4113-3732-5b0c-af86-b1d2146977d0",
        //             "resource": "transaction",
        //             "resource_path": "/v2/accounts/91cd2d36-3a91-55b6-a5d4-0124cf105483/transactions/04ed4113-3732-5b0c-af86"
        //         },
        //         "user_reference": "2VTYTH",
        //         "created_at": "2017-02-09T07:01:18Z",
        //         "updated_at": "2017-02-09T07:01:26Z",
        //         "resource": "deposit",
        //         "resource_path": "/v2/accounts/91cd2d36-3a91-55b6-a5d4-0124cf105483/deposits/f34c19f3-b730-5e3d-9f72",
        //         "committed": true,
        //         "payout_at": "2017-02-12T07:01:17Z",
        //         "instant": false,
        //         "fee": { "amount": "0.00", "currency": "EUR" },
        //         "amount": { "amount": "114.02", "currency": "EUR" },
        //         "subtotal": { "amount": "114.02", "currency": "EUR" },
        //         "hold_until": null,
        //         "hold_days": 0,
        //         "hold_business_days": 0,
        //         "next_step": null
        //     }
        //
        // fiat_withdrawal
        //
        //     {
        //         "id": "cfcc3b4a-eeb6-5e8c-8058",
        //         "status": "completed",
        //         "payment_method": {
        //             "id": "8b94cfa4-f7fd-5a12-a76a",
        //             "resource": "payment_method",
        //             "resource_path": "/v2/payment-methods/8b94cfa4-f7fd-5a12-a76a"
        //         },
        //         "transaction": {
        //             "id": "fcc2550b-5104-5f83-a444",
        //             "resource": "transaction",
        //             "resource_path": "/v2/accounts/91cd2d36-3a91-55b6-a5d4-0124cf105483/transactions/fcc2550b-5104-5f83-a444"
        //         },
        //         "user_reference": "MEUGK",
        //         "created_at": "2018-07-26T08:55:12Z",
        //         "updated_at": "2018-07-26T08:58:18Z",
        //         "resource": "withdrawal",
        //         "resource_path": "/v2/accounts/91cd2d36-3a91-55b6-a5d4-0124cf105483/withdrawals/cfcc3b4a-eeb6-5e8c-8058",
        //         "committed": true,
        //         "payout_at": "2018-07-31T08:55:12Z",
        //         "instant": false,
        //         "fee": { "amount": "0.15", "currency": "EUR" },
        //         "amount": { "amount": "13130.69", "currency": "EUR" },
        //         "subtotal": { "amount": "13130.84", "currency": "EUR" },
        //         "idem": "e549dee5-63ed-4e79-8a96",
        //         "next_step": null
        //     }
        //
        const subtotalObject = this.safeValue (transaction, 'subtotal', {});
        const feeObject = this.safeValue (transaction, 'fee', {});
        const id = this.safeString (transaction, 'id');
        const timestamp = this.parse8601 (this.safeValue (transaction, 'created_at'));
        const updated = this.parse8601 (this.safeValue (transaction, 'updated_at'));
        const type = this.safeString (transaction, 'resource');
        const amount = this.safeNumber (subtotalObject, 'amount');
        const currencyId = this.safeString (subtotalObject, 'currency');
        const currency = this.safeCurrencyCode (currencyId);
        const feeCost = this.safeNumber (feeObject, 'amount');
        const feeCurrencyId = this.safeString (feeObject, 'currency');
        const feeCurrency = this.safeCurrencyCode (feeCurrencyId);
        const fee = {
            'cost': feeCost,
            'currency': feeCurrency,
        };
        let status = this.parseTransactionStatus (this.safeString (transaction, 'status'));
        if (status === undefined) {
            const committed = this.safeValue (transaction, 'committed');
            status = committed ? 'ok' : 'pending';
        }
        return {
            'info': transaction,
            'id': id,
            'txid': id,
            'timestamp': timestamp,
            'datetime': this.iso8601 (timestamp),
            'network': undefined,
            'address': undefined,
            'addressTo': undefined,
            'addressFrom': undefined,
            'tag': undefined,
            'tagTo': undefined,
            'tagFrom': undefined,
            'type': type,
            'amount': amount,
            'currency': currency,
            'status': status,
            'updated': updated,
            'fee': fee,
        };
    }

    parseTrade (trade, market = undefined) {
        //
        //     {
        //         "id": "67e0eaec-07d7-54c4-a72c-2e92826897df",
        //         "status": "completed",
        //         "payment_method": {
        //             "id": "83562370-3e5c-51db-87da-752af5ab9559",
        //             "resource": "payment_method",
        //             "resource_path": "/v2/payment-methods/83562370-3e5c-51db-87da-752af5ab9559"
        //         },
        //         "transaction": {
        //             "id": "441b9494-b3f0-5b98-b9b0-4d82c21c252a",
        //             "resource": "transaction",
        //             "resource_path": "/v2/accounts/2bbf394c-193b-5b2a-9155-3b4732659ede/transactions/441b9494-b3f0-5b98-b9b0-4d82c21c252a"
        //         },
        //         "amount": { "amount": "1.00000000", "currency": "BTC" },
        //         "total": { "amount": "10.25", "currency": "USD" },
        //         "subtotal": { "amount": "10.10", "currency": "USD" },
        //         "created_at": "2015-01-31T20:49:02Z",
        //         "updated_at": "2015-02-11T16:54:02-08:00",
        //         "resource": "buy",
        //         "resource_path": "/v2/accounts/2bbf394c-193b-5b2a-9155-3b4732659ede/buys/67e0eaec-07d7-54c4-a72c-2e92826897df",
        //         "committed": true,
        //         "instant": false,
        //         "fee": { "amount": "0.15", "currency": "USD" },
        //         "payout_at": "2015-02-18T16:54:00-08:00"
        //     }
        //
        let symbol = undefined;
        const totalObject = this.safeValue (trade, 'total', {});
        const amountObject = this.safeValue (trade, 'amount', {});
        const subtotalObject = this.safeValue (trade, 'subtotal', {});
        const feeObject = this.safeValue (trade, 'fee', {});
        const id = this.safeString (trade, 'id');
        const timestamp = this.parse8601 (this.safeValue (trade, 'created_at'));
        if (market === undefined) {
            const baseId = this.safeString (amountObject, 'currency');
            const quoteId = this.safeString (totalObject, 'currency');
            if ((baseId !== undefined) && (quoteId !== undefined)) {
                const base = this.safeCurrencyCode (baseId);
                const quote = this.safeCurrencyCode (quoteId);
                symbol = base + '/' + quote;
            }
        }
        const orderId = undefined;
        const side = this.safeString (trade, 'resource');
        const type = undefined;
        const costString = this.safeString (subtotalObject, 'amount');
        const amountString = this.safeString (amountObject, 'amount');
        const cost = this.parseNumber (costString);
        const amount = this.parseNumber (amountString);
        const price = this.parseNumber (Precise.stringDiv (costString, amountString));
        const feeCost = this.safeNumber (feeObject, 'amount');
        const feeCurrencyId = this.safeString (feeObject, 'currency');
        const feeCurrency = this.safeCurrencyCode (feeCurrencyId);
        const fee = {
            'cost': feeCost,
            'currency': feeCurrency,
        };
        return {
            'info': trade,
            'id': id,
            'order': orderId,
            'timestamp': timestamp,
            'datetime': this.iso8601 (timestamp),
            'symbol': symbol,
            'type': type,
            'side': side,
            'takerOrMaker': undefined,
            'price': price,
            'amount': amount,
            'cost': cost,
            'fee': fee,
        };
    }

    async fetchMarkets (params = {}) {
        /**
         * @method
         * @name coinbase#fetchMarkets
         * @description retrieves data on all markets for coinbase
         * @param {object} params extra parameters specific to the exchange api endpoint
         * @returns {[object]} an array of objects representing market data
         */
        const method = this.safeString (this.options, 'fetchMarkets', 'fetchMarketsV3');
        return await this[method] (params);
    }

    async fetchMarketsV2 (params = {}) {
        const response = await this.fetchCurrenciesFromCache (params);
        const currencies = this.safeValue (response, 'currencies', {});
        const exchangeRates = this.safeValue (response, 'exchangeRates', {});
        const data = this.safeValue (currencies, 'data', []);
        const dataById = this.indexBy (data, 'id');
        const rates = this.safeValue (this.safeValue (exchangeRates, 'data', {}), 'rates', {});
        const baseIds = Object.keys (rates);
        const result = [];
        for (let i = 0; i < baseIds.length; i++) {
            const baseId = baseIds[i];
            const base = this.safeCurrencyCode (baseId);
            const type = (baseId in dataById) ? 'fiat' : 'crypto';
            // https://github.com/ccxt/ccxt/issues/6066
            if (type === 'crypto') {
                for (let j = 0; j < data.length; j++) {
                    const quoteCurrency = data[j];
                    const quoteId = this.safeString (quoteCurrency, 'id');
                    const quote = this.safeCurrencyCode (quoteId);
                    result.push ({
                        'id': baseId + '-' + quoteId,
                        'symbol': base + '/' + quote,
                        'base': base,
                        'quote': quote,
                        'settle': undefined,
                        'baseId': baseId,
                        'quoteId': quoteId,
                        'settleId': undefined,
                        'type': 'spot',
                        'spot': true,
                        'margin': false,
                        'swap': false,
                        'future': false,
                        'option': false,
                        'active': undefined,
                        'contract': false,
                        'linear': undefined,
                        'inverse': undefined,
                        'contractSize': undefined,
                        'expiry': undefined,
                        'expiryDatetime': undefined,
                        'strike': undefined,
                        'optionType': undefined,
                        'precision': {
                            'amount': undefined,
                            'price': undefined,
                        },
                        'limits': {
                            'leverage': {
                                'min': undefined,
                                'max': undefined,
                            },
                            'amount': {
                                'min': undefined,
                                'max': undefined,
                            },
                            'price': {
                                'min': undefined,
                                'max': undefined,
                            },
                            'cost': {
                                'min': this.safeNumber (quoteCurrency, 'min_size'),
                                'max': undefined,
                            },
                        },
                        'info': quoteCurrency,
                    });
                }
            }
        }
        return result;
    }

    async fetchMarketsV3 (params = {}) {
        const response = await this.v3PrivateGetBrokerageProducts (params);
        //
        //     [
        //         {
        //             "product_id": "TONE-USD",
        //             "price": "0.01523",
        //             "price_percentage_change_24h": "1.94109772423025",
        //             "volume_24h": "19773129",
        //             "volume_percentage_change_24h": "437.0170530929949",
        //             "base_increment": "1",
        //             "quote_increment": "0.00001",
        //             "quote_min_size": "1",
        //             "quote_max_size": "10000000",
        //             "base_min_size": "26.7187147229469674",
        //             "base_max_size": "267187147.2294696735908216",
        //             "base_name": "TE-FOOD",
        //             "quote_name": "US Dollar",
        //             "watched": false,
        //             "is_disabled": false,
        //             "new": false,
        //             "status": "online",
        //             "cancel_only": false,
        //             "limit_only": false,
        //             "post_only": false,
        //             "trading_disabled": false,
        //             "auction_mode": false,
        //             "product_type": "SPOT",
        //             "quote_currency_id": "USD",
        //             "base_currency_id": "TONE",
        //             "fcm_trading_session_details": null,
        //             "mid_market_price": ""
        //         },
        //         ...
        //     ]
        //
        const fees = await this.v3PrivateGetBrokerageTransactionSummary (params);
        //
        //     {
        //         "total_volume": 0,
        //         "total_fees": 0,
        //         "fee_tier": {
        //             "pricing_tier": "",
        //             "usd_from": "0",
        //             "usd_to": "10000",
        //             "taker_fee_rate": "0.006",
        //             "maker_fee_rate": "0.004"
        //         },
        //         "margin_rate": null,
        //         "goods_and_services_tax": null,
        //         "advanced_trade_only_volume": 0,
        //         "advanced_trade_only_fees": 0,
        //         "coinbase_pro_volume": 0,
        //         "coinbase_pro_fees": 0
        //     }
        //
        const feeTier = this.safeValue (fees, 'fee_tier', {});
        const data = this.safeValue (response, 'products', []);
        const result = [];
        for (let i = 0; i < data.length; i++) {
            const market = data[i];
            const id = this.safeString (market, 'product_id');
            const baseId = this.safeString (market, 'base_currency_id');
            const quoteId = this.safeString (market, 'quote_currency_id');
            const base = this.safeCurrencyCode (baseId);
            const quote = this.safeCurrencyCode (quoteId);
            const marketType = this.safeStringLower (market, 'product_type');
            const tradingDisabled = this.safeValue (market, 'trading_disabled');
            result.push ({
                'id': id,
                'symbol': base + '/' + quote,
                'base': base,
                'quote': quote,
                'settle': undefined,
                'baseId': baseId,
                'quoteId': quoteId,
                'settleId': undefined,
                'type': marketType,
                'spot': (marketType === 'spot'),
                'margin': undefined,
                'swap': false,
                'future': false,
                'option': false,
                'active': !tradingDisabled,
                'contract': false,
                'linear': undefined,
                'inverse': undefined,
                'taker': this.inArray (id, this.stablePairs) ? 0.00001 : this.safeNumber (feeTier, 'taker_fee_rate'),
                'maker': this.inArray (id, this.stablePairs) ? 0.0 : this.safeNumber (feeTier, 'maker_fee_rate'),
                'contractSize': undefined,
                'expiry': undefined,
                'expiryDatetime': undefined,
                'strike': undefined,
                'optionType': undefined,
                'precision': {
                    'amount': this.safeNumber (market, 'base_increment'),
                    'price': this.safeNumber (market, 'quote_increment'),
                },
                'limits': {
                    'leverage': {
                        'min': undefined,
                        'max': undefined,
                    },
                    'amount': {
                        'min': this.safeNumber (market, 'base_min_size'),
                        'max': this.safeNumber (market, 'base_max_size'),
                    },
                    'price': {
                        'min': undefined,
                        'max': undefined,
                    },
                    'cost': {
                        'min': this.safeNumber (market, 'quote_min_size'),
                        'max': this.safeNumber (market, 'quote_max_size'),
                    },
                },
                'info': market,
            });
        }
        return result;
    }

    async fetchCurrenciesFromCache (params = {}) {
        const options = this.safeValue (this.options, 'fetchCurrencies', {});
        const timestamp = this.safeInteger (options, 'timestamp');
        const expires = this.safeInteger (options, 'expires', 1000);
        const now = this.milliseconds ();
        if ((timestamp === undefined) || ((now - timestamp) > expires)) {
            const currencies = await this.v2PublicGetCurrencies (params);
            const exchangeRates = await this.v2PublicGetExchangeRates (params);
            this.options['fetchCurrencies'] = this.extend (options, {
                'currencies': currencies,
                'exchangeRates': exchangeRates,
                'timestamp': now,
            });
        }
        return this.safeValue (this.options, 'fetchCurrencies', {});
    }

    async fetchCurrencies (params = {}) {
        /**
         * @method
         * @name coinbase#fetchCurrencies
         * @description fetches all available currencies on an exchange
         * @param {object} params extra parameters specific to the coinbase api endpoint
         * @returns {object} an associative dictionary of currencies
         */
        const response = await this.fetchCurrenciesFromCache (params);
        const currencies = this.safeValue (response, 'currencies', {});
        //
        //     {
        //         "data":[
        //             {"id":"AED","name":"United Arab Emirates Dirham","min_size":"0.01000000"},
        //             {"id":"AFN","name":"Afghan Afghani","min_size":"0.01000000"},
        //             {"id":"ALL","name":"Albanian Lek","min_size":"0.01000000"},
        //             {"id":"AMD","name":"Armenian Dram","min_size":"0.01000000"},
        //             {"id":"ANG","name":"Netherlands Antillean Gulden","min_size":"0.01000000"},
        //             ...
        //         ],
        //     }
        //
        const exchangeRates = this.safeValue (response, 'exchangeRates', {});
        //
        //     {
        //         "data":{
        //             "currency":"USD",
        //             "rates":{
        //                 "AED":"3.67",
        //                 "AFN":"78.21",
        //                 "ALL":"110.42",
        //                 "AMD":"474.18",
        //                 "ANG":"1.75",
        //                 ...
        //             },
        //         }
        //     }
        //
        const data = this.safeValue (currencies, 'data', []);
        const dataById = this.indexBy (data, 'id');
        const rates = this.safeValue (this.safeValue (exchangeRates, 'data', {}), 'rates', {});
        const keys = Object.keys (rates);
        const result = {};
        for (let i = 0; i < keys.length; i++) {
            const key = keys[i];
            const type = (key in dataById) ? 'fiat' : 'crypto';
            const currency = this.safeValue (dataById, key, {});
            const id = this.safeString (currency, 'id', key);
            const name = this.safeString (currency, 'name');
            const code = this.safeCurrencyCode (id);
            result[code] = {
                'id': id,
                'code': code,
                'info': currency, // the original payload
                'type': type,
                'name': name,
                'active': true,
                'deposit': undefined,
                'withdraw': undefined,
                'fee': undefined,
                'precision': undefined,
                'limits': {
                    'amount': {
                        'min': this.safeNumber (currency, 'min_size'),
                        'max': undefined,
                    },
                    'withdraw': {
                        'min': undefined,
                        'max': undefined,
                    },
                },
            };
        }
        return result;
    }

    async fetchTickers (symbols = undefined, params = {}) {
        /**
         * @method
         * @name coinbase#fetchTickers
         * @description fetches price tickers for multiple markets, statistical calculations with the information calculated over the past 24 hours each market
         * @param {[string]|undefined} symbols unified symbols of the markets to fetch the ticker for, all market tickers are returned if not assigned
         * @param {object} params extra parameters specific to the coinbase api endpoint
         * @returns {object} an array of [ticker structures]{@link https://docs.ccxt.com/en/latest/manual.html#ticker-structure}
         */
        const method = this.safeString (this.options, 'fetchTickers', 'fetchTickersV3');
        if (method === 'fetchTickersV3') {
            return await this.fetchTickersV3 (symbols, params);
        }
        return await this.fetchTickersV2 (symbols, params);
    }

    async fetchTickersV2 (symbols = undefined, params = {}) {
        await this.loadMarkets ();
        symbols = this.marketSymbols (symbols);
        const request = {
            // 'currency': 'USD',
        };
        const response = await this.v2PublicGetExchangeRates (this.extend (request, params));
        //
        //     {
        //         "data":{
        //             "currency":"USD",
        //             "rates":{
        //                 "AED":"3.6731",
        //                 "AFN":"103.163942",
        //                 "ALL":"106.973038",
        //             }
        //         }
        //     }
        //
        const data = this.safeValue (response, 'data', {});
        const rates = this.safeValue (data, 'rates', {});
        const quoteId = this.safeString (data, 'currency');
        const result = {};
        const baseIds = Object.keys (rates);
        const delimiter = '-';
        for (let i = 0; i < baseIds.length; i++) {
            const baseId = baseIds[i];
            const marketId = baseId + delimiter + quoteId;
            const market = this.safeMarket (marketId, undefined, delimiter);
            const symbol = market['symbol'];
            result[symbol] = this.parseTicker (rates[baseId], market);
        }
        return this.filterByArray (result, 'symbol', symbols);
    }

    async fetchTickersV3 (symbols = undefined, params = {}) {
        await this.loadMarkets ();
        symbols = this.marketSymbols (symbols);
        const response = await this.v3PrivateGetBrokerageProducts (params);
        //
        //     {
        //         'products': [
        //             {
        //                 "product_id": "TONE-USD",
        //                 "price": "0.01523",
        //                 "price_percentage_change_24h": "1.94109772423025",
        //                 "volume_24h": "19773129",
        //                 "volume_percentage_change_24h": "437.0170530929949",
        //                 "base_increment": "1",
        //                 "quote_increment": "0.00001",
        //                 "quote_min_size": "1",
        //                 "quote_max_size": "10000000",
        //                 "base_min_size": "26.7187147229469674",
        //                 "base_max_size": "267187147.2294696735908216",
        //                 "base_name": "TE-FOOD",
        //                 "quote_name": "US Dollar",
        //                 "watched": false,
        //                 "is_disabled": false,
        //                 "new": false,
        //                 "status": "online",
        //                 "cancel_only": false,
        //                 "limit_only": false,
        //                 "post_only": false,
        //                 "trading_disabled": false,
        //                 "auction_mode": false,
        //                 "product_type": "SPOT",
        //                 "quote_currency_id": "USD",
        //                 "base_currency_id": "TONE",
        //                 "fcm_trading_session_details": null,
        //                 "mid_market_price": ""
        //             },
        //             ...
        //         ],
        //         "num_products": 549
        //     }
        //
        const data = this.safeValue (response, 'products', []);
        const result = {};
        for (let i = 0; i < data.length; i++) {
            const entry = data[i];
            const marketId = this.safeString (entry, 'product_id');
            const market = this.safeMarket (marketId, undefined, '-');
            const symbol = market['symbol'];
            result[symbol] = this.parseTicker (entry, market);
        }
        return this.filterByArray (result, 'symbol', symbols);
    }

    async fetchTicker (symbol, params = {}) {
        /**
         * @method
         * @name coinbase#fetchTicker
         * @description fetches a price ticker, a statistical calculation with the information calculated over the past 24 hours for a specific market
         * @param {string} symbol unified symbol of the market to fetch the ticker for
         * @param {object} params extra parameters specific to the coinbase api endpoint
         * @returns {object} a [ticker structure]{@link https://docs.ccxt.com/en/latest/manual.html#ticker-structure}
         */
        const method = this.safeString (this.options, 'fetchTicker', 'fetchTickerV3');
        if (method === 'fetchTickerV3') {
            return await this.fetchTickerV3 (symbol, params);
        }
        return await this.fetchTickerV2 (symbol, params);
    }

    async fetchTickerV2 (symbol, params = {}) {
        await this.loadMarkets ();
        const market = this.market (symbol);
        const request = this.extend ({
            'symbol': market['id'],
        }, params);
        const spot = await this.v2PublicGetPricesSymbolSpot (request);
        //
        //     {"data":{"base":"BTC","currency":"USD","amount":"48691.23"}}
        //
        const ask = await this.v2PublicGetPricesSymbolBuy (request);
        //
        //     {"data":{"base":"BTC","currency":"USD","amount":"48691.23"}}
        //
        const bid = await this.v2PublicGetPricesSymbolSell (request);
        //
        //     {"data":{"base":"BTC","currency":"USD","amount":"48691.23"}}
        //
        const spotData = this.safeValue (spot, 'data', {});
        const askData = this.safeValue (ask, 'data', {});
        const bidData = this.safeValue (bid, 'data', {});
        const bidAskLast = {
            'bid': this.safeNumber (bidData, 'amount'),
            'ask': this.safeNumber (askData, 'amount'),
            'price': this.safeNumber (spotData, 'amount'),
        };
        return this.parseTicker (bidAskLast, market);
    }

    async fetchTickerV3 (symbol, params = {}) {
        await this.loadMarkets ();
        const market = this.market (symbol);
        const request = {
            'product_id': market['id'],
            'limit': 1,
        };
        const response = await this.v3PrivateGetBrokerageProductsProductIdTicker (this.extend (request, params));
        //
        //     {
        //         "trades": [
        //             {
        //                 "trade_id": "10209805",
        //                 "product_id": "BTC-USDT",
        //                 "price": "19381.27",
        //                 "size": "0.1",
        //                 "time": "2023-01-13T20:35:41.865970Z",
        //                 "side": "BUY",
        //                 "bid": "",
        //                 "ask": ""
        //             }
        //         ]
        //     }
        //
        const data = this.safeValue (response, 'trades', []);
        return this.parseTicker (data[0], market);
    }

    parseTicker (ticker, market = undefined) {
        //
        // fetchTickerV2
        //
        //     {
        //         "bid": 20713.37,
        //         "ask": 20924.65,
        //         "price": 20809.83
        //     }
        //
        // fetchTickerV3
        //
        //     {
        //         "trade_id": "10209805",
        //         "product_id": "BTC-USDT",
        //         "price": "19381.27",
        //         "size": "0.1",
        //         "time": "2023-01-13T20:35:41.865970Z",
        //         "side": "BUY",
        //         "bid": "",
        //         "ask": ""
        //     }
        //
        // fetchTickersV2
        //
        //     "48691.23"
        //
        // fetchTickersV3
        //
        //     [
        //         {
        //             "product_id": "TONE-USD",
        //             "price": "0.01523",
        //             "price_percentage_change_24h": "1.94109772423025",
        //             "volume_24h": "19773129",
        //             "volume_percentage_change_24h": "437.0170530929949",
        //             "base_increment": "1",
        //             "quote_increment": "0.00001",
        //             "quote_min_size": "1",
        //             "quote_max_size": "10000000",
        //             "base_min_size": "26.7187147229469674",
        //             "base_max_size": "267187147.2294696735908216",
        //             "base_name": "TE-FOOD",
        //             "quote_name": "US Dollar",
        //             "watched": false,
        //             "is_disabled": false,
        //             "new": false,
        //             "status": "online",
        //             "cancel_only": false,
        //             "limit_only": false,
        //             "post_only": false,
        //             "trading_disabled": false,
        //             "auction_mode": false,
        //             "product_type": "SPOT",
        //             "quote_currency_id": "USD",
        //             "base_currency_id": "TONE",
        //             "fcm_trading_session_details": null,
        //             "mid_market_price": ""
        //         },
        //         ...
        //     ]
        //
        const marketId = this.safeString (ticker, 'product_id');
        const last = this.safeNumber (ticker, 'price');
        return this.safeTicker ({
            'symbol': this.safeSymbol (marketId, market),
            'timestamp': undefined,
            'datetime': undefined,
            'bid': this.safeNumber (ticker, 'bid'),
            'ask': this.safeNumber (ticker, 'ask'),
            'last': last,
            'high': undefined,
            'low': undefined,
            'bidVolume': undefined,
            'askVolume': undefined,
            'vwap': undefined,
            'open': undefined,
            'close': last,
            'previousClose': undefined,
            'change': undefined,
            'percentage': this.safeNumber (ticker, 'price_percentage_change_24h'),
            'average': undefined,
            'baseVolume': undefined,
            'quoteVolume': undefined,
            'info': ticker,
        }, market);
    }

    parseBalance (response, params = {}) {
        const balances = this.safeValue (response, 'data', []);
        const accounts = this.safeValue (params, 'type', this.options['accounts']);
        const result = { 'info': response };
        for (let b = 0; b < balances.length; b++) {
            const balance = balances[b];
            const type = this.safeString (balance, 'type');
            if (this.inArray (type, accounts)) {
                const value = this.safeValue (balance, 'balance');
                if (value !== undefined) {
                    const currencyId = this.safeString (value, 'currency');
                    const code = this.safeCurrencyCode (currencyId);
                    const total = this.safeString (value, 'amount');
                    const free = total;
                    let account = this.safeValue (result, code);
                    if (account === undefined) {
                        account = this.account ();
                        account['free'] = free;
                        account['total'] = total;
                    } else {
                        account['free'] = Precise.stringAdd (account['free'], total);
                        account['total'] = Precise.stringAdd (account['total'], total);
                    }
                    result[code] = account;
                }
            }
        }
        return this.safeBalance (result);
    }

    async fetchBalance (params = {}) {
        /**
         * @method
         * @name coinbase#fetchBalance
         * @description query for balance and get the amount of funds available for trading or funds locked in orders
         * @param {object} params extra parameters specific to the coinbase api endpoint
         * @returns {object} a [balance structure]{@link https://docs.ccxt.com/en/latest/manual.html?#balance-structure}
         */
        await this.loadMarkets ();
        const request = {
            'limit': 100,
        };
        const response = await this.v2PrivateGetAccounts (this.extend (request, params));
        //
        //     {
        //         "pagination":{
        //             "ending_before":null,
        //             "starting_after":null,
        //             "previous_ending_before":null,
        //             "next_starting_after":"6b17acd6-2e68-5eb0-9f45-72d67cef578b",
        //             "limit":100,
        //             "order":"desc",
        //             "previous_uri":null,
        //             "next_uri":"/v2/accounts?limit=100\u0026starting_after=6b17acd6-2e68-5eb0-9f45-72d67cef578b"
        //         },
        //         "data":[
        //             {
        //                 "id":"94ad58bc-0f15-5309-b35a-a4c86d7bad60",
        //                 "name":"MINA Wallet",
        //                 "primary":false,
        //                 "type":"wallet",
        //                 "currency":{
        //                     "code":"MINA",
        //                     "name":"Mina",
        //                     "color":"#EA6B48",
        //                     "sort_index":397,
        //                     "exponent":9,
        //                     "type":"crypto",
        //                     "address_regex":"^(B62)[A-Za-z0-9]{52}$",
        //                     "asset_id":"a4ffc575-942c-5e26-b70c-cb3befdd4229",
        //                     "slug":"mina"
        //                 },
        //                 "balance":{"amount":"0.000000000","currency":"MINA"},
        //                 "created_at":"2022-03-25T00:36:16Z",
        //                 "updated_at":"2022-03-25T00:36:16Z",
        //                 "resource":"account",
        //                 "resource_path":"/v2/accounts/94ad58bc-0f15-5309-b35a-a4c86d7bad60",
        //                 "allow_deposits":true,
        //                 "allow_withdrawals":true
        //             },
        //         ]
        //     }
        //
        return this.parseBalance (response, params);
    }

    async fetchLedger (code = undefined, since = undefined, limit = undefined, params = {}) {
        /**
         * @method
         * @name coinbase#fetchLedger
         * @description fetch the history of changes, actions done by the user or operations that altered balance of the user
         * @param {string|undefined} code unified currency code, default is undefined
         * @param {int|undefined} since timestamp in ms of the earliest ledger entry, default is undefined
         * @param {int|undefined} limit max number of ledger entrys to return, default is undefined
         * @param {object} params extra parameters specific to the coinbase api endpoint
         * @returns {object} a [ledger structure]{@link https://docs.ccxt.com/en/latest/manual.html#ledger-structure}
         */
        await this.loadMarkets ();
        let currency = undefined;
        if (code !== undefined) {
            currency = this.currency (code);
        }
        const request = await this.prepareAccountRequestWithCurrencyCode (code, limit, params);
        const query = this.omit (params, [ 'account_id', 'accountId' ]);
        // for pagination use parameter 'starting_after'
        // the value for the next page can be obtained from the result of the previous call in the 'pagination' field
        // eg: instance.last_json_response.pagination.next_starting_after
        const response = await this.v2PrivateGetAccountsAccountIdTransactions (this.extend (request, query));
        return this.parseLedger (response['data'], currency, since, limit);
    }

    parseLedgerEntryStatus (status) {
        const types = {
            'completed': 'ok',
        };
        return this.safeString (types, status, status);
    }

    parseLedgerEntryType (type) {
        const types = {
            'buy': 'trade',
            'sell': 'trade',
            'fiat_deposit': 'transaction',
            'fiat_withdrawal': 'transaction',
            'exchange_deposit': 'transaction', // fiat withdrawal (from coinbase to coinbasepro)
            'exchange_withdrawal': 'transaction', // fiat deposit (to coinbase from coinbasepro)
            'send': 'transaction', // crypto deposit OR withdrawal
            'pro_deposit': 'transaction', // crypto withdrawal (from coinbase to coinbasepro)
            'pro_withdrawal': 'transaction', // crypto deposit (to coinbase from coinbasepro)
        };
        return this.safeString (types, type, type);
    }

    parseLedgerEntry (item, currency = undefined) {
        //
        // crypto deposit transaction
        //
        //     {
        //         id: '34e4816b-4c8c-5323-a01c-35a9fa26e490',
        //         type: 'send',
        //         status: 'completed',
        //         amount: { amount: '28.31976528', currency: 'BCH' },
        //         native_amount: { amount: '2799.65', currency: 'GBP' },
        //         description: null,
        //         created_at: '2019-02-28T12:35:20Z',
        //         updated_at: '2019-02-28T12:43:24Z',
        //         resource: 'transaction',
        //         resource_path: '/v2/accounts/c01d7364-edd7-5f3a-bd1d-de53d4cbb25e/transactions/34e4816b-4c8c-5323-a01c-35a9fa26e490',
        //         instant_exchange: false,
        //         network: {
        //             status: 'confirmed',
        //             hash: '56222d865dae83774fccb2efbd9829cf08c75c94ce135bfe4276f3fb46d49701',
        //             transaction_url: 'https://bch.btc.com/56222d865dae83774fccb2efbd9829cf08c75c94ce135bfe4276f3fb46d49701'
        //         },
        //         from: { resource: 'bitcoin_cash_network', currency: 'BCH' },
        //         details: { title: 'Received Bitcoin Cash', subtitle: 'From Bitcoin Cash address' }
        //     }
        //
        // crypto withdrawal transaction
        //
        //     {
        //         id: '459aad99-2c41-5698-ac71-b6b81a05196c',
        //         type: 'send',
        //         status: 'completed',
        //         amount: { amount: '-0.36775642', currency: 'BTC' },
        //         native_amount: { amount: '-1111.65', currency: 'GBP' },
        //         description: null,
        //         created_at: '2019-03-20T08:37:07Z',
        //         updated_at: '2019-03-20T08:49:33Z',
        //         resource: 'transaction',
        //         resource_path: '/v2/accounts/c6afbd34-4bd0-501e-8616-4862c193cd84/transactions/459aad99-2c41-5698-ac71-b6b81a05196c',
        //         instant_exchange: false,
        //         network: {
        //             status: 'confirmed',
        //             hash: '2732bbcf35c69217c47b36dce64933d103895277fe25738ffb9284092701e05b',
        //             transaction_url: 'https://blockchain.info/tx/2732bbcf35c69217c47b36dce64933d103895277fe25738ffb9284092701e05b',
        //             transaction_fee: { amount: '0.00000000', currency: 'BTC' },
        //             transaction_amount: { amount: '0.36775642', currency: 'BTC' },
        //             confirmations: 15682
        //         },
        //         to: {
        //             resource: 'bitcoin_address',
        //             address: '1AHnhqbvbYx3rnZx8uC7NbFZaTe4tafFHX',
        //             currency: 'BTC',
        //             address_info: { address: '1AHnhqbvbYx3rnZx8uC7NbFZaTe4tafFHX' }
        //         },
        //         idem: 'da0a2f14-a2af-4c5a-a37e-d4484caf582bsend',
        //         application: {
        //             id: '5756ab6e-836b-553b-8950-5e389451225d',
        //             resource: 'application',
        //             resource_path: '/v2/applications/5756ab6e-836b-553b-8950-5e389451225d'
        //         },
        //         details: { title: 'Sent Bitcoin', subtitle: 'To Bitcoin address' }
        //     }
        //
        // withdrawal transaction from coinbase to coinbasepro
        //
        //     {
        //         id: '5b1b9fb8-5007-5393-b923-02903b973fdc',
        //         type: 'pro_deposit',
        //         status: 'completed',
        //         amount: { amount: '-0.00001111', currency: 'BCH' },
        //         native_amount: { amount: '0.00', currency: 'GBP' },
        //         description: null,
        //         created_at: '2019-02-28T13:31:58Z',
        //         updated_at: '2019-02-28T13:31:58Z',
        //         resource: 'transaction',
        //         resource_path: '/v2/accounts/c01d7364-edd7-5f3a-bd1d-de53d4cbb25e/transactions/5b1b9fb8-5007-5393-b923-02903b973fdc',
        //         instant_exchange: false,
        //         application: {
        //             id: '5756ab6e-836b-553b-8950-5e389451225d',
        //             resource: 'application',
        //             resource_path: '/v2/applications/5756ab6e-836b-553b-8950-5e389451225d'
        //         },
        //         details: { title: 'Transferred Bitcoin Cash', subtitle: 'To Coinbase Pro' }
        //     }
        //
        // withdrawal transaction from coinbase to gdax
        //
        //     {
        //         id: 'badb7313-a9d3-5c07-abd0-00f8b44199b1',
        //         type: 'exchange_deposit',
        //         status: 'completed',
        //         amount: { amount: '-0.43704149', currency: 'BCH' },
        //         native_amount: { amount: '-51.90', currency: 'GBP' },
        //         description: null,
        //         created_at: '2019-03-19T10:30:40Z',
        //         updated_at: '2019-03-19T10:30:40Z',
        //         resource: 'transaction',
        //         resource_path: '/v2/accounts/c01d7364-edd7-5f3a-bd1d-de53d4cbb25e/transactions/badb7313-a9d3-5c07-abd0-00f8b44199b1',
        //         instant_exchange: false,
        //         details: { title: 'Transferred Bitcoin Cash', subtitle: 'To GDAX' }
        //     }
        //
        // deposit transaction from gdax to coinbase
        //
        //     {
        //         id: '9c4b642c-8688-58bf-8962-13cef64097de',
        //         type: 'exchange_withdrawal',
        //         status: 'completed',
        //         amount: { amount: '0.57729420', currency: 'BTC' },
        //         native_amount: { amount: '4418.72', currency: 'GBP' },
        //         description: null,
        //         created_at: '2018-02-17T11:33:33Z',
        //         updated_at: '2018-02-17T11:33:33Z',
        //         resource: 'transaction',
        //         resource_path: '/v2/accounts/c6afbd34-4bd0-501e-8616-4862c193cd84/transactions/9c4b642c-8688-58bf-8962-13cef64097de',
        //         instant_exchange: false,
        //         details: { title: 'Transferred Bitcoin', subtitle: 'From GDAX' }
        //     }
        //
        // deposit transaction from coinbasepro to coinbase
        //
        //     {
        //         id: '8d6dd0b9-3416-568a-889d-8f112fae9e81',
        //         type: 'pro_withdrawal',
        //         status: 'completed',
        //         amount: { amount: '0.40555386', currency: 'BTC' },
        //         native_amount: { amount: '1140.27', currency: 'GBP' },
        //         description: null,
        //         created_at: '2019-03-04T19:41:58Z',
        //         updated_at: '2019-03-04T19:41:58Z',
        //         resource: 'transaction',
        //         resource_path: '/v2/accounts/c6afbd34-4bd0-501e-8616-4862c193cd84/transactions/8d6dd0b9-3416-568a-889d-8f112fae9e81',
        //         instant_exchange: false,
        //         application: {
        //             id: '5756ab6e-836b-553b-8950-5e389451225d',
        //             resource: 'application',
        //             resource_path: '/v2/applications/5756ab6e-836b-553b-8950-5e389451225d'
        //         },
        //         details: { title: 'Transferred Bitcoin', subtitle: 'From Coinbase Pro' }
        //     }
        //
        // sell trade
        //
        //     {
        //         id: 'a9409207-df64-585b-97ab-a50780d2149e',
        //         type: 'sell',
        //         status: 'completed',
        //         amount: { amount: '-9.09922880', currency: 'BTC' },
        //         native_amount: { amount: '-7285.73', currency: 'GBP' },
        //         description: null,
        //         created_at: '2017-03-27T15:38:34Z',
        //         updated_at: '2017-03-27T15:38:34Z',
        //         resource: 'transaction',
        //         resource_path: '/v2/accounts/c6afbd34-4bd0-501e-8616-4862c193cd84/transactions/a9409207-df64-585b-97ab-a50780d2149e',
        //         instant_exchange: false,
        //         sell: {
        //             id: 'e3550b4d-8ae6-5de3-95fe-1fb01ba83051',
        //             resource: 'sell',
        //             resource_path: '/v2/accounts/c6afbd34-4bd0-501e-8616-4862c193cd84/sells/e3550b4d-8ae6-5de3-95fe-1fb01ba83051'
        //         },
        //         details: {
        //             title: 'Sold Bitcoin',
        //             subtitle: 'Using EUR Wallet',
        //             payment_method_name: 'EUR Wallet'
        //         }
        //     }
        //
        // buy trade
        //
        //     {
        //         id: '63eeed67-9396-5912-86e9-73c4f10fe147',
        //         type: 'buy',
        //         status: 'completed',
        //         amount: { amount: '2.39605772', currency: 'ETH' },
        //         native_amount: { amount: '98.31', currency: 'GBP' },
        //         description: null,
        //         created_at: '2017-03-27T09:07:56Z',
        //         updated_at: '2017-03-27T09:07:57Z',
        //         resource: 'transaction',
        //         resource_path: '/v2/accounts/8902f85d-4a69-5d74-82fe-8e390201bda7/transactions/63eeed67-9396-5912-86e9-73c4f10fe147',
        //         instant_exchange: false,
        //         buy: {
        //             id: '20b25b36-76c6-5353-aa57-b06a29a39d82',
        //             resource: 'buy',
        //             resource_path: '/v2/accounts/8902f85d-4a69-5d74-82fe-8e390201bda7/buys/20b25b36-76c6-5353-aa57-b06a29a39d82'
        //         },
        //         details: {
        //             title: 'Bought Ethereum',
        //             subtitle: 'Using EUR Wallet',
        //             payment_method_name: 'EUR Wallet'
        //         }
        //     }
        //
        // fiat deposit transaction
        //
        //     {
        //         id: '04ed4113-3732-5b0c-af86-b1d2146977d0',
        //         type: 'fiat_deposit',
        //         status: 'completed',
        //         amount: { amount: '114.02', currency: 'EUR' },
        //         native_amount: { amount: '97.23', currency: 'GBP' },
        //         description: null,
        //         created_at: '2017-02-09T07:01:21Z',
        //         updated_at: '2017-02-09T07:01:22Z',
        //         resource: 'transaction',
        //         resource_path: '/v2/accounts/91cd2d36-3a91-55b6-a5d4-0124cf105483/transactions/04ed4113-3732-5b0c-af86-b1d2146977d0',
        //         instant_exchange: false,
        //         fiat_deposit: {
        //             id: 'f34c19f3-b730-5e3d-9f72-96520448677a',
        //             resource: 'fiat_deposit',
        //             resource_path: '/v2/accounts/91cd2d36-3a91-55b6-a5d4-0124cf105483/deposits/f34c19f3-b730-5e3d-9f72-96520448677a'
        //         },
        //         details: {
        //             title: 'Deposited funds',
        //             subtitle: 'From SEPA Transfer (GB47 BARC 20..., reference CBADVI)',
        //             payment_method_name: 'SEPA Transfer (GB47 BARC 20..., reference CBADVI)'
        //         }
        //     }
        //
        // fiat withdrawal transaction
        //
        //     {
        //         id: '957d98e2-f80e-5e2f-a28e-02945aa93079',
        //         type: 'fiat_withdrawal',
        //         status: 'completed',
        //         amount: { amount: '-11000.00', currency: 'EUR' },
        //         native_amount: { amount: '-9698.22', currency: 'GBP' },
        //         description: null,
        //         created_at: '2017-12-06T13:19:19Z',
        //         updated_at: '2017-12-06T13:19:19Z',
        //         resource: 'transaction',
        //         resource_path: '/v2/accounts/91cd2d36-3a91-55b6-a5d4-0124cf105483/transactions/957d98e2-f80e-5e2f-a28e-02945aa93079',
        //         instant_exchange: false,
        //         fiat_withdrawal: {
        //             id: 'f4bf1fd9-ab3b-5de7-906d-ed3e23f7a4e7',
        //             resource: 'fiat_withdrawal',
        //             resource_path: '/v2/accounts/91cd2d36-3a91-55b6-a5d4-0124cf105483/withdrawals/f4bf1fd9-ab3b-5de7-906d-ed3e23f7a4e7'
        //         },
        //         details: {
        //             title: 'Withdrew funds',
        //             subtitle: 'To HSBC BANK PLC (GB74 MIDL...)',
        //             payment_method_name: 'HSBC BANK PLC (GB74 MIDL...)'
        //         }
        //     }
        //
        const amountInfo = this.safeValue (item, 'amount', {});
        let amount = this.safeString (amountInfo, 'amount');
        let direction = undefined;
        if (Precise.stringLt (amount, '0')) {
            direction = 'out';
            amount = Precise.stringNeg (amount);
        } else {
            direction = 'in';
        }
        const currencyId = this.safeString (amountInfo, 'currency');
        const code = this.safeCurrencyCode (currencyId, currency);
        //
        // the address and txid do not belong to the unified ledger structure
        //
        //     let address = undefined;
        //     if (item['to']) {
        //         address = this.safeString (item['to'], 'address');
        //     }
        //     let txid = undefined;
        //
        let fee = undefined;
        const networkInfo = this.safeValue (item, 'network', {});
        // txid = network['hash']; // txid does not belong to the unified ledger structure
        const feeInfo = this.safeValue (networkInfo, 'transaction_fee');
        if (feeInfo !== undefined) {
            const feeCurrencyId = this.safeString (feeInfo, 'currency');
            const feeCurrencyCode = this.safeCurrencyCode (feeCurrencyId, currency);
            const feeAmount = this.safeNumber (feeInfo, 'amount');
            fee = {
                'cost': feeAmount,
                'currency': feeCurrencyCode,
            };
        }
        const timestamp = this.parse8601 (this.safeValue (item, 'created_at'));
        const id = this.safeString (item, 'id');
        const type = this.parseLedgerEntryType (this.safeString (item, 'type'));
        const status = this.parseLedgerEntryStatus (this.safeString (item, 'status'));
        const path = this.safeString (item, 'resource_path');
        let accountId = undefined;
        if (path !== undefined) {
            const parts = path.split ('/');
            const numParts = parts.length;
            if (numParts > 3) {
                accountId = parts[3];
            }
        }
        return {
            'info': item,
            'id': id,
            'timestamp': timestamp,
            'datetime': this.iso8601 (timestamp),
            'direction': direction,
            'account': accountId,
            'referenceId': undefined,
            'referenceAccount': undefined,
            'type': type,
            'currency': code,
            'amount': this.parseNumber (amount),
            'before': undefined,
            'after': undefined,
            'status': status,
            'fee': fee,
        };
    }

    async findAccountId (code) {
        await this.loadMarkets ();
        await this.loadAccounts ();
        for (let i = 0; i < this.accounts.length; i++) {
            const account = this.accounts[i];
            if (account['code'] === code) {
                return account['id'];
            }
        }
        return undefined;
    }

    prepareAccountRequest (limit = undefined, params = {}) {
        const accountId = this.safeString2 (params, 'account_id', 'accountId');
        if (accountId === undefined) {
            throw new ArgumentsRequired (this.id + ' prepareAccountRequest() method requires an account_id (or accountId) parameter');
        }
        const request = {
            'account_id': accountId,
        };
        if (limit !== undefined) {
            request['limit'] = limit;
        }
        return request;
    }

    async prepareAccountRequestWithCurrencyCode (code = undefined, limit = undefined, params = {}) {
        let accountId = this.safeString2 (params, 'account_id', 'accountId');
        if (accountId === undefined) {
            if (code === undefined) {
                throw new ArgumentsRequired (this.id + ' prepareAccountRequestWithCurrencyCode() method requires an account_id (or accountId) parameter OR a currency code argument');
            }
            accountId = await this.findAccountId (code);
            if (accountId === undefined) {
                throw new ExchangeError (this.id + ' prepareAccountRequestWithCurrencyCode() could not find account id for ' + code);
            }
        }
        const request = {
            'account_id': accountId,
        };
        if (limit !== undefined) {
            request['limit'] = limit;
        }
        return request;
    }

    async createOrder (symbol, type, side, amount, price = undefined, params = {}) {
        /**
         * @method
         * @name coinbase#createOrder
         * @description create a trade order
         * @see https://docs.cloud.coinbase.com/advanced-trade-api/reference/retailbrokerageapi_postorder
         * @param {string} symbol unified symbol of the market to create an order in
         * @param {string} type 'market' or 'limit'
         * @param {string} side 'buy' or 'sell'
         * @param {float} amount how much you want to trade in units of the base currency, quote currency for 'market' 'buy' orders
         * @param {float|undefined} price the price to fulfill the order, in units of the quote currency, ignored in market orders
         * @param {object} params extra parameters specific to the coinbase api endpoint
         * @param {float|undefined} params.stopPrice price to trigger stop orders
         * @param {float|undefined} params.triggerPrice price to trigger stop orders
         * @param {float|undefined} params.stopLossPrice price to trigger stop-loss orders
         * @param {float|undefined} params.takeProfitPrice price to trigger take-profit orders
         * @param {bool|undefined} params.postOnly true or false
         * @param {string|undefined} params.timeInForce 'GTC', 'IOC', 'GTD' or 'PO'
         * @param {string|undefined} params.stop_direction 'UNKNOWN_STOP_DIRECTION', 'STOP_DIRECTION_STOP_UP', 'STOP_DIRECTION_STOP_DOWN' the direction the stopPrice is triggered from
         * @param {string|undefined} params.end_time '2023-05-25T17:01:05.092Z' for 'GTD' orders
         * @returns {object} an [order structure]{@link https://docs.ccxt.com/en/latest/manual.html#order-structure}
         */
        await this.loadMarkets ();
        const market = this.market (symbol);
        const request = {
            'client_order_id': this.uuid (),
            'product_id': market['id'],
            'side': side.toUpperCase (),
        };
        const stopPrice = this.safeNumberN (params, [ 'stopPrice', 'stop_price', 'triggerPrice' ]);
        const stopLossPrice = this.safeNumber (params, 'stopLossPrice');
        const takeProfitPrice = this.safeNumber (params, 'takeProfitPrice');
        const isStop = stopPrice !== undefined;
        const isStopLoss = stopLossPrice !== undefined;
        const isTakeProfit = takeProfitPrice !== undefined;
        const timeInForce = this.safeString (params, 'timeInForce');
        const postOnly = (timeInForce === 'PO') ? true : this.safeValue2 (params, 'postOnly', 'post_only', false);
        const endTime = this.safeString (params, 'end_time');
        let stopDirection = this.safeString (params, 'stop_direction');
        if (type === 'limit') {
            if (isStop) {
                if (stopDirection === undefined) {
                    stopDirection = (side === 'buy') ? 'STOP_DIRECTION_STOP_DOWN' : 'STOP_DIRECTION_STOP_UP';
                }
                if ((timeInForce === 'GTD') || (endTime !== undefined)) {
                    if (endTime === undefined) {
                        throw new ExchangeError (this.id + ' createOrder() requires an end_time parameter for a GTD order');
                    }
                    request['order_configuration'] = {
                        'stop_limit_stop_limit_gtd': {
                            'base_size': this.amountToPrecision (symbol, amount),
                            'limit_price': this.priceToPrecision (symbol, price),
                            'stop_price': this.priceToPrecision (symbol, stopPrice),
                            'stop_direction': stopDirection,
                            'end_time': endTime,
                        },
                    };
                } else {
                    request['order_configuration'] = {
                        'stop_limit_stop_limit_gtc': {
                            'base_size': this.amountToPrecision (symbol, amount),
                            'limit_price': this.priceToPrecision (symbol, price),
                            'stop_price': this.priceToPrecision (symbol, stopPrice),
                            'stop_direction': stopDirection,
                        },
                    };
                }
            } else if (isStopLoss || isTakeProfit) {
                let triggerPrice = undefined;
                if (isStopLoss) {
                    if (stopDirection === undefined) {
                        stopDirection = (side === 'buy') ? 'STOP_DIRECTION_STOP_UP' : 'STOP_DIRECTION_STOP_DOWN';
                    }
                    triggerPrice = this.priceToPrecision (symbol, stopLossPrice);
                } else {
                    if (stopDirection === undefined) {
                        stopDirection = (side === 'buy') ? 'STOP_DIRECTION_STOP_DOWN' : 'STOP_DIRECTION_STOP_UP';
                    }
                    triggerPrice = this.priceToPrecision (symbol, takeProfitPrice);
                }
                request['order_configuration'] = {
                    'stop_limit_stop_limit_gtc': {
                        'base_size': this.amountToPrecision (symbol, amount),
                        'limit_price': this.priceToPrecision (symbol, price),
                        'stop_price': triggerPrice,
                        'stop_direction': stopDirection,
                    },
                };
            } else {
                if ((timeInForce === 'GTD') || (endTime !== undefined)) {
                    if (endTime === undefined) {
                        throw new ExchangeError (this.id + ' createOrder() requires an end_time parameter for a GTD order');
                    }
                    request['order_configuration'] = {
                        'limit_limit_gtd': {
                            'base_size': this.amountToPrecision (symbol, amount),
                            'limit_price': this.priceToPrecision (symbol, price),
                            'end_time': endTime,
                            'post_only': postOnly,
                        },
                    };
                } else {
                    request['order_configuration'] = {
                        'limit_limit_gtc': {
                            'base_size': this.amountToPrecision (symbol, amount),
                            'limit_price': this.priceToPrecision (symbol, price),
                            'post_only': postOnly,
                        },
                    };
                }
            }
        } else {
            if (isStop || isStopLoss || isTakeProfit) {
                throw new NotSupported (this.id + ' createOrder() only stop limit orders are supported');
            }
            if (side === 'buy') {
                const createMarketBuyOrderRequiresPrice = this.safeValue (this.options, 'createMarketBuyOrderRequiresPrice', true);
                let total = undefined;
                if (createMarketBuyOrderRequiresPrice) {
                    if (price === undefined) {
                        throw new InvalidOrder (this.id + ' createOrder() requires a price argument for market buy orders on spot markets to calculate the total amount to spend (amount * price), alternatively set the createMarketBuyOrderRequiresPrice option to false and pass in the cost to spend into the amount parameter');
                    } else {
                        const amountString = this.numberToString (amount);
                        const priceString = this.numberToString (price);
                        const cost = this.parseNumber (Precise.stringMul (amountString, priceString));
                        total = this.priceToPrecision (symbol, cost);
                    }
                } else {
                    total = this.amountToPrecision (symbol, amount);
                }
                request['order_configuration'] = {
                    'market_market_ioc': {
                        'quote_size': total,
                    },
                };
            } else {
                request['order_configuration'] = {
                    'market_market_ioc': {
                        'base_size': this.amountToPrecision (symbol, amount),
                    },
                };
            }
        }
        params = this.omit (params, [ 'timeInForce', 'triggerPrice', 'stopLossPrice', 'takeProfitPrice', 'stopPrice', 'stop_price', 'stopDirection', 'stop_direction', 'clientOrderId', 'postOnly', 'post_only', 'end_time' ]);
        const response = await this.v3PrivatePostBrokerageOrders (this.extend (request, params));
        //
        //     {
        //         "success": true,
        //         "failure_reason": "UNKNOWN_FAILURE_REASON",
        //         "order_id": "52cfe5e2-0b29-4c19-a245-a6a773de5030",
        //         "success_response": {
        //             "order_id": "52cfe5e2-0b29-4c19-a245-a6a773de5030",
        //             "product_id": "LTC-BTC",
        //             "side": "SELL",
        //             "client_order_id": "4d760580-6fca-4094-a70b-ebcca8626288"
        //         },
        //         "order_configuration": null
        //     }
        //
        const success = this.safeValue (response, 'success');
        if (success !== true) {
            throw new BadRequest (this.id + ' createOrder() has failed, check your arguments and parameters');
        }
        const data = this.safeValue (response, 'success_response', {});
        return this.parseOrder (data, market);
    }

    parseOrder (order, market = undefined) {
        //
        // createOrder
        //
        //     {
        //         "order_id": "52cfe5e2-0b29-4c19-a245-a6a773de5030",
        //         "product_id": "LTC-BTC",
        //         "side": "SELL",
        //         "client_order_id": "4d760580-6fca-4094-a70b-ebcca8626288"
        //     }
        //
        // cancelOrder, cancelOrders
        //
        //     {
        //         "success": true,
        //         "failure_reason": "UNKNOWN_CANCEL_FAILURE_REASON",
        //         "order_id": "bb8851a3-4fda-4a2c-aa06-9048db0e0f0d"
        //     }
        //
        // fetchOrder, fetchOrders, fetchOpenOrders, fetchClosedOrders, fetchCanceledOrders
        //
        //     {
        //         "order_id": "9bc1eb3b-5b46-4b71-9628-ae2ed0cca75b",
        //         "product_id": "LTC-BTC",
        //         "user_id": "1111111-1111-1111-1111-111111111111",
        //         "order_configuration": {
        //             "limit_limit_gtc": {
        //                 "base_size": "0.2",
        //                 "limit_price": "0.006",
        //                 "post_only": false
        //             }
        //         },
        //         "side": "SELL",
        //         "client_order_id": "e5fe8482-05bb-428f-ad4d-dbc8ce39239c",
        //         "status": "OPEN",
        //         "time_in_force": "GOOD_UNTIL_CANCELLED",
        //         "created_time": "2023-01-16T23:37:23.947030Z",
        //         "completion_percentage": "0",
        //         "filled_size": "0",
        //         "average_filled_price": "0",
        //         "fee": "",
        //         "number_of_fills": "0",
        //         "filled_value": "0",
        //         "pending_cancel": false,
        //         "size_in_quote": false,
        //         "total_fees": "0",
        //         "size_inclusive_of_fees": false,
        //         "total_value_after_fees": "0",
        //         "trigger_status": "INVALID_ORDER_TYPE",
        //         "order_type": "LIMIT",
        //         "reject_reason": "REJECT_REASON_UNSPECIFIED",
        //         "settled": false,
        //         "product_type": "SPOT",
        //         "reject_message": "",
        //         "cancel_message": ""
        //     }
        //
        const marketId = this.safeString (order, 'product_id');
        const symbol = this.safeSymbol (marketId, market, '-');
        if (symbol !== undefined) {
            market = this.market (symbol);
        }
        const orderConfiguration = this.safeValue (order, 'order_configuration', {});
        const limitGTC = orderConfiguration['limit_limit_gtc'];
        const limitGTD = orderConfiguration['limit_limit_gtd'];
        const stopLimitGTC = orderConfiguration['stop_limit_stop_limit_gtc'];
        const stopLimitGTD = orderConfiguration['stop_limit_stop_limit_gtd'];
        const marketIOC = orderConfiguration['market_market_ioc'];
        const isLimit = ((limitGTC !== undefined) || (limitGTD !== undefined));
        const isStop = ((stopLimitGTC !== undefined) || (stopLimitGTD !== undefined));
        let price = undefined;
        let amount = undefined;
        let postOnly = undefined;
        let triggerPrice = undefined;
        if (isLimit) {
            price = (limitGTC !== undefined) ? this.safeNumber (limitGTC, 'limit_price') : this.safeNumber (limitGTD, 'limit_price');
            amount = (limitGTC !== undefined) ? this.safeNumber (limitGTC, 'base_size') : this.safeNumber (limitGTD, 'base_size');
            postOnly = (limitGTC !== undefined) ? this.safeValue (limitGTC, 'post_only') : this.safeValue (limitGTD, 'post_only');
        } else if (isStop) {
            price = (stopLimitGTC !== undefined) ? this.safeNumber (stopLimitGTC, 'limit_price') : this.safeNumber (stopLimitGTD, 'limit_price');
            amount = (stopLimitGTC !== undefined) ? this.safeNumber (stopLimitGTC, 'base_size') : this.safeNumber (stopLimitGTD, 'base_size');
            postOnly = (stopLimitGTC !== undefined) ? this.safeValue (stopLimitGTC, 'post_only') : this.safeValue (stopLimitGTD, 'post_only');
            triggerPrice = (stopLimitGTC !== undefined) ? this.safeNumber (stopLimitGTC, 'stop_price') : this.safeNumber (stopLimitGTD, 'stop_price');
        } else {
            amount = this.safeNumber (marketIOC, 'base_size');
        }
        const datetime = this.safeString (order, 'created_time');
        return this.safeOrder ({
            'info': order,
            'id': this.safeString (order, 'order_id'),
            'clientOrderId': this.safeString (order, 'client_order_id'),
            'timestamp': this.parse8601 (datetime),
            'datetime': datetime,
            'lastTradeTimestamp': undefined,
            'symbol': symbol,
            'type': this.parseOrderType (this.safeString (order, 'order_type')),
            'timeInForce': this.parseTimeInForce (this.safeString (order, 'time_in_force')),
            'postOnly': postOnly,
            'side': this.safeStringLower (order, 'side'),
            'price': price,
            'stopPrice': triggerPrice,
            'triggerPrice': triggerPrice,
            'amount': amount,
            'filled': this.safeNumber (order, 'filled_size'),
            'remaining': undefined,
            'cost': undefined,
            'average': this.safeNumber (order, 'average_filled_price'),
            'status': this.parseOrderStatus (this.safeString (order, 'status')),
            'fee': {
                'cost': this.safeNumber (order, 'total_fees'),
            },
            'trades': undefined,
        }, market);
    }

    parseOrderStatus (status) {
        const statuses = {
            'OPEN': 'open',
            'FILLED': 'closed',
            'CANCELLED': 'canceled',
            'EXPIRED': 'canceled',
            'FAILED': 'canceled',
            'UNKNOWN_ORDER_STATUS': undefined,
        };
        return this.safeString (statuses, status, status);
    }

    parseOrderType (type) {
        const types = {
            'MARKET': 'market',
            'LIMIT': 'limit',
            'STOP': 'limit',
            'STOP_LIMIT': 'limit',
            'UNKNOWN_ORDER_TYPE': undefined,
        };
        return this.safeString (types, type, type);
    }

    parseTimeInForce (timeInForce) {
        const timeInForces = {
            'GOOD_UNTIL_CANCELLED': 'GTC',
            'GOOD_UNTIL_DATE_TIME': 'GTD',
            'IMMEDIATE_OR_CANCEL': 'IOC',
            'FILL_OR_KILL': 'FOK',
            'UNKNOWN_TIME_IN_FORCE': undefined,
        };
        return this.safeString (timeInForces, timeInForce, timeInForce);
    }

    async cancelOrder (id, symbol = undefined, params = {}) {
        /**
         * @method
         * @name coinbase#cancelOrder
         * @description cancels an open order
         * @see https://docs.cloud.coinbase.com/advanced-trade-api/reference/retailbrokerageapi_cancelorders
         * @param {string} id order id
         * @param {string|undefined} symbol not used by coinbase cancelOrder()
         * @param {object} params extra parameters specific to the coinbase api endpoint
         * @returns {object} An [order structure]{@link https://docs.ccxt.com/en/latest/manual.html#order-structure}
         */
        await this.loadMarkets ();
        const orders = await this.cancelOrders ([ id ], symbol, params);
        return this.safeValue (orders, 0, {});
    }

    async cancelOrders (ids, symbol = undefined, params = {}) {
        /**
         * @method
         * @name coinbase#cancelOrders
         * @description cancel multiple orders
         * @see https://docs.cloud.coinbase.com/advanced-trade-api/reference/retailbrokerageapi_cancelorders
         * @param {[string]} ids order ids
         * @param {string|undefined} symbol not used by coinbase cancelOrders()
         * @param {object} params extra parameters specific to the coinbase api endpoint
         * @returns {object} a list of [order structures]{@link https://docs.ccxt.com/en/latest/manual.html#order-structure}
         */
        await this.loadMarkets ();
        let market = undefined;
        if (symbol !== undefined) {
            market = this.market (symbol);
        }
        const request = {
            'order_ids': ids,
        };
        const response = await this.v3PrivatePostBrokerageOrdersBatchCancel (this.extend (request, params));
        //
        //     {
        //         "results": [
        //             {
        //                 "success": true,
        //                 "failure_reason": "UNKNOWN_CANCEL_FAILURE_REASON",
        //                 "order_id": "bb8851a3-4fda-4a2c-aa06-9048db0e0f0d"
        //             }
        //         ]
        //     }
        //
        const orders = this.safeValue (response, 'results', []);
        const success = this.safeValue (orders, 'success');
        if (success !== true) {
            throw new BadRequest (this.id + ' cancelOrders() has failed, check your arguments and parameters');
        }
        return this.parseOrders (orders, market);
    }

<<<<<<< HEAD
    async fetchOrder (id, symbol = undefined, params = {}) {
        /**
         * @method
         * @name coinbase#fetchOrder
         * @description fetches information on an order made by the user
         * @see https://docs.cloud.coinbase.com/advanced-trade-api/reference/retailbrokerageapi_gethistoricalorder
         * @param {string} id the order id
         * @param {string|undefined} symbol unified market symbol that the order was made in
         * @param {object} params extra parameters specific to the coinbase api endpoint
         * @returns {object} An [order structure]{@link https://docs.ccxt.com/en/latest/manual.html#order-structure}
         */
        await this.loadMarkets ();
        let market = undefined;
        if (symbol !== undefined) {
            market = this.market (symbol);
        }
        const request = {
            'order_id': id,
        };
        const response = await this.v3PrivateGetBrokerageOrdersHistoricalOrderId (this.extend (request, params));
        //
        //     {
        //         "order": {
        //             "order_id": "9bc1eb3b-5b46-4b71-9628-ae2ed0cca75b",
        //             "product_id": "LTC-BTC",
        //             "user_id": "1111111-1111-1111-1111-111111111111",
        //             "order_configuration": {
        //                 "limit_limit_gtc": {
        //                     "base_size": "0.2",
        //                     "limit_price": "0.006",
        //                     "post_only": false
        //                 }
        //             },
        //             "side": "SELL",
        //             "client_order_id": "e5fe8482-05bb-428f-ad4d-dbc8ce39239c",
        //             "status": "OPEN",
        //             "time_in_force": "GOOD_UNTIL_CANCELLED",
        //             "created_time": "2023-01-16T23:37:23.947030Z",
        //             "completion_percentage": "0",
        //             "filled_size": "0",
        //             "average_filled_price": "0",
        //             "fee": "",
        //             "number_of_fills": "0",
        //             "filled_value": "0",
        //             "pending_cancel": false,
        //             "size_in_quote": false,
        //             "total_fees": "0",
        //             "size_inclusive_of_fees": false,
        //             "total_value_after_fees": "0",
        //             "trigger_status": "INVALID_ORDER_TYPE",
        //             "order_type": "LIMIT",
        //             "reject_reason": "REJECT_REASON_UNSPECIFIED",
        //             "settled": false,
        //             "product_type": "SPOT",
        //             "reject_message": "",
        //             "cancel_message": ""
        //         }
        //     }
        //
        const order = this.safeValue (response, 'order', {});
        return this.parseOrder (order, market);
    }

    async fetchOrders (symbol = undefined, since = undefined, limit = 100, params = {}) {
        /**
         * @method
         * @name coinbase#fetchOrders
         * @description fetches information on multiple orders made by the user
         * @see https://docs.cloud.coinbase.com/advanced-trade-api/reference/retailbrokerageapi_gethistoricalorders
         * @param {string|undefined} symbol unified market symbol that the orders were made in
         * @param {int|undefined} since the earliest time in ms to fetch orders
         * @param {int|undefined} limit the maximum number of order structures to retrieve
         * @param {object} params extra parameters specific to the coinbase api endpoint
         * @returns {[object]} a list of [order structures]{@link https://docs.ccxt.com/en/latest/manual.html#order-structure}
         */
        await this.loadMarkets ();
        let market = undefined;
        if (symbol !== undefined) {
            market = this.market (symbol);
        }
        const request = {};
        if (market !== undefined) {
            request['product_id'] = market['id'];
        }
        if (limit !== undefined) {
            request['limit'] = limit;
        }
        if (since !== undefined) {
            request['start_date'] = this.parse8601 (since);
        }
        const response = await this.v3PrivateGetBrokerageOrdersHistoricalBatch (this.extend (request, params));
        //
        //     {
        //         "orders": [
        //             {
        //                 "order_id": "813a53c5-3e39-47bb-863d-2faf685d22d8",
        //                 "product_id": "BTC-USDT",
        //                 "user_id": "1111111-1111-1111-1111-111111111111",
        //                 "order_configuration": {
        //                     "market_market_ioc": {
        //                         "quote_size": "6.36"
        //                     }
        //                 },
        //                 "side": "BUY",
        //                 "client_order_id": "18eb9947-db49-4874-8e7b-39b8fe5f4317",
        //                 "status": "FILLED",
        //                 "time_in_force": "IMMEDIATE_OR_CANCEL",
        //                 "created_time": "2023-01-18T01:37:37.975552Z",
        //                 "completion_percentage": "100",
        //                 "filled_size": "0.000297920684505",
        //                 "average_filled_price": "21220.6399999973697697",
        //                 "fee": "",
        //                 "number_of_fills": "2",
        //                 "filled_value": "6.3220675944333996",
        //                 "pending_cancel": false,
        //                 "size_in_quote": true,
        //                 "total_fees": "0.0379324055666004",
        //                 "size_inclusive_of_fees": true,
        //                 "total_value_after_fees": "6.36",
        //                 "trigger_status": "INVALID_ORDER_TYPE",
        //                 "order_type": "MARKET",
        //                 "reject_reason": "REJECT_REASON_UNSPECIFIED",
        //                 "settled": true,
        //                 "product_type": "SPOT",
        //                 "reject_message": "",
        //                 "cancel_message": "Internal error"
        //             },
        //         ],
        //         "sequence": "0",
        //         "has_next": false,
        //         "cursor": ""
        //     }
        //
        const orders = this.safeValue (response, 'orders', []);
        return this.parseOrders (orders, market, since, limit);
    }

    async fetchOrdersByStatus (status, symbol = undefined, since = undefined, limit = undefined, params = {}) {
        await this.loadMarkets ();
        let market = undefined;
        if (symbol !== undefined) {
            market = this.market (symbol);
        }
        const request = {
            'order_status': status,
        };
        if (market !== undefined) {
            request['product_id'] = market['id'];
        }
        if (limit !== undefined) {
            request['limit'] = limit;
        }
        if (since !== undefined) {
            request['start_date'] = this.parse8601 (since);
        }
        const response = await this.v3PrivateGetBrokerageOrdersHistoricalBatch (this.extend (request, params));
        //
        //     {
        //         "orders": [
        //             {
        //                 "order_id": "813a53c5-3e39-47bb-863d-2faf685d22d8",
        //                 "product_id": "BTC-USDT",
        //                 "user_id": "1111111-1111-1111-1111-111111111111",
        //                 "order_configuration": {
        //                     "market_market_ioc": {
        //                         "quote_size": "6.36"
        //                     }
        //                 },
        //                 "side": "BUY",
        //                 "client_order_id": "18eb9947-db49-4874-8e7b-39b8fe5f4317",
        //                 "status": "FILLED",
        //                 "time_in_force": "IMMEDIATE_OR_CANCEL",
        //                 "created_time": "2023-01-18T01:37:37.975552Z",
        //                 "completion_percentage": "100",
        //                 "filled_size": "0.000297920684505",
        //                 "average_filled_price": "21220.6399999973697697",
        //                 "fee": "",
        //                 "number_of_fills": "2",
        //                 "filled_value": "6.3220675944333996",
        //                 "pending_cancel": false,
        //                 "size_in_quote": true,
        //                 "total_fees": "0.0379324055666004",
        //                 "size_inclusive_of_fees": true,
        //                 "total_value_after_fees": "6.36",
        //                 "trigger_status": "INVALID_ORDER_TYPE",
        //                 "order_type": "MARKET",
        //                 "reject_reason": "REJECT_REASON_UNSPECIFIED",
        //                 "settled": true,
        //                 "product_type": "SPOT",
        //                 "reject_message": "",
        //                 "cancel_message": "Internal error"
        //             },
        //         ],
        //         "sequence": "0",
        //         "has_next": false,
        //         "cursor": ""
        //     }
        //
        const orders = this.safeValue (response, 'orders', []);
        return this.parseOrders (orders, market, since, limit);
    }

    async fetchOpenOrders (symbol = undefined, since = undefined, limit = 100, params = {}) {
        /**
         * @method
         * @name coinbase#fetchOpenOrders
         * @description fetches information on all currently open orders
         * @see https://docs.cloud.coinbase.com/advanced-trade-api/reference/retailbrokerageapi_gethistoricalorders
         * @param {string|undefined} symbol unified market symbol of the orders
         * @param {int|undefined} since timestamp in ms of the earliest order, default is undefined
         * @param {int|undefined} limit the maximum number of open order structures to retrieve
         * @param {object} params extra parameters specific to the coinbase api endpoint
         * @returns {[object]} a list of [order structures]{@link https://docs.ccxt.com/en/latest/manual.html#order-structure}
         */
        return await this.fetchOrdersByStatus ('OPEN', symbol, since, limit, params);
    }

    async fetchClosedOrders (symbol = undefined, since = undefined, limit = 100, params = {}) {
        /**
         * @method
         * @name coinbase#fetchClosedOrders
         * @description fetches information on multiple closed orders made by the user
         * @see https://docs.cloud.coinbase.com/advanced-trade-api/reference/retailbrokerageapi_gethistoricalorders
         * @param {string|undefined} symbol unified market symbol of the orders
         * @param {int|undefined} since timestamp in ms of the earliest order, default is undefined
         * @param {int|undefined} limit the maximum number of closed order structures to retrieve
         * @param {object} params extra parameters specific to the coinbase api endpoint
         * @returns {[object]} a list of [order structures]{@link https://docs.ccxt.com/en/latest/manual.html#order-structure}
         */
        return await this.fetchOrdersByStatus ('FILLED', symbol, since, limit, params);
    }

    async fetchCanceledOrders (symbol = undefined, since = undefined, limit = 100, params = {}) {
        /**
         * @method
         * @name coinbase#fetchCanceledOrders
         * @description fetches information on multiple canceled orders made by the user
         * @see https://docs.cloud.coinbase.com/advanced-trade-api/reference/retailbrokerageapi_gethistoricalorders
         * @param {string} symbol unified market symbol of the orders
         * @param {int|undefined} since timestamp in ms of the earliest order, default is undefined
         * @param {int|undefined} limit the maximum number of canceled order structures to retrieve
         * @param {object} params extra parameters specific to the coinbase api endpoint
         * @returns {object} a list of [order structures]{@link https://docs.ccxt.com/en/latest/manual.html#order-structure}
         */
        return await this.fetchOrdersByStatus ('CANCELLED', symbol, since, limit, params);
=======
    async fetchOHLCV (symbol, timeframe = '1m', since = undefined, limit = undefined, params = {}) {
        /**
         * @method
         * @name coinbase#fetchOHLCV
         * @description fetches historical candlestick data containing the open, high, low, and close price, and the volume of a market
         * @see https://docs.cloud.coinbase.com/advanced-trade-api/reference/retailbrokerageapi_getcandles
         * @param {string} symbol unified symbol of the market to fetch OHLCV data for
         * @param {string} timeframe the length of time each candle represents
         * @param {int|undefined} since timestamp in ms of the earliest candle to fetch
         * @param {int|undefined} limit the maximum amount of candles to fetch, not used by coinbase
         * @param {object} params extra parameters specific to the coinbase api endpoint
         * @returns {[[int]]} A list of candles ordered as timestamp, open, high, low, close, volume
         */
        await this.loadMarkets ();
        const market = this.market (symbol);
        const end = this.seconds ().toString ();
        const request = {
            'product_id': market['id'],
            'granularity': this.safeString (this.timeframes, timeframe, timeframe),
            'end': end,
        };
        if (since !== undefined) {
            since = since.toString ();
            const timeframeToSeconds = Precise.stringDiv (since, '1000');
            request['start'] = this.decimalToPrecision (timeframeToSeconds, TRUNCATE, 0, DECIMAL_PLACES);
        } else {
            request['start'] = Precise.stringSub (end, '18000'); // default to 5h in seconds, max 300 candles
        }
        const response = await this.v3PrivateGetBrokerageProductsProductIdCandles (this.extend (request, params));
        //
        //     {
        //         "candles": [
        //             {
        //                 "start": "1673391780",
        //                 "low": "17414.36",
        //                 "high": "17417.99",
        //                 "open": "17417.74",
        //                 "close": "17417.38",
        //                 "volume": "1.87780853"
        //             },
        //         ]
        //     }
        //
        const candles = this.safeValue (response, 'candles', []);
        return this.parseOHLCVs (candles, market, timeframe, since, limit);
    }

    parseOHLCV (ohlcv, market = undefined) {
        //
        //     [
        //         {
        //             "start": "1673391780",
        //             "low": "17414.36",
        //             "high": "17417.99",
        //             "open": "17417.74",
        //             "close": "17417.38",
        //             "volume": "1.87780853"
        //         },
        //     ]
        //
        return [
            this.safeTimestamp (ohlcv, 'start'),
            this.safeNumber (ohlcv, 'open'),
            this.safeNumber (ohlcv, 'high'),
            this.safeNumber (ohlcv, 'low'),
            this.safeNumber (ohlcv, 'close'),
            this.safeNumber (ohlcv, 'volume'),
        ];
>>>>>>> e11d4111
    }

    sign (path, api = [], method = 'GET', params = {}, headers = undefined, body = undefined) {
        const version = api[0];
        const signed = api[1] === 'private';
        const pathPart = (version === 'v3') ? 'api/v3' : 'v2';
        let fullPath = '/' + pathPart + '/' + this.implodeParams (path, params);
        const query = this.omit (params, this.extractParams (path));
        const savedPath = fullPath;
        if (method === 'GET') {
            if (Object.keys (query).length) {
                fullPath += '?' + this.urlencode (query);
            }
        }
        const url = this.urls['api']['rest'] + fullPath;
        if (signed) {
            const authorization = this.safeString (this.headers, 'Authorization');
            if (authorization !== undefined) {
                headers = {
                    'Authorization': authorization,
                    'Content-Type': 'application/json',
                };
            } else if (this.token) {
                headers = {
                    'Authorization': 'Bearer ' + this.token,
                    'Content-Type': 'application/json',
                };
            } else {
                this.checkRequiredCredentials ();
                const nonce = this.nonce ().toString ();
                let payload = '';
                if (method !== 'GET') {
                    if (Object.keys (query).length) {
                        body = this.json (query);
                        payload = body;
                    }
                }
                let auth = undefined;
                if (version === 'v3') {
                    auth = nonce + method + savedPath + payload;
                } else {
                    auth = nonce + method + fullPath + payload;
                }
                const signature = this.hmac (this.encode (auth), this.encode (this.secret));
                headers = {
                    'CB-ACCESS-KEY': this.apiKey,
                    'CB-ACCESS-SIGN': signature,
                    'CB-ACCESS-TIMESTAMP': nonce,
                    'Content-Type': 'application/json',
                };
            }
        }
        return { 'url': url, 'method': method, 'body': body, 'headers': headers };
    }

    handleErrors (code, reason, url, method, headers, body, response, requestHeaders, requestBody) {
        if (response === undefined) {
            return; // fallback to default error handler
        }
        const feedback = this.id + ' ' + body;
        //
        //    {"error": "invalid_request", "error_description": "The request is missing a required parameter, includes an unsupported parameter value, or is otherwise malformed."}
        //
        // or
        //
        //    {
        //      "errors": [
        //        {
        //          "id": "not_found",
        //          "message": "Not found"
        //        }
        //      ]
        //    }
        //
        let errorCode = this.safeString (response, 'error');
        if (errorCode !== undefined) {
            const errorMessage = this.safeString (response, 'error_description');
            this.throwExactlyMatchedException (this.exceptions['exact'], errorCode, feedback);
            this.throwBroadlyMatchedException (this.exceptions['broad'], errorMessage, feedback);
            throw new ExchangeError (feedback);
        }
        const errors = this.safeValue (response, 'errors');
        if (errors !== undefined) {
            if (Array.isArray (errors)) {
                const numErrors = errors.length;
                if (numErrors > 0) {
                    errorCode = this.safeString (errors[0], 'id');
                    const errorMessage = this.safeString (errors[0], 'message');
                    if (errorCode !== undefined) {
                        this.throwExactlyMatchedException (this.exceptions['exact'], errorCode, feedback);
                        this.throwBroadlyMatchedException (this.exceptions['broad'], errorMessage, feedback);
                        throw new ExchangeError (feedback);
                    }
                }
            }
        }
        const advancedTrade = this.options['advanced'];
        const data = this.safeValue (response, 'data');
        if ((data === undefined) && (!advancedTrade)) {
            throw new ExchangeError (this.id + ' failed due to a malformed response ' + this.json (response));
        }
    }
};<|MERGE_RESOLUTION|>--- conflicted
+++ resolved
@@ -3,13 +3,8 @@
 // ----------------------------------------------------------------------------
 
 const Exchange = require ('./base/Exchange');
-<<<<<<< HEAD
 const { ExchangeError, ArgumentsRequired, AuthenticationError, BadRequest, InvalidOrder, NotSupported, OrderNotFound, RateLimitExceeded, InvalidNonce } = require ('./base/errors');
-const { TICK_SIZE } = require ('./base/functions/number');
-=======
-const { ExchangeError, ArgumentsRequired, AuthenticationError, BadRequest, InvalidOrder, NotSupported, RateLimitExceeded, InvalidNonce } = require ('./base/errors');
 const { TICK_SIZE, TRUNCATE, DECIMAL_PLACES } = require ('./base/functions/number');
->>>>>>> e11d4111
 const Precise = require ('./base/Precise');
 
 // ----------------------------------------------------------------------------
@@ -2170,7 +2165,6 @@
         return this.parseOrders (orders, market);
     }
 
-<<<<<<< HEAD
     async fetchOrder (id, symbol = undefined, params = {}) {
         /**
          * @method
@@ -2416,7 +2410,8 @@
          * @returns {object} a list of [order structures]{@link https://docs.ccxt.com/en/latest/manual.html#order-structure}
          */
         return await this.fetchOrdersByStatus ('CANCELLED', symbol, since, limit, params);
-=======
+    }
+
     async fetchOHLCV (symbol, timeframe = '1m', since = undefined, limit = undefined, params = {}) {
         /**
          * @method
@@ -2485,7 +2480,6 @@
             this.safeNumber (ohlcv, 'close'),
             this.safeNumber (ohlcv, 'volume'),
         ];
->>>>>>> e11d4111
     }
 
     sign (path, api = [], method = 'GET', params = {}, headers = undefined, body = undefined) {
