--- conflicted
+++ resolved
@@ -386,14 +386,6 @@
         //     }
         //
         const timestamp = this.milliseconds ();
-<<<<<<< HEAD
-        let symbol = undefined;
-        if (market !== undefined) {
-            symbol = market['symbol'];
-        }
-        const last = parseFloat (ticker['last_price'][0]);
-        const percentage = parseFloat (ticker['price_variation_24h']);
-=======
         const marketId = this.safeString (ticker, 'market_id');
         const symbol = this.safeSymbol (marketId, market, '-');
         const lastPrice = this.safeValue (ticker, 'last_price', []);
@@ -402,7 +394,6 @@
         const maxBid = this.safeValue (ticker, 'max_bid', []);
         const minAsk = this.safeValue (ticker, 'min_ask', []);
         const baseVolume = this.safeValue (ticker, 'volume', []);
->>>>>>> dc826e3a
         return this.safeTicker ({
             'symbol': symbol,
             'timestamp': timestamp,
@@ -421,17 +412,10 @@
             'change': undefined,
             'percentage': percentage * 100,
             'average': undefined,
-<<<<<<< HEAD
-            'baseVolume': parseFloat (ticker['volume'][0]),
-            'quoteVolume': undefined,
-            'info': ticker,
-        });
-=======
             'baseVolume': this.safeNumber (baseVolume, 0),
             'quoteVolume': undefined,
             'info': ticker,
         }, market);
->>>>>>> dc826e3a
     }
 
     async fetchTrades (symbol, since = undefined, limit = undefined, params = {}) {
