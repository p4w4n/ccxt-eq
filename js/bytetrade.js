--- conflicted
+++ resolved
@@ -355,25 +355,8 @@
         //     ]
         //
         const marketId = this.safeString (ticker, 'symbol');
-<<<<<<< HEAD
-        if (marketId in this.markets_by_id) {
-            market = this.markets_by_id[marketId];
-        } else {
-            const baseId = this.safeString (ticker, 'base');
-            const quoteId = this.safeString (ticker, 'quote');
-            if ((baseId !== undefined) && (quoteId !== undefined)) {
-                const base = this.safeCurrencyCode (baseId);
-                const quote = this.safeCurrencyCode (quoteId);
-                symbol = base + '/' + quote;
-            }
-        }
-        if ((symbol === undefined) && (market !== undefined)) {
-            symbol = market['symbol'];
-        }
-=======
         market = this.safeMarket (marketId, market);
         const symbol = market['symbol'];
->>>>>>> a802aceb
         return this.safeTicker ({
             'symbol': symbol,
             'timestamp': timestamp,
@@ -395,11 +378,7 @@
             'baseVolume': this.safeNumber (ticker, 'baseVolume'),
             'quoteVolume': this.safeNumber (ticker, 'quoteVolume'),
             'info': ticker,
-<<<<<<< HEAD
-        });
-=======
         }, market);
->>>>>>> a802aceb
     }
 
     async fetchTicker (symbol, params = {}) {
