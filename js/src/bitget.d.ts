--- conflicted
+++ resolved
@@ -218,11 +218,7 @@
     fetchDepositWithdrawFees(codes?: Strings, params?: {}): Promise<any>;
     parseTransferStatus(status: any): string;
     parseOpenInterest(interest: any, market?: Market): import("./base/types.js").OpenInterest;
-<<<<<<< HEAD
-    borrowMargin(code: string, amount: any, symbol?: Str, params?: {}): Promise<{
-=======
     borrowCrossMargin(code: string, amount: any, params?: {}): Promise<{
->>>>>>> 7c7171fe
         id: string;
         currency: string;
         amount: number;
@@ -240,33 +236,27 @@
         datetime: any;
         info: any;
     }>;
-<<<<<<< HEAD
+    repayIsolatedMargin(symbol: string, code: string, amount: any, params?: {}): Promise<{
+        id: string;
+        currency: string;
+        amount: number;
+        symbol: any;
+        timestamp: any;
+        datetime: any;
+        info: any;
+    }>;
+    repayCrossMargin(code: string, amount: any, params?: {}): Promise<{
+        id: string;
+        currency: string;
+        amount: number;
+        symbol: any;
+        timestamp: any;
+        datetime: any;
+        info: any;
+    }>;
     parseMarginLoan(info: any, currency?: Currency): {
         id: string;
         currency: string;
-=======
-    repayIsolatedMargin(symbol: string, code: string, amount: any, params?: {}): Promise<{
-        id: string;
-        currency: string;
-        amount: number;
-        symbol: any;
-        timestamp: any;
-        datetime: any;
-        info: any;
-    }>;
-    repayCrossMargin(code: string, amount: any, params?: {}): Promise<{
-        id: string;
-        currency: string;
-        amount: number;
-        symbol: any;
-        timestamp: any;
-        datetime: any;
-        info: any;
-    }>;
-    parseMarginLoan(info: any, currency?: Currency): {
-        id: string;
-        currency: string;
->>>>>>> 7c7171fe
         amount: number;
         symbol: any;
         timestamp: any;
@@ -275,29 +265,7 @@
     };
     fetchMyLiquidations(symbol?: Str, since?: Int, limit?: Int, params?: {}): Promise<import("./base/types.js").Liquidation[]>;
     parseLiquidation(liquidation: any, market?: Market): import("./base/types.js").Liquidation;
-<<<<<<< HEAD
-    fetchBorrowRate(code: string, params?: {}): Promise<{
-        currency: string;
-        rate: any;
-=======
     fetchIsolatedBorrowRate(symbol: string, params?: {}): Promise<{
-        symbol: string;
-        base: string;
-        baseRate: number;
-        quote: string;
-        quoteRate: number;
->>>>>>> 7c7171fe
-        period: number;
-        timestamp: number;
-        datetime: string;
-        info: any;
-    }>;
-<<<<<<< HEAD
-    parseBorrowRate(info: any, currency?: Currency): {
-        currency: string;
-        rate: any;
-=======
-    parseIsolatedBorrowRate(info: any, market?: Market): {
         symbol: string;
         base: string;
         baseRate: number;
@@ -307,6 +275,17 @@
         timestamp: number;
         datetime: string;
         info: any;
+    }>;
+    parseIsolatedBorrowRate(info: any, market?: Market): {
+        symbol: string;
+        base: string;
+        baseRate: number;
+        quote: string;
+        quoteRate: number;
+        period: number;
+        timestamp: number;
+        datetime: string;
+        info: any;
     };
     fetchCrossBorrowRate(code: string, params?: {}): Promise<{
         currency: string;
@@ -319,7 +298,6 @@
     parseBorrowRate(info: any, currency?: Currency): {
         currency: string;
         rate: number;
->>>>>>> 7c7171fe
         period: number;
         timestamp: number;
         datetime: string;
