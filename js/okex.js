--- conflicted
+++ resolved
@@ -20,13 +20,10 @@
             'pro': true,
             'certified': true,
             'has': {
-<<<<<<< HEAD
                 'margin': true,
                 'swap': true,
                 'future': true,
-=======
                 'addMargin': true,
->>>>>>> 6388513f
                 'cancelOrder': true,
                 'CORS': undefined,
                 'createOrder': true,
