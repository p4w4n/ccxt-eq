'use strict';

//  ---------------------------------------------------------------------------

const Exchange = require ('./base/Exchange');
const { NotSupported } = require ('./base/errors');

//  ---------------------------------------------------------------------------

module.exports = class bitlish extends Exchange {
    describe () {
        return this.deepExtend (super.describe (), {
            'id': 'bitlish',
            'name': 'Bitlish',
            'countries': [ 'GB', 'EU', 'RU' ],
            'rateLimit': 1500,
            'version': 'v1',
            'has': {
                'CORS': false,
                'fetchTickers': true,
                'fetchOHLCV': true,
                'withdraw': true,
            },
            'timeframes': {
                '1h': 3600,
            },
            'urls': {
                'logo': 'https://user-images.githubusercontent.com/1294454/27766275-dcfc6c30-5ed3-11e7-839d-00a846385d0b.jpg',
                'api': 'https://bitlish.com/api',
                'www': 'https://bitlish.com',
                'doc': 'https://bitlish.com/api',
            },
            'requiredCredentials': {
                'apiKey': true,
                'secret': false,
            },
            'fees': {
                'trading': {
                    'tierBased': false,
                    'percentage': true,
                    'taker': 0.3 / 100, // anonymous 0.3%, verified 0.2%
                    'maker': 0,
                },
                'funding': {
                    'tierBased': false,
                    'percentage': false,
                    'withdraw': {
                        'BTC': 0.001,
                        'LTC': 0.001,
                        'DOGE': 0.001,
                        'ETH': 0.001,
                        'XMR': 0,
                        'ZEC': 0.001,
                        'DASH': 0.0001,
                        'EUR': 50,
                    },
                    'deposit': {
                        'BTC': 0,
                        'LTC': 0,
                        'DOGE': 0,
                        'ETH': 0,
                        'XMR': 0,
                        'ZEC': 0,
                        'DASH': 0,
                        'EUR': 0,
                    },
                },
            },
            'api': {
                'public': {
                    'get': [
                        'instruments',
                        'ohlcv',
                        'pairs',
                        'tickers',
                        'trades_depth',
                        'trades_history',
                    ],
                    'post': [
                        'instruments',
                        'ohlcv',
                        'pairs',
                        'tickers',
                        'trades_depth',
                        'trades_history',
                    ],
                },
                'private': {
                    'post': [
                        'accounts_operations',
                        'balance',
                        'cancel_trade',
                        'cancel_trades_by_ids',
                        'cancel_all_trades',
                        'create_bcode',
                        'create_template_wallet',
                        'create_trade',
                        'deposit',
                        'list_accounts_operations_from_ts',
                        'list_active_trades',
                        'list_bcodes',
                        'list_my_matches_from_ts',
                        'list_my_trades',
                        'list_my_trads_from_ts',
                        'list_payment_methods',
                        'list_payments',
                        'redeem_code',
                        'resign',
                        'signin',
                        'signout',
                        'trade_details',
                        'trade_options',
                        'withdraw',
                        'withdraw_by_id',
                    ],
                },
            },
            'commonCurrencies': {
                'DSH': 'DASH',
                'XDG': 'DOGE',
            },
            'orderbookKeys': {
                'bids': 'bid',
                'asks': 'ask',
                'price': 'price',
                'amount': 'volume',
                'timestamp': 'last',
            },
        });
    }

    async fetchMarkets () {
        let markets = await this.publicGetPairs ();
        let result = [];
        let keys = Object.keys (markets);
        for (let p = 0; p < keys.length; p++) {
            let market = markets[keys[p]];
            let id = market['id'];
            let symbol = market['name'];
            let [ base, quote ] = symbol.split ('/');
            base = this.commonCurrencyCode (base);
            quote = this.commonCurrencyCode (quote);
            symbol = base + '/' + quote;
            result.push ({
                'id': id,
                'symbol': symbol,
                'base': base,
                'quote': quote,
                'info': market,
            });
        }
        return result;
    }

    parseTicker (ticker, market) {
        let timestamp = this.milliseconds ();
        let symbol = undefined;
        if (market)
            symbol = market['symbol'];
        let last = this.safeFloat (ticker, 'last');
        return {
            'timestamp': timestamp,
            'datetime': this.iso8601 (timestamp),
            'symbol': symbol,
            'high': this.safeFloat (ticker, 'max'),
            'low': this.safeFloat (ticker, 'min'),
            'bid': undefined,
            'ask': undefined,
            'vwap': undefined,
            'open': this.safeFloat (ticker, 'first'),
            'close': last,
            'last': last,
            'previousClose': undefined,
            'change': undefined,
            'percentage': this.safeFloat (ticker, 'prc') * 100,
            'average': undefined,
            'baseVolume': this.safeFloat (ticker, 'sum'),
            'quoteVolume': undefined,
            'info': ticker,
        };
    }

    async fetchTickers (symbols = undefined, params = {}) {
        await this.loadMarkets ();
        let tickers = await this.publicGetTickers (params);
        let ids = Object.keys (tickers);
        let result = {};
        for (let i = 0; i < ids.length; i++) {
            let id = ids[i];
            let market = this.markets_by_id[id];
            let symbol = market['symbol'];
            let ticker = tickers[id];
            result[symbol] = this.parseTicker (ticker, market);
        }
        return result;
    }

    async fetchTicker (symbol, params = {}) {
        await this.loadMarkets ();
        let market = this.market (symbol);
        let tickers = await this.publicGetTickers (params);
        let ticker = tickers[market['id']];
        return this.parseTicker (ticker, market);
    }

    async fetchOHLCV (symbol, timeframe = '1h', since = undefined, limit = undefined, params = {}) {
        await this.loadMarkets ();
        // let market = this.market (symbol);
        let now = this.seconds ();
        let start = now - 86400 * 30; // last 30 days
        if (typeof since !== 'undefined')
            start = parseInt (since / 1000);
        let interval = [ start.toString (), undefined ];
        return await this.publicPostOhlcv (this.extend ({
            'time_range': interval,
        }, params));
    }

<<<<<<< HEAD
    async performOrderBookRequest (symbol, limit = undefined, params = {}) {
        await this.loadMarkets ();
=======
    async performOrderBookRequest (market, limit = undefined, params = {}) {
>>>>>>> bc2d492e
        let orderbook = await this.publicGetTradesDepth (this.extend ({
            'pair_id': market['id'],
        }, params));
        return orderbook;
    }

<<<<<<< HEAD
    parseOrderBookTimestamp (orderbook, keys) {
        let last = this.safeInteger (orderbook, keys['timestamp']);
        return last ? parseInt (last / 1000) : undefined;
    }

    orderBookExchangeKeys () {
        return {
            'bids': 'bid',
            'asks': 'ask',
            'price': 'price',
            'amount': 'volume',
            'timestamp': 'last',
        };
=======
    parseOrderBookTimestamp (orderbook) {
        let keys = this.orderbookKeys;
        let last = this.safeInteger (orderbook, keys['timestamp']);
        return last ? parseInt (last / 1000) : undefined;
>>>>>>> bc2d492e
    }

    parseTrade (trade, market = undefined) {
        let side = (trade['dir'] === 'bid') ? 'buy' : 'sell';
        let symbol = undefined;
        if (market)
            symbol = market['symbol'];
        let timestamp = parseInt (trade['created'] / 1000);
        return {
            'id': undefined,
            'info': trade,
            'timestamp': timestamp,
            'datetime': this.iso8601 (timestamp),
            'symbol': symbol,
            'order': undefined,
            'type': undefined,
            'side': side,
            'price': trade['price'],
            'amount': trade['amount'],
        };
    }

    async fetchTrades (symbol, since = undefined, limit = undefined, params = {}) {
        await this.loadMarkets ();
        let market = this.market (symbol);
        let response = await this.publicGetTradesHistory (this.extend ({
            'pair_id': market['id'],
        }, params));
        return this.parseTrades (response['list'], market, since, limit);
    }

    async fetchBalance (params = {}) {
        await this.loadMarkets ();
        let response = await this.privatePostBalance ();
        let result = { 'info': response };
        let currencies = Object.keys (response);
        let balance = {};
        for (let c = 0; c < currencies.length; c++) {
            let currency = currencies[c];
            let account = response[currency];
            currency = currency.toUpperCase ();
            // issue #4 bitlish names Dash as DSH, instead of DASH
            if (currency === 'DSH')
                currency = 'DASH';
            if (currency === 'XDG')
                currency = 'DOGE';
            balance[currency] = account;
        }
        currencies = Object.keys (this.currencies);
        for (let i = 0; i < currencies.length; i++) {
            let currency = currencies[i];
            let account = this.account ();
            if (currency in balance) {
                account['free'] = parseFloat (balance[currency]['funds']);
                account['used'] = parseFloat (balance[currency]['holded']);
                account['total'] = this.sum (account['free'], account['used']);
            }
            result[currency] = account;
        }
        return this.parseBalance (result);
    }

    signIn () {
        return this.privatePostSignin ({
            'login': this.login,
            'passwd': this.password,
        });
    }

    async createOrder (symbol, type, side, amount, price = undefined, params = {}) {
        await this.loadMarkets ();
        let order = {
            'pair_id': this.marketId (symbol),
            'dir': (side === 'buy') ? 'bid' : 'ask',
            'amount': amount,
        };
        if (type === 'limit')
            order['price'] = price;
        let result = await this.privatePostCreateTrade (this.extend (order, params));
        return {
            'info': result,
            'id': result['id'],
        };
    }

    async cancelOrder (id, symbol = undefined, params = {}) {
        await this.loadMarkets ();
        return await this.privatePostCancelTrade ({ 'id': id });
    }

    async withdraw (currency, amount, address, tag = undefined, params = {}) {
        this.checkAddress (address);
        await this.loadMarkets ();
        if (currency !== 'BTC') {
            // they did not document other types...
            throw new NotSupported (this.id + ' currently supports BTC withdrawals only, until they document other currencies...');
        }
        let response = await this.privatePostWithdraw (this.extend ({
            'currency': currency.toLowerCase (),
            'amount': parseFloat (amount),
            'account': address,
            'payment_method': 'bitcoin', // they did not document other types...
        }, params));
        return {
            'info': response,
            'id': response['message_id'],
        };
    }

    sign (path, api = 'public', method = 'GET', params = {}, headers = undefined, body = undefined) {
        let url = this.urls['api'] + '/' + this.version + '/' + path;
        if (api === 'public') {
            if (method === 'GET') {
                if (Object.keys (params).length)
                    url += '?' + this.urlencode (params);
            } else {
                body = this.json (params);
                headers = { 'Content-Type': 'application/json' };
            }
        } else {
            this.checkRequiredCredentials ();
            body = this.json (this.extend ({ 'token': this.apiKey }, params));
            headers = { 'Content-Type': 'application/json' };
        }
        return { 'url': url, 'method': method, 'body': body, 'headers': headers };
    }
};<|MERGE_RESOLUTION|>--- conflicted
+++ resolved
@@ -216,38 +216,17 @@
         }, params));
     }
 
-<<<<<<< HEAD
-    async performOrderBookRequest (symbol, limit = undefined, params = {}) {
-        await this.loadMarkets ();
-=======
     async performOrderBookRequest (market, limit = undefined, params = {}) {
->>>>>>> bc2d492e
         let orderbook = await this.publicGetTradesDepth (this.extend ({
             'pair_id': market['id'],
         }, params));
         return orderbook;
     }
 
-<<<<<<< HEAD
-    parseOrderBookTimestamp (orderbook, keys) {
-        let last = this.safeInteger (orderbook, keys['timestamp']);
-        return last ? parseInt (last / 1000) : undefined;
-    }
-
-    orderBookExchangeKeys () {
-        return {
-            'bids': 'bid',
-            'asks': 'ask',
-            'price': 'price',
-            'amount': 'volume',
-            'timestamp': 'last',
-        };
-=======
     parseOrderBookTimestamp (orderbook) {
         let keys = this.orderbookKeys;
         let last = this.safeInteger (orderbook, keys['timestamp']);
         return last ? parseInt (last / 1000) : undefined;
->>>>>>> bc2d492e
     }
 
     parseTrade (trade, market = undefined) {
