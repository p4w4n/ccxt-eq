'use strict';

// ---------------------------------------------------------------------------

const Exchange = require ('./base/Exchange');
const { ExchangeError, ExchangeNotAvailable, InsufficientFunds, OrderNotFound, InvalidOrder, ArgumentsRequired, AccountSuspended, InvalidNonce, NotSupported, BadRequest, AuthenticationError, BadSymbol, RateLimitExceeded, PermissionDenied, InvalidAddress } = require ('./base/errors');
const { TICK_SIZE } = require ('./base/functions/number');
const Precise = require ('./base/Precise');

//  ---------------------------------------------------------------------------

module.exports = class kucoin extends Exchange {
    describe () {
        return this.deepExtend (super.describe (), {
            'id': 'kucoin',
            'name': 'KuCoin',
            'countries': [ 'SC' ],
            // note "only some endpoints are rate-limited"
            // so I set the 'ratelimit' on those which supposedly 'arent ratelimited'
            // to the limit of the cheapest endpoint
            // 60 requests in 3 seconds = 20 requests per second => ( 1000ms / 20 ) = 50 ms between requests on average
            'rateLimit': 50,
            'version': 'v2',
            'certified': false,
            'pro': true,
            'comment': 'Platform 2.0',
            'quoteJsonNumbers': false,
            'has': {
                'CORS': undefined,
                'spot': true,
                'margin': true,
                'swap': false,
                'future': false,
                'option': undefined,
                'borrowMargin': true,
                'cancelAllOrders': true,
                'cancelOrder': true,
                'createDepositAddress': true,
                'createOrder': true,
                'createStopLimitOrder': true,
                'createStopMarketOrder': true,
                'createStopOrder': true,
                'fetchAccounts': true,
                'fetchBalance': true,
                'fetchBorrowInterest': true,
                'fetchBorrowRate': false,
                'fetchBorrowRateHistories': false,
                'fetchBorrowRateHistory': true,
                'fetchBorrowRates': false,
                'fetchClosedOrders': true,
                'fetchCurrencies': true,
                'fetchDepositAddress': true,
                'fetchDeposits': true,
                'fetchFundingHistory': false,
                'fetchFundingRate': false,
                'fetchFundingRateHistory': false,
                'fetchFundingRates': false,
                'fetchIndexOHLCV': false,
                'fetchL3OrderBook': true,
                'fetchLedger': true,
                'fetchMarginMode': false,
                'fetchMarkets': true,
                'fetchMarkOHLCV': false,
                'fetchMyTrades': true,
                'fetchOHLCV': true,
                'fetchOpenInterestHistory': false,
                'fetchOpenOrders': true,
                'fetchOrder': true,
                'fetchOrderBook': true,
                'fetchOrdersByStatus': true,
                'fetchOrderTrades': true,
                'fetchPositionMode': false,
                'fetchPremiumIndexOHLCV': false,
                'fetchStatus': true,
                'fetchTicker': true,
                'fetchTickers': true,
                'fetchTime': true,
                'fetchTrades': true,
                'fetchTradingFee': true,
                'fetchTradingFees': false,
                'fetchTransactionFee': true,
                'fetchWithdrawals': true,
<<<<<<< HEAD
                'setMarginMode': false,
=======
                'repayMargin': true,
>>>>>>> b52602c4
                'transfer': true,
                'withdraw': true,
            },
            'urls': {
                'logo': 'https://user-images.githubusercontent.com/51840849/87295558-132aaf80-c50e-11ea-9801-a2fb0c57c799.jpg',
                'referral': 'https://www.kucoin.com/?rcode=E5wkqe',
                'api': {
                    'public': 'https://api.kucoin.com',
                    'private': 'https://api.kucoin.com',
                    'futuresPrivate': 'https://api-futures.kucoin.com',
                    'futuresPublic': 'https://api-futures.kucoin.com',
                },
                'test': {
                    'public': 'https://openapi-sandbox.kucoin.com',
                    'private': 'https://openapi-sandbox.kucoin.com',
                    'futuresPrivate': 'https://api-sandbox-futures.kucoin.com',
                    'futuresPublic': 'https://api-sandbox-futures.kucoin.com',
                },
                'www': 'https://www.kucoin.com',
                'doc': [
                    'https://docs.kucoin.com',
                ],
            },
            'requiredCredentials': {
                'apiKey': true,
                'secret': true,
                'password': true,
            },
            'api': {
                'public': {
                    'get': {
                        'timestamp': 1,
                        'status': 1,
                        'symbols': 1,
                        'markets': 1,
                        'market/allTickers': 1,
                        'market/orderbook/level{level}_{limit}': 1,
                        'market/orderbook/level2_20': 1,
                        'market/orderbook/level2_100': 1,
                        'market/histories': 1,
                        'market/candles': 1,
                        'market/stats': 1,
                        'currencies': 1,
                        'currencies/{currency}': 1,
                        'prices': 1,
                        'mark-price/{symbol}/current': 1,
                        'margin/config': 1,
                    },
                    'post': {
                        'bullet-public': 1,
                    },
                },
                'private': {
                    'get': {
                        'market/orderbook/level{level}': 1,
                        'market/orderbook/level2': { 'v3': 2 }, // 30/3s = 10/s => cost = 20 / 10 = 2
                        'market/orderbook/level3': 1,
                        'accounts': 1,
                        'accounts/{accountId}': 1,
                        // 'accounts/{accountId}/ledgers': 1, Deprecated endpoint
                        'accounts/ledgers': 3.333, // 18/3s = 6/s => cost = 20 / 6 = 3.333
                        'accounts/{accountId}/holds': 1,
                        'accounts/transferable': 1,
                        'base-fee': 1,
                        'sub/user': 1,
                        'sub-accounts': 1,
                        'sub-accounts/{subUserId}': 1,
                        'deposit-addresses': 1,
                        'deposits': 10, // 6/3s = 2/s => cost = 20 / 2 = 10
                        'hist-deposits': 10, // 6/3 = 2/s => cost = 20 / 2 = 10
                        // 'hist-orders': 1, Deprecated endpoint
                        'hist-withdrawals': 10, // 6/3 = 2/s => cost = 20 / 2 = 10
                        'withdrawals': 10, // 6/3 = 2/s => cost = 20 / 2 = 10
                        'withdrawals/quotas': 1,
                        'orders': 2, // 30/3s =  10/s => cost  = 20 / 10 = 2
                        'order/client-order/{clientOid}': 1,
                        'orders/{orderId}': 1,
                        'limit/orders': 1,
                        'fills': 6.66667, // 9/3s = 3/s => cost  = 20 / 3 = 6.666667
                        'limit/fills': 1,
                        'isolated/accounts': 2, // 30/3s = 10/s => cost = 20 / 10 = 2
                        'isolated/account/{symbol}': 2,
                        'isolated/borrow/outstanding': 2,
                        'isolated/borrow/repaid': 2,
                        'isolated/symbols': 2,
                        'margin/account': 1,
                        'margin/borrow': 1,
                        'margin/borrow/outstanding': 1,
                        'margin/borrow/borrow/repaid': 1,
                        'margin/lend/active': 1,
                        'margin/lend/done': 1,
                        'margin/lend/trade/unsettled': 1,
                        'margin/lend/trade/settled': 1,
                        'margin/lend/assets': 1,
                        'margin/market': 1,
                        'margin/trade/last': 1,
                        'stop-order/{orderId}': 1,
                        'stop-order': 1,
                        'stop-order/queryOrderByClientOid': 1,
                        'trade-fees': 1.3333, // 45/3s = 15/s => cost = 20 / 15 = 1.333
                    },
                    'post': {
                        'accounts': 1,
                        'accounts/inner-transfer': { 'v2': 1 },
                        'accounts/sub-transfer': { 'v2': 25 }, // bad docs
                        'deposit-addresses': 1,
                        'withdrawals': 1,
                        'orders': 4, // 45/3s = 15/s => cost = 20 / 15 = 1.333333
                        'orders/multi': 20, // 3/3s = 1/s => cost = 20 / 1 = 20
<<<<<<< HEAD
                        'isolated/borrow': 2, // 30/3s = 10/s => cost = 20 / 10 = 2
=======
                        'isolated/borrow': 2, // 30 requests per 3 seconds = 10 requests per second => cost = 20/10 = 2
>>>>>>> b52602c4
                        'isolated/repay/all': 2,
                        'isolated/repay/single': 2,
                        'margin/borrow': 1,
                        'margin/order': 1,
                        'margin/repay/all': 1,
                        'margin/repay/single': 1,
                        'margin/lend': 1,
                        'margin/toggle-auto-lend': 1,
                        'bullet-private': 1,
                        'stop-order': 1,
                    },
                    'delete': {
                        'withdrawals/{withdrawalId}': 1,
                        'orders': 20, // 3/3s = 1/s => cost = 20/1
                        'order/client-order/{clientOid}': 1,
                        'orders/{orderId}': 1, // rateLimit: 60/3s = 20/s => cost = 1
                        'margin/lend/{orderId}': 1,
                        'stop-order/cancelOrderByClientOid': 1,
                        'stop-order/{orderId}': 1,
                        'stop-order/cancel': 1,
                    },
                },
                'futuresPublic': {
                    // cheapest futures 'limited' endpoint is 40  requests per 3 seconds = 14.333 per second => cost = 20/14.333 = 1.3953
                    'get': {
                        'contracts/active': 1.3953,
                        'contracts/{symbol}': 1.3953,
                        'ticker': 1.3953,
                        'level2/snapshot': 2, // 30 requests per 3 seconds = 10 requests per second => cost = 20/10 = 2
                        'level2/depth20': 1.3953,
                        'level2/depth100': 1.3953,
                        'level2/message/query': 1.3953,
                        'level3/message/query': 1.3953, // deprecated，level3/snapshot is suggested
                        'level3/snapshot': 1.3953, // v2
                        'trade/history': 1.3953,
                        'interest/query': 1.3953,
                        'index/query': 1.3953,
                        'mark-price/{symbol}/current': 1.3953,
                        'premium/query': 1.3953,
                        'funding-rate/{symbol}/current': 1.3953,
                        'timestamp': 1.3953,
                        'status': 1.3953,
                        'kline/query': 1.3953,
                    },
                    'post': {
                        'bullet-public': 1.3953,
                    },
                },
                'futuresPrivate': {
                    'get': {
                        'account-overview': 2, // 30 requests per 3 seconds = 10 per second => cost = 20/10 = 2
                        'transaction-history': 6.666, // 9 requests per 3 seconds = 3 per second => cost = 20/3 = 6.666
                        'deposit-address': 1.3953,
                        'deposit-list': 1.3953,
                        'withdrawals/quotas': 1.3953,
                        'withdrawal-list': 1.3953,
                        'transfer-list': 1.3953,
                        'orders': 1.3953,
                        'stopOrders': 1.3953,
                        'recentDoneOrders': 1.3953,
                        'orders/{orderId}': 1.3953, // ?clientOid={client-orderId} // get order by orderId
                        'orders/byClientOid': 1.3953, // ?clientOid=eresc138b21023a909e5ad59 // get order by clientOid
                        'fills': 6.666, // 9 requests per 3 seconds = 3 per second => cost = 20/3 = 6.666
                        'recentFills': 6.666, // 9 requests per 3 seconds = 3 per second => cost = 20/3 = 6.666
                        'openOrderStatistics': 1.3953,
                        'position': 1.3953,
                        'positions': 6.666, // 9 requests per 3 seconds = 3 per second => cost = 20/3 = 6.666
                        'funding-history': 6.666, // 9 requests per 3 seconds = 3 per second => cost = 20/3 = 6.666
                    },
                    'post': {
                        'withdrawals': 1.3953,
                        'transfer-out': 1.3953, // v2
                        'orders': 1.3953,
                        'position/margin/auto-deposit-status': 1.3953,
                        'position/margin/deposit-margin': 1.3953,
                        'bullet-private': 1.3953,
                    },
                    'delete': {
                        'withdrawals/{withdrawalId}': 1.3953,
                        'cancel/transfer-out': 1.3953,
                        'orders/{orderId}': 1.3953, // 40 requests per 3 seconds = 14.333 per second => cost = 20/14.333 = 1.395
                        'orders': 6.666, // 9 requests per 3 seconds = 3 per second => cost = 20/3 = 6.666
                        'stopOrders': 1.3953,
                    },
                },
            },
            'timeframes': {
                '1m': '1min',
                '3m': '3min',
                '5m': '5min',
                '15m': '15min',
                '30m': '30min',
                '1h': '1hour',
                '2h': '2hour',
                '4h': '4hour',
                '6h': '6hour',
                '8h': '8hour',
                '12h': '12hour',
                '1d': '1day',
                '1w': '1week',
            },
            'precisionMode': TICK_SIZE,
            'exceptions': {
                'exact': {
                    'order not exist': OrderNotFound,
                    'order not exist.': OrderNotFound, // duplicated error temporarily
                    'order_not_exist': OrderNotFound, // {"code":"order_not_exist","msg":"order_not_exist"} ¯\_(ツ)_/¯
                    'order_not_exist_or_not_allow_to_cancel': InvalidOrder, // {"code":"400100","msg":"order_not_exist_or_not_allow_to_cancel"}
                    'Order size below the minimum requirement.': InvalidOrder, // {"code":"400100","msg":"Order size below the minimum requirement."}
                    'The withdrawal amount is below the minimum requirement.': ExchangeError, // {"code":"400100","msg":"The withdrawal amount is below the minimum requirement."}
                    'Unsuccessful! Exceeded the max. funds out-transfer limit': InsufficientFunds, // {"code":"200000","msg":"Unsuccessful! Exceeded the max. funds out-transfer limit"}
                    '400': BadRequest,
                    '401': AuthenticationError,
                    '403': NotSupported,
                    '404': NotSupported,
                    '405': NotSupported,
                    '429': RateLimitExceeded,
                    '500': ExchangeNotAvailable, // Internal Server Error -- We had a problem with our server. Try again later.
                    '503': ExchangeNotAvailable,
                    '101030': PermissionDenied, // {"code":"101030","msg":"You haven't yet enabled the margin trading"}
                    '103000': InvalidOrder, // {"code":"103000","msg":"Exceed the borrowing limit, the remaining borrowable amount is: 0USDT"}
                    '200004': InsufficientFunds,
                    '210014': InvalidOrder, // {"code":"210014","msg":"Exceeds the max. borrowing amount, the remaining amount you can borrow: 0USDT"}
                    '210021': InsufficientFunds, // {"code":"210021","msg":"Balance not enough"}
                    '230003': InsufficientFunds, // {"code":"230003","msg":"Balance insufficient!"}
                    '260100': InsufficientFunds, // {"code":"260100","msg":"account.noBalance"}
                    '300000': InvalidOrder,
                    '400000': BadSymbol,
                    '400001': AuthenticationError,
                    '400002': InvalidNonce,
                    '400003': AuthenticationError,
                    '400004': AuthenticationError,
                    '400005': AuthenticationError,
                    '400006': AuthenticationError,
                    '400007': AuthenticationError,
                    '400008': NotSupported,
                    '400100': BadRequest,
                    '400200': InvalidOrder, // {"code":"400200","msg":"Forbidden to place an order"}
                    '400350': InvalidOrder, // {"code":"400350","msg":"Upper limit for holding: 10,000USDT, you can still buy 10,000USDT worth of coin."}
                    '400370': InvalidOrder, // {"code":"400370","msg":"Max. price: 0.02500000000000000000"}
                    '400500': InvalidOrder, // {"code":"400500","msg":"Your located country/region is currently not supported for the trading of this token"}
                    '400600': BadSymbol, // {"code":"400600","msg":"validation.createOrder.symbolNotAvailable"}
                    '400760': InvalidOrder, // {"code":"400760","msg":"order price should be more than XX"}
                    '401000': BadRequest, // {"code":"401000","msg":"The interface has been deprecated"}
                    '411100': AccountSuspended,
                    '415000': BadRequest, // {"code":"415000","msg":"Unsupported Media Type"}
                    '500000': ExchangeNotAvailable, // {"code":"500000","msg":"Internal Server Error"}
                    '260220': InvalidAddress, // { "code": "260220", "msg": "deposit.address.not.exists" }
                },
                'broad': {
                    'Exceeded the access frequency': RateLimitExceeded,
                    'require more permission': PermissionDenied,
                },
            },
            'fees': {
                'trading': {
                    'tierBased': true,
                    'percentage': true,
                    'taker': this.parseNumber ('0.001'),
                    'maker': this.parseNumber ('0.001'),
                    'tiers': {
                        'taker': [
                            [ this.parseNumber ('0'), this.parseNumber ('0.001') ],
                            [ this.parseNumber ('50'), this.parseNumber ('0.001') ],
                            [ this.parseNumber ('200'), this.parseNumber ('0.0009') ],
                            [ this.parseNumber ('500'), this.parseNumber ('0.0008') ],
                            [ this.parseNumber ('1000'), this.parseNumber ('0.0007') ],
                            [ this.parseNumber ('2000'), this.parseNumber ('0.0007') ],
                            [ this.parseNumber ('4000'), this.parseNumber ('0.0006') ],
                            [ this.parseNumber ('8000'), this.parseNumber ('0.0005') ],
                            [ this.parseNumber ('15000'), this.parseNumber ('0.00045') ],
                            [ this.parseNumber ('25000'), this.parseNumber ('0.0004') ],
                            [ this.parseNumber ('40000'), this.parseNumber ('0.00035') ],
                            [ this.parseNumber ('60000'), this.parseNumber ('0.0003') ],
                            [ this.parseNumber ('80000'), this.parseNumber ('0.00025') ],
                        ],
                        'maker': [
                            [ this.parseNumber ('0'), this.parseNumber ('0.001') ],
                            [ this.parseNumber ('50'), this.parseNumber ('0.0009') ],
                            [ this.parseNumber ('200'), this.parseNumber ('0.0007') ],
                            [ this.parseNumber ('500'), this.parseNumber ('0.0005') ],
                            [ this.parseNumber ('1000'), this.parseNumber ('0.0003') ],
                            [ this.parseNumber ('2000'), this.parseNumber ('0') ],
                            [ this.parseNumber ('4000'), this.parseNumber ('0') ],
                            [ this.parseNumber ('8000'), this.parseNumber ('0') ],
                            [ this.parseNumber ('15000'), this.parseNumber ('-0.00005') ],
                            [ this.parseNumber ('25000'), this.parseNumber ('-0.00005') ],
                            [ this.parseNumber ('40000'), this.parseNumber ('-0.00005') ],
                            [ this.parseNumber ('60000'), this.parseNumber ('-0.00005') ],
                            [ this.parseNumber ('80000'), this.parseNumber ('-0.00005') ],
                        ],
                    },
                },
                'funding': {
                    'tierBased': false,
                    'percentage': false,
                    'withdraw': {},
                    'deposit': {},
                },
            },
            'commonCurrencies': {
                'HOT': 'HOTNOW',
                'EDGE': 'DADI', // https://github.com/ccxt/ccxt/issues/5756
                'WAX': 'WAXP',
                'TRY': 'Trias',
                'VAI': 'VAIOT',
            },
            'options': {
                'version': 'v1',
                'symbolSeparator': '-',
                'fetchMyTradesMethod': 'private_get_fills',
                'fetchBalance': 'trade',
                'fetchMarkets': {
                    'fetchTickersFees': true,
                },
                // endpoint versions
                'versions': {
                    'public': {
                        'GET': {
                            'currencies/{currency}': 'v2',
                            'status': 'v1',
                            'market/orderbook/level2_20': 'v1',
                            'market/orderbook/level2_100': 'v1',
                            'market/orderbook/level{level}_{limit}': 'v1',
                        },
                    },
                    'private': {
                        'GET': {
                            'market/orderbook/level2': 'v3',
                            'market/orderbook/level3': 'v3',
                            'market/orderbook/level{level}': 'v3',
                        },
                        'POST': {
                            'accounts/inner-transfer': 'v2',
                            'accounts/sub-transfer': 'v2',
                        },
                    },
                    'futuresPrivate': {
                        'GET': {
                            'account-overview': 'v1',
                            'positions': 'v1',
                        },
                        'POST': {
                            'transfer-out': 'v2',
                        },
                    },
                    'futuresPublic': {
                        'GET': {
                            'level3/snapshot': 'v2',
                        },
                    },
                },
                'partner': {
                    // the support for spot and future exchanges as separate settings
                    'spot': {
                        'id': 'ccxt',
                        'key': '9e58cc35-5b5e-4133-92ec-166e3f077cb8',
                    },
                    'future': {
                        'id': 'ccxtfutures',
                        'key': '1b327198-f30c-4f14-a0ac-918871282f15',
                    },
                    // exchange-wide settings are also supported
                    // 'id': 'ccxt'
                    // 'key': '9e58cc35-5b5e-4133-92ec-166e3f077cb8',
                },
                'accountsByType': {
                    'spot': 'trade',
                    'margin': 'margin',
                    'main': 'main',
                    'funding': 'main',
                    'future': 'contract',
                    'mining': 'pool',
                },
                'networks': {
                    'ETH': 'eth',
                    'ERC20': 'eth',
                    'TRX': 'trx',
                    'TRC20': 'trx',
                    'KCC': 'kcc',
                    'TERRA': 'luna',
                    'LTC': 'ltc',
                },
            },
        });
    }

    nonce () {
        return this.milliseconds ();
    }

    async fetchTime (params = {}) {
        /**
         * @method
         * @name kucoin#fetchTime
         * @description fetches the current integer timestamp in milliseconds from the exchange server
         * @param {object} params extra parameters specific to the kucoin api endpoint
         * @returns {int} the current integer timestamp in milliseconds from the exchange server
         */
        const response = await this.publicGetTimestamp (params);
        //
        //     {
        //         "code":"200000",
        //         "msg":"success",
        //         "data":1546837113087
        //     }
        //
        return this.safeInteger (response, 'data');
    }

    async fetchStatus (params = {}) {
        /**
         * @method
         * @name kucoin#fetchStatus
         * @description the latest known information on the availability of the exchange API
         * @param {object} params extra parameters specific to the kucoin api endpoint
         * @returns {object} a [status structure]{@link https://docs.ccxt.com/en/latest/manual.html#exchange-status-structure}
         */
        const response = await this.publicGetStatus (params);
        //
        //     {
        //         "code":"200000",
        //         "data":{
        //             "status":"open", //open, close, cancelonly
        //             "msg":"upgrade match engine" //remark for operation
        //         }
        //     }
        //
        const data = this.safeValue (response, 'data', {});
        const status = this.safeString (data, 'status');
        return {
            'status': (status === 'open') ? 'ok' : 'maintenance',
            'updated': undefined,
            'eta': undefined,
            'url': undefined,
            'info': response,
        };
    }

    async fetchMarkets (params = {}) {
        /**
         * @method
         * @name kucoin#fetchMarkets
         * @description retrieves data on all markets for kucoin
         * @param {object} params extra parameters specific to the exchange api endpoint
         * @returns {[object]} an array of objects representing market data
         */
        const response = await this.publicGetSymbols (params);
        //
        //     {
        //         "code": "200000",
        //         "data": [
        //             {
        //                 "symbol": "XLM-USDT",
        //                 "name": "XLM-USDT",
        //                 "baseCurrency": "XLM",
        //                 "quoteCurrency": "USDT",
        //                 "feeCurrency": "USDT",
        //                 "market": "USDS",
        //                 "baseMinSize": "0.1",
        //                 "quoteMinSize": "0.01",
        //                 "baseMaxSize": "10000000000",
        //                 "quoteMaxSize": "99999999",
        //                 "baseIncrement": "0.0001",
        //                 "quoteIncrement": "0.000001",
        //                 "priceIncrement": "0.000001",
        //                 "priceLimitRate": "0.1",
        //                 "isMarginEnabled": true,
        //                 "enableTrading": true
        //             },
        //         ]
        //     }
        //
        const data = this.safeValue (response, 'data');
        const options = this.safeValue (this.options, 'fetchMarkets', {});
        const fetchTickersFees = this.safeValue (options, 'fetchTickersFees', true);
        let tickersResponse = {};
        if (fetchTickersFees) {
            tickersResponse = await this.publicGetMarketAllTickers (params);
        }
        //
        //     {
        //         "code": "200000",
        //         "data": {
        //             "time":1602832092060,
        //             "ticker":[
        //                 {
        //                     "symbol": "BTC-USDT",   // symbol
        //                     "symbolName":"BTC-USDT", // Name of trading pairs, it would change after renaming
        //                     "buy": "11328.9",   // bestAsk
        //                     "sell": "11329",    // bestBid
        //                     "changeRate": "-0.0055",    // 24h change rate
        //                     "changePrice": "-63.6", // 24h change price
        //                     "high": "11610",    // 24h highest price
        //                     "low": "11200", // 24h lowest price
        //                     "vol": "2282.70993217", // 24h volume，the aggregated trading volume in BTC
        //                     "volValue": "25984946.157790431",   // 24h total, the trading volume in quote currency of last 24 hours
        //                     "last": "11328.9",  // last price
        //                     "averagePrice": "11360.66065903",   // 24h average transaction price yesterday
        //                     "takerFeeRate": "0.001",    // Basic Taker Fee
        //                     "makerFeeRate": "0.001",    // Basic Maker Fee
        //                     "takerCoefficient": "1",    // Taker Fee Coefficient
        //                     "makerCoefficient": "1" // Maker Fee Coefficient
        //                 }
        //             ]
        //         }
        //     }
        //
        const tickersData = this.safeValue (tickersResponse, 'data', {});
        const tickers = this.safeValue (tickersData, 'ticker', []);
        const tickersByMarketId = this.indexBy (tickers, 'symbol');
        const result = [];
        for (let i = 0; i < data.length; i++) {
            const market = data[i];
            const id = this.safeString (market, 'symbol');
            const [ baseId, quoteId ] = id.split ('-');
            const base = this.safeCurrencyCode (baseId);
            const quote = this.safeCurrencyCode (quoteId);
            // const quoteIncrement = this.safeNumber (market, 'quoteIncrement');
            const ticker = this.safeValue (tickersByMarketId, id, {});
            const makerFeeRate = this.safeString (ticker, 'makerFeeRate');
            const takerFeeRate = this.safeString (ticker, 'makerFeeRate');
            const makerCoefficient = this.safeString (ticker, 'makerCoefficient');
            const takerCoefficient = this.safeString (ticker, 'takerCoefficient');
            result.push ({
                'id': id,
                'symbol': base + '/' + quote,
                'base': base,
                'quote': quote,
                'settle': undefined,
                'baseId': baseId,
                'quoteId': quoteId,
                'settleId': undefined,
                'type': 'spot',
                'spot': true,
                'margin': this.safeValue (market, 'isMarginEnabled'),
                'swap': false,
                'future': false,
                'option': false,
                'active': this.safeValue (market, 'enableTrading'),
                'contract': false,
                'linear': undefined,
                'inverse': undefined,
                'taker': this.parseNumber (Precise.stringMul (takerFeeRate, takerCoefficient)),
                'maker': this.parseNumber (Precise.stringMul (makerFeeRate, makerCoefficient)),
                'contractSize': undefined,
                'expiry': undefined,
                'expiryDatetime': undefined,
                'strike': undefined,
                'optionType': undefined,
                'precision': {
                    'amount': this.safeNumber (market, 'baseIncrement'),
                    'price': this.safeNumber (market, 'priceIncrement'),
                },
                'limits': {
                    'leverage': {
                        'min': undefined,
                        'max': undefined,
                    },
                    'amount': {
                        'min': this.safeNumber (market, 'baseMinSize'),
                        'max': this.safeNumber (market, 'baseMaxSize'),
                    },
                    'price': {
                        'min': undefined,
                        'max': undefined,
                    },
                    'cost': {
                        'min': this.safeNumber (market, 'quoteMinSize'),
                        'max': this.safeNumber (market, 'quoteMaxSize'),
                    },
                },
                'info': market,
            });
        }
        return result;
    }

    async fetchCurrencies (params = {}) {
        /**
         * @method
         * @name kucoin#fetchCurrencies
         * @description fetches all available currencies on an exchange
         * @param {object} params extra parameters specific to the kucoin api endpoint
         * @returns {object} an associative dictionary of currencies
         */
        const response = await this.publicGetCurrencies (params);
        //
        //     {
        //         "currency": "OMG",
        //         "name": "OMG",
        //         "fullName": "OmiseGO",
        //         "precision": 8,
        //         "confirms": 12,
        //         "withdrawalMinSize": "4",
        //         "withdrawalMinFee": "1.25",
        //         "isWithdrawEnabled": false,
        //         "isDepositEnabled": false,
        //         "isMarginEnabled": false,
        //         "isDebitEnabled": false
        //     }
        //
        const data = this.safeValue (response, 'data', []);
        const result = {};
        for (let i = 0; i < data.length; i++) {
            const entry = data[i];
            const id = this.safeString (entry, 'currency');
            const name = this.safeString (entry, 'fullName');
            const code = this.safeCurrencyCode (id);
            const isWithdrawEnabled = this.safeValue (entry, 'isWithdrawEnabled', false);
            const isDepositEnabled = this.safeValue (entry, 'isDepositEnabled', false);
            const fee = this.safeNumber (entry, 'withdrawalMinFee');
            const active = (isWithdrawEnabled && isDepositEnabled);
            result[code] = {
                'id': id,
                'name': name,
                'code': code,
                'precision': this.parseNumber (this.parsePrecision (this.safeString (entry, 'precision'))),
                'info': entry,
                'active': active,
                'deposit': isDepositEnabled,
                'withdraw': isWithdrawEnabled,
                'fee': fee,
                'limits': this.limits,
            };
        }
        return result;
    }

    async fetchAccounts (params = {}) {
        /**
         * @method
         * @name kucoin#fetchAccounts
         * @description fetch all the accounts associated with a profile
         * @param {object} params extra parameters specific to the kucoin api endpoint
         * @returns {object} a dictionary of [account structures]{@link https://docs.ccxt.com/en/latest/manual.html#account-structure} indexed by the account type
         */
        const response = await this.privateGetAccounts (params);
        //
        //     {
        //         code: "200000",
        //         data: [
        //             {
        //                 balance: "0.00009788",
        //                 available: "0.00009788",
        //                 holds: "0",
        //                 currency: "BTC",
        //                 id: "5c6a4fd399a1d81c4f9cc4d0",
        //                 type: "trade"
        //             },
        //             {
        //                 balance: "0.00000001",
        //                 available: "0.00000001",
        //                 holds: "0",
        //                 currency: "ETH",
        //                 id: "5c6a49ec99a1d819392e8e9f",
        //                 type: "trade"
        //             }
        //         ]
        //     }
        //
        const data = this.safeValue (response, 'data', []);
        const result = [];
        for (let i = 0; i < data.length; i++) {
            const account = data[i];
            const accountId = this.safeString (account, 'id');
            const currencyId = this.safeString (account, 'currency');
            const code = this.safeCurrencyCode (currencyId);
            const type = this.safeString (account, 'type');  // main or trade
            result.push ({
                'id': accountId,
                'type': type,
                'currency': code,
                'info': account,
            });
        }
        return result;
    }

    async fetchTransactionFee (code, params = {}) {
        /**
         * @method
         * @name kucoin#fetchTransactionFee
         * @description fetch the fee for a transaction
         * @param {string} code unified currency code
         * @param {object} params extra parameters specific to the kucoin api endpoint
         * @returns {object} a [fee structure]{@link https://docs.ccxt.com/en/latest/manual.html#fee-structure}
         */
        await this.loadMarkets ();
        const currency = this.currency (code);
        const request = {
            'currency': currency['id'],
        };
        const response = await this.privateGetWithdrawalsQuotas (this.extend (request, params));
        const data = response['data'];
        const withdrawFees = {};
        withdrawFees[code] = this.safeNumber (data, 'withdrawMinFee');
        return {
            'info': response,
            'withdraw': withdrawFees,
            'deposit': {},
        };
    }

    isFuturesMethod (methodName, params) {
        //
        // Helper
        // @methodName (string): The name of the method
        // @params (dict): The parameters passed into {methodName}
        // @return: true if the method used is meant for futures trading, false otherwise
        //
        const defaultType = this.safeString2 (this.options, methodName, 'defaultType', 'trade');
        const requestedType = this.safeString (params, 'type', defaultType);
        const accountsByType = this.safeValue (this.options, 'accountsByType');
        const type = this.safeString (accountsByType, requestedType);
        if (type === undefined) {
            const keys = Object.keys (accountsByType);
            throw new ExchangeError (this.id + ' isFuturesMethod() type must be one of ' + keys.join (', '));
        }
        params = this.omit (params, 'type');
        return (type === 'contract') || (type === 'future') || (type === 'futures'); // * (type === 'futures') deprecated, use (type === 'future')
    }

    parseTicker (ticker, market = undefined) {
        //
        //     {
        //         "symbol": "BTC-USDT",   // symbol
        //         "symbolName":"BTC-USDT", // Name of trading pairs, it would change after renaming
        //         "buy": "11328.9",   // bestAsk
        //         "sell": "11329",    // bestBid
        //         "changeRate": "-0.0055",    // 24h change rate
        //         "changePrice": "-63.6", // 24h change price
        //         "high": "11610",    // 24h highest price
        //         "low": "11200", // 24h lowest price
        //         "vol": "2282.70993217", // 24h volume，the aggregated trading volume in BTC
        //         "volValue": "25984946.157790431",   // 24h total, the trading volume in quote currency of last 24 hours
        //         "last": "11328.9",  // last price
        //         "averagePrice": "11360.66065903",   // 24h average transaction price yesterday
        //         "takerFeeRate": "0.001",    // Basic Taker Fee
        //         "makerFeeRate": "0.001",    // Basic Maker Fee
        //         "takerCoefficient": "1",    // Taker Fee Coefficient
        //         "makerCoefficient": "1" // Maker Fee Coefficient
        //     }
        //
        //     {
        //         "trading": true,
        //         "symbol": "KCS-BTC",
        //         "buy": 0.00011,
        //         "sell": 0.00012,
        //         "sort": 100,
        //         "volValue": 3.13851792584,   //total
        //         "baseCurrency": "KCS",
        //         "market": "BTC",
        //         "quoteCurrency": "BTC",
        //         "symbolCode": "KCS-BTC",
        //         "datetime": 1548388122031,
        //         "high": 0.00013,
        //         "vol": 27514.34842,
        //         "low": 0.0001,
        //         "changePrice": -1.0e-5,
        //         "changeRate": -0.0769,
        //         "lastTradedPrice": 0.00012,
        //         "board": 0,
        //         "mark": 0
        //     }
        //
        // market/ticker ws subscription
        //
        //     {
        //         bestAsk: '62258.9',
        //         bestAskSize: '0.38579986',
        //         bestBid: '62258.8',
        //         bestBidSize: '0.0078381',
        //         price: '62260.7',
        //         sequence: '1621383297064',
        //         size: '0.00002841',
        //         time: 1634641777363
        //     }
        //
        let percentage = this.safeString (ticker, 'changeRate');
        if (percentage !== undefined) {
            percentage = Precise.stringMul (percentage, '100');
        }
        let last = this.safeString2 (ticker, 'last', 'lastTradedPrice');
        last = this.safeString (ticker, 'price', last);
        const marketId = this.safeString (ticker, 'symbol');
        market = this.safeMarket (marketId, market, '-');
        const symbol = market['symbol'];
        const baseVolume = this.safeString (ticker, 'vol');
        const quoteVolume = this.safeString (ticker, 'volValue');
        const timestamp = this.safeInteger2 (ticker, 'time', 'datetime');
        return this.safeTicker ({
            'symbol': symbol,
            'timestamp': timestamp,
            'datetime': this.iso8601 (timestamp),
            'high': this.safeString (ticker, 'high'),
            'low': this.safeString (ticker, 'low'),
            'bid': this.safeString2 (ticker, 'buy', 'bestBid'),
            'bidVolume': this.safeString (ticker, 'bestBidSize'),
            'ask': this.safeString2 (ticker, 'sell', 'bestAsk'),
            'askVolume': this.safeString (ticker, 'bestAskSize'),
            'vwap': undefined,
            'open': this.safeString (ticker, 'open'),
            'close': last,
            'last': last,
            'previousClose': undefined,
            'change': this.safeString (ticker, 'changePrice'),
            'percentage': percentage,
            'average': this.safeString (ticker, 'averagePrice'),
            'baseVolume': baseVolume,
            'quoteVolume': quoteVolume,
            'info': ticker,
        }, market);
    }

    async fetchTickers (symbols = undefined, params = {}) {
        /**
         * @method
         * @name kucoin#fetchTickers
         * @description fetches price tickers for multiple markets, statistical calculations with the information calculated over the past 24 hours each market
         * @param {[string]|undefined} symbols unified symbols of the markets to fetch the ticker for, all market tickers are returned if not assigned
         * @param {object} params extra parameters specific to the kucoin api endpoint
         * @returns {object} an array of [ticker structures]{@link https://docs.ccxt.com/en/latest/manual.html#ticker-structure}
         */
        await this.loadMarkets ();
        const response = await this.publicGetMarketAllTickers (params);
        //
        //     {
        //         "code": "200000",
        //         "data": {
        //             "time":1602832092060,
        //             "ticker":[
        //                 {
        //                     "symbol": "BTC-USDT",   // symbol
        //                     "symbolName":"BTC-USDT", // Name of trading pairs, it would change after renaming
        //                     "buy": "11328.9",   // bestAsk
        //                     "sell": "11329",    // bestBid
        //                     "changeRate": "-0.0055",    // 24h change rate
        //                     "changePrice": "-63.6", // 24h change price
        //                     "high": "11610",    // 24h highest price
        //                     "low": "11200", // 24h lowest price
        //                     "vol": "2282.70993217", // 24h volume，the aggregated trading volume in BTC
        //                     "volValue": "25984946.157790431",   // 24h total, the trading volume in quote currency of last 24 hours
        //                     "last": "11328.9",  // last price
        //                     "averagePrice": "11360.66065903",   // 24h average transaction price yesterday
        //                     "takerFeeRate": "0.001",    // Basic Taker Fee
        //                     "makerFeeRate": "0.001",    // Basic Maker Fee
        //                     "takerCoefficient": "1",    // Taker Fee Coefficient
        //                     "makerCoefficient": "1" // Maker Fee Coefficient
        //                 }
        //             ]
        //         }
        //     }
        //
        const data = this.safeValue (response, 'data', {});
        const tickers = this.safeValue (data, 'ticker', []);
        const time = this.safeInteger (data, 'time');
        const result = {};
        for (let i = 0; i < tickers.length; i++) {
            tickers[i]['time'] = time;
            const ticker = this.parseTicker (tickers[i]);
            const symbol = this.safeString (ticker, 'symbol');
            if (symbol !== undefined) {
                result[symbol] = ticker;
            }
        }
        return this.filterByArray (result, 'symbol', symbols);
    }

    async fetchTicker (symbol, params = {}) {
        /**
         * @method
         * @name kucoin#fetchTicker
         * @description fetches a price ticker, a statistical calculation with the information calculated over the past 24 hours for a specific market
         * @param {string} symbol unified symbol of the market to fetch the ticker for
         * @param {object} params extra parameters specific to the kucoin api endpoint
         * @returns {object} a [ticker structure]{@link https://docs.ccxt.com/en/latest/manual.html#ticker-structure}
         */
        await this.loadMarkets ();
        const market = this.market (symbol);
        const request = {
            'symbol': market['id'],
        };
        const response = await this.publicGetMarketStats (this.extend (request, params));
        //
        //     {
        //         "code": "200000",
        //         "data": {
        //             "time": 1602832092060,  // time
        //             "symbol": "BTC-USDT",   // symbol
        //             "buy": "11328.9",   // bestAsk
        //             "sell": "11329",    // bestBid
        //             "changeRate": "-0.0055",    // 24h change rate
        //             "changePrice": "-63.6", // 24h change price
        //             "high": "11610",    // 24h highest price
        //             "low": "11200", // 24h lowest price
        //             "vol": "2282.70993217", // 24h volume，the aggregated trading volume in BTC
        //             "volValue": "25984946.157790431",   // 24h total, the trading volume in quote currency of last 24 hours
        //             "last": "11328.9",  // last price
        //             "averagePrice": "11360.66065903",   // 24h average transaction price yesterday
        //             "takerFeeRate": "0.001",    // Basic Taker Fee
        //             "makerFeeRate": "0.001",    // Basic Maker Fee
        //             "takerCoefficient": "1",    // Taker Fee Coefficient
        //             "makerCoefficient": "1" // Maker Fee Coefficient
        //         }
        //     }
        //
        return this.parseTicker (response['data'], market);
    }

    parseOHLCV (ohlcv, market = undefined) {
        //
        //     [
        //         "1545904980",             // Start time of the candle cycle
        //         "0.058",                  // opening price
        //         "0.049",                  // closing price
        //         "0.058",                  // highest price
        //         "0.049",                  // lowest price
        //         "0.018",                  // base volume
        //         "0.000945",               // quote volume
        //     ]
        //
        return [
            this.safeTimestamp (ohlcv, 0),
            this.safeNumber (ohlcv, 1),
            this.safeNumber (ohlcv, 3),
            this.safeNumber (ohlcv, 4),
            this.safeNumber (ohlcv, 2),
            this.safeNumber (ohlcv, 5),
        ];
    }

    async fetchOHLCV (symbol, timeframe = '15m', since = undefined, limit = undefined, params = {}) {
        /**
         * @method
         * @name kucoin#fetchOHLCV
         * @description fetches historical candlestick data containing the open, high, low, and close price, and the volume of a market
         * @param {string} symbol unified symbol of the market to fetch OHLCV data for
         * @param {string} timeframe the length of time each candle represents
         * @param {int|undefined} since timestamp in ms of the earliest candle to fetch
         * @param {int|undefined} limit the maximum amount of candles to fetch
         * @param {object} params extra parameters specific to the kucoin api endpoint
         * @returns {[[int]]} A list of candles ordered as timestamp, open, high, low, close, volume
         */
        await this.loadMarkets ();
        const market = this.market (symbol);
        const marketId = market['id'];
        const request = {
            'symbol': marketId,
            'type': this.timeframes[timeframe],
        };
        const duration = this.parseTimeframe (timeframe) * 1000;
        let endAt = this.milliseconds (); // required param
        if (since !== undefined) {
            request['startAt'] = parseInt (Math.floor (since / 1000));
            if (limit === undefined) {
                // https://docs.kucoin.com/#get-klines
                // https://docs.kucoin.com/#details
                // For each query, the system would return at most 1500 pieces of data.
                // To obtain more data, please page the data by time.
                limit = this.safeInteger (this.options, 'fetchOHLCVLimit', 1500);
            }
            endAt = this.sum (since, limit * duration);
        } else if (limit !== undefined) {
            since = endAt - limit * duration;
            request['startAt'] = parseInt (Math.floor (since / 1000));
        }
        request['endAt'] = parseInt (Math.floor (endAt / 1000));
        const response = await this.publicGetMarketCandles (this.extend (request, params));
        //
        //     {
        //         "code":"200000",
        //         "data":[
        //             ["1591517700","0.025078","0.025069","0.025084","0.025064","18.9883256","0.4761861079404"],
        //             ["1591516800","0.025089","0.025079","0.025089","0.02506","99.4716622","2.494143499081"],
        //             ["1591515900","0.025079","0.02509","0.025091","0.025068","59.83701271","1.50060885172798"],
        //         ]
        //     }
        //
        const data = this.safeValue (response, 'data', []);
        return this.parseOHLCVs (data, market, timeframe, since, limit);
    }

    async createDepositAddress (code, params = {}) {
        /**
         * @method
         * @name kucoin#createDepositAddress
         * @description create a currency deposit address
         * @param {string} code unified currency code of the currency for the deposit address
         * @param {object} params extra parameters specific to the kucoin api endpoint
         * @returns {object} an [address structure]{@link https://docs.ccxt.com/en/latest/manual.html#address-structure}
         */
        await this.loadMarkets ();
        const currency = this.currency (code);
        const request = { 'currency': currency['id'] };
        const response = await this.privatePostDepositAddresses (this.extend (request, params));
        // BCH {"code":"200000","data":{"address":"bitcoincash:qza3m4nj9rx7l9r0cdadfqxts6f92shvhvr5ls4q7z","memo":""}}
        // BTC {"code":"200000","data":{"address":"36SjucKqQpQSvsak9A7h6qzFjrVXpRNZhE","memo":""}}
        const data = this.safeValue (response, 'data', {});
        let address = this.safeString (data, 'address');
        // BCH/BSV is returned with a "bitcoincash:" prefix, which we cut off here and only keep the address
        if (address !== undefined) {
            address = address.replace ('bitcoincash:', '');
        }
        const tag = this.safeString (data, 'memo');
        if (code !== 'NIM') {
            // contains spaces
            this.checkAddress (address);
        }
        return {
            'info': response,
            'currency': code,
            'network': this.safeString (data, 'chain'),
            'address': address,
            'tag': tag,
        };
    }

    async fetchDepositAddress (code, params = {}) {
        /**
         * @method
         * @name kucoin#fetchDepositAddress
         * @description fetch the deposit address for a currency associated with this account
         * @param {string} code unified currency code
         * @param {object} params extra parameters specific to the kucoin api endpoint
         * @returns {object} an [address structure]{@link https://docs.ccxt.com/en/latest/manual.html#address-structure}
         */
        await this.loadMarkets ();
        const currency = this.currency (code);
        const request = {
            'currency': currency['id'],
            // for USDT - OMNI, ERC20, TRC20, default is ERC20
            // for BTC - Native, Segwit, TRC20, the parameters are bech32, btc, trx, default is Native
            // 'chain': 'ERC20', // optional
        };
        // same as for withdraw
        const networks = this.safeValue (this.options, 'networks', {});
        let network = this.safeStringUpper (params, 'network'); // this line allows the user to specify either ERC20 or ETH
        network = this.safeStringLower (networks, network, network); // handle ERC20>ETH alias
        if (network !== undefined) {
            request['chain'] = network;
            params = this.omit (params, 'network');
        }
        const response = await this.privateGetDepositAddresses (this.extend (request, params));
        // BCH {"code":"200000","data":{"address":"bitcoincash:qza3m4nj9rx7l9r0cdadfqxts6f92shvhvr5ls4q7z","memo":""}}
        // BTC {"code":"200000","data":{"address":"36SjucKqQpQSvsak9A7h6qzFjrVXpRNZhE","memo":""}}
        const data = this.safeValue (response, 'data', {});
        const address = this.safeString (data, 'address');
        const tag = this.safeString (data, 'memo');
        if (code !== 'NIM') {
            // contains spaces
            this.checkAddress (address);
        }
        return {
            'info': response,
            'currency': code,
            'address': address,
            'tag': tag,
            'network': network,
        };
    }

    async fetchOrderBook (symbol, limit = undefined, params = {}) {
        /**
         * @method
         * @name kucoin#fetchOrderBook
         * @description fetches information on open orders with bid (buy) and ask (sell) prices, volumes and other data
         * @param {string} symbol unified symbol of the market to fetch the order book for
         * @param {int|undefined} limit the maximum amount of order book entries to return
         * @param {object} params extra parameters specific to the kucoin api endpoint
         * @returns {object} A dictionary of [order book structures]{@link https://docs.ccxt.com/en/latest/manual.html#order-book-structure} indexed by market symbols
         */
        await this.loadMarkets ();
        const market = this.market (symbol);
        const level = this.safeInteger (params, 'level', 2);
        const request = { 'symbol': market['id'] };
        let method = 'publicGetMarketOrderbookLevelLevelLimit';
        const isAuthenticated = this.checkRequiredCredentials (false);
        let response = undefined;
        if (!isAuthenticated || limit !== undefined) {
            if (level === 2) {
                request['level'] = level;
                if (limit !== undefined) {
                    if ((limit === 20) || (limit === 100)) {
                        request['limit'] = limit;
                    } else {
                        throw new ExchangeError (this.id + ' fetchOrderBook() limit argument must be 20 or 100');
                    }
                }
                request['limit'] = limit ? limit : 100;
            }
        } else {
            method = 'privateGetMarketOrderbookLevel2'; // recommended (v3)
        }
        response = await this[method] (this.extend (request, params));
        //
        // public (v1) market/orderbook/level2_20 and market/orderbook/level2_100
        //
        //     {
        //         "sequence": "3262786978",
        //         "time": 1550653727731,
        //         "bids": [
        //             ["6500.12", "0.45054140"],
        //             ["6500.11", "0.45054140"],
        //         ],
        //         "asks": [
        //             ["6500.16", "0.57753524"],
        //             ["6500.15", "0.57753524"],
        //         ]
        //     }
        //
        // private (v3) market/orderbook/level2
        //
        //     {
        //         "sequence": "3262786978",
        //         "time": 1550653727731,
        //         "bids": [
        //             ["6500.12", "0.45054140"],
        //             ["6500.11", "0.45054140"],
        //         ],
        //         "asks": [
        //             ["6500.16", "0.57753524"],
        //             ["6500.15", "0.57753524"],
        //         ]
        //     }
        //
        const data = this.safeValue (response, 'data', {});
        const timestamp = this.safeInteger (data, 'time');
        const orderbook = this.parseOrderBook (data, market['symbol'], timestamp, 'bids', 'asks', level - 2, level - 1);
        orderbook['nonce'] = this.safeInteger (data, 'sequence');
        return orderbook;
    }

    async createOrder (symbol, type, side, amount, price = undefined, params = {}) {
        /**
         * @method
         * @name kucoin#createOrder
         * @description Create an order on the exchange
         * @param {string} symbol Unified CCXT market symbol
         * @param {string} type 'limit' or 'market'
         * @param {string} side 'buy' or 'sell'
         * @param {float} amount the amount of currency to trade
         * @param {float} price *ignored in "market" orders* the price at which the order is to be fullfilled at in units of the quote currency
         * @param {object} params  Extra parameters specific to the exchange API endpoint
         * @param {string} params.clientOid client order id, defaults to uuid if not passed
         * @param {string} params.remark remark for the order, length cannot exceed 100 utf8 characters
         * @param {string} params.tradeType 'TRADE', // TRADE, MARGIN_TRADE // not used with margin orders
         * limit orders ---------------------------------------------------
         * @param {string} params.timeInForce GTC, GTT, IOC, or FOK, default is GTC, limit orders only
         * @param {float} params.cancelAfter long, // cancel after n seconds, requires timeInForce to be GTT
         * @param {string} params.postOnly Post only flag, invalid when timeInForce is IOC or FOK
         * @param {bool} params.hidden false, // Order will not be displayed in the order book
         * @param {bool} params.iceberg false, // Only a portion of the order is displayed in the order book
         * @param {string} params.visibleSize this.amountToPrecision (symbol, visibleSize), // The maximum visible size of an iceberg order
         * market orders --------------------------------------------------
         * @param {string} params.funds // Amount of quote currency to use
         * stop orders ----------------------------------------------------
         * @param {string} params.stop  Either loss or entry, the default is loss. Requires stopPrice to be defined
         * @param {float} params.stopPrice The price at which a trigger order is triggered at
         * margin orders --------------------------------------------------
         * @param {float} params.leverage Leverage size of the order
         * @param {string} params.stp '', // self trade prevention, CN, CO, CB or DC
         * @param {string} params.marginMode 'cross', // cross (cross mode) and isolated (isolated mode), set to cross by default, the isolated mode will be released soon, stay tuned
         * @param {bool} params.autoBorrow false, // The system will first borrow you funds at the optimal interest rate and then place an order for you
         * @returns {object} an [order structure]{@link https://docs.ccxt.com/en/latest/manual.html#order-structure}
         */
        await this.loadMarkets ();
        const marketId = this.marketId (symbol);
        // required param, cannot be used twice
        const clientOrderId = this.safeString2 (params, 'clientOid', 'clientOrderId', this.uuid ());
        params = this.omit (params, [ 'clientOid', 'clientOrderId' ]);
        const request = {
            'clientOid': clientOrderId,
            'side': side,
            'symbol': marketId,
            'type': type, // limit or market
        };
        const quoteAmount = this.safeNumber2 (params, 'cost', 'funds');
        let amountString = undefined;
        let costString = undefined;
        if (type === 'market') {
            if (quoteAmount !== undefined) {
                params = this.omit (params, [ 'cost', 'funds' ]);
                // kucoin uses base precision even for quote values
                costString = this.amountToPrecision (symbol, quoteAmount);
                request['funds'] = costString;
            } else {
                amountString = this.amountToPrecision (symbol, amount);
                request['size'] = this.amountToPrecision (symbol, amount);
            }
        } else {
            amountString = this.amountToPrecision (symbol, amount);
            request['size'] = amountString;
            request['price'] = this.priceToPrecision (symbol, price);
        }
        const stopLossPrice = this.safeValue (params, 'stopLossPrice');
        // default is take profit
        const takeProfitPrice = this.safeValue2 (params, 'takeProfitPrice', 'stopPrice');
        const isStopLoss = stopLossPrice !== undefined;
        const isTakeProfit = takeProfitPrice !== undefined;
        if (isStopLoss && isTakeProfit) {
            throw new ExchangeError (this.id + ' createOrder() stopLossPrice and takeProfitPrice cannot both be defined');
        }
        const tradeType = this.safeString (params, 'tradeType');
        params = this.omit (params, [ 'stopLossPrice', 'takeProfitPrice', 'stopPrice' ]);
        let method = 'privatePostOrders';
        if (isStopLoss || isTakeProfit) {
            request['stop'] = isStopLoss ? 'entry' : 'loss';
            const triggerPrice = isStopLoss ? stopLossPrice : takeProfitPrice;
            request['stopPrice'] = this.priceToPrecision (symbol, triggerPrice);
            method = 'privatePostStopOrder';
        } else if (tradeType === 'MARGIN_TRADE') {
            method = 'privatePostMarginOrder';
        }
        const response = await this[method] (this.extend (request, params));
        //
        //     {
        //         code: '200000',
        //         data: {
        //             "orderId": "5bd6e9286d99522a52e458de"
        //         }
        //    }
        //
        const data = this.safeValue (response, 'data', {});
        const timestamp = this.milliseconds ();
        const id = this.safeString (data, 'orderId');
        const order = {
            'id': id,
            'clientOrderId': clientOrderId,
            'info': data,
            'timestamp': timestamp,
            'datetime': this.iso8601 (timestamp),
            'lastTradeTimestamp': undefined,
            'symbol': symbol,
            'type': type,
            'side': side,
            'price': price,
            'amount': this.parseNumber (amountString),
            'cost': this.parseNumber (costString),
            'average': undefined,
            'filled': undefined,
            'remaining': undefined,
            'status': undefined,
            'fee': undefined,
            'trades': undefined,
        };
        return order;
    }

    async cancelOrder (id, symbol = undefined, params = {}) {
        /**
         * @method
         * @name kucoin#cancelOrder
         * @description cancels an open order
         * @param {string} id order id
         * @param {string|undefined} symbol unified symbol of the market the order was made in
         * @param {object} params extra parameters specific to the kucoin api endpoint
         * @param {bool} params.stop True if cancelling a stop order
         * @returns Response from the exchange
         */
        await this.loadMarkets ();
        const request = {};
        const clientOrderId = this.safeString2 (params, 'clientOid', 'clientOrderId');
        const stop = this.safeValue (params, 'stop');
        let method = 'privateDeleteOrdersOrderId';
        if (clientOrderId !== undefined) {
            request['clientOid'] = clientOrderId;
            if (stop) {
                method = 'privateDeleteStopOrderCancelOrderByClientOid';
            } else {
                method = 'privateDeleteOrderClientOrderClientOid';
            }
        } else {
            if (stop) {
                method = 'privateDeleteStopOrderOrderId';
            }
            request['orderId'] = id;
        }
        params = this.omit (params, [ 'clientOid', 'clientOrderId', 'stop' ]);
        return await this[method] (this.extend (request, params));
    }

    async cancelAllOrders (symbol = undefined, params = {}) {
        /**
         * @method
         * @name kucoin#cancelAllOrders
         * @description cancel all open orders
         * @param {string|undefined} symbol unified market symbol, only orders in the market of this symbol are cancelled when symbol is not undefined
         * @param {object} params extra parameters specific to the kucoin api endpoint
         * @param {bool} params.stop true if cancelling all stop orders
         * @param {string} params.tradeType The type of trading, "TRADE" for Spot Trading, "MARGIN_TRADE" for Margin Trading
         * @param {string} params.orderIds *stop orders only* Comma seperated order IDs
         * @returns Response from the exchange
         */
        await this.loadMarkets ();
        const request = {};
        let market = undefined;
        if (symbol !== undefined) {
            market = this.market (symbol);
            request['symbol'] = market['id'];
        }
        let method = 'privateDeleteOrders';
        const stop = this.safeValue (params, 'stop');
        if (stop) {
            method = 'privateDeleteStopOrderCancel';
        }
        return await this[method] (this.extend (request, params));
    }

    async fetchOrdersByStatus (status, symbol = undefined, since = undefined, limit = undefined, params = {}) {
        /**
         * @method
         * @name kucoin#fetchOrdersByStatus
         * @description fetch a list of orders
         * @param {string} status *not used for stop orders* 'open' or 'closed'
         * @param {string|undefined} symbol unified market symbol
         * @param {int|undefined} since timestamp in ms of the earliest order
         * @param {int|undefined} limit max number of orders to return
         * @param {object} params exchange specific params
         * @param {int|undefined} params.until end time in ms
         * @param {bool|undefined} params.stop true if fetching stop orders
         * @param {string|undefined} params.side buy or sell
         * @param {string|undefined} params.type limit, market, limit_stop or market_stop
         * @param {string|undefined} params.tradeType TRADE for spot trading, MARGIN_TRADE for Margin Trading
         * @param {int|undefined} params.currentPage *stop orders only* current page
         * @param {string|undefined} params.orderIds *stop orders only* comma seperated order ID list
         * @returns An [array of order structures]{@link https://docs.ccxt.com/en/latest/manual.html#order-structure}
         */
        await this.loadMarkets ();
        let lowercaseStatus = status.toLowerCase ();
        if (lowercaseStatus === 'open') {
            lowercaseStatus = 'active';
        } else if (lowercaseStatus === 'closed') {
            lowercaseStatus = 'done';
        }
        const request = {
            'status': lowercaseStatus,
        };
        let market = undefined;
        if (symbol !== undefined) {
            market = this.market (symbol);
            request['symbol'] = market['id'];
        }
        if (since !== undefined) {
            request['startAt'] = since;
        }
        if (limit !== undefined) {
            request['pageSize'] = limit;
        }
        const until = this.safeInteger2 (params, 'until', 'till');
        if (until) {
            request['endAt'] = until;
        }
        const stop = this.safeValue (params, 'stop');
        params = this.omit (params, [ 'stop', 'till', 'until' ]);
        let method = 'privateGetOrders';
        if (stop) {
            method = 'privateGetStopOrder';
        }
        const response = await this[method] (this.extend (request, params));
        //
        //     {
        //         code: '200000',
        //         data: {
        //             "currentPage": 1,
        //             "pageSize": 1,
        //             "totalNum": 153408,
        //             "totalPage": 153408,
        //             "items": [
        //                 {
        //                     "id": "5c35c02703aa673ceec2a168",   //orderid
        //                     "symbol": "BTC-USDT",   //symbol
        //                     "opType": "DEAL",      // operation type,deal is pending order,cancel is cancel order
        //                     "type": "limit",       // order type,e.g. limit,markrt,stop_limit.
        //                     "side": "buy",         // transaction direction,include buy and sell
        //                     "price": "10",         // order price
        //                     "size": "2",           // order quantity
        //                     "funds": "0",          // order funds
        //                     "dealFunds": "0.166",  // deal funds
        //                     "dealSize": "2",       // deal quantity
        //                     "fee": "0",            // fee
        //                     "feeCurrency": "USDT", // charge fee currency
        //                     "stp": "",             // self trade prevention,include CN,CO,DC,CB
        //                     "stop": "",            // stop type
        //                     "stopTriggered": false,  // stop order is triggered
        //                     "stopPrice": "0",      // stop price
        //                     "timeInForce": "GTC",  // time InForce,include GTC,GTT,IOC,FOK
        //                     "postOnly": false,     // postOnly
        //                     "hidden": false,       // hidden order
        //                     "iceberg": false,      // iceberg order
        //                     "visibleSize": "0",    // display quantity for iceberg order
        //                     "cancelAfter": 0,      // cancel orders time，requires timeInForce to be GTT
        //                     "channel": "IOS",      // order source
        //                     "clientOid": "",       // user-entered order unique mark
        //                     "remark": "",          // remark
        //                     "tags": "",            // tag order source
        //                     "isActive": false,     // status before unfilled or uncancelled
        //                     "cancelExist": false,   // order cancellation transaction record
        //                     "createdAt": 1547026471000  // time
        //                 },
        //             ]
        //         }
        //    }
        const responseData = this.safeValue (response, 'data', {});
        const orders = this.safeValue (responseData, 'items', []);
        return this.parseOrders (orders, market, since, limit);
    }

    async fetchClosedOrders (symbol = undefined, since = undefined, limit = undefined, params = {}) {
        /**
         * @method
         * @name kucoin#fetchClosedOrders
         * @description fetches information on multiple closed orders made by the user
         * @param {string|undefined} symbol unified market symbol of the market orders were made in
         * @param {int|undefined} since the earliest time in ms to fetch orders for
         * @param {int|undefined} limit the maximum number of  orde structures to retrieve
         * @param {object} params extra parameters specific to the kucoin api endpoint
         * @param {int|undefined} params.till end time in ms
         * @param {string|undefined} params.side buy or sell
         * @param {string|undefined} params.type limit, market, limit_stop or market_stop
         * @param {string|undefined} params.tradeType TRADE for spot trading, MARGIN_TRADE for Margin Trading
         * @returns {[object]} a list of [order structures]{@link https://docs.ccxt.com/en/latest/manual.html#order-structure}
         */
        return await this.fetchOrdersByStatus ('done', symbol, since, limit, params);
    }

    async fetchOpenOrders (symbol = undefined, since = undefined, limit = undefined, params = {}) {
        /**
         * @method
         * @name kucoin#fetchOpenOrders
         * @description fetch all unfilled currently open orders
         * @param {string|undefined} symbol unified market symbol
         * @param {int|undefined} since the earliest time in ms to fetch open orders for
         * @param {int|undefined} limit the maximum number of  open orders structures to retrieve
         * @param {object} params extra parameters specific to the kucoin api endpoint
         * @param {int} params.till end time in ms
         * @param {bool} params.stop true if fetching stop orders
         * @param {string} params.side buy or sell
         * @param {string} params.type limit, market, limit_stop or market_stop
         * @param {string} params.tradeType TRADE for spot trading, MARGIN_TRADE for Margin Trading
         * @param {int} params.currentPage *stop orders only* current page
         * @param {string} params.orderIds *stop orders only* comma seperated order ID list
         * @returns {[object]} a list of [order structures]{@link https://docs.ccxt.com/en/latest/manual.html#order-structure}
         */
        return await this.fetchOrdersByStatus ('active', symbol, since, limit, params);
    }

    async fetchOrder (id, symbol = undefined, params = {}) {
        /**
         * @method
         * @name kucoin#fetchOrder
         * @description fetch an order
         * @param {string} id Order id
         * @param {string} symbol not sent to exchange except for stop orders with clientOid, but used internally by CCXT to filter
         * @param {object} params exchange specific parameters
         * @param {bool} params.stop true if fetching a stop order
         * @param {bool} params.clientOid unique order id created by users to identify their orders
         * @returns An [order structure]{@link https://docs.ccxt.com/en/latest/manual.html#order-structure}
         */
        await this.loadMarkets ();
        const request = {};
        const clientOrderId = this.safeString2 (params, 'clientOid', 'clientOrderId');
        const stop = this.safeValue (params, 'stop');
        let market = undefined;
        if (symbol !== undefined) {
            market = this.market (symbol);
        }
        params = this.omit (params, 'stop');
        let method = 'privateGetOrdersOrderId';
        if (clientOrderId !== undefined) {
            request['clientOid'] = clientOrderId;
            if (stop) {
                method = 'privateGetStopOrderQueryOrderByClientOid';
                if (symbol !== undefined) {
                    request['symbol'] = market['id'];
                }
            } else {
                method = 'privateGetOrderClientOrderClientOid';
            }
        } else {
            // a special case for undefined ids
            // otherwise a wrong endpoint for all orders will be triggered
            // https://github.com/ccxt/ccxt/issues/7234
            if (id === undefined) {
                throw new InvalidOrder (this.id + ' fetchOrder() requires an order id');
            }
            if (stop) {
                method = 'privateGetStopOrderOrderId';
            }
            request['orderId'] = id;
        }
        params = this.omit (params, [ 'clientOid', 'clientOrderId' ]);
        const response = await this[method] (this.extend (request, params));
        let responseData = this.safeValue (response, 'data');
        if (method === 'privateGetStopOrderQueryOrderByClientOid') {
            responseData = this.safeValue (responseData, 0);
        }
        return this.parseOrder (responseData, market);
    }

    parseOrder (order, market = undefined) {
        //
        // fetchOpenOrders, fetchClosedOrders
        //
        //     {
        //         "id": "5c35c02703aa673ceec2a168",   //orderid
        //         "symbol": "BTC-USDT",   //symbol
        //         "opType": "DEAL",      // operation type,deal is pending order,cancel is cancel order
        //         "type": "limit",       // order type,e.g. limit,markrt,stop_limit.
        //         "side": "buy",         // transaction direction,include buy and sell
        //         "price": "10",         // order price
        //         "size": "2",           // order quantity
        //         "funds": "0",          // order funds
        //         "dealFunds": "0.166",  // deal funds
        //         "dealSize": "2",       // deal quantity
        //         "fee": "0",            // fee
        //         "feeCurrency": "USDT", // charge fee currency
        //         "stp": "",             // self trade prevention,include CN,CO,DC,CB
        //         "stop": "",            // stop type
        //         "stopTriggered": false,  // stop order is triggered
        //         "stopPrice": "0",      // stop price
        //         "timeInForce": "GTC",  // time InForce,include GTC,GTT,IOC,FOK
        //         "postOnly": false,     // postOnly
        //         "hidden": false,       // hidden order
        //         "iceberg": false,      // iceberg order
        //         "visibleSize": "0",    // display quantity for iceberg order
        //         "cancelAfter": 0,      // cancel orders time，requires timeInForce to be GTT
        //         "channel": "IOS",      // order source
        //         "clientOid": "",       // user-entered order unique mark
        //         "remark": "",          // remark
        //         "tags": "",            // tag order source
        //         "isActive": false,     // status before unfilled or uncancelled
        //         "cancelExist": false,   // order cancellation transaction record
        //         "createdAt": 1547026471000  // time
        //     }
        //
        const marketId = this.safeString (order, 'symbol');
        const symbol = this.safeSymbol (marketId, market, '-');
        const orderId = this.safeString (order, 'id');
        const type = this.safeString (order, 'type');
        const timestamp = this.safeInteger (order, 'createdAt');
        const datetime = this.iso8601 (timestamp);
        const price = this.safeString (order, 'price');
        // price is zero for market order
        // omitZero is called in safeOrder2
        const side = this.safeString (order, 'side');
        const feeCurrencyId = this.safeString (order, 'feeCurrency');
        const feeCurrency = this.safeCurrencyCode (feeCurrencyId);
        const feeCost = this.safeNumber (order, 'fee');
        const amount = this.safeString (order, 'size');
        const filled = this.safeString (order, 'dealSize');
        const cost = this.safeString (order, 'dealFunds');
        // bool
        const isActive = this.safeValue (order, 'isActive', false);
        const cancelExist = this.safeValue (order, 'cancelExist', false);
        const stop = this.safeString (order, 'stop');
        const stopTriggered = this.safeValue (order, 'stopTriggered', false);
        let status = isActive ? 'open' : 'closed';
        const cancelExistWithStop = cancelExist || (!isActive && stop && !stopTriggered);
        status = cancelExistWithStop ? 'canceled' : status;
        const fee = {
            'currency': feeCurrency,
            'cost': feeCost,
        };
        const clientOrderId = this.safeString (order, 'clientOid');
        const timeInForce = this.safeString (order, 'timeInForce');
        const stopPrice = this.safeNumber (order, 'stopPrice');
        const postOnly = this.safeValue (order, 'postOnly');
        return this.safeOrder ({
            'id': orderId,
            'clientOrderId': clientOrderId,
            'symbol': symbol,
            'type': type,
            'timeInForce': timeInForce,
            'postOnly': postOnly,
            'side': side,
            'amount': amount,
            'price': price,
            'stopPrice': stopPrice,
            'cost': cost,
            'filled': filled,
            'remaining': undefined,
            'timestamp': timestamp,
            'datetime': datetime,
            'fee': fee,
            'status': status,
            'info': order,
            'lastTradeTimestamp': undefined,
            'average': undefined,
            'trades': undefined,
        }, market);
    }

    async fetchOrderTrades (id, symbol = undefined, since = undefined, limit = undefined, params = {}) {
        /**
         * @method
         * @name kucoin#fetchOrderTrades
         * @description fetch all the trades made from a single order
         * @param {string} id order id
         * @param {string|undefined} symbol unified market symbol
         * @param {int|undefined} since the earliest time in ms to fetch trades for
         * @param {int|undefined} limit the maximum number of trades to retrieve
         * @param {object} params extra parameters specific to the kucoin api endpoint
         * @returns {[object]} a list of [trade structures]{@link https://docs.ccxt.com/en/latest/manual.html#trade-structure}
         */
        const request = {
            'orderId': id,
        };
        return await this.fetchMyTrades (symbol, since, limit, this.extend (request, params));
    }

    async fetchMyTrades (symbol = undefined, since = undefined, limit = undefined, params = {}) {
        /**
         * @method
         * @name kucoin#fetchMyTrades
         * @description fetch all trades made by the user
         * @param {string|undefined} symbol unified market symbol
         * @param {int|undefined} since the earliest time in ms to fetch trades for
         * @param {int|undefined} limit the maximum number of trades structures to retrieve
         * @param {object} params extra parameters specific to the kucoin api endpoint
         * @returns {[object]} a list of [trade structures]{@link https://docs.ccxt.com/en/latest/manual.html#trade-structure}
         */
        await this.loadMarkets ();
        const request = {};
        let market = undefined;
        if (symbol !== undefined) {
            market = this.market (symbol);
            request['symbol'] = market['id'];
        }
        if (limit !== undefined) {
            request['pageSize'] = limit;
        }
        const method = this.options['fetchMyTradesMethod'];
        let parseResponseData = false;
        if (method === 'private_get_fills') {
            // does not return trades earlier than 2019-02-18T00:00:00Z
            if (since !== undefined) {
                // only returns trades up to one week after the since param
                request['startAt'] = since;
            }
        } else if (method === 'private_get_limit_fills') {
            // does not return trades earlier than 2019-02-18T00:00:00Z
            // takes no params
            // only returns first 1000 trades (not only "in the last 24 hours" as stated in the docs)
            parseResponseData = true;
        } else if (method === 'private_get_hist_orders') {
            // despite that this endpoint is called `HistOrders`
            // it returns historical trades instead of orders
            // returns trades earlier than 2019-02-18T00:00:00Z only
            if (since !== undefined) {
                request['startAt'] = parseInt (since / 1000);
            }
        } else {
            throw new ExchangeError (this.id + ' fetchMyTradesMethod() invalid method');
        }
        const response = await this[method] (this.extend (request, params));
        //
        //     {
        //         "currentPage": 1,
        //         "pageSize": 50,
        //         "totalNum": 1,
        //         "totalPage": 1,
        //         "items": [
        //             {
        //                 "symbol":"BTC-USDT",       // symbol
        //                 "tradeId":"5c35c02709e4f67d5266954e",        // trade id
        //                 "orderId":"5c35c02703aa673ceec2a168",        // order id
        //                 "counterOrderId":"5c1ab46003aa676e487fa8e3", // counter order id
        //                 "side":"buy",              // transaction direction,include buy and sell
        //                 "liquidity":"taker",       // include taker and maker
        //                 "forceTaker":true,         // forced to become taker
        //                 "price":"0.083",           // order price
        //                 "size":"0.8424304",        // order quantity
        //                 "funds":"0.0699217232",    // order funds
        //                 "fee":"0",                 // fee
        //                 "feeRate":"0",             // fee rate
        //                 "feeCurrency":"USDT",      // charge fee currency
        //                 "stop":"",                 // stop type
        //                 "type":"limit",            // order type, e.g. limit, market, stop_limit.
        //                 "createdAt":1547026472000  // time
        //             },
        //             //------------------------------------------------------
        //             // v1 (historical) trade response structure
        //             {
        //                 "symbol": "SNOV-ETH",
        //                 "dealPrice": "0.0000246",
        //                 "dealValue": "0.018942",
        //                 "amount": "770",
        //                 "fee": "0.00001137",
        //                 "side": "sell",
        //                 "createdAt": 1540080199
        //                 "id":"5c4d389e4c8c60413f78e2e5",
        //             }
        //         ]
        //     }
        //
        const data = this.safeValue (response, 'data', {});
        let trades = undefined;
        if (parseResponseData) {
            trades = data;
        } else {
            trades = this.safeValue (data, 'items', []);
        }
        return this.parseTrades (trades, market, since, limit);
    }

    async fetchTrades (symbol, since = undefined, limit = undefined, params = {}) {
        /**
         * @method
         * @name kucoin#fetchTrades
         * @description get the list of most recent trades for a particular symbol
         * @param {string} symbol unified symbol of the market to fetch trades for
         * @param {int|undefined} since timestamp in ms of the earliest trade to fetch
         * @param {int|undefined} limit the maximum amount of trades to fetch
         * @param {object} params extra parameters specific to the kucoin api endpoint
         * @returns {[object]} a list of [trade structures]{@link https://docs.ccxt.com/en/latest/manual.html?#public-trades}
         */
        await this.loadMarkets ();
        const market = this.market (symbol);
        const request = {
            'symbol': market['id'],
        };
        // pagination is not supported on the exchange side anymore
        // if (since !== undefined) {
        //     request['startAt'] = Math.floor (since / 1000);
        // }
        // if (limit !== undefined) {
        //     request['pageSize'] = limit;
        // }
        const response = await this.publicGetMarketHistories (this.extend (request, params));
        //
        //     {
        //         "code": "200000",
        //         "data": [
        //             {
        //                 "sequence": "1548764654235",
        //                 "side": "sell",
        //                 "size":"0.6841354",
        //                 "price":"0.03202",
        //                 "time":1548848575203567174
        //             }
        //         ]
        //     }
        //
        const trades = this.safeValue (response, 'data', []);
        return this.parseTrades (trades, market, since, limit);
    }

    parseTrade (trade, market = undefined) {
        //
        // fetchTrades (public)
        //
        //     {
        //         "sequence": "1548764654235",
        //         "side": "sell",
        //         "size":"0.6841354",
        //         "price":"0.03202",
        //         "time":1548848575203567174
        //     }
        //
        //     {
        //         sequence: '1568787654360',
        //         symbol: 'BTC-USDT',
        //         side: 'buy',
        //         size: '0.00536577',
        //         price: '9345',
        //         takerOrderId: '5e356c4a9f1a790008f8d921',
        //         time: '1580559434436443257',
        //         type: 'match',
        //         makerOrderId: '5e356bffedf0010008fa5d7f',
        //         tradeId: '5e356c4aeefabd62c62a1ece'
        //     }
        //
        // fetchMyTrades (private) v2
        //
        //     {
        //         "symbol":"BTC-USDT",
        //         "tradeId":"5c35c02709e4f67d5266954e",
        //         "orderId":"5c35c02703aa673ceec2a168",
        //         "counterOrderId":"5c1ab46003aa676e487fa8e3",
        //         "side":"buy",
        //         "liquidity":"taker",
        //         "forceTaker":true,
        //         "price":"0.083",
        //         "size":"0.8424304",
        //         "funds":"0.0699217232",
        //         "fee":"0",
        //         "feeRate":"0",
        //         "feeCurrency":"USDT",
        //         "stop":"",
        //         "type":"limit",
        //         "createdAt":1547026472000
        //     }
        //
        // fetchMyTrades v2 alternative format since 2019-05-21 https://github.com/ccxt/ccxt/pull/5162
        //
        //     {
        //         symbol: "OPEN-BTC",
        //         forceTaker:  false,
        //         orderId: "5ce36420054b4663b1fff2c9",
        //         fee: "0",
        //         feeCurrency: "",
        //         type: "",
        //         feeRate: "0",
        //         createdAt: 1558417615000,
        //         size: "12.8206",
        //         stop: "",
        //         price: "0",
        //         funds: "0",
        //         tradeId: "5ce390cf6e0db23b861c6e80"
        //     }
        //
        // fetchMyTrades (private) v1 (historical)
        //
        //     {
        //         "symbol": "SNOV-ETH",
        //         "dealPrice": "0.0000246",
        //         "dealValue": "0.018942",
        //         "amount": "770",
        //         "fee": "0.00001137",
        //         "side": "sell",
        //         "createdAt": 1540080199
        //         "id":"5c4d389e4c8c60413f78e2e5",
        //     }
        //
        const marketId = this.safeString (trade, 'symbol');
        market = this.safeMarket (marketId, market, '-');
        const id = this.safeString2 (trade, 'tradeId', 'id');
        const orderId = this.safeString (trade, 'orderId');
        const takerOrMaker = this.safeString (trade, 'liquidity');
        let timestamp = this.safeInteger (trade, 'time');
        if (timestamp !== undefined) {
            timestamp = parseInt (timestamp / 1000000);
        } else {
            timestamp = this.safeInteger (trade, 'createdAt');
            // if it's a historical v1 trade, the exchange returns timestamp in seconds
            if (('dealValue' in trade) && (timestamp !== undefined)) {
                timestamp = timestamp * 1000;
            }
        }
        const priceString = this.safeString2 (trade, 'price', 'dealPrice');
        const amountString = this.safeString2 (trade, 'size', 'amount');
        const side = this.safeString (trade, 'side');
        let fee = undefined;
        const feeCostString = this.safeString (trade, 'fee');
        if (feeCostString !== undefined) {
            const feeCurrencyId = this.safeString (trade, 'feeCurrency');
            let feeCurrency = this.safeCurrencyCode (feeCurrencyId);
            if (feeCurrency === undefined) {
                feeCurrency = (side === 'sell') ? market['quote'] : market['base'];
            }
            fee = {
                'cost': feeCostString,
                'currency': feeCurrency,
                'rate': this.safeString (trade, 'feeRate'),
            };
        }
        let type = this.safeString (trade, 'type');
        if (type === 'match') {
            type = undefined;
        }
        const costString = this.safeString2 (trade, 'funds', 'dealValue');
        return this.safeTrade ({
            'info': trade,
            'id': id,
            'order': orderId,
            'timestamp': timestamp,
            'datetime': this.iso8601 (timestamp),
            'symbol': market['symbol'],
            'type': type,
            'takerOrMaker': takerOrMaker,
            'side': side,
            'price': priceString,
            'amount': amountString,
            'cost': costString,
            'fee': fee,
        }, market);
    }

    async fetchTradingFee (symbol, params = {}) {
        /**
         * @method
         * @name kucoin#fetchTradingFee
         * @description fetch the trading fees for a market
         * @param {string} symbol unified market symbol
         * @param {object} params extra parameters specific to the kucoin api endpoint
         * @returns {object} a [fee structure]{@link https://docs.ccxt.com/en/latest/manual.html#fee-structure}
         */
        await this.loadMarkets ();
        const market = this.market (symbol);
        const request = {
            'symbols': market['id'],
        };
        const response = await this.privateGetTradeFees (this.extend (request, params));
        //
        //     {
        //         code: '200000',
        //         data: [
        //           {
        //             symbol: 'BTC-USDT',
        //             takerFeeRate: '0.001',
        //             makerFeeRate: '0.001'
        //           }
        //         ]
        //     }
        //
        const data = this.safeValue (response, 'data', []);
        const first = this.safeValue (data, 0);
        const marketId = this.safeString (first, 'symbol');
        return {
            'info': response,
            'symbol': this.safeSymbol (marketId, market),
            'maker': this.safeNumber (first, 'makerFeeRate'),
            'taker': this.safeNumber (first, 'takerFeeRate'),
            'percentage': true,
            'tierBased': true,
        };
    }

    async withdraw (code, amount, address, tag = undefined, params = {}) {
        /**
         * @method
         * @name kucoin#withdraw
         * @description make a withdrawal
         * @param {string} code unified currency code
         * @param {float} amount the amount to withdraw
         * @param {string} address the address to withdraw to
         * @param {string|undefined} tag
         * @param {object} params extra parameters specific to the kucoin api endpoint
         * @returns {object} a [transaction structure]{@link https://docs.ccxt.com/en/latest/manual.html#transaction-structure}
         */
        [ tag, params ] = this.handleWithdrawTagAndParams (tag, params);
        await this.loadMarkets ();
        this.checkAddress (address);
        const currency = this.currency (code);
        const request = {
            'currency': currency['id'],
            'address': address,
            'amount': amount,
            // 'memo': tag,
            // 'isInner': false, // internal transfer or external withdrawal
            // 'remark': 'optional',
            // 'chain': 'OMNI', // 'ERC20', 'TRC20', default is ERC20
        };
        if (tag !== undefined) {
            request['memo'] = tag;
        }
        const networks = this.safeValue (this.options, 'networks', {});
        let network = this.safeStringUpper (params, 'network'); // this line allows the user to specify either ERC20 or ETH
        network = this.safeStringLower (networks, network, network); // handle ERC20>ETH alias
        if (network !== undefined) {
            request['chain'] = network;
            params = this.omit (params, 'network');
        }
        const response = await this.privatePostWithdrawals (this.extend (request, params));
        //
        // https://github.com/ccxt/ccxt/issues/5558
        //
        //     {
        //         "code":  200000,
        //         "data": {
        //             "withdrawalId":  "5bffb63303aa675e8bbe18f9"
        //         }
        //     }
        //
        const data = this.safeValue (response, 'data', {});
        return this.parseTransaction (data, currency);
    }

    parseTransactionStatus (status) {
        const statuses = {
            'SUCCESS': 'ok',
            'PROCESSING': 'ok',
            'FAILURE': 'failed',
        };
        return this.safeString (statuses, status);
    }

    parseTransaction (transaction, currency = undefined) {
        //
        // fetchDeposits
        //
        //     {
        //         "address": "0x5f047b29041bcfdbf0e4478cdfa753a336ba6989",
        //         "memo": "5c247c8a03aa677cea2a251d",
        //         "amount": 1,
        //         "fee": 0.0001,
        //         "currency": "KCS",
        //         "isInner": false,
        //         "walletTxId": "5bbb57386d99522d9f954c5a@test004",
        //         "status": "SUCCESS",
        //         "createdAt": 1544178843000,
        //         "updatedAt": 1544178891000
        //         "remark":"foobar"
        //     }
        //
        // fetchWithdrawals
        //
        //     {
        //         "id": "5c2dc64e03aa675aa263f1ac",
        //         "address": "0x5bedb060b8eb8d823e2414d82acce78d38be7fe9",
        //         "memo": "",
        //         "currency": "ETH",
        //         "amount": 1.0000000,
        //         "fee": 0.0100000,
        //         "walletTxId": "3e2414d82acce78d38be7fe9",
        //         "isInner": false,
        //         "status": "FAILURE",
        //         "createdAt": 1546503758000,
        //         "updatedAt": 1546504603000
        //         "remark":"foobar"
        //     }
        //
        // withdraw
        //
        //     {
        //         "withdrawalId":  "5bffb63303aa675e8bbe18f9"
        //     }
        //
        const currencyId = this.safeString (transaction, 'currency');
        const code = this.safeCurrencyCode (currencyId, currency);
        let address = this.safeString (transaction, 'address');
        const amount = this.safeNumber (transaction, 'amount');
        let txid = this.safeString (transaction, 'walletTxId');
        if (txid !== undefined) {
            const txidParts = txid.split ('@');
            const numTxidParts = txidParts.length;
            if (numTxidParts > 1) {
                if (address === undefined) {
                    if (txidParts[1].length > 1) {
                        address = txidParts[1];
                    }
                }
            }
            txid = txidParts[0];
        }
        let type = (txid === undefined) ? 'withdrawal' : 'deposit';
        const rawStatus = this.safeString (transaction, 'status');
        const status = this.parseTransactionStatus (rawStatus);
        let fee = undefined;
        const feeCost = this.safeNumber (transaction, 'fee');
        if (feeCost !== undefined) {
            let rate = undefined;
            if (amount !== undefined) {
                rate = feeCost / amount;
            }
            fee = {
                'cost': feeCost,
                'rate': rate,
                'currency': code,
            };
        }
        const tag = this.safeString (transaction, 'memo');
        let timestamp = this.safeInteger2 (transaction, 'createdAt', 'createAt');
        const id = this.safeString2 (transaction, 'id', 'withdrawalId');
        let updated = this.safeInteger (transaction, 'updatedAt');
        const isV1 = !('createdAt' in transaction);
        // if it's a v1 structure
        if (isV1) {
            type = ('address' in transaction) ? 'withdrawal' : 'deposit';
            if (timestamp !== undefined) {
                timestamp = timestamp * 1000;
            }
            if (updated !== undefined) {
                updated = updated * 1000;
            }
        }
        const comment = this.safeString (transaction, 'remark');
        return {
            'id': id,
            'info': transaction,
            'timestamp': timestamp,
            'datetime': this.iso8601 (timestamp),
            'network': undefined,
            'address': address,
            'addressTo': address,
            'addressFrom': undefined,
            'tag': tag,
            'tagTo': tag,
            'tagFrom': undefined,
            'currency': code,
            'amount': amount,
            'txid': txid,
            'type': type,
            'status': status,
            'comment': comment,
            'fee': fee,
            'updated': updated,
        };
    }

    async fetchDeposits (code = undefined, since = undefined, limit = undefined, params = {}) {
        /**
         * @method
         * @name kucoin#fetchDeposits
         * @description fetch all deposits made to an account
         * @param {string|undefined} code unified currency code
         * @param {int|undefined} since the earliest time in ms to fetch deposits for
         * @param {int|undefined} limit the maximum number of deposits structures to retrieve
         * @param {object} params extra parameters specific to the kucoin api endpoint
         * @returns {[object]} a list of [transaction structures]{@link https://docs.ccxt.com/en/latest/manual.html#transaction-structure}
         */
        await this.loadMarkets ();
        const request = {};
        let currency = undefined;
        if (code !== undefined) {
            currency = this.currency (code);
            request['currency'] = currency['id'];
        }
        if (limit !== undefined) {
            request['pageSize'] = limit;
        }
        let method = 'privateGetDeposits';
        if (since !== undefined) {
            // if since is earlier than 2019-02-18T00:00:00Z
            if (since < 1550448000000) {
                request['startAt'] = parseInt (since / 1000);
                method = 'privateGetHistDeposits';
            } else {
                request['startAt'] = since;
            }
        }
        const response = await this[method] (this.extend (request, params));
        //
        //     {
        //         code: '200000',
        //         data: {
        //             "currentPage": 1,
        //             "pageSize": 5,
        //             "totalNum": 2,
        //             "totalPage": 1,
        //             "items": [
        //                 //--------------------------------------------------
        //                 // version 2 deposit response structure
        //                 {
        //                     "address": "0x5f047b29041bcfdbf0e4478cdfa753a336ba6989",
        //                     "memo": "5c247c8a03aa677cea2a251d",
        //                     "amount": 1,
        //                     "fee": 0.0001,
        //                     "currency": "KCS",
        //                     "isInner": false,
        //                     "walletTxId": "5bbb57386d99522d9f954c5a@test004",
        //                     "status": "SUCCESS",
        //                     "createdAt": 1544178843000,
        //                     "updatedAt": 1544178891000
        //                     "remark":"foobar"
        //                 },
        //                 //--------------------------------------------------
        //                 // version 1 (historical) deposit response structure
        //                 {
        //                     "currency": "BTC",
        //                     "createAt": 1528536998,
        //                     "amount": "0.03266638",
        //                     "walletTxId": "55c643bc2c68d6f17266383ac1be9e454038864b929ae7cee0bc408cc5c869e8@12ffGWmMMD1zA1WbFm7Ho3JZ1w6NYXjpFk@234",
        //                     "isInner": false,
        //                     "status": "SUCCESS",
        //                 }
        //             ]
        //         }
        //     }
        //
        const responseData = response['data']['items'];
        return this.parseTransactions (responseData, currency, since, limit, { 'type': 'deposit' });
    }

    async fetchWithdrawals (code = undefined, since = undefined, limit = undefined, params = {}) {
        /**
         * @method
         * @name kucoin#fetchWithdrawals
         * @description fetch all withdrawals made from an account
         * @param {string|undefined} code unified currency code
         * @param {int|undefined} since the earliest time in ms to fetch withdrawals for
         * @param {int|undefined} limit the maximum number of withdrawals structures to retrieve
         * @param {object} params extra parameters specific to the kucoin api endpoint
         * @returns {[object]} a list of [transaction structures]{@link https://docs.ccxt.com/en/latest/manual.html#transaction-structure}
         */
        await this.loadMarkets ();
        const request = {};
        let currency = undefined;
        if (code !== undefined) {
            currency = this.currency (code);
            request['currency'] = currency['id'];
        }
        if (limit !== undefined) {
            request['pageSize'] = limit;
        }
        let method = 'privateGetWithdrawals';
        if (since !== undefined) {
            // if since is earlier than 2019-02-18T00:00:00Z
            if (since < 1550448000000) {
                request['startAt'] = parseInt (since / 1000);
                method = 'privateGetHistWithdrawals';
            } else {
                request['startAt'] = since;
            }
        }
        const response = await this[method] (this.extend (request, params));
        //
        //     {
        //         code: '200000',
        //         data: {
        //             "currentPage": 1,
        //             "pageSize": 5,
        //             "totalNum": 2,
        //             "totalPage": 1,
        //             "items": [
        //                 //--------------------------------------------------
        //                 // version 2 withdrawal response structure
        //                 {
        //                     "id": "5c2dc64e03aa675aa263f1ac",
        //                     "address": "0x5bedb060b8eb8d823e2414d82acce78d38be7fe9",
        //                     "memo": "",
        //                     "currency": "ETH",
        //                     "amount": 1.0000000,
        //                     "fee": 0.0100000,
        //                     "walletTxId": "3e2414d82acce78d38be7fe9",
        //                     "isInner": false,
        //                     "status": "FAILURE",
        //                     "createdAt": 1546503758000,
        //                     "updatedAt": 1546504603000
        //                 },
        //                 //--------------------------------------------------
        //                 // version 1 (historical) withdrawal response structure
        //                 {
        //                     "currency": "BTC",
        //                     "createAt": 1526723468,
        //                     "amount": "0.534",
        //                     "address": "33xW37ZSW4tQvg443Pc7NLCAs167Yc2XUV",
        //                     "walletTxId": "aeacea864c020acf58e51606169240e96774838dcd4f7ce48acf38e3651323f4",
        //                     "isInner": false,
        //                     "status": "SUCCESS"
        //                 }
        //             ]
        //         }
        //     }
        //
        const responseData = response['data']['items'];
        return this.parseTransactions (responseData, currency, since, limit, { 'type': 'withdrawal' });
    }

    async fetchBalance (params = {}) {
        /**
         * @method
         * @name kucoin#fetchBalance
         * @description query for balance and get the amount of funds available for trading or funds locked in orders
         * @param {object} params extra parameters specific to the kucoin api endpoint
         * @returns {object} a [balance structure]{@link https://docs.ccxt.com/en/latest/manual.html?#balance-structure}
         */
        await this.loadMarkets ();
        const defaultType = this.safeString2 (this.options, 'fetchBalance', 'defaultType', 'spot');
        const requestedType = this.safeString (params, 'type', defaultType);
        const accountsByType = this.safeValue (this.options, 'accountsByType');
        const type = this.safeString (accountsByType, requestedType, requestedType);
        params = this.omit (params, 'type');
        const request = {
            'type': type,
        };
        const response = await this.privateGetAccounts (this.extend (request, params));
        //
        //     {
        //         "code":"200000",
        //         "data":[
        //             {"balance":"0.00009788","available":"0.00009788","holds":"0","currency":"BTC","id":"5c6a4fd399a1d81c4f9cc4d0","type":"trade"},
        //             {"balance":"3.41060034","available":"3.41060034","holds":"0","currency":"SOUL","id":"5c6a4d5d99a1d8182d37046d","type":"trade"},
        //             {"balance":"0.01562641","available":"0.01562641","holds":"0","currency":"NEO","id":"5c6a4f1199a1d8165a99edb1","type":"trade"},
        //         ]
        //     }
        //
        const data = this.safeValue (response, 'data', []);
        const result = {
            'info': response,
            'timestamp': undefined,
            'datetime': undefined,
        };
        for (let i = 0; i < data.length; i++) {
            const balance = data[i];
            const balanceType = this.safeString (balance, 'type');
            if (balanceType === type) {
                const currencyId = this.safeString (balance, 'currency');
                const code = this.safeCurrencyCode (currencyId);
                const account = this.account ();
                account['total'] = this.safeString (balance, 'balance');
                account['free'] = this.safeString (balance, 'available');
                account['used'] = this.safeString (balance, 'holds');
                result[code] = account;
            }
        }
        return this.safeBalance (result);
    }

    async transfer (code, amount, fromAccount, toAccount, params = {}) {
        /**
         * @method
         * @name kucoin#transfer
         * @description transfer currency internally between wallets on the same account
         * @param {string} code unified currency code
         * @param {float} amount amount to transfer
         * @param {string} fromAccount account to transfer from
         * @param {string} toAccount account to transfer to
         * @param {object} params extra parameters specific to the kucoin api endpoint
         * @returns {object} a [transfer structure]{@link https://docs.ccxt.com/en/latest/manual.html#transfer-structure}
         */
        await this.loadMarkets ();
        const currency = this.currency (code);
        const requestedAmount = this.currencyToPrecision (code, amount);
        const accountsById = this.safeValue (this.options, 'accountsByType', {});
        const fromId = this.safeString (accountsById, fromAccount, fromAccount);
        const toId = this.safeString (accountsById, toAccount, toAccount);
        if (fromId === 'contract') {
            if (toId !== 'main') {
                throw new ExchangeError (this.id + ' transfer() only supports transferring from futures account to main account');
            }
            const request = {
                'currency': currency['id'],
                'amount': requestedAmount,
            };
            if (!('bizNo' in params)) {
                // it doesn't like more than 24 characters
                request['bizNo'] = this.uuid22 ();
            }
            const response = await this.futuresPrivatePostTransferOut (this.extend (request, params));
            //
            //     {
            //         'code': '200000',
            //         'data': {
            //             'applyId': '605a87217dff1500063d485d',
            //             'bizNo': 'bcd6e5e1291f4905af84dc',
            //             'payAccountType': 'CONTRACT',
            //             'payTag': 'DEFAULT',
            //             'remark': '',
            //             'recAccountType': 'MAIN',
            //             'recTag': 'DEFAULT',
            //             'recRemark': '',
            //             'recSystem': 'KUCOIN',
            //             'status': 'PROCESSING',
            //             'currency': 'XBT',
            //             'amount': '0.00001',
            //             'fee': '0',
            //             'sn': '573688685663948',
            //             'reason': '',
            //             'createdAt': 1616545569000,
            //             'updatedAt': 1616545569000
            //         }
            //     }
            //
            const data = this.safeValue (response, 'data');
            return this.parseTransfer (data, currency);
        } else {
            const request = {
                'currency': currency['id'],
                'from': fromId,
                'to': toId,
                'amount': requestedAmount,
            };
            if (!('clientOid' in params)) {
                request['clientOid'] = this.uuid ();
            }
            const response = await this.privatePostAccountsInnerTransfer (this.extend (request, params));
            //
            //     {
            //         'code': '200000',
            //         'data': {
            //              'orderId': '605a6211e657f00006ad0ad6'
            //         }
            //     }
            //
            const data = this.safeValue (response, 'data');
            return this.parseTransfer (data, currency);
        }
    }

    parseTransfer (transfer, currency = undefined) {
        //
        // transfer (spot)
        //
        //     {
        //         'orderId': '605a6211e657f00006ad0ad6'
        //     }
        //
        //
        // transfer (futures)
        //
        //     {
        //         'applyId': '605a87217dff1500063d485d',
        //         'bizNo': 'bcd6e5e1291f4905af84dc',
        //         'payAccountType': 'CONTRACT',
        //         'payTag': 'DEFAULT',
        //         'remark': '',
        //         'recAccountType': 'MAIN',
        //         'recTag': 'DEFAULT',
        //         'recRemark': '',
        //         'recSystem': 'KUCOIN',
        //         'status': 'PROCESSING',
        //         'currency': 'XBT',
        //         'amount': '0.00001',
        //         'fee': '0',
        //         'sn': '573688685663948',
        //         'reason': '',
        //         'createdAt': 1616545569000,
        //         'updatedAt': 1616545569000
        //     }
        //
        const timestamp = this.safeInteger (transfer, 'createdAt');
        const currencyId = this.safeString (transfer, 'currency');
        const rawStatus = this.safeString (transfer, 'status');
        const accountFromRaw = this.safeStringLower (transfer, 'payAccountType');
        const accountToRaw = this.safeStringLower (transfer, 'recAccountType');
        const accountsByType = this.safeValue (this.options, 'accountsByType');
        const accountFrom = this.safeString (accountsByType, accountFromRaw, accountFromRaw);
        const accountTo = this.safeString (accountsByType, accountToRaw, accountToRaw);
        return {
            'id': this.safeString2 (transfer, 'applyId', 'orderId'),
            'currency': this.safeCurrencyCode (currencyId, currency),
            'timestamp': timestamp,
            'datetime': this.iso8601 (timestamp),
            'amount': this.safeNumber (transfer, 'amount'),
            'fromAccount': accountFrom,
            'toAccount': accountTo,
            'status': this.parseTransferStatus (rawStatus),
            'info': transfer,
        };
    }

    parseTransferStatus (status) {
        const statuses = {
            'PROCESSING': 'pending',
        };
        return this.safeString (statuses, status, status);
    }

    parseLedgerEntryType (type) {
        const types = {
            'Assets Transferred in After Upgrading': 'transfer', // Assets Transferred in After V1 to V2 Upgrading
            'Deposit': 'transaction', // Deposit
            'Withdrawal': 'transaction', // Withdrawal
            'Transfer': 'transfer', // Transfer
            'Trade_Exchange': 'trade', // Trade
            // 'Vote for Coin': 'Vote for Coin', // Vote for Coin
            'KuCoin Bonus': 'bonus', // KuCoin Bonus
            'Referral Bonus': 'referral', // Referral Bonus
            'Rewards': 'bonus', // Activities Rewards
            // 'Distribution': 'Distribution', // Distribution, such as get GAS by holding NEO
            'Airdrop/Fork': 'airdrop', // Airdrop/Fork
            'Other rewards': 'bonus', // Other rewards, except Vote, Airdrop, Fork
            'Fee Rebate': 'rebate', // Fee Rebate
            'Buy Crypto': 'trade', // Use credit card to buy crypto
            'Sell Crypto': 'sell', // Use credit card to sell crypto
            'Public Offering Purchase': 'trade', // Public Offering Purchase for Spotlight
            // 'Send red envelope': 'Send red envelope', // Send red envelope
            // 'Open red envelope': 'Open red envelope', // Open red envelope
            // 'Staking': 'Staking', // Staking
            // 'LockDrop Vesting': 'LockDrop Vesting', // LockDrop Vesting
            // 'Staking Profits': 'Staking Profits', // Staking Profits
            // 'Redemption': 'Redemption', // Redemption
            'Refunded Fees': 'fee', // Refunded Fees
            'KCS Pay Fees': 'fee', // KCS Pay Fees
            'Margin Trade': 'trade', // Margin Trade
            'Loans': 'Loans', // Loans
            // 'Borrowings': 'Borrowings', // Borrowings
            // 'Debt Repayment': 'Debt Repayment', // Debt Repayment
            // 'Loans Repaid': 'Loans Repaid', // Loans Repaid
            // 'Lendings': 'Lendings', // Lendings
            // 'Pool transactions': 'Pool transactions', // Pool-X transactions
            'Instant Exchange': 'trade', // Instant Exchange
            'Sub-account transfer': 'transfer', // Sub-account transfer
            'Liquidation Fees': 'fee', // Liquidation Fees
            // 'Soft Staking Profits': 'Soft Staking Profits', // Soft Staking Profits
            // 'Voting Earnings': 'Voting Earnings', // Voting Earnings on Pool-X
            // 'Redemption of Voting': 'Redemption of Voting', // Redemption of Voting on Pool-X
            // 'Voting': 'Voting', // Voting on Pool-X
            // 'Convert to KCS': 'Convert to KCS', // Convert to KCS
        };
        return this.safeString (types, type, type);
    }

    parseLedgerEntry (item, currency = undefined) {
        //
        //     {
        //         "id": "611a1e7c6a053300067a88d9", //unique key for each ledger entry
        //         "currency": "USDT", //Currency
        //         "amount": "10.00059547", //The total amount of assets (fees included) involved in assets changes such as transaction, withdrawal and bonus distribution.
        //         "fee": "0", //Deposit or withdrawal fee
        //         "balance": "0", //Total assets of a currency remaining funds after transaction
        //         "accountType": "MAIN", //Account Type
        //         "bizType": "Loans Repaid", //business type
        //         "direction": "in", //side, in or out
        //         "createdAt": 1629101692950, //Creation time
        //         "context": "{\"borrowerUserId\":\"601ad03e50dc810006d242ea\",\"loanRepayDetailNo\":\"611a1e7cc913d000066cf7ec\"}" //Business core parameters
        //     }
        //
        const id = this.safeString (item, 'id');
        const currencyId = this.safeString (item, 'currency');
        const code = this.safeCurrencyCode (currencyId, currency);
        const amount = this.safeNumber (item, 'amount');
        const balanceAfter = undefined;
        // const balanceAfter = this.safeNumber (item, 'balance'); only returns zero string
        const bizType = this.safeString (item, 'bizType');
        const type = this.parseLedgerEntryType (bizType);
        const direction = this.safeString (item, 'direction');
        const timestamp = this.safeInteger (item, 'createdAt');
        const datetime = this.iso8601 (timestamp);
        const account = this.safeString (item, 'accountType'); // MAIN, TRADE, MARGIN, or CONTRACT
        const context = this.safeString (item, 'context'); // contains other information about the ledger entry
        //
        // withdrawal transaction
        //
        //     "{\"orderId\":\"617bb2d09e7b3b000196dac8\",\"txId\":\"0x79bb9855f86b351a45cab4dc69d78ca09586a94c45dde49475722b98f401b054\"}"
        //
        // deposit to MAIN, trade via MAIN
        //
        //     "{\"orderId\":\"617ab9949e7b3b0001948081\",\"txId\":\"0x7a06b16bbd6b03dbc3d96df5683b15229fc35e7184fd7179a5f3a310bd67d1fa@default@0\"}"
        //
        // sell trade
        //
        //     "{\"symbol\":\"ETH-USDT\",\"orderId\":\"617adcd1eb3fa20001dd29a1\",\"tradeId\":\"617adcd12e113d2b91222ff9\"}"
        //
        let referenceId = undefined;
        if (context !== undefined && context !== '') {
            const parsed = JSON.parse (context);
            const orderId = this.safeString (parsed, 'orderId');
            const tradeId = this.safeString (parsed, 'tradeId');
            // transactions only have an orderId but for trades we wish to use tradeId
            if (tradeId !== undefined) {
                referenceId = tradeId;
            } else {
                referenceId = orderId;
            }
        }
        let fee = undefined;
        const feeCost = this.safeNumber (item, 'fee');
        let feeCurrency = undefined;
        if (feeCost !== 0) {
            feeCurrency = code;
            fee = { 'cost': feeCost, 'currency': feeCurrency };
        }
        return {
            'id': id,
            'direction': direction,
            'account': account,
            'referenceId': referenceId,
            'referenceAccount': account,
            'type': type,
            'currency': code,
            'amount': amount,
            'timestamp': timestamp,
            'datetime': datetime,
            'before': undefined,
            'after': balanceAfter, // undefined
            'status': undefined,
            'fee': fee,
            'info': item,
        };
    }

    async fetchLedger (code = undefined, since = undefined, limit = undefined, params = {}) {
        /**
         * @method
         * @name kucoin#fetchLedger
         * @description fetch the history of changes, actions done by the user or operations that altered balance of the user
         * @param {string|undefined} code unified currency code, default is undefined
         * @param {int|undefined} since timestamp in ms of the earliest ledger entry, default is undefined
         * @param {int|undefined} limit max number of ledger entrys to return, default is undefined
         * @param {object} params extra parameters specific to the kucoin api endpoint
         * @returns {object} a [ledger structure]{@link https://docs.ccxt.com/en/latest/manual.html#ledger-structure}
         */
        await this.loadMarkets ();
        await this.loadAccounts ();
        const request = {
            // 'currency': currency['id'], // can choose up to 10, if not provided returns for all currencies by default
            // 'direction': 'in', // 'out'
            // 'bizType': 'DEPOSIT', // DEPOSIT, WITHDRAW, TRANSFER, SUB_TRANSFER,TRADE_EXCHANGE, MARGIN_EXCHANGE, KUCOIN_BONUS (optional)
            // 'startAt': since,
            // 'endAt': exchange.milliseconds (),
        };
        if (since !== undefined) {
            request['startAt'] = since;
        }
        // atm only single currency retrieval is supported
        let currency = undefined;
        if (code !== undefined) {
            currency = this.currency (code);
            request['currency'] = currency['id'];
        }
        const response = await this.privateGetAccountsLedgers (this.extend (request, params));
        //
        //     {
        //         "code":"200000",
        //         "data":{
        //             "currentPage":1,
        //             "pageSize":50,
        //             "totalNum":1,
        //             "totalPage":1,
        //             "items":[
        //                 {
        //                     "id":"617cc528729f5f0001c03ceb",
        //                     "currency":"GAS",
        //                     "amount":"0.00000339",
        //                     "fee":"0",
        //                     "balance":"0",
        //                     "accountType":"MAIN",
        //                     "bizType":"Distribution",
        //                     "direction":"in",
        //                     "createdAt":1635566888183,
        //                     "context":"{\"orderId\":\"617cc47a1c47ed0001ce3606\",\"description\":\"Holding NEO,distribute GAS(2021/10/30)\"}"
        //                 }
        //                 {
        //                     "id": "611a1e7c6a053300067a88d9",//unique key
        //                     "currency": "USDT", //Currency
        //                     "amount": "10.00059547", //Change amount of the funds
        //                     "fee": "0", //Deposit or withdrawal fee
        //                     "balance": "0", //Total assets of a currency
        //                     "accountType": "MAIN", //Account Type
        //                     "bizType": "Loans Repaid", //business type
        //                     "direction": "in", //side, in or out
        //                     "createdAt": 1629101692950, //Creation time
        //                     "context": "{\"borrowerUserId\":\"601ad03e50dc810006d242ea\",\"loanRepayDetailNo\":\"611a1e7cc913d000066cf7ec\"}"
        //                 },
        //             ]
        //         }
        //     }
        //
        const data = this.safeValue (response, 'data');
        const items = this.safeValue (data, 'items');
        return this.parseLedger (items, currency, since, limit);
    }

    calculateRateLimiterCost (api, method, path, params, config = {}, context = {}) {
        const versions = this.safeValue (this.options, 'versions', {});
        const apiVersions = this.safeValue (versions, api, {});
        const methodVersions = this.safeValue (apiVersions, method, {});
        const defaultVersion = this.safeString (methodVersions, path, this.options['version']);
        const version = this.safeString (params, 'version', defaultVersion);
        if (version === 'v3' && ('v3' in config)) {
            return config['v3'];
        } else if (version === 'v2' && ('v2' in config)) {
            return config['v2'];
        } else if (version === 'v1' && ('v1' in config)) {
            return config['v1'];
        }
        return this.safeInteger (config, 'cost', 1);
    }

    async fetchBorrowRateHistory (code, since = undefined, limit = undefined, params = {}) {
        /**
         * @method
         * @name kucoin#fetchBorrowRateHistory
         * @description retrieves a history of a currencies borrow interest rate at specific time slots
         * @see https://docs.kucoin.com/#margin-trade-data
         * @param {string} code unified currency code
         * @param {int|undefined} since timestamp for the earliest borrow rate
         * @param {int|undefined} limit the maximum number of [borrow rate structures]
         * @param {object} params extra parameters specific to the kucoin api endpoint
         * @returns {[object]} an array of [borrow rate structures]{@link https://docs.ccxt.com/en/latest/manual.html#borrow-rate-structure}
         */
        await this.loadMarkets ();
        const currency = this.currency (code);
        const request = {
            'currency': currency['id'],
        };
        const response = await this.privateGetMarginTradeLast (this.extend (request, params));
        //
        //     {
        //         "code": "200000",
        //         "data": [
        //             {
        //                 "tradeId": "62db2dcaff219600012b56cd",
        //                 "currency": "USDT",
        //                 "size": "10",
        //                 "dailyIntRate": "0.00003",
        //                 "term": 7,
        //                 "timestamp": 1658531274508488480
        //             },
        //         ]
        //     }
        //
        const data = this.safeValue (response, 'data', {});
        return this.parseBorrowRateHistory (data, code);
    }

    parseBorrowRateHistory (response, code, since, limit) {
        const result = [];
        for (let i = 0; i < response.length; i++) {
            const item = response[i];
            const borrowRate = this.parseBorrowRate (item);
            result.push (borrowRate);
        }
        const sorted = this.sortBy (result, 'timestamp');
        return this.filterByCurrencySinceLimit (sorted, code, since, limit);
    }

    parseBorrowRate (info, currency = undefined) {
        //
        //     {
        //         "tradeId": "62db2dcaff219600012b56cd",
        //         "currency": "USDT",
        //         "size": "10",
        //         "dailyIntRate": "0.00003",
        //         "term": 7,
        //         "timestamp": 1658531274508488480
        //     },
        //
        const timestampId = this.safeString (info, 'timestamp');
        const timestamp = Precise.stringMul (timestampId, '0.000001');
        const currencyId = this.safeString (info, 'currency');
        return {
            'currency': this.safeCurrencyCode (currencyId, currency),
            'rate': this.safeNumber (info, 'dailyIntRate'),
            'period': 86400000,
            'timestamp': timestamp,
            'datetime': this.iso8601 (timestamp),
            'info': info,
        };
    }

    async fetchBorrowInterest (code = undefined, symbol = undefined, since = undefined, limit = undefined, params = {}) {
        /**
         * @method
         * @name kucoin#fetchBorrowInterest
         * @description fetch the interest owed by the user for borrowing currency for margin trading
         * @see https://docs.kucoin.com/#get-repay-record
         * @see https://docs.kucoin.com/#query-isolated-margin-account-info
         * @param {string|undefined} code unified currency code
         * @param {string|undefined} symbol unified market symbol, required for isolated margin
         * @param {int|undefined} since the earliest time in ms to fetch borrrow interest for
         * @param {int|undefined} limit the maximum number of structures to retrieve
         * @param {object} params extra parameters specific to the kucoin api endpoint
         * @returns {[object]} a list of [borrow interest structures]{@link https://docs.ccxt.com/en/latest/manual.html#borrow-interest-structure}
         */
        await this.loadMarkets ();
        const defaultMarginMode = this.safeString2 (this.options, 'defaultMarginMode', 'marginMode', 'cross');
        const marginMode = this.safeString (params, 'marginMode', defaultMarginMode); // cross or isolated
        const request = {};
        let method = 'privateGetMarginBorrowOutstanding';
        if (marginMode === 'isolated') {
            if (code !== undefined) {
                const currency = this.currency (code);
                request['balanceCurrency'] = currency['id'];
            }
            method = 'privateGetIsolatedAccounts';
        } else {
            if (code !== undefined) {
                const currency = this.currency (code);
                request['currency'] = currency['id'];
            }
        }
        const response = await this[method] (this.extend (request, params));
        //
        // Cross
        //
        //     {
        //         "code": "200000",
        //         "data": {
        //             "currentPage": 1,
        //             "pageSize": 10,
        //             "totalNum": 1,
        //             "totalPage": 1,
        //             "items": [
        //                 {
        //                     "tradeId": "62e1e320ff219600013b44e2",
        //                     "currency": "USDT",
        //                     "principal": "100",
        //                     "accruedInterest": "0.00016667",
        //                     "liability": "100.00016667",
        //                     "repaidSize": "0",
        //                     "dailyIntRate": "0.00004",
        //                     "term": 7,
        //                     "createdAt": 1658970912000,
        //                     "maturityTime": 1659575713000
        //                 }
        //             ]
        //         }
        //     }
        //
        // Isolated
        //
        //     {
        //         "code": "200000",
        //         "data": {
        //             "totalConversionBalance": "0.02138647",
        //             "liabilityConversionBalance": "0.01480001",
        //             "assets": [
        //                 {
        //                     "symbol": "NKN-USDT",
        //                     "status": "CLEAR",
        //                     "debtRatio": "0",
        //                     "baseAsset": {
        //                         "currency": "NKN",
        //                         "totalBalance": "0",
        //                         "holdBalance": "0",
        //                         "availableBalance": "0",
        //                         "liability": "0",
        //                         "interest": "0",
        //                         "borrowableAmount": "0"
        //                     },
        //                     "quoteAsset": {
        //                         "currency": "USDT",
        //                         "totalBalance": "0",
        //                         "holdBalance": "0",
        //                         "availableBalance": "0",
        //                         "liability": "0",
        //                         "interest": "0",
        //                         "borrowableAmount": "0"
        //                     }
        //                 },
        //             ]
        //         }
        //     }
        //
        const data = this.safeValue (response, 'data', {});
        const assets = (marginMode === 'isolated') ? this.safeValue (data, 'assets', []) : this.safeValue (data, 'items', []);
        return this.parseBorrowInterests (assets, undefined);
    }

    parseBorrowInterest (info, market = undefined) {
        //
        // Cross
        //
        //     {
        //         "tradeId": "62e1e320ff219600013b44e2",
        //         "currency": "USDT",
        //         "principal": "100",
        //         "accruedInterest": "0.00016667",
        //         "liability": "100.00016667",
        //         "repaidSize": "0",
        //         "dailyIntRate": "0.00004",
        //         "term": 7,
        //         "createdAt": 1658970912000,
        //         "maturityTime": 1659575713000
        //     },
        //
        // Isolated
        //
        //     {
        //         "symbol": "BTC-USDT",
        //         "status": "CLEAR",
        //         "debtRatio": "0",
        //         "baseAsset": {
        //             "currency": "BTC",
        //             "totalBalance": "0",
        //             "holdBalance": "0",
        //             "availableBalance": "0",
        //             "liability": "0",
        //             "interest": "0",
        //             "borrowableAmount": "0.0592"
        //         },
        //         "quoteAsset": {
        //             "currency": "USDT",
        //             "totalBalance": "149.99991731",
        //             "holdBalance": "0",
        //             "availableBalance": "149.99991731",
        //             "liability": "0",
        //             "interest": "0",
        //             "borrowableAmount": "1349"
        //         }
        //     },
        //
        const marketId = this.safeString (info, 'symbol');
        const marginMode = (marketId === undefined) ? 'cross' : 'isolated';
        market = this.safeMarket (marketId, market);
        const symbol = this.safeString (market, 'symbol');
        const timestamp = this.safeInteger (info, 'createdAt');
        const isolatedBase = this.safeValue (info, 'baseAsset', {});
        let amountBorrowed = undefined;
        let interest = undefined;
        let currencyId = undefined;
        if (marginMode === 'isolated') {
            amountBorrowed = this.safeNumber (isolatedBase, 'liability');
            interest = this.safeNumber (isolatedBase, 'interest');
            currencyId = this.safeString (isolatedBase, 'currency');
        } else {
            amountBorrowed = this.safeNumber (info, 'principal');
            interest = this.safeNumber (info, 'accruedInterest');
            currencyId = this.safeString (info, 'currency');
        }
        return {
            'symbol': symbol,
            'marginMode': marginMode,
            'currency': this.safeCurrencyCode (currencyId),
            'interest': interest,
            'interestRate': this.safeNumber (info, 'dailyIntRate'),
            'amountBorrowed': amountBorrowed,
            'timestamp': timestamp,  // create time
            'datetime': this.iso8601 (timestamp),
            'info': info,
        };
    }

    async borrowMargin (code, amount, symbol = undefined, params = {}) {
        /**
         * @method
         * @name kucoin#borrowMargin
         * @description create a loan to borrow margin
         * @see https://docs.kucoin.com/#post-borrow-order
         * @see https://docs.kucoin.com/#isolated-margin-borrowing
         * @param {string} code unified currency code of the currency to borrow
         * @param {float} amount the amount to borrow
         * @param {string|undefined} symbol unified market symbol, required for isolated margin
         * @param {object} params extra parameters specific to the kucoin api endpoints
         * @param {string} params.timeInForce either IOC or FOK
         * @returns {object} a [margin loan structure]{@link https://docs.ccxt.com/en/latest/manual.html#margin-loan-structure}
         */
        await this.loadMarkets ();
        const currency = this.currency (code);
        const request = {
            'currency': currency['id'],
            'size': this.currencyToPrecision (code, amount),
        };
        const defaultMarginMode = this.safeString2 (this.options, 'defaultMarginMode', 'marginMode', 'cross');
        const marginMode = this.safeString (params, 'marginMode', defaultMarginMode); // cross or isolated
        let method = 'privatePostMarginBorrow';
        const timeInForce = this.safeStringN (params, [ 'timeInForce', 'type', 'borrowStrategy' ], 'IOC');
        let timeInForceRequest = 'type';
        if (marginMode === 'isolated') {
            if (symbol === undefined) {
                throw new ArgumentsRequired (this.id + ' borrowMargin() requires a symbol argument for isolated margin');
            }
            const market = this.market (symbol);
            request['symbol'] = market['id'];
            timeInForceRequest = 'borrowStrategy';
            method = 'privatePostIsolatedBorrow';
        }
        request[timeInForceRequest] = timeInForce;
        params = this.omit (params, [ 'marginMode', 'timeInForce', 'type', 'borrowStrategy' ]);
        const response = await this[method] (this.extend (request, params));
        //
        // Cross
        //
        //     {
        //         "code": "200000",
        //         "data": {
        //             "orderId": "62df422ccde938000115290a",
        //             "currency": "USDT"
        //         }
        //     }
        //
        // Isolated
        //
        //     {
        //         "code": "200000",
        //         "data": {
        //             "orderId": "62df44a1c65f300001bc32a8",
        //             "currency": "USDT",
        //             "actualSize": "100"
        //         }
        //     }
        //
        const data = this.safeValue (response, 'data', {});
        const transaction = this.parseMarginLoan (data, currency);
        if (marginMode === 'cross') {
            return this.extend (transaction, { 'amount': amount });
        } else {
            return this.extend (transaction, { 'symbol': symbol });
        }
    }

    async repayMargin (code, amount, symbol = undefined, params = {}) {
        /**
         * @method
         * @name kucoin#repayMargin
         * @description repay borrowed margin and interest
         * @see https://docs.kucoin.com/#one-click-repayment
         * @see https://docs.kucoin.com/#quick-repayment
         * @param {string} code unified currency code of the currency to repay
         * @param {float} amount the amount to repay
         * @param {string|undefined} symbol unified market symbol
         * @param {object} params extra parameters specific to the kucoin api endpoints
         * @param {string} params.sequence cross margin repay sequence, either 'RECENTLY_EXPIRE_FIRST' or 'HIGHEST_RATE_FIRST'
         * @param {string} params.seqStrategy isolated margin repay sequence, either 'RECENTLY_EXPIRE_FIRST' or 'HIGHEST_RATE_FIRST'
         * @returns {object} a [margin loan structure]{@link https://docs.ccxt.com/en/latest/manual.html#margin-loan-structure}
         */
        await this.loadMarkets ();
        const currency = this.currency (code);
        const request = {
            'currency': currency['id'],
            'size': this.currencyToPrecision (code, amount),
            // 'sequence': 'RECENTLY_EXPIRE_FIRST',  // Cross: 'RECENTLY_EXPIRE_FIRST' or 'HIGHEST_RATE_FIRST'
            // 'seqStrategy': 'RECENTLY_EXPIRE_FIRST',  // Isolated: 'RECENTLY_EXPIRE_FIRST' or 'HIGHEST_RATE_FIRST'
        };
        const defaultMarginMode = this.safeString2 (this.options, 'defaultMarginMode', 'marginMode', 'cross');
        const marginMode = this.safeString (params, 'marginMode', defaultMarginMode); // cross or isolated
        let method = 'privatePostMarginRepayAll';
        const sequence = this.safeString2 (params, 'sequence', 'seqStrategy', 'RECENTLY_EXPIRE_FIRST');
        let sequenceRequest = 'sequence';
        if (marginMode === 'isolated') {
            if (symbol === undefined) {
                throw new ArgumentsRequired (this.id + ' repayMargin() requires a symbol argument for isolated margin');
            }
            const market = this.market (symbol);
            request['symbol'] = market['id'];
            sequenceRequest = 'seqStrategy';
            method = 'privatePostIsolatedRepayAll';
        }
        request[sequenceRequest] = sequence;
        params = this.omit (params, [ 'marginMode', 'sequence', 'seqStrategy' ]);
        const response = await this[method] (this.extend (request, params));
        //
        //     {
        //         "code": "200000",
        //         "data": null
        //     }
        //
        const transaction = this.parseMarginLoan (response, currency);
        return this.extend (transaction, {
            'amount': amount,
            'symbol': symbol,
        });
    }

    parseMarginLoan (info, currency = undefined) {
        //
        // borrowMargin cross
        //
        //     {
        //         "orderId": "62df422ccde938000115290a",
        //         "currency": "USDT"
        //     }
        //
        // borrowMargin isolated
        //
        //     {
        //         "orderId": "62df44a1c65f300001bc32a8",
        //         "currency": "USDT",
        //         "actualSize": "100"
        //     }
        //
        // repayMargin
        //
        //     {
        //         "code": "200000",
        //         "data": null
        //     }
        //
        const timestamp = this.milliseconds ();
        const currencyId = this.safeString (info, 'currency');
        return {
            'id': this.safeString (info, 'orderId'),
            'currency': this.safeCurrencyCode (currencyId, currency),
            'amount': this.safeNumber (info, 'actualSize'),
            'symbol': undefined,
            'timestamp': timestamp,
            'datetime': this.iso8601 (timestamp),
            'info': info,
        };
    }

    sign (path, api = 'public', method = 'GET', params = {}, headers = undefined, body = undefined) {
        //
        // the v2 URL is https://openapi-v2.kucoin.com/api/v1/endpoint
        //                                ↑                 ↑
        //                                ↑                 ↑
        //
        const versions = this.safeValue (this.options, 'versions', {});
        const apiVersions = this.safeValue (versions, api, {});
        const methodVersions = this.safeValue (apiVersions, method, {});
        const defaultVersion = this.safeString (methodVersions, path, this.options['version']);
        const version = this.safeString (params, 'version', defaultVersion);
        params = this.omit (params, 'version');
        let endpoint = '/api/' + version + '/' + this.implodeParams (path, params);
        const query = this.omit (params, this.extractParams (path));
        let endpart = '';
        headers = (headers !== undefined) ? headers : {};
        if (Object.keys (query).length) {
            if ((method === 'GET') || (method === 'DELETE')) {
                endpoint += '?' + this.rawencode (query);
            } else {
                body = this.json (query);
                endpart = body;
                headers['Content-Type'] = 'application/json';
            }
        }
        const url = this.urls['api'][api] + endpoint;
        const isFuturePrivate = (api === 'futuresPrivate');
        const isPrivate = (api === 'private');
        if (isPrivate || isFuturePrivate) {
            this.checkRequiredCredentials ();
            const timestamp = this.nonce ().toString ();
            headers = this.extend ({
                'KC-API-KEY-VERSION': '2',
                'KC-API-KEY': this.apiKey,
                'KC-API-TIMESTAMP': timestamp,
            }, headers);
            const apiKeyVersion = this.safeString (headers, 'KC-API-KEY-VERSION');
            if (apiKeyVersion === '2') {
                const passphrase = this.hmac (this.encode (this.password), this.encode (this.secret), 'sha256', 'base64');
                headers['KC-API-PASSPHRASE'] = passphrase;
            } else {
                headers['KC-API-PASSPHRASE'] = this.password;
            }
            const payload = timestamp + method + endpoint + endpart;
            const signature = this.hmac (this.encode (payload), this.encode (this.secret), 'sha256', 'base64');
            headers['KC-API-SIGN'] = signature;
            let partner = this.safeValue (this.options, 'partner', {});
            partner = isFuturePrivate ? this.safeValue (partner, 'future', partner) : this.safeValue (partner, 'spot', partner);
            const partnerId = this.safeString (partner, 'id');
            const partnerSecret = this.safeString2 (partner, 'secret', 'key');
            if ((partnerId !== undefined) && (partnerSecret !== undefined)) {
                const partnerPayload = timestamp + partnerId + this.apiKey;
                const partnerSignature = this.hmac (this.encode (partnerPayload), this.encode (partnerSecret), 'sha256', 'base64');
                headers['KC-API-PARTNER-SIGN'] = partnerSignature;
                headers['KC-API-PARTNER'] = partnerId;
            }
        }
        return { 'url': url, 'method': method, 'body': body, 'headers': headers };
    }

    handleErrors (code, reason, url, method, headers, body, response, requestHeaders, requestBody) {
        if (!response) {
            this.throwBroadlyMatchedException (this.exceptions['broad'], body, body);
            return;
        }
        //
        // bad
        //     { "code": "400100", "msg": "validation.createOrder.clientOidIsRequired" }
        // good
        //     { code: '200000', data: { ... }}
        //
        const errorCode = this.safeString (response, 'code');
        const message = this.safeString (response, 'msg', '');
        const feedback = this.id + ' ' + message;
        this.throwExactlyMatchedException (this.exceptions['exact'], message, feedback);
        this.throwExactlyMatchedException (this.exceptions['exact'], errorCode, feedback);
        this.throwBroadlyMatchedException (this.exceptions['broad'], body, feedback);
    }
};<|MERGE_RESOLUTION|>--- conflicted
+++ resolved
@@ -80,11 +80,8 @@
                 'fetchTradingFees': false,
                 'fetchTransactionFee': true,
                 'fetchWithdrawals': true,
-<<<<<<< HEAD
+                'repayMargin': true,
                 'setMarginMode': false,
-=======
-                'repayMargin': true,
->>>>>>> b52602c4
                 'transfer': true,
                 'withdraw': true,
             },
@@ -194,11 +191,7 @@
                         'withdrawals': 1,
                         'orders': 4, // 45/3s = 15/s => cost = 20 / 15 = 1.333333
                         'orders/multi': 20, // 3/3s = 1/s => cost = 20 / 1 = 20
-<<<<<<< HEAD
-                        'isolated/borrow': 2, // 30/3s = 10/s => cost = 20 / 10 = 2
-=======
                         'isolated/borrow': 2, // 30 requests per 3 seconds = 10 requests per second => cost = 20/10 = 2
->>>>>>> b52602c4
                         'isolated/repay/all': 2,
                         'isolated/repay/single': 2,
                         'margin/borrow': 1,
