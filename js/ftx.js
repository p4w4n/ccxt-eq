
//  ---------------------------------------------------------------------------

import { Exchange } from './base/Exchange.js';
import { TICK_SIZE } from './base/functions/number.js';
import { ExchangeError, InvalidOrder, BadRequest, InsufficientFunds, OrderNotFound, AuthenticationError, RateLimitExceeded, ExchangeNotAvailable, CancelPending, ArgumentsRequired, PermissionDenied, BadSymbol, DuplicateOrderId, BadResponse } from './base/errors.js';
import { Precise } from './base/Precise.js';

//  ---------------------------------------------------------------------------

export default class ftx extends Exchange {
    describe () {
        return this.deepExtend (super.describe (), {
            'id': 'ftx',
            'name': 'FTX',
            'countries': [ 'BS' ], // Bahamas
            // hard limit of 6 requests per 200ms => 30 requests per 1000ms => 1000ms / 30 = 33.3333 ms between requests
            // 10 withdrawal requests per 30 seconds = (1000ms / rateLimit) / (1/3) = 90.1
            // cancels do not count towards rateLimit
            // only 'order-making' requests count towards ratelimit
            'rateLimit': 33.34,
            'certified': true,
            'pro': true,
            'hostname': 'ftx.com', // or ftx.us
            'urls': {
                'logo': 'https://user-images.githubusercontent.com/1294454/67149189-df896480-f2b0-11e9-8816-41593e17f9ec.jpg',
                'www': 'https://ftx.com',
                'api': {
                    'public': 'https://{hostname}',
                    'private': 'https://{hostname}',
                },
                'doc': 'https://github.com/ftexchange/ftx',
                'fees': 'https://ftexchange.zendesk.com/hc/en-us/articles/360024479432-Fees',
                'referral': {
                    'url': 'https://ftx.com/#a=ccxt',
                    'discount': 0.05,
                },
            },
            'has': {
                'CORS': undefined,
                'spot': true,
                'margin': true,
                'swap': true,
                'future': true,
                'option': false,
                'cancelAllOrders': true,
                'cancelOrder': true,
                'createOrder': true,
                'createReduceOnlyOrder': true,
                'editOrder': true,
                'fetchBalance': true,
                'fetchBorrowInterest': true,
                'fetchBorrowRate': true,
                'fetchBorrowRateHistories': true,
                'fetchBorrowRateHistory': true,
                'fetchBorrowRates': true,
                'fetchClosedOrders': undefined,
                'fetchCurrencies': true,
                'fetchDepositAddress': true,
                'fetchDeposits': true,
                'fetchFundingFees': undefined,
                'fetchFundingHistory': true,
                'fetchFundingRate': true,
                'fetchFundingRateHistory': true,
                'fetchFundingRates': false,
                'fetchIndexOHLCV': true,
                'fetchLeverageTiers': false,
                'fetchMarketLeverageTiers': false,
                'fetchMarkets': true,
                'fetchMarkOHLCV': false,
                'fetchMyTrades': true,
                'fetchOHLCV': true,
                'fetchOpenOrders': true,
                'fetchOrder': true,
                'fetchOrderBook': true,
                'fetchOrders': true,
                'fetchOrderTrades': true,
                'fetchPosition': false,
                'fetchPositions': true,
                'fetchPositionsRisk': false,
                'fetchPremiumIndexOHLCV': false,
                'fetchTicker': true,
                'fetchTickers': true,
                'fetchTime': false,
                'fetchTrades': true,
                'fetchTradingFee': false,
                'fetchTradingFees': true,
                'fetchWithdrawals': true,
                'reduceMargin': false,
                'setLeverage': true,
                'setMarginMode': false, // FTX only supports cross margin
                'setPositionMode': false,
                'withdraw': true,
            },
            'timeframes': {
                '15s': '15',
                '1m': '60',
                '5m': '300',
                '15m': '900',
                '1h': '3600',
                '4h': '14400',
                '1d': '86400',
                '3d': '259200',
                '1w': '604800',
                '2w': '1209600',
                // the exchange does not align candles to the start of the month
                // it can only fetch candles in fixed intervals of multiples of whole days
                // that works for all timeframes, except the monthly timeframe
                // because months have varying numbers of days
                '1M': '2592000',
            },
            'api': {
                'public': {
                    'get': {
                        'coins': 1,
                        // markets
                        'markets': 1,
                        'markets/{market_name}': 1,
                        'markets/{market_name}/orderbook': 1, // ?depth={depth}
                        'markets/{market_name}/trades': 1, // ?limit={limit}&start_time={start_time}&end_time={end_time}
                        'markets/{market_name}/candles': 1, // ?resolution={resolution}&limit={limit}&start_time={start_time}&end_time={end_time}
                        // futures
                        'futures': 1,
                        'futures/{future_name}': 1,
                        'futures/{future_name}/stats': 1,
                        'funding_rates': 1,
                        'indexes/{index_name}/weights': 1,
                        'expired_futures': 1,
                        'indexes/{market_name}/candles': 1, // ?resolution={resolution}&limit={limit}&start_time={start_time}&end_time={end_time}
                        // wallet
                        'wallet/coins': 1,
                        // leverage tokens
                        'lt/tokens': 1,
                        'lt/{token_name}': 1,
                        // etfs
                        'etfs/rebalance_info': 1,
                        // options
                        'options/requests': 1,
                        'options/trades': 1,
                        'options/historical_volumes/BTC': 1,
                        'stats/24h_options_volume': 1,
                        'options/open_interest/BTC': 1,
                        'options/historical_open_interest/BTC': 1,
                        // spot margin
                        'spot_margin/history': 1,
                        'spot_margin/borrow_summary': 1,
                        // nfts
                        'nft/nfts': 1,
                        'nft/{nft_id}': 1,
                        'nft/{nft_id}/trades': 1,
                        'nft/all_trades': 1,
                        'nft/{nft_id}/account_info': 1,
                        'nft/collections': 1,
                        // ftx pay
                        'ftxpay/apps/{user_specific_id}/details': 1,
                    },
                    'post': {
                        'ftxpay/apps/{user_specific_id}/orders': 1,
                    },
                },
                'private': {
                    'get': {
                        // subaccounts
                        'subaccounts': 1,
                        'subaccounts/{nickname}/balances': 1,
                        // account
                        'account': 1,
                        'positions': 1,
                        // wallet
                        'wallet/balances': 1,
                        'wallet/all_balances': 1,
                        'wallet/deposit_address/{coin}': 1, // ?method={method}
                        'wallet/deposits': 1,
                        'wallet/withdrawals': 1,
                        'wallet/airdrops': 1,
                        'wallet/withdrawal_fee': 1,
                        'wallet/saved_addresses': 1,
                        // orders
                        'orders': 1, // ?market={market}
                        'orders/history': 1, // ?market={market}
                        'orders/{order_id}': 1,
                        'orders/by_client_id/{client_order_id}': 1,
                        // conditional orders
                        'conditional_orders': 1, // ?market={market}
                        'conditional_orders/{conditional_order_id}/triggers': 1,
                        'conditional_orders/history': 1, // ?market={market}
                        'fills': 1, // ?market={market}
                        'funding_payments': 1,
                        // leverage tokens
                        'lt/balances': 1,
                        'lt/creations': 1,
                        'lt/redemptions': 1,
                        // options
                        'options/my_requests': 1,
                        'options/requests/{request_id}/quotes': 1,
                        'options/my_quotes': 1,
                        'options/account_info': 1,
                        'options/positions': 1,
                        'options/fills': 1,
                        // staking
                        'staking/stakes': 1,
                        'staking/unstake_requests': 1,
                        'staking/balances': 1,
                        'staking/staking_rewards': 1,
                        // otc
                        'otc/quotes/{quoteId}': 1,
                        // spot margin
                        'spot_margin/borrow_rates': 1,
                        'spot_margin/lending_rates': 1,
                        'spot_margin/market_info': 1, // ?market={market}
                        'spot_margin/borrow_history': 1,
                        'spot_margin/lending_history': 1,
                        'spot_margin/offers': 1,
                        'spot_margin/lending_info': 1,
                        // nfts
                        'nft/balances': 1,
                        'nft/bids': 1,
                        'nft/deposits': 1,
                        'nft/withdrawals': 1,
                        'nft/fills': 1,
                        'nft/gallery/{gallery_id}': 1,
                        'nft/gallery_settings': 1,
                        // latency statistics
                        'stats/latency_stats': 1,
                        // pnl
                        'pnl/historical_changes': 1,
                    },
                    'post': {
                        // subaccounts
                        'subaccounts': 1,
                        'subaccounts/update_name': 1,
                        'subaccounts/transfer': 1,
                        // account
                        'account/leverage': 1,
                        // wallet
                        'wallet/deposit_address/list': 1,
                        'wallet/withdrawals': 90,
                        'wallet/saved_addresses': 1,
                        // orders
                        'orders': 1,
                        'conditional_orders': 1,
                        'orders/{order_id}/modify': 1,
                        'orders/by_client_id/{client_order_id}/modify': 1,
                        'conditional_orders/{order_id}/modify': 1,
                        // leverage tokens
                        'lt/{token_name}/create': 1,
                        'lt/{token_name}/redeem': 1,
                        // options
                        'options/requests': 1,
                        'options/requests/{request_id}/quotes': 1,
                        'options/quotes/{quote_id}/accept': 1,
                        // staking
                        'staking/unstake_requests': 1,
                        'srm_stakes/stakes': 1,
                        // otc
                        'otc/quotes/{quote_id}/accept': 1,
                        'otc/quotes': 1,
                        // spot margin
                        'spot_margin/offers': 1,
                        // nfts
                        'nft/offer': 1,
                        'nft/buy': 1,
                        'nft/auction': 1,
                        'nft/edit_auction': 1,
                        'nft/cancel_auction': 1,
                        'nft/bids': 1,
                        'nft/redeem': 1,
                        'nft/gallery_settings': 1,
                        // ftx pay
                        'ftxpay/apps/{user_specific_id}/orders': 1,
                    },
                    'delete': {
                        // subaccounts
                        'subaccounts': 1,
                        // wallet
                        'wallet/saved_addresses/{saved_address_id}': 1,
                        // orders
                        'orders/{order_id}': 1,
                        'orders/by_client_id/{client_order_id}': 1,
                        'orders': 1,
                        'conditional_orders/{order_id}': 1,
                        // options
                        'options/requests/{request_id}': 1,
                        'options/quotes/{quote_id}': 1,
                        // staking
                        'staking/unstake_requests/{request_id}': 1,
                    },
                },
            },
            'fees': {
                'trading': {
                    'tierBased': true,
                    'percentage': true,
                    'maker': this.parseNumber ('0.0002'),
                    'taker': this.parseNumber ('0.0007'),
                    'tiers': {
                        'taker': [
                            [ this.parseNumber ('0'), this.parseNumber ('0.0007') ],
                            [ this.parseNumber ('2000000'), this.parseNumber ('0.0006') ],
                            [ this.parseNumber ('5000000'), this.parseNumber ('0.00055') ],
                            [ this.parseNumber ('10000000'), this.parseNumber ('0.0005') ],
                            [ this.parseNumber ('25000000'), this.parseNumber ('0.0045') ],
                            [ this.parseNumber ('50000000'), this.parseNumber ('0.0004') ],
                        ],
                        'maker': [
                            [ this.parseNumber ('0'), this.parseNumber ('0.0002') ],
                            [ this.parseNumber ('2000000'), this.parseNumber ('0.00015') ],
                            [ this.parseNumber ('5000000'), this.parseNumber ('0.0001') ],
                            [ this.parseNumber ('10000000'), this.parseNumber ('0.00005') ],
                            [ this.parseNumber ('25000000'), this.parseNumber ('0') ],
                            [ this.parseNumber ('50000000'), this.parseNumber ('0') ],
                        ],
                    },
                },
                'funding': {
                    'withdraw': {},
                },
            },
            'exceptions': {
                'exact': {
                    'Slow down': RateLimitExceeded, // {"error":"Slow down","success":false}
                    'Size too small for provide': InvalidOrder, // {"error":"Size too small for provide","success":false}
                    'Not enough balances': InsufficientFunds, // {"error":"Not enough balances","success":false}
                    'InvalidPrice': InvalidOrder, // {"error":"Invalid price","success":false}
                    'Size too small': InvalidOrder, // {"error":"Size too small","success":false}
                    'Size too large': InvalidOrder, // {"error":"Size too large","success":false}
                    'Invalid price': InvalidOrder, // {"success":false,"error":"Invalid price"}
                    'Missing parameter price': InvalidOrder, // {"error":"Missing parameter price","success":false}
                    'Order not found': OrderNotFound, // {"error":"Order not found","success":false}
                    'Order already closed': InvalidOrder, // {"error":"Order already closed","success":false}
                    'Trigger price too high': InvalidOrder, // {"error":"Trigger price too high","success":false}
                    'Trigger price too low': InvalidOrder, // {"error":"Trigger price too low","success":false}
                    'Order already queued for cancellation': CancelPending, // {"error":"Order already queued for cancellation","success":false}
                    'Duplicate client order ID': DuplicateOrderId, // {"error":"Duplicate client order ID","success":false}
                    'Spot orders cannot be reduce-only': InvalidOrder, // {"error":"Spot orders cannot be reduce-only","success":false}
                    'Invalid reduce-only order': InvalidOrder, // {"error":"Invalid reduce-only order","success":false}
                    'Account does not have enough balances': InsufficientFunds, // {"success":false,"error":"Account does not have enough balances"}
                    'Not authorized for subaccount-specific access': PermissionDenied, // {"success":false,"error":"Not authorized for subaccount-specific access"}
                    'Not approved to trade this product': PermissionDenied, // {"success":false,"error":"Not approved to trade this product"}
                },
                'broad': {
                    // {"error":"Not logged in","success":false}
                    // {"error":"Not logged in: Invalid API key","success":false}
                    'Not logged in': AuthenticationError,
                    'Account does not have enough margin for order': InsufficientFunds,
                    'Invalid parameter': BadRequest, // {"error":"Invalid parameter start_time","success":false}
                    'The requested URL was not found on the server': BadRequest,
                    'No such coin': BadRequest,
                    'No such subaccount': AuthenticationError,
                    'No such future': BadSymbol,
                    'No such market': BadSymbol,
                    'Do not send more than': RateLimitExceeded,
                    'An unexpected error occurred': ExchangeNotAvailable, // {"error":"An unexpected error occurred, please try again later (58BC21C795).","success":false}
                    'Please retry request': ExchangeNotAvailable, // {"error":"Please retry request","success":false}
                    'Please try again': ExchangeNotAvailable, // {"error":"Please try again","success":false}
                    'Try again': ExchangeNotAvailable, // {"error":"Try again","success":false}
                    'Only have permissions for subaccount': PermissionDenied, // {"success":false,"error":"Only have permissions for subaccount *sub_name*"}
                },
            },
            'precisionMode': TICK_SIZE,
            'options': {
                // support for canceling conditional orders
                // https://github.com/ccxt/ccxt/issues/6669
                'cancelOrder': {
                    'method': 'privateDeleteOrdersOrderId', // privateDeleteConditionalOrdersOrderId
                },
                'fetchOpenOrders': {
                    'method': 'privateGetOrders', // privateGetConditionalOrders
                },
                'fetchOrders': {
                    'method': 'privateGetOrdersHistory', // privateGetConditionalOrdersHistory
                },
                'sign': {
                    'ftx.com': 'FTX',
                    'ftx.us': 'FTXUS',
                },
                'networks': {
                    'SOL': 'sol',
                    'SPL': 'sol',
                    'TRX': 'trx',
                    'TRC20': 'trx',
                    'ETH': 'erc20',
                    'ERC20': 'erc20',
                    'OMNI': 'omni',
                    'BEP2': 'bep2',
                    'BNB': 'bep2',
                    'BEP20': 'bsc',
                    'BSC': 'bsc',
                },
            },
            'commonCurrencies': {
                'AMC': 'AMC Entertainment Holdings',
                'STARS': 'StarLaunch',
            },
        });
    }

    async fetchCurrencies (params = {}) {
        const response = await this.publicGetCoins (params);
        const currencies = this.safeValue (response, 'result', []);
        //
        //     {
        //         "success":true,
        //         "result": [
        //             {"id":"BTC","name":"Bitcoin"},
        //             {"id":"ETH","name":"Ethereum"},
        //             {"id":"ETHMOON","name":"10X Long Ethereum Token","underlying":"ETH"},
        //             {"id":"EOSBULL","name":"3X Long EOS Token","underlying":"EOS"},
        //         ],
        //     }
        //
        const result = {};
        for (let i = 0; i < currencies.length; i++) {
            const currency = currencies[i];
            const id = this.safeString (currency, 'id');
            const code = this.safeCurrencyCode (id);
            const name = this.safeString (currency, 'name');
            result[code] = {
                'id': id,
                'code': code,
                'info': currency,
                'type': undefined,
                'name': name,
                'active': undefined,
                'deposit': undefined,
                'withdraw': undefined,
                'fee': undefined,
                'precision': undefined,
                'limits': {
                    'withdraw': { 'min': undefined, 'max': undefined },
                    'amount': { 'min': undefined, 'max': undefined },
                },
            };
        }
        return result;
    }

    async fetchMarkets (params = {}) {
        const response = await this.publicGetMarkets (params);
        //
        //     {
        //         'success': true,
        //         "result": [
        //             {
        //                 "ask":170.37,
        //                 "baseCurrency":null,
        //                 "bid":170.31,
        //                 "change1h":-0.019001554672655036,
        //                 "change24h":-0.024841165359738997,
        //                 "changeBod":-0.03816406029469881,
        //                 "enabled":true,
        //                 "last":170.37,
        //                 "name":"ETH-PERP",
        //                 "price":170.37,
        //                 "priceIncrement":0.01,
        //                 "quoteCurrency":null,
        //                 "quoteVolume24h":7742164.59889,
        //                 "sizeIncrement":0.001,
        //                 "type":"future",
        //                 "underlying":"ETH",
        //                 "volumeUsd24h":7742164.59889
        //             },
        //             {
        //                 "ask":170.44,
        //                 "baseCurrency":"ETH",
        //                 "bid":170.41,
        //                 "change1h":-0.018485459257126403,
        //                 "change24h":-0.023825887743413515,
        //                 "changeBod":-0.037605872388481086,
        //                 "enabled":true,
        //                 "last":172.72,
        //                 "name":"ETH/USD",
        //                 "price":170.44,
        //                 "priceIncrement":0.01,
        //                 "quoteCurrency":"USD",
        //                 "quoteVolume24h":382802.0252,
        //                 "sizeIncrement":0.001,
        //                 "type":"spot",
        //                 "underlying":null,
        //                 "volumeUsd24h":382802.0252
        //             },
        //         ],
        //     }
        //
        //     {
        //         name: "BTC-PERP",
        //         enabled:  true,
        //         postOnly:  false,
        //         priceIncrement: "1.0",
        //         sizeIncrement: "0.0001",
        //         minProvideSize: "0.001",
        //         last: "60397.0",
        //         bid: "60387.0",
        //         ask: "60388.0",
        //         price: "60388.0",
        //         type: "future",
        //         baseCurrency:  null,
        //         quoteCurrency:  null,
        //         underlying: "BTC",
        //         restricted:  false,
        //         highLeverageFeeExempt:  true,
        //         change1h: "-0.0036463231533270636",
        //         change24h: "-0.01844838515677064",
        //         changeBod: "-0.010130151132675475",
        //         quoteVolume24h: "2892083192.6099",
        //         volumeUsd24h: "2892083192.6099"
        //     }
        //
        let allFuturesResponse = undefined;
        if (this.has['future'] && (this.hostname !== 'ftx.us')) {
            allFuturesResponse = await this.publicGetFutures ();
        }
        //
        //    {
        //        success: true,
        //        result: [
        //            {
        //                name: "1INCH-PERP",
        //                underlying: "1INCH",
        //                description: "1INCH Token Perpetual Futures",
        //                type: "perpetual",
        //                expiry: null,
        //                perpetual: true,
        //                expired: false,
        //                enabled: true,
        //                postOnly: false,
        //                priceIncrement: "0.0001",
        //                sizeIncrement: "1.0",
        //                last: "2.5556",
        //                bid: "2.5555",
        //                ask: "2.5563",
        //                index: "2.5612449804010833",
        //                mark: "2.5587",
        //                imfFactor: "0.0005",
        //                lowerBound: "2.4315",
        //                upperBound: "2.6893",
        //                underlyingDescription: "1INCH Token",
        //                expiryDescription: "Perpetual",
        //                moveStart: null,
        //                marginPrice: "2.5587",
        //                positionLimitWeight: "20.0",
        //                group: "perpetual",
        //                change1h: "0.00799716356760164",
        //                change24h: "0.004909276569004792",
        //                changeBod: "0.008394419484511705",
        //                volumeUsd24h: "17834492.0818",
        //                volume: "7224898.0",
        //                openInterest: "5597917.0",
        //                openInterestUsd: "14323390.2279",
        //            },
        //            ...
        //        ],
        //    }
        //
        const result = [];
        const markets = this.safeValue (response, 'result', []);
        const allFutures = this.safeValue (allFuturesResponse, 'result', []);
        const allFuturesDict = this.indexBy (allFutures, 'name');
        for (let i = 0; i < markets.length; i++) {
            const market = markets[i];
            const id = this.safeString (market, 'name');
            const future = this.safeValue (allFuturesDict, id);
            const marketType = this.safeString (market, 'type');
            const contract = (marketType === 'future');
            const baseId = this.safeString2 (market, 'baseCurrency', 'underlying');
            const quoteId = this.safeString (market, 'quoteCurrency', 'USD');
            const settleId = contract ? 'USD' : undefined;
            let base = this.safeCurrencyCode (baseId);
            const quote = this.safeCurrencyCode (quoteId);
            const settle = this.safeCurrencyCode (settleId);
            const spot = !contract;
            const margin = !contract;
            const perpetual = this.safeValue (future, 'perpetual', false);
            const swap = perpetual;
            const option = false;
            const isFuture = contract && !swap;
            let expiry = undefined;
            const expiryDatetime = this.safeString (future, 'expiry');
            let type = 'spot';
            let symbol = base + '/' + quote;
            if (swap) {
                type = 'swap';
                symbol = base + '/' + quote + ':' + settle;
            } else if (isFuture) {
                type = 'future';
                expiry = this.parse8601 (expiryDatetime);
                if (expiry === undefined) {
                    throw new BadResponse (this.id + " symbol '" + id + "' is a future contract but with an invalid expiry datetime.");
                }
                const parsedId = id.split ('-');
                const length = parsedId.length;
                if (length > 2) {
                    // handling for MOVE contracts
                    // BTC-MOVE-2022Q1
                    // BTC-MOVE-0106
                    // BTC-MOVE-WK-0121
                    parsedId.pop ();
                    // remove expiry
                    // [ 'BTC', 'MOVE' ]
                    // [ 'BTC', 'MOVE' ]
                    // [ 'BTC', 'MOVE', 'WK' ]
                    base = parsedId.join ('-');
                }
                symbol = base + '/' + quote + ':' + settle + '-' + this.yymmdd (expiry, '');
            }
            // check if a market is a spot or future market
            const sizeIncrement = this.safeString (market, 'sizeIncrement');
            const minProvideSize = this.safeString (market, 'minProvideSize');
            let minAmountString = sizeIncrement;
            if (minProvideSize !== undefined) {
                minAmountString = Precise.stringGt (minProvideSize, sizeIncrement) ? sizeIncrement : minProvideSize;
            }
            result.push ({
                'id': id,
                'symbol': symbol,
                'base': base,
                'quote': quote,
                'settle': settle,
                'baseId': baseId,
                'quoteId': quoteId,
                'settleId': settleId,
                'type': type,
                'spot': spot,
                'margin': margin,
                'swap': swap,
                'future': isFuture,
                'option': option,
                'active': this.safeValue (market, 'enabled'),
                'contract': contract,
                'linear': contract ? true : undefined,
                'inverse': contract ? false : undefined,
                'contractSize': this.parseNumber ('1'),
                'expiry': expiry,
                'expiryDatetime': this.iso8601 (expiry),
                'strike': undefined,
                'optionType': undefined,
                'precision': {
                    'amount': this.parseNumber (sizeIncrement),
                    'price': this.safeNumber (market, 'priceIncrement'),
                },
                'limits': {
                    'leverage': {
                        'min': this.parseNumber ('1'),
                        'max': this.parseNumber ('20'),
                    },
                    'amount': {
                        'min': this.parseNumber (minAmountString),
                        'max': undefined,
                    },
                    'price': {
                        'min': undefined,
                        'max': undefined,
                    },
                    'cost': {
                        'min': undefined,
                        'max': undefined,
                    },
                },
                'info': market,
            });
        }
        return result;
    }

    parseTicker (ticker, market = undefined) {
        //
        //     {
        //         "ask":171.29,
        //         "baseCurrency":null, // base currency for spot markets
        //         "bid":171.24,
        //         "change1h":-0.0012244897959183673,
        //         "change24h":-0.031603346901854366,
        //         "changeBod":-0.03297013492914808,
        //         "enabled":true,
        //         "last":171.44,
        //         "name":"ETH-PERP",
        //         "price":171.29,
        //         "priceIncrement":0.01,
        //         "quoteCurrency":null, // quote currency for spot markets
        //         "quoteVolume24h":8570651.12113,
        //         "sizeIncrement":0.001,
        //         "type":"future",
        //         "underlying":"ETH", // null for spot markets
        //         "volumeUsd24h":8570651.12113,
        //     }
        //
        const marketId = this.safeString (ticker, 'name');
        if (marketId in this.markets_by_id) {
            market = this.markets_by_id[marketId];
        }
        const symbol = this.safeSymbol (marketId, market);
        const last = this.safeString (ticker, 'last');
        const timestamp = this.safeTimestamp (ticker, 'time', this.milliseconds ());
        let percentage = this.safeString (ticker, 'change24h');
        if (percentage !== undefined) {
            percentage = Precise.stringMul (percentage, '100');
        }
        return this.safeTicker ({
            'symbol': symbol,
            'timestamp': timestamp,
            'datetime': this.iso8601 (timestamp),
            'high': this.safeString (ticker, 'high'),
            'low': this.safeString (ticker, 'low'),
            'bid': this.safeString (ticker, 'bid'),
            'bidVolume': this.safeString (ticker, 'bidSize'),
            'ask': this.safeString (ticker, 'ask'),
            'askVolume': this.safeString (ticker, 'askSize'),
            'vwap': undefined,
            'open': undefined,
            'close': last,
            'last': last,
            'previousClose': undefined,
            'change': undefined,
            'percentage': percentage,
            'average': undefined,
            'baseVolume': undefined,
            'quoteVolume': this.safeString (ticker, 'quoteVolume24h'),
            'info': ticker,
        }, market, false);
    }

    async fetchTicker (symbol, params = {}) {
        await this.loadMarkets ();
        const market = this.market (symbol);
        const request = {
            'market_name': market['id'],
        };
        const response = await this.publicGetMarketsMarketName (this.extend (request, params));
        //
        //     {
        //         "success":true,
        //         "result":{
        //             "ask":171.29,
        //             "baseCurrency":null, // base currency for spot markets
        //             "bid":171.24,
        //             "change1h":-0.0012244897959183673,
        //             "change24h":-0.031603346901854366,
        //             "changeBod":-0.03297013492914808,
        //             "enabled":true,
        //             "last":171.44,
        //             "name":"ETH-PERP",
        //             "price":171.29,
        //             "priceIncrement":0.01,
        //             "quoteCurrency":null, // quote currency for spot markets
        //             "quoteVolume24h":8570651.12113,
        //             "sizeIncrement":0.001,
        //             "type":"future",
        //             "underlying":"ETH", // null for spot markets
        //             "volumeUsd24h":8570651.12113,
        //         }
        //     }
        //
        const result = this.safeValue (response, 'result', {});
        return this.parseTicker (result, market);
    }

    async fetchTickers (symbols = undefined, params = {}) {
        await this.loadMarkets ();
        const response = await this.publicGetMarkets (params);
        //
        //     {
        //         'success': true,
        //         "result": [
        //             {
        //                 "ask":170.44,
        //                 "baseCurrency":"ETH",
        //                 "bid":170.41,
        //                 "change1h":-0.018485459257126403,
        //                 "change24h":-0.023825887743413515,
        //                 "changeBod":-0.037605872388481086,
        //                 "enabled":true,
        //                 "last":172.72,
        //                 "name":"ETH/USD",
        //                 "price":170.44,
        //                 "priceIncrement":0.01,
        //                 "quoteCurrency":"USD",
        //                 "quoteVolume24h":382802.0252,
        //                 "sizeIncrement":0.001,
        //                 "type":"spot",
        //                 "underlying":null,
        //                 "volumeUsd24h":382802.0252
        //             },
        //         ],
        //     }
        //
        const tickers = this.safeValue (response, 'result', []);
        return this.parseTickers (tickers, symbols);
    }

    async fetchOrderBook (symbol, limit = undefined, params = {}) {
        await this.loadMarkets ();
        const market = this.market (symbol);
        const request = {
            'market_name': market['id'],
        };
        if (limit !== undefined) {
            request['depth'] = limit; // max 100, default 20
        }
        const response = await this.publicGetMarketsMarketNameOrderbook (this.extend (request, params));
        //
        //     {
        //         "success":true,
        //         "result":{
        //             "asks":[
        //                 [171.95,279.865],
        //                 [171.98,102.42],
        //                 [171.99,124.11],
        //             ],
        //             "bids":[
        //                 [171.93,69.749],
        //                 [171.9,288.325],
        //                 [171.88,87.47],
        //             ],
        //         }
        //     }
        //
        const result = this.safeValue (response, 'result', {});
        return this.parseOrderBook (result, symbol);
    }

    parseOHLCV (ohlcv, market = undefined) {
        //
        //     {
        //         "close":177.23,
        //         "high":177.45,
        //         "low":177.2,
        //         "open":177.43,
        //         "startTime":"2019-10-17T13:27:00+00:00",
        //         "time":1571318820000.0,
        //         "volume":0.0
        //     }
        //
        return [
            this.safeInteger (ohlcv, 'time'),
            this.safeNumber (ohlcv, 'open'),
            this.safeNumber (ohlcv, 'high'),
            this.safeNumber (ohlcv, 'low'),
            this.safeNumber (ohlcv, 'close'),
            this.safeNumber (ohlcv, 'volume'),
        ];
    }

    getMarketId (symbol, key, params = {}) {
        const parts = this.getMarketParams (symbol, key, params);
        return this.safeString (parts, 1, symbol);
    }

    getMarketParams (symbol, key, params = {}) {
        let market = undefined;
        let marketId = undefined;
        if (symbol in this.markets) {
            market = this.market (symbol);
            marketId = market['id'];
        } else {
            marketId = this.safeString (params, key, symbol);
        }
        return [ market, marketId ];
    }

    async fetchOHLCV (symbol, timeframe = '1m', since = undefined, limit = undefined, params = {}) {
        await this.loadMarkets ();
        const [ market, marketId ] = this.getMarketParams (symbol, 'market_name', params);
        // max 1501 candles, including the current candle when since is not specified
        const maxLimit = 5000;
        const defaultLimit = 1500;
        limit = (limit === undefined) ? defaultLimit : Math.min (limit, maxLimit);
        const request = {
            'resolution': this.timeframes[timeframe],
            'market_name': marketId,
            // 'start_time': parseInt (since / 1000),
            // 'end_time': this.seconds (),
            'limit': limit,
        };
        const price = this.safeString (params, 'price');
        params = this.omit (params, 'price');
        if (since !== undefined) {
            const startTime = parseInt (since / 1000);
            request['start_time'] = startTime;
            const duration = this.parseTimeframe (timeframe);
            const endTime = this.sum (startTime, limit * duration);
            request['end_time'] = Math.min (endTime, this.seconds ());
            if (duration > 86400) {
                const wholeDaysInTimeframe = parseInt (duration / 86400);
                request['limit'] = Math.min (limit * wholeDaysInTimeframe, maxLimit);
            }
        }
        let method = 'publicGetMarketsMarketNameCandles';
        if (price === 'index') {
            if (symbol in this.markets) {
                request['market_name'] = market['baseId'];
            }
            method = 'publicGetIndexesMarketNameCandles';
        }
        const response = await this[method] (this.extend (request, params));
        //
        //     {
        //         "success": true,
        //         "result":[
        //             {
        //                 "close":177.23,
        //                 "high":177.45,
        //                 "low":177.2,
        //                 "open":177.43,
        //                 "startTime":"2019-10-17T13:27:00+00:00",
        //                 "time":1571318820000.0,
        //                 "volume":0.0
        //             },
        //             {
        //                 "close":177.26,
        //                 "high":177.33,
        //                 "low":177.23,
        //                 "open":177.23,
        //                 "startTime":"2019-10-17T13:28:00+00:00",
        //                 "time":1571318880000.0,
        //                 "volume":0.0
        //             },
        //         ],
        //     }
        //
        const result = this.safeValue (response, 'result', []);
        return this.parseOHLCVs (result, market, timeframe, since, limit);
    }

    async fetchIndexOHLCV (symbol, timeframe = '1m', since = undefined, limit = undefined, params = {}) {
        const request = {
            'price': 'index',
        };
        return await this.fetchOHLCV (symbol, timeframe, since, limit, this.extend (request, params));
    }

    parseTrade (trade, market = undefined) {
        //
        // fetchTrades (public)
        //
        //     {
        //         "id":1715826,
        //         "liquidation":false,
        //         "price":171.62,
        //         "side":"buy",
        //         "size":2.095,
        //         "time":"2019-10-18T12:59:54.288166+00:00"
        //     }
        //
        // fetchMyTrades (private)
        //
        //     {
        //         "fee": 20.1374935,
        //         "feeRate": 0.0005,
        //         "feeCurrency": "USD",
        //         "future": "EOS-0329",
        //         "id": 11215,
        //         "liquidity": "taker",
        //         "market": "EOS-0329",
        //         "baseCurrency": null,
        //         "quoteCurrency": null,
        //         "orderId": 8436981,
        //         "price": 4.201,
        //         "side": "buy",
        //         "size": 9587,
        //         "time": "2019-03-27T19:15:10.204619+00:00",
        //         "type": "order"
        //     }
        //
        //     {
        //         "baseCurrency": "BTC",
        //         "fee": 0,
        //         "feeCurrency": "USD",
        //         "feeRate": 0,
        //         "future": null,
        //         "id": 664079556,
        //         "liquidity": "taker",
        //         "market": null,
        //         "orderId": null,
        //         "price": 34830.61359,
        //         "quoteCurrency": "USD",
        //         "side": "sell",
        //         "size": 0.0005996,
        //         "time": "2021-01-15T16:05:29.246135+00:00",
        //         "tradeId": null,
        //         "type": "otc"
        //     }
        //
        //     with -ve fee
        //     {
        //         "id": 1171258927,
        //         "fee": -0.0000713875,
        //         "side": "sell",
        //         "size": 1,
        //         "time": "2021-03-11T13:34:35.523627+00:00",
        //         "type": "order",
        //         "price": 14.2775,
        //         "future": null,
        //         "market": "SOL/USD",
        //         "feeRate": -0.000005,
        //         "orderId": 33182929044,
        //         "tradeId": 582936801,
        //         "liquidity": "maker",
        //         "feeCurrency": "USD",
        //         "baseCurrency": "SOL",
        //         "quoteCurrency": "USD"
        //     }
        //
        //     // from OTC order
        //     {
        //         "id": 1172129651,
        //         "fee": 0,
        //         "side": "sell",
        //         "size": 1.47568846,
        //         "time": "2021-03-11T15:04:46.893383+00:00",
        //         "type": "otc",
        //         "price": 14.60932598,
        //         "future": null,
        //         "market": null,
        //         "feeRate": 0,
        //         "orderId": null,
        //         "tradeId": null,
        //         "liquidity": "taker",
        //         "feeCurrency": "USD",
        //         "baseCurrency": "BCHA",
        //         "quoteCurrency": "USD"
        //     }
        //
        const id = this.safeString (trade, 'id');
        const takerOrMaker = this.safeString (trade, 'liquidity');
        // a workaround for the OTC trades, they don't have a symbol
        const baseId = this.safeString (trade, 'baseCurrency');
        const quoteId = this.safeString (trade, 'quoteCurrency');
        let defaultMarketId = undefined;
        if ((baseId !== undefined) && (quoteId !== undefined)) {
            defaultMarketId = baseId + '/' + quoteId;
        }
        const marketId = this.safeString (trade, 'market', defaultMarketId);
        market = this.safeMarket (marketId, market, '/');
        const symbol = market['symbol'];
        const timestamp = this.parse8601 (this.safeString (trade, 'time'));
        const priceString = this.safeString (trade, 'price');
        const amountString = this.safeString (trade, 'size');
        const side = this.safeString (trade, 'side');
        let fee = undefined;
        const feeCostString = this.safeString (trade, 'fee');
        if (feeCostString !== undefined) {
            const feeCurrencyId = this.safeString (trade, 'feeCurrency');
            const feeCurrencyCode = this.safeCurrencyCode (feeCurrencyId);
            fee = {
                'cost': feeCostString,
                'currency': feeCurrencyCode,
                'rate': this.safeString (trade, 'feeRate'),
            };
        }
        const orderId = this.safeString (trade, 'orderId');
        return this.safeTrade ({
            'info': trade,
            'timestamp': timestamp,
            'datetime': this.iso8601 (timestamp),
            'symbol': symbol,
            'id': id,
            'order': orderId,
            'type': undefined,
            'takerOrMaker': takerOrMaker,
            'side': side,
            'price': priceString,
            'amount': amountString,
            'cost': undefined,
            'fee': fee,
        }, market);
    }

    async fetchTrades (symbol, since = undefined, limit = undefined, params = {}) {
        await this.loadMarkets ();
        const [ market, marketId ] = this.getMarketParams (symbol, 'market_name', params);
        const request = {
            'market_name': marketId,
        };
        if (since !== undefined) {
            // the exchange aligns results to end_time returning 5000 trades max
            // the user must set the end_time (in seconds) close enough to start_time
            // for a proper pagination, fetch the most recent trades first
            // then set the end_time parameter to the timestamp of the last trade
            // start_time and end_time must be in seconds, divided by a thousand
            request['start_time'] = parseInt (since / 1000);
            // start_time doesn't work without end_time
            request['end_time'] = this.seconds ();
        }
        if (limit !== undefined) {
            request['limit'] = limit;
        }
        const response = await this.publicGetMarketsMarketNameTrades (this.extend (request, params));
        //
        //     {
        //         "success":true,
        //         "result":[
        //             {
        //                 "id":1715826,
        //                 "liquidation":false,
        //                 "price":171.62,
        //                 "side":"buy",
        //                 "size":2.095,
        //                 "time":"2019-10-18T12:59:54.288166+00:00"
        //             },
        //             {
        //                 "id":1715763,
        //                 "liquidation":false,
        //                 "price":171.89,
        //                 "side":"sell",
        //                 "size":1.477,
        //                 "time":"2019-10-18T12:58:38.443734+00:00"
        //             },
        //         ],
        //     }
        //
        const result = this.safeValue (response, 'result', []);
        return this.parseTrades (result, market, since, limit);
    }

    async fetchTradingFees (params = {}) {
        await this.loadMarkets ();
        const response = await this.privateGetAccount (params);
        //
        //     {
        //         "success": true,
        //         "result": {
        //             "backstopProvider": true,
        //             "collateral": 3568181.02691129,
        //             "freeCollateral": 1786071.456884368,
        //             "initialMarginRequirement": 0.12222384240257728,
        //             "liquidating": false,
        //             "maintenanceMarginRequirement": 0.07177992558058484,
        //             "makerFee": 0.0002,
        //             "marginFraction": 0.5588433331419503,
        //             "openMarginFraction": 0.2447194090423075,
        //             "takerFee": 0.0005,
        //             "totalAccountValue": 3568180.98341129,
        //             "totalPositionSize": 6384939.6992,
        //             "username": "user@domain.com",
        //             "positions": [
        //                 {
        //                     "cost": -31.7906,
        //                     "entryPrice": 138.22,
        //                     "future": "ETH-PERP",
        //                     "initialMarginRequirement": 0.1,
        //                     "longOrderSize": 1744.55,
        //                     "maintenanceMarginRequirement": 0.04,
        //                     "netSize": -0.23,
        //                     "openSize": 1744.32,
        //                     "realizedPnl": 3.39441714,
        //                     "shortOrderSize": 1732.09,
        //                     "side": "sell",
        //                     "size": 0.23,
        //                     "unrealizedPnl": 0,
        //                 },
        //             ],
        //         },
        //     }
        //
        const result = this.safeValue (response, 'result', {});
        const maker = this.safeNumber (result, 'makerFee');
        const taker = this.safeNumber (result, 'takerFee');
        const tradingFees = {};
        for (let i = 0; i < this.symbols.length; i++) {
            const symbol = this.symbols[i];
            tradingFees[symbol] = {
                'info': response,
                'symbol': symbol,
                'maker': maker,
                'taker': taker,
                'percentage': true,
                'tierBased': true,
            };
        }
        return tradingFees;
    }

    async fetchFundingRateHistory (symbol = undefined, since = undefined, limit = undefined, params = {}) {
        //
        // Gets a history of funding rates with their timestamps
        //  (param) symbol: Future currency pair (e.g. "BTC-PERP")
        //  (param) limit: Not used by ftx
        //  (param) since: Unix timestamp in miliseconds for the time of the earliest requested funding rate
        //  (param) params: Object containing more params for the request
        //             - until: Unix timestamp in miliseconds for the time of the earliest requested funding rate
        //  return: [{symbol, fundingRate, timestamp}]
        //
        await this.loadMarkets ();
        const request = {};
        if (symbol !== undefined) {
            const market = this.market (symbol);
            symbol = market['symbol'];
            request['future'] = market['id'];
        }
        if (since !== undefined) {
            request['start_time'] = parseInt (since / 1000);
        }
        const till = this.safeInteger (params, 'till'); // unified in milliseconds
        const endTime = this.safeString (params, 'end_time'); // exchange-specific in seconds
        params = this.omit (params, [ 'end_time', 'till' ]);
        if (till !== undefined) {
            request['end_time'] = parseInt (till / 1000);
        } else if (endTime !== undefined) {
            request['end_time'] = endTime;
        }
        const response = await this.publicGetFundingRates (this.extend (request, params));
        //
        //     {
        //        "success": true,
        //        "result": [
        //          {
        //            "future": "BTC-PERP",
        //            "rate": 0.0025,
        //            "time": "2019-06-02T08:00:00+00:00"
        //          }
        //        ]
        //      }
        //
        const result = this.safeValue (response, 'result');
        const rates = [];
        for (let i = 0; i < result.length; i++) {
            const entry = result[i];
            const marketId = this.safeString (entry, 'future');
            const timestamp = this.parse8601 (this.safeString (result[i], 'time'));
            rates.push ({
                'info': entry,
                'symbol': this.safeSymbol (marketId),
                'fundingRate': this.safeNumber (entry, 'rate'),
                'timestamp': timestamp,
                'datetime': this.iso8601 (timestamp),
            });
        }
        const sorted = this.sortBy (rates, 'timestamp');
        return this.filterBySymbolSinceLimit (sorted, symbol, since, limit);
    }

    parseBalance (response) {
        const result = {
            'info': response,
        };
        const balances = this.safeValue (response, 'result', []);
        for (let i = 0; i < balances.length; i++) {
            const balance = balances[i];
            const code = this.safeCurrencyCode (this.safeString (balance, 'coin'));
            const account = this.account ();
            account['free'] = this.safeString2 (balance, 'availableWithoutBorrow', 'free');
            account['total'] = this.safeString (balance, 'total');
            result[code] = account;
        }
        return this.safeBalance (result);
    }

    async fetchBalance (params = {}) {
        await this.loadMarkets ();
        const response = await this.privateGetWalletBalances (params);
        //
        //     {
        //         "success": true,
        //         "result": [
        //             {
        //                 "coin": "USDTBEAR",
        //                 "free": 2320.2,
        //                 "total": 2340.2
        //             },
        //         ],
        //     }
        //
        return this.parseBalance (response);
    }

    parseOrderStatus (status) {
        const statuses = {
            'new': 'open',
            'open': 'open',
            'closed': 'closed', // filled or canceled
            'triggered': 'closed',
        };
        return this.safeString (statuses, status, status);
    }

    parseOrder (order, market = undefined) {
        //
        // limit orders - fetchOrder, fetchOrders, fetchOpenOrders, createOrder, editOrder
        //
        //     {
        //         "createdAt": "2019-03-05T09:56:55.728933+00:00",
        //         "filledSize": 0,
        //         "future": "XRP-PERP",
        //         "id": 9596912,
        //         "market": "XRP-PERP",
        //         "price": 0.306525,
        //         "remainingSize": 31431,
        //         "side": "sell",
        //         "size": 31431,
        //         "status": "open",
        //         "type": "limit",
        //         "reduceOnly": false,
        //         "ioc": false,
        //         "postOnly": false,
        //         "clientId": null,
        //     }
        //
        // market orders - fetchOrder, fetchOrders, fetchOpenOrders, createOrder
        //
        //     {
        //         "avgFillPrice": 2666.0,
        //         "clientId": None,
        //         "createdAt": "2020-02-12T00: 53: 49.009726+00: 00",
        //         "filledSize": 0.0007,
        //         "future": None,
        //         "id": 3109208514,
        //         "ioc": True,
        //         "market": "BNBBULL/USD",
        //         "postOnly": False,
        //         "price": None,
        //         "reduceOnly": False,
        //         "remainingSize": 0.0,
        //         "side": "buy",
        //         "size": 0.0007,
        //         "status": "closed",
        //         "type": "market"
        //     }
        //
        // createOrder (conditional, "stop", "trailingStop", or "takeProfit")
        //
        //     {
        //         "createdAt": "2019-03-05T09:56:55.728933+00:00",
        //         "future": "XRP-PERP",
        //         "id": 9596912,
        //         "market": "XRP-PERP",
        //         "triggerPrice": 0.306525,
        //         "orderId": null,
        //         "side": "sell",
        //         "size": 31431,
        //         "status": "open",
        //         "type": "stop",
        //         "orderPrice": null,
        //         "error": null,
        //         "triggeredAt": null,
        //         "reduceOnly": false
        //     }
        //
        // editOrder (conditional, stop, trailing stop, take profit)
        //
        //     {
        //         "createdAt": "2019-03-05T09:56:55.728933+00:00",
        //         "future": "XRP-PERP",
        //         "id": 9596912,
        //         "market": "XRP-PERP",
        //         "triggerPrice": 0.306225,
        //         "orderId": null,
        //         "side": "sell",
        //         "size": 31431,
        //         "status": "open",
        //         "type": "stop",
        //         "orderPrice": null,
        //         "error": null,
        //         "triggeredAt": null,
        //         "reduceOnly": false,
        //         "orderType": "market",
        //         "filledSize": 0,
        //         "avgFillPrice": null,
        //         "retryUntilFilled": false
        //     }
        //
        // canceled order with a closed status
        //
        //     {
        //         "avgFillPrice":null,
        //         "clientId":null,
        //         "createdAt":"2020-09-01T13:45:57.119695+00:00",
        //         "filledSize":0.0,
        //         "future":null,
        //         "id":8553541288,
        //         "ioc":false,
        //         "liquidation":false,
        //         "market":"XRP/USDT",
        //         "postOnly":false,
        //         "price":0.5,
        //         "reduceOnly":false,
        //         "remainingSize":0.0,
        //         "side":"sell",
        //         "size":46.0,
        //         "status":"closed",
        //         "type":"limit"
        //     }
        //
        const id = this.safeString (order, 'id');
        const timestamp = this.parse8601 (this.safeString (order, 'createdAt'));
        let status = this.parseOrderStatus (this.safeString (order, 'status'));
        const amount = this.safeString (order, 'size');
        const filled = this.safeString (order, 'filledSize');
        let remaining = this.safeString (order, 'remainingSize');
        if (Precise.stringEquals (remaining, '0')) {
            remaining = Precise.stringSub (amount, filled);
            if (Precise.stringGt (remaining, '0')) {
                status = 'canceled';
            }
        }
        const marketId = this.safeString (order, 'market');
        market = this.safeMarket (marketId, market);
        let symbol = market['symbol'];
        if (symbol === undefined) {
            // support for delisted market ids
            // https://github.com/ccxt/ccxt/issues/7113
            symbol = marketId;
        }
        const side = this.safeString (order, 'side');
        const type = this.safeString (order, 'type');
        const average = this.safeString (order, 'avgFillPrice');
        const price = this.safeString2 (order, 'price', 'triggerPrice', average);
        const lastTradeTimestamp = this.parse8601 (this.safeString (order, 'triggeredAt'));
        const clientOrderId = this.safeString (order, 'clientId');
        const stopPrice = this.safeNumber (order, 'triggerPrice');
        const postOnly = this.safeValue (order, 'postOnly');
        return this.safeOrder ({
            'info': order,
            'id': id,
            'clientOrderId': clientOrderId,
            'timestamp': timestamp,
            'datetime': this.iso8601 (timestamp),
            'lastTradeTimestamp': lastTradeTimestamp,
            'symbol': symbol,
            'type': type,
            'timeInForce': undefined,
            'postOnly': postOnly,
            'side': side,
            'price': price,
            'stopPrice': stopPrice,
            'amount': amount,
            'cost': undefined,
            'average': average,
            'filled': filled,
            'remaining': remaining,
            'status': status,
            'fee': undefined,
            'trades': undefined,
        }, market);
    }

    async createOrder (symbol, type, side, amount, price = undefined, params = {}) {
        await this.loadMarkets ();
        const market = this.market (symbol);
        const request = {
            'market': market['id'],
            'side': side, // "buy" or "sell"
            // 'price': 0.306525, // send null for market orders
            'type': type, // "limit", "market", "stop", "trailingStop", or "takeProfit"
            'size': parseFloat (this.amountToPrecision (symbol, amount)),
            // 'reduceOnly': false, // optional, default is false
            // 'ioc': false, // optional, default is false, limit or market orders only
            // 'postOnly': false, // optional, default is false, limit or market orders only
            // 'clientId': 'abcdef0123456789', // string, optional, client order id, limit or market orders only
        };
        const clientOrderId = this.safeString2 (params, 'clientId', 'clientOrderId');
        if (clientOrderId !== undefined) {
            request['clientId'] = clientOrderId;
            params = this.omit (params, [ 'clientId', 'clientOrderId' ]);
        }
        let method = undefined;
        if (type === 'limit') {
            method = 'privatePostOrders';
            request['price'] = parseFloat (this.priceToPrecision (symbol, price));
        } else if (type === 'market') {
            method = 'privatePostOrders';
            request['price'] = null;
        } else if ((type === 'stop') || (type === 'takeProfit')) {
            method = 'privatePostConditionalOrders';
            const stopPrice = this.safeNumber2 (params, 'stopPrice', 'triggerPrice');
            if (stopPrice === undefined) {
                throw new ArgumentsRequired (this.id + ' createOrder () requires a stopPrice parameter or a triggerPrice parameter for ' + type + ' orders');
            } else {
                params = this.omit (params, [ 'stopPrice', 'triggerPrice' ]);
                request['triggerPrice'] = parseFloat (this.priceToPrecision (symbol, stopPrice));
            }
            if (price !== undefined) {
                request['orderPrice'] = parseFloat (this.priceToPrecision (symbol, price)); // optional, order type is limit if this is specified, otherwise market
            }
        } else if (type === 'trailingStop') {
            const trailValue = this.safeNumber (params, 'trailValue', price);
            if (trailValue === undefined) {
                throw new ArgumentsRequired (this.id + ' createOrder () requires a trailValue parameter or a price argument (negative or positive) for a ' + type + ' order');
            }
            method = 'privatePostConditionalOrders';
            request['trailValue'] = parseFloat (this.priceToPrecision (symbol, trailValue)); // negative for "sell", positive for "buy"
        } else {
            throw new InvalidOrder (this.id + ' createOrder () does not support order type ' + type + ', only limit, market, stop, trailingStop, or takeProfit orders are supported');
        }
        const response = await this[method] (this.extend (request, params));
        //
        // orders
        //
        //     {
        //         "success": true,
        //         "result": [
        //             {
        //                 "createdAt": "2019-03-05T09:56:55.728933+00:00",
        //                 "filledSize": 0,
        //                 "future": "XRP-PERP",
        //                 "id": 9596912,
        //                 "market": "XRP-PERP",
        //                 "price": 0.306525,
        //                 "remainingSize": 31431,
        //                 "side": "sell",
        //                 "size": 31431,
        //                 "status": "open",
        //                 "type": "limit",
        //                 "reduceOnly": false,
        //                 "ioc": false,
        //                 "postOnly": false,
        //                 "clientId": null,
        //             }
        //         ]
        //     }
        //
        // conditional orders
        //
        //     {
        //         "success": true,
        //         "result": [
        //             {
        //                 "createdAt": "2019-03-05T09:56:55.728933+00:00",
        //                 "future": "XRP-PERP",
        //                 "id": 9596912,
        //                 "market": "XRP-PERP",
        //                 "triggerPrice": 0.306525,
        //                 "orderId": null,
        //                 "side": "sell",
        //                 "size": 31431,
        //                 "status": "open",
        //                 "type": "stop",
        //                 "orderPrice": null,
        //                 "error": null,
        //                 "triggeredAt": null,
        //                 "reduceOnly": false
        //             }
        //         ]
        //     }
        //
        //
        const result = this.safeValue (response, 'result', []);
        return this.parseOrder (result, market);
    }

    async createReduceOnlyOrder (symbol, type, side, amount, price = undefined, params = {}) {
        const request = {
            'reduceOnly': true,
        };
        return await this.createOrder (symbol, type, side, amount, price, this.extend (request, params));
    }

    async editOrder (id, symbol, type, side, amount, price = undefined, params = {}) {
        await this.loadMarkets ();
        const market = this.market (symbol);
        const request = {};
        let method = undefined;
        const clientOrderId = this.safeString2 (params, 'client_order_id', 'clientOrderId');
        const triggerPrice = this.safeNumber (params, 'triggerPrice');
        const orderPrice = this.safeNumber (params, 'orderPrice');
        const trailValue = this.safeNumber (params, 'trailValue');
        params = this.omit (params, [ 'client_order_id', 'clientOrderId', 'triggerPrice', 'orderPrice', 'trailValue' ]);
        const triggerPriceIsDefined = (triggerPrice !== undefined);
        const orderPriceIsDefined = (orderPrice !== undefined);
        const trailValueIsDefined = (trailValue !== undefined);
        if (triggerPriceIsDefined || orderPriceIsDefined || trailValueIsDefined) {
            method = 'privatePostConditionalOrdersOrderIdModify';
            request['order_id'] = id;
            if (triggerPriceIsDefined) {
                request['triggerPrice'] = parseFloat (this.priceToPrecision (symbol, triggerPrice));
            }
            if (orderPriceIsDefined) {
                // only for stop limit or take profit limit orders
                request['orderPrice'] = parseFloat (this.priceToPrecision (symbol, orderPrice));
            }
            if (trailValueIsDefined) {
                // negative for sell orders, positive for buy orders
                request['trailValue'] = parseFloat (this.priceToPrecision (symbol, trailValue));
            }
        } else {
            if (clientOrderId === undefined) {
                method = 'privatePostOrdersOrderIdModify';
                request['order_id'] = id;
            } else {
                method = 'privatePostOrdersByClientIdClientOrderIdModify';
                request['client_order_id'] = clientOrderId;
                // request['clientId'] = clientOrderId;
            }
            if (price !== undefined) {
                request['price'] = parseFloat (this.priceToPrecision (symbol, price));
            }
        }
        if (amount !== undefined) {
            request['size'] = parseFloat (this.amountToPrecision (symbol, amount));
        }
        const response = await this[method] (this.extend (request, params));
        //
        // regular order
        //
        //     {
        //         "success": true,
        //         "result": {
        //             "createdAt": "2019-03-05T11:56:55.728933+00:00",
        //             "filledSize": 0,
        //             "future": "XRP-PERP",
        //             "id": 9596932,
        //             "market": "XRP-PERP",
        //             "price": 0.326525,
        //             "remainingSize": 31431,
        //             "side": "sell",
        //             "size": 31431,
        //             "status": "open",
        //             "type": "limit",
        //             "reduceOnly": false,
        //             "ioc": false,
        //             "postOnly": false,
        //             "clientId": null,
        //         }
        //     }
        //
        // conditional trigger order
        //
        //     {
        //         "success": true,
        //         "result": {
        //             "createdAt": "2019-03-05T09:56:55.728933+00:00",
        //             "future": "XRP-PERP",
        //             "id": 9596912,
        //             "market": "XRP-PERP",
        //             "triggerPrice": 0.306225,
        //             "orderId": null,
        //             "side": "sell",
        //             "size": 31431,
        //             "status": "open",
        //             "type": "stop",
        //             "orderPrice": null,
        //             "error": null,
        //             "triggeredAt": null,
        //             "reduceOnly": false,
        //             "orderType": "market",
        //             "filledSize": 0,
        //             "avgFillPrice": null,
        //             "retryUntilFilled": false
        //         }
        //     }
        //
        const result = this.safeValue (response, 'result', {});
        return this.parseOrder (result, market);
    }

    async cancelOrder (id, symbol = undefined, params = {}) {
        await this.loadMarkets ();
        const request = {};
        // support for canceling conditional orders
        // https://github.com/ccxt/ccxt/issues/6669
        const options = this.safeValue (this.options, 'cancelOrder', {});
        const defaultMethod = this.safeString (options, 'method', 'privateDeleteOrdersOrderId');
        let method = this.safeString (params, 'method', defaultMethod);
        const type = this.safeValue (params, 'type');
        const clientOrderId = this.safeValue2 (params, 'client_order_id', 'clientOrderId');
        if (clientOrderId === undefined) {
            request['order_id'] = parseInt (id);
            if ((type === 'stop') || (type === 'trailingStop') || (type === 'takeProfit')) {
                method = 'privateDeleteConditionalOrdersOrderId';
            }
        } else {
            request['client_order_id'] = clientOrderId;
            method = 'privateDeleteOrdersByClientIdClientOrderId';
        }
        const query = this.omit (params, [ 'method', 'type', 'client_order_id', 'clientOrderId' ]);
        const response = await this[method] (this.extend (request, query));
        //
        //     {
        //         "success": true,
        //         "result": "Order queued for cancelation"
        //     }
        //
        const result = this.safeValue (response, 'result', {});
        return result;
    }

    async cancelAllOrders (symbol = undefined, params = {}) {
        await this.loadMarkets ();
        const request = {
            // 'market': market['id'], // optional
            // 'conditionalOrdersOnly': false, // cancel conditional orders only
            // 'limitOrdersOnly': false, // cancel existing limit orders (non-conditional orders) only
        };
        const marketId = this.getMarketId (symbol, 'market', params);
        if (marketId !== undefined) {
            request['market'] = marketId;
        }
        const response = await this.privateDeleteOrders (this.extend (request, params));
        const result = this.safeValue (response, 'result', {});
        //
        //     {
        //         "success": true,
        //         "result": "Orders queued for cancelation"
        //     }
        //
        return result;
    }

    async fetchOrder (id, symbol = undefined, params = {}) {
        await this.loadMarkets ();
        const request = {};
        const clientOrderId = this.safeValue2 (params, 'client_order_id', 'clientOrderId');
        let method = 'privateGetOrdersOrderId';
        if (clientOrderId === undefined) {
            request['order_id'] = id;
        } else {
            request['client_order_id'] = clientOrderId;
            params = this.omit (params, [ 'client_order_id', 'clientOrderId' ]);
            method = 'privateGetOrdersByClientIdClientOrderId';
        }
        const response = await this[method] (this.extend (request, params));
        //
        //     {
        //         "success": true,
        //         "result": {
        //             "createdAt": "2019-03-05T09:56:55.728933+00:00",
        //             "filledSize": 10,
        //             "future": "XRP-PERP",
        //             "id": 9596912,
        //             "market": "XRP-PERP",
        //             "price": 0.306525,
        //             "avgFillPrice": 0.306526,
        //             "remainingSize": 31421,
        //             "side": "sell",
        //             "size": 31431,
        //             "status": "open",
        //             "type": "limit",
        //             "reduceOnly": false,
        //             "ioc": false,
        //             "postOnly": false,
        //             "clientId": null
        //         }
        //     }
        //
        const result = this.safeValue (response, 'result', {});
        return this.parseOrder (result);
    }

    async fetchOpenOrders (symbol = undefined, since = undefined, limit = undefined, params = {}) {
        await this.loadMarkets ();
        const request = {};
        const [ market, marketId ] = this.getMarketParams (symbol, 'market', params);
        if (marketId !== undefined) {
            request['market'] = marketId;
        }
        // support for canceling conditional orders
        // https://github.com/ccxt/ccxt/issues/6669
        const options = this.safeValue (this.options, 'fetchOpenOrders', {});
        const defaultMethod = this.safeString (options, 'method', 'privateGetOrders');
        let method = this.safeString (params, 'method', defaultMethod);
        const type = this.safeValue (params, 'type');
        if ((type === 'stop') || (type === 'trailingStop') || (type === 'takeProfit')) {
            method = 'privateGetConditionalOrders';
        }
        const query = this.omit (params, [ 'method', 'type' ]);
        const response = await this[method] (this.extend (request, query));
        //
        //     {
        //         "success": true,
        //         "result": [
        //             {
        //                 "createdAt": "2019-03-05T09:56:55.728933+00:00",
        //                 "filledSize": 10,
        //                 "future": "XRP-PERP",
        //                 "id": 9596912,
        //                 "market": "XRP-PERP",
        //                 "price": 0.306525,
        //                 "avgFillPrice": 0.306526,
        //                 "remainingSize": 31421,
        //                 "side": "sell",
        //                 "size": 31431,
        //                 "status": "open",
        //                 "type": "limit",
        //                 "reduceOnly": false,
        //                 "ioc": false,
        //                 "postOnly": false,
        //                 "clientId": null
        //             }
        //         ]
        //     }
        //
        const result = this.safeValue (response, 'result', []);
        return this.parseOrders (result, market, since, limit);
    }

    async fetchOrders (symbol = undefined, since = undefined, limit = undefined, params = {}) {
        await this.loadMarkets ();
        const request = {};
        const [ market, marketId ] = this.getMarketParams (symbol, 'market', params);
        if (marketId !== undefined) {
            request['market'] = marketId;
        }
        if (limit !== undefined) {
            request['limit'] = limit; // default 100, max 100
        }
        if (since !== undefined) {
            request['start_time'] = parseInt (since / 1000);
        }
        // support for canceling conditional orders
        // https://github.com/ccxt/ccxt/issues/6669
        const options = this.safeValue (this.options, 'fetchOrders', {});
        const defaultMethod = this.safeString (options, 'method', 'privateGetOrdersHistory');
        let method = this.safeString (params, 'method', defaultMethod);
        const type = this.safeValue (params, 'type');
        if ((type === 'stop') || (type === 'trailingStop') || (type === 'takeProfit')) {
            method = 'privateGetConditionalOrdersHistory';
        }
        const query = this.omit (params, [ 'method', 'type' ]);
        const response = await this[method] (this.extend (request, query));
        //
        //     {
        //         "success": true,
        //         "result": [
        //             {
        //                 "createdAt": "2019-03-05T09:56:55.728933+00:00",
        //                 "filledSize": 10,
        //                 "future": "XRP-PERP",
        //                 "id": 9596912,
        //                 "market": "XRP-PERP",
        //                 "price": 0.306525,
        //                 "avgFillPrice": 0.306526,
        //                 "remainingSize": 31421,
        //                 "side": "sell",
        //                 "size": 31431,
        //                 "status": "open",
        //                 "type": "limit",
        //                 "reduceOnly": false,
        //                 "ioc": false,
        //                 "postOnly": false,
        //                 "clientId": null
        //             }
        //         ]
        //     }
        //
        const result = this.safeValue (response, 'result', []);
        return this.parseOrders (result, market, since, limit);
    }

    async fetchOrderTrades (id, symbol = undefined, since = undefined, limit = undefined, params = {}) {
        const request = {
            'orderId': id,
        };
        return await this.fetchMyTrades (symbol, since, limit, this.extend (request, params));
    }

    async fetchMyTrades (symbol = undefined, since = undefined, limit = undefined, params = {}) {
        await this.loadMarkets ();
        const [ market, marketId ] = this.getMarketParams (symbol, 'market', params);
        const request = {};
        if (marketId !== undefined) {
            request['market'] = marketId;
        }
        if (since !== undefined) {
            request['start_time'] = parseInt (since / 1000);
            request['end_time'] = this.seconds ();
        }
        const response = await this.privateGetFills (this.extend (request, params));
        //
        //     {
        //         "success": true,
        //         "result": [
        //             {
        //                 "fee": 20.1374935,
        //                 "feeRate": 0.0005,
        //                 "future": "EOS-0329",
        //                 "id": 11215,
        //                 "liquidity": "taker",
        //                 "market": "EOS-0329",
        //                 "baseCurrency": null,
        //                 "quoteCurrency": null,
        //                 "orderId": 8436981,
        //                 "price": 4.201,
        //                 "side": "buy",
        //                 "size": 9587,
        //                 "time": "2019-03-27T19:15:10.204619+00:00",
        //                 "type": "order"
        //             }
        //         ]
        //     }
        //
        const trades = this.safeValue (response, 'result', []);
        return this.parseTrades (trades, market, since, limit);
    }

    async withdraw (code, amount, address, tag = undefined, params = {}) {
        [ tag, params ] = this.handleWithdrawTagAndParams (tag, params);
        await this.loadMarkets ();
        this.checkAddress (address);
        const currency = this.currency (code);
        const request = {
            'coin': currency['id'],
            'size': amount,
            'address': address,
            // 'password': 'string', // optional withdrawal password if it is required for your account
            // 'code': '192837', // optional 2fa code if it is required for your account
        };
        if (this.password !== undefined) {
            request['password'] = this.password;
        }
        if (tag !== undefined) {
            request['tag'] = tag;
        }
        const networks = this.safeValue (this.options, 'networks', {});
        let network = this.safeStringUpper (params, 'network'); // this line allows the user to specify either ERC20 or ETH
        network = this.safeStringLower (networks, network, network); // handle ERC20>ETH alias
        if (network !== undefined) {
            request['method'] = network;
            params = this.omit (params, 'network');
        }
        const response = await this.privatePostWalletWithdrawals (this.extend (request, params));
        //
        //     {
        //         "success": true,
        //         "result": {
        //             "coin": "USDTBEAR",
        //             "address": "0x83a127952d266A6eA306c40Ac62A4a70668FE3BE",
        //             "tag": "null",
        //             "fee": 0,
        //             "id": 1,
        //             "size": "20.2",
        //             "status": "requested",
        //             "time": "2019-03-05T09:56:55.728933+00:00",
        //             "txid": "null"
        //         }
        //     }
        //
        const result = this.safeValue (response, 'result', {});
        return this.parseTransaction (result, currency);
    }

    async fetchPositions (symbols = undefined, params = {}) {
        await this.loadMarkets ();
        const request = {
            'showAvgPrice': true,
        };
        const response = await this.privateGetPositions (this.extend (request, params));
        //
        //     {
        //         "success": true,
        //         "result": [
        //             {
        //                 "cost": -31.7906,
        //                 "entryPrice": 138.22,
        //                 "estimatedLiquidationPrice": 152.1,
        //                 "future": "ETH-PERP",
        //                 "initialMarginRequirement": 0.1,
        //                 "longOrderSize": 1744.55,
        //                 "maintenanceMarginRequirement": 0.04,
        //                 "netSize": -0.23,
        //                 "openSize": 1744.32,
        //                 "realizedPnl": 3.39441714,
        //                 "shortOrderSize": 1732.09,
        //                 "recentAverageOpenPrice": 278.98,
        //                 "recentPnl": 2.44,
        //                 "recentBreakEvenPrice": 278.98,
        //                 "side": "sell",
        //                 "size": 0.23,
        //                 "unrealizedPnl": 0,
        //                 "collateralUsed": 3.17906
        //             }
        //         ]
        //     }
        //
        const result = this.safeValue (response, 'result', []);
        const results = [];
        for (let i = 0; i < result.length; i++) {
            results.push (this.parsePosition (result[i]));
        }
        return this.filterByArray (results, 'symbol', symbols, false);
    }

    parsePosition (position, market = undefined) {
        //
        //   {
        //     "future": "XMR-PERP",
        //     "size": "0.0",
        //     "side": "buy",
        //     "netSize": "0.0",
        //     "longOrderSize": "0.0",
        //     "shortOrderSize": "0.0",
        //     "cost": "0.0",
        //     "entryPrice": null,
        //     "unrealizedPnl": "0.0",
        //     "realizedPnl": "0.0",
        //     "initialMarginRequirement": "0.02",
        //     "maintenanceMarginRequirement": "0.006",
        //     "openSize": "0.0",
        //     "collateralUsed": "0.0",
        //     "estimatedLiquidationPrice": null
        //   }
        //
        const contractsString = this.safeString (position, 'size');
        const rawSide = this.safeString (position, 'side');
        const side = (rawSide === 'buy') ? 'long' : 'short';
        const marketId = this.safeString (position, 'future');
        const symbol = this.safeSymbol (marketId, market);
        const liquidationPriceString = this.safeString (position, 'estimatedLiquidationPrice');
        const initialMarginPercentage = this.safeString (position, 'initialMarginRequirement');
        const leverage = parseInt (Precise.stringDiv ('1', initialMarginPercentage, 0));
        // on ftx the entryPrice is actually the mark price
        const markPriceString = this.safeString (position, 'entryPrice');
        const notionalString = Precise.stringMul (contractsString, markPriceString);
        const initialMargin = Precise.stringMul (notionalString, initialMarginPercentage);
        const maintenanceMarginPercentageString = this.safeString (position, 'maintenanceMarginRequirement');
        const maintenanceMarginString = Precise.stringMul (notionalString, maintenanceMarginPercentageString);
        const unrealizedPnlString = this.safeString (position, 'recentPnl');
        const percentage = this.parseNumber (Precise.stringMul (Precise.stringDiv (unrealizedPnlString, initialMargin, 4), '100'));
        const entryPriceString = this.safeString (position, 'recentAverageOpenPrice');
        let difference = undefined;
        let collateral = undefined;
        let marginRatio = undefined;
        if ((entryPriceString !== undefined) && (Precise.stringGt (liquidationPriceString, '0'))) {
            // collateral = maintenanceMargin ± ((markPrice - liquidationPrice) * size)
            if (side === 'long') {
                difference = Precise.stringSub (markPriceString, liquidationPriceString);
            } else {
                difference = Precise.stringSub (liquidationPriceString, markPriceString);
            }
            const loss = Precise.stringMul (difference, contractsString);
            collateral = Precise.stringAdd (loss, maintenanceMarginString);
            marginRatio = this.parseNumber (Precise.stringDiv (maintenanceMarginString, collateral, 4));
        }
        // ftx has a weird definition of realizedPnl
        // it keeps the historical record of the realizedPnl per contract forever
        // so we cannot use this data
        return {
            'info': position,
            'symbol': symbol,
            'timestamp': undefined,
            'datetime': undefined,
            'initialMargin': this.parseNumber (initialMargin),
            'initialMarginPercentage': this.parseNumber (initialMarginPercentage),
            'maintenanceMargin': this.parseNumber (maintenanceMarginString),
            'maintenanceMarginPercentage': this.parseNumber (maintenanceMarginPercentageString),
            'entryPrice': this.parseNumber (entryPriceString),
            'notional': this.parseNumber (notionalString),
            'leverage': leverage,
            'unrealizedPnl': this.parseNumber (unrealizedPnlString),
            'contracts': this.parseNumber (contractsString),
            'contractSize': this.safeValue (market, 'contractSize'),
            'marginRatio': marginRatio,
            'liquidationPrice': this.parseNumber (liquidationPriceString),
            'markPrice': this.parseNumber (markPriceString),
            'collateral': this.parseNumber (collateral),
            'marginType': 'cross',
            'side': side,
            'percentage': percentage,
        };
    }

    async fetchDepositAddress (code, params = {}) {
        await this.loadMarkets ();
        const currency = this.currency (code);
        const request = {
            'coin': currency['id'],
        };
        const networks = this.safeValue (this.options, 'networks', {});
        let network = this.safeStringUpper (params, 'network'); // this line allows the user to specify either ERC20 or ETH
        network = this.safeStringLower (networks, network, network); // handle ERC20>ETH alias
        if (network !== undefined) {
            request['method'] = network;
            params = this.omit (params, 'network');
        }
        const response = await this.privateGetWalletDepositAddressCoin (this.extend (request, params));
        //
        //     {
        //         "success": true,
        //         "result": {
        //             "address": "0x83a127952d266A6eA306c40Ac62A4a70668FE3BE",
        //             "tag": null,
        //             "method": "erc20",
        //             "coin": null
        //         }
        //     }
        //
        const result = this.safeValue (response, 'result', {});
        const networkId = this.safeString (result, 'method');
        const address = this.safeString (result, 'address');
        this.checkAddress (address);
        return {
            'currency': code,
            'address': address,
            'tag': this.safeString (result, 'tag'),
            'network': this.safeNetwork (networkId),
            'info': response,
        };
    }

    safeNetwork (networkId) {
        const networksById = {
            'trx': 'TRC20',
            'erc20': 'ERC20',
            'sol': 'SOL',
            'bsc': 'BEP20',
            'bep2': 'BEP2',
        };
        return this.safeString (networksById, networkId, networkId);
    }

    parseTransactionStatus (status) {
        const statuses = {
            // what are other statuses here?
            'confirmed': 'ok', // deposits
            'complete': 'ok', // withdrawals
            'cancelled': 'canceled', // deposits
        };
        return this.safeString (statuses, status, status);
    }

    parseTransaction (transaction, currency = undefined) {
        //
        // fetchDeposits
        //
        //     airdrop
        //
        //     {
        //         "id": 9147072,
        //         "coin": "SRM_LOCKED",
        //         "size": 3.12,
        //         "time": "2021-04-27T23:59:03.565983+00:00",
        //         "notes": "SRM Airdrop for FTT holdings",
        //         "status": "complete"
        //     }
        //
        //     regular deposits
        //
        //     {
        //         "coin": "TUSD",
        //         "confirmations": 64,
        //         "confirmedTime": "2019-03-05T09:56:55.728933+00:00",
        //         "fee": 0,
        //         "id": 1,
        //         "sentTime": "2019-03-05T09:56:55.735929+00:00",
        //         "size": "99.0",
        //         "status": "confirmed",
        //         "time": "2019-03-05T09:56:55.728933+00:00",
        //         "txid": "0x8078356ae4b06a036d64747546c274af19581f1c78c510b60505798a7ffcaf1"
        //     }
        //
        // fetchWithdrawals
        //
        //     {
        //         "coin": "TUSD",
        //         "address": "0x83a127952d266A6eA306c40Ac62A4a70668FE3BE",
        //         "tag": "null",
        //         "fee": 0,
        //         "id": 1,
        //         "size": "99.0",
        //         "status": "complete",
        //         "time": "2019-03-05T09:56:55.728933+00:00",
        //         "txid": "0x8078356ae4b06a036d64747546c274af19581f1c78c510b60505798a7ffcaf1"
        //     }
        //
        //     {
        //         "coin": 'BTC',
        //         "id": 1969806,
        //         "notes": 'Transfer to Dd6gi7m2Eg4zzBbPAxuwfEaHs6tYvyUX5hbPpsTcNPXo',
        //         "size": 0.003,
        //         "status": 'complete',
        //         "time": '2021-02-03T20:28:54.918146+00:00'
        //     }
        //
        const code = this.safeCurrencyCode (this.safeString (transaction, 'coin'));
        const id = this.safeString (transaction, 'id');
        const amount = this.safeNumber (transaction, 'size');
        const status = this.parseTransactionStatus (this.safeString (transaction, 'status'));
        const timestamp = this.parse8601 (this.safeString (transaction, 'time'));
        const txid = this.safeString (transaction, 'txid');
        let tag = undefined;
        let address = this.safeValue (transaction, 'address');
        if (typeof address !== 'string') {
            tag = this.safeString (address, 'tag');
            address = this.safeString (address, 'address');
        }
        if (address === undefined) {
            // parse address from internal transfer
            const notes = this.safeString (transaction, 'notes');
            if ((notes !== undefined) && (notes.indexOf ('Transfer to') >= 0)) {
                address = notes.slice (12);
            }
        }
        const fee = this.safeNumber (transaction, 'fee');
        return {
            'info': transaction,
            'id': id,
            'txid': txid,
            'timestamp': timestamp,
            'datetime': this.iso8601 (timestamp),
            'network': undefined,
            'addressFrom': undefined,
            'address': address,
            'addressTo': address,
            'tagFrom': undefined,
            'tag': tag,
            'tagTo': tag,
            'type': undefined,
            'amount': amount,
            'currency': code,
            'status': status,
            'updated': undefined,
            'fee': {
                'currency': code,
                'cost': fee,
                'rate': undefined,
            },
        };
    }

    async fetchDeposits (code = undefined, since = undefined, limit = undefined, params = {}) {
        await this.loadMarkets ();
        const response = await this.privateGetWalletDeposits (params);
        //
        //     {
        //         "success": true,
        //         "result": {
        //             "coin": "TUSD",
        //             "confirmations": 64,
        //             "confirmedTime": "2019-03-05T09:56:55.728933+00:00",
        //             "fee": 0,
        //             "id": 1,
        //             "sentTime": "2019-03-05T09:56:55.735929+00:00",
        //             "size": "99.0",
        //             "status": "confirmed",
        //             "time": "2019-03-05T09:56:55.728933+00:00",
        //             "txid": "0x8078356ae4b06a036d64747546c274af19581f1c78c510b60505798a7ffcaf1"
        //         }
        //     }
        //
        const result = this.safeValue (response, 'result', []);
        let currency = undefined;
        if (code !== undefined) {
            currency = this.currency (code);
        }
        return this.parseTransactions (result, currency, since, limit, { 'type': 'deposit' });
    }

    async fetchWithdrawals (code = undefined, since = undefined, limit = undefined, params = {}) {
        await this.loadMarkets ();
        const response = await this.privateGetWalletWithdrawals (params);
        //
        //     {
        //         "success": true,
        //         "result": {
        //             "coin": "TUSD",
        //             "address": "0x83a127952d266A6eA306c40Ac62A4a70668FE3BE",
        //             "tag": "null",
        //             "fee": 0,
        //             "id": 1,
        //             "size": "99.0",
        //             "status": "complete",
        //             "time": "2019-03-05T09:56:55.728933+00:00",
        //             "txid": "0x8078356ae4b06a036d64747546c274af19581f1c78c510b60505798a7ffcaf1"
        //         }
        //     }
        //
        const result = this.safeValue (response, 'result', []);
        let currency = undefined;
        if (code !== undefined) {
            currency = this.currency (code);
        }
        return this.parseTransactions (result, currency, since, limit, { 'type': 'withdrawal' });
    }

    sign (path, api = 'public', method = 'GET', params = {}, headers = undefined, body = undefined) {
        let request = '/api/' + this.implodeParams (path, params);
        const signOptions = this.safeValue (this.options, 'sign', {});
        const headerPrefix = this.safeString (signOptions, this.hostname, 'FTX');
        const subaccountField = headerPrefix + '-SUBACCOUNT';
        const chosenSubaccount = this.safeString2 (params, subaccountField, 'subaccount');
        if (chosenSubaccount !== undefined) {
            params = this.omit (params, [ subaccountField, 'subaccount' ]);
        }
        const query = this.omit (params, this.extractParams (path));
        const baseUrl = this.implodeHostname (this.urls['api'][api]);
        let url = baseUrl + request;
        if (method !== 'POST') {
            if (Object.keys (query).length) {
                const suffix = '?' + this.urlencode (query);
                url += suffix;
                request += suffix;
            }
        }
        if (api === 'private') {
            this.checkRequiredCredentials ();
            const timestamp = this.milliseconds ().toString ();
            let auth = timestamp + method + request;
            headers = {};
            if ((method === 'POST') || (method === 'DELETE')) {
                body = this.json (query);
                auth += body;
                headers['Content-Type'] = 'application/json';
            }
            const signature = this.hmac (this.encode (auth), this.encode (this.secret), 'sha256');
            headers[headerPrefix + '-KEY'] = this.apiKey;
            headers[headerPrefix + '-TS'] = timestamp;
            headers[headerPrefix + '-SIGN'] = signature;
            if (chosenSubaccount !== undefined) {
                headers[subaccountField] = chosenSubaccount;
            }
        }
        return { 'url': url, 'method': method, 'body': body, 'headers': headers };
    }

    handleErrors (code, reason, url, method, headers, body, response, requestHeaders, requestBody) {
        if (response === undefined) {
            return; // fallback to the default error handler
        }
        //
        //     {"error":"Invalid parameter start_time","success":false}
        //     {"error":"Not enough balances","success":false}
        //
        const success = this.safeValue (response, 'success');
        if (!success) {
            const feedback = this.id + ' ' + body;
            const error = this.safeString (response, 'error');
            this.throwExactlyMatchedException (this.exceptions['exact'], error, feedback);
            this.throwBroadlyMatchedException (this.exceptions['broad'], error, feedback);
            throw new ExchangeError (feedback); // unknown message
        }
    }

    async setLeverage (leverage, symbol = undefined, params = {}) {
        // WARNING: THIS WILL INCREASE LIQUIDATION PRICE FOR OPEN ISOLATED LONG POSITIONS
        // AND DECREASE LIQUIDATION PRICE FOR OPEN ISOLATED SHORT POSITIONS
        if ((leverage < 1) || (leverage > 20)) {
            throw new BadRequest (this.id + ' leverage should be between 1 and 20');
        }
        const request = {
            'leverage': leverage,
        };
        return await this.privatePostAccountLeverage (this.extend (request, params));
    }

    parseIncome (income, market = undefined) {
        //
        //   {
        //       "future": "ETH-PERP",
        //        "id": 33830,
        //        "payment": 0.0441342,
        //        "time": "2019-05-15T18:00:00+00:00",
        //        "rate": 0.0001
        //   }
        //
        const marketId = this.safeString (income, 'future');
        const symbol = this.safeSymbol (marketId, market);
        const amount = this.safeNumber (income, 'payment');
        const code = this.safeCurrencyCode ('USD');
        const id = this.safeString (income, 'id');
        const time = this.safeString (income, 'time');
        const timestamp = this.parse8601 (time);
        const rate = this.safe_number (income, 'rate');
        return {
            'info': income,
            'symbol': symbol,
            'code': code,
            'timestamp': timestamp,
            'datetime': this.iso8601 (timestamp),
            'id': id,
            'amount': amount,
            'rate': rate,
        };
    }

    parseIncomes (incomes, market = undefined, since = undefined, limit = undefined) {
        const result = [];
        for (let i = 0; i < incomes.length; i++) {
            const entry = incomes[i];
            const parsed = this.parseIncome (entry, market);
            result.push (parsed);
        }
        const sorted = this.sortBy (result, 'timestamp');
        return this.filterBySinceLimit (sorted, since, limit, 'timestamp');
    }

    async fetchFundingHistory (symbol = undefined, since = undefined, limit = undefined, params = {}) {
        await this.loadMarkets ();
        const request = {};
        let market = undefined;
        if (symbol !== undefined) {
            market = this.market (symbol);
            request['future'] = market['id'];
        }
        if (since !== undefined) {
            request['startTime'] = since;
        }
        const response = await this.privateGetFundingPayments (this.extend (request, params));
        const result = this.safeValue (response, 'result', []);
        return this.parseIncomes (result, market, since, limit);
    }

    parseFundingRate (fundingRate, market = undefined) {
        //
        // perp
        //     {
        //       "volume": "71294.7636",
        //       "nextFundingRate": "0.000033",
        //       "nextFundingTime": "2021-10-14T20:00:00+00:00",
        //       "openInterest": "47142.994"
        //     }
        //
        // delivery
        //     {
        //       "volume": "4998.727",
        //       "predictedExpirationPrice": "3798.820141757",
        //       "openInterest": "48307.96"
        //     }
        //
        const fundingRateDatetimeRaw = this.safeString (fundingRate, 'nextFundingTime');
        const fundingRateTimestamp = this.parse8601 (fundingRateDatetimeRaw);
        const estimatedSettlePrice = this.safeNumber (fundingRate, 'predictedExpirationPrice');
        return {
            'info': fundingRate,
            'symbol': market['symbol'],
            'markPrice': undefined,
            'indexPrice': undefined,
            'interestRate': this.parseNumber ('0'),
            'estimatedSettlePrice': estimatedSettlePrice,
            'timestamp': undefined,
            'datetime': undefined,
            'fundingRate': this.safeNumber (fundingRate, 'nextFundingRate'),
            'fundingTimestamp': fundingRateTimestamp,
            'fundingDatetime': this.iso8601 (fundingRateTimestamp),
            'nextFundingRate': undefined,
            'nextFundingTimestamp': undefined,
            'nextFundingDatetime': undefined,
            'previousFundingRate': undefined,
            'previousFundingTimestamp': undefined,
            'previousFundingDatetime': undefined,
        };
    }

    async fetchFundingRate (symbol, params = {}) {
        await this.loadMarkets ();
        const market = this.market (symbol);
        const request = {
            'future_name': market['id'],
        };
        const response = await this.publicGetFuturesFutureNameStats (this.extend (request, params));
        //
        //     {
        //       "success": true,
        //       "result": {
        //         "volume": "71294.7636",
        //         "nextFundingRate": "0.000033",
        //         "nextFundingTime": "2021-10-14T20:00:00+00:00",
        //         "openInterest": "47142.994"
        //       }
        //     }
        //
        const result = this.safeValue (response, 'result', {});
        return this.parseFundingRate (result, market);
    }

    async fetchBorrowRates (params = {}) {
        await this.loadMarkets ();
        const response = await this.privateGetSpotMarginBorrowRates (params);
        //
        //     {
        //         "success":true,
        //         "result":[
        //             {"coin":"1INCH","previous":4.8763e-6,"estimate":4.8048e-6},
        //             {"coin":"AAPL","previous":0.0000326469,"estimate":0.0000326469},
        //             {"coin":"AAVE","previous":1.43e-6,"estimate":1.43e-6},
        //         ]
        //     }
        //
        const timestamp = this.milliseconds ();
        const result = this.safeValue (response, 'result');
        const rates = {};
        for (let i = 0; i < result.length; i++) {
            const rate = result[i];
            const code = this.safeCurrencyCode (this.safeString (rate, 'coin'));
            rates[code] = {
                'currency': code,
                'rate': this.safeNumber (rate, 'previous'),
                'period': 3600000,
                'timestamp': timestamp,
                'datetime': this.iso8601 (timestamp),
                'info': rate,
            };
        }
        return rates;
    }

    async fetchBorrowRateHistories (since = undefined, limit = undefined, params = {}) {
        await this.loadMarkets ();
        const request = {};
        const endTime = this.safeNumber2 (params, 'till', 'end_time');
        if (since !== undefined) {
            request['start_time'] = since / 1000;
            if (endTime === undefined) {
                request['end_time'] = this.milliseconds () / 1000;
            }
        }
        if (endTime !== undefined) {
            request['end_time'] = endTime / 1000;
        }
        const response = await this.publicGetSpotMarginHistory (this.extend (request, params));
        //
        //    {
        //        "success": true,
        //        "result": [
        //            {
        //                "coin": "PYPL",
        //                "time": "2022-01-24T13:00:00+00:00",
        //                "size": 0.00500172,
        //                "rate": 1e-6
        //            },
        //            ...
        //        ]
        //    }
        //
        const result = this.safeValue (response, 'result');
        // How to calculate borrow rate
        // https://help.ftx.com/hc/en-us/articles/360053007671-Spot-Margin-Trading-Explainer
        const takerFee = this.fees['trading']['taker'].toString ();
        const spotMarginBorrowRate = Precise.stringMul ('500', takerFee);
        const borrowRateHistories = {};
        for (let i = 0; i < result.length; i++) {
            const item = result[i];
            const currency = this.safeCurrencyCode (this.safeString (item, 'coin'));
            if (!(currency in borrowRateHistories)) {
                borrowRateHistories[currency] = [];
            }
            const datetime = this.safeString (item, 'time');
            const lendingRate = this.safeString (item, 'rate');
            borrowRateHistories[currency].push ({
                'currency': currency,
                'rate': Precise.stringMul (lendingRate, Precise.stringAdd ('1', spotMarginBorrowRate)),
                'timestamp': this.parse8601 (datetime),
                'datetime': datetime,
                'info': item,
            });
        }
        const keys = Object.keys (borrowRateHistories);
        for (let i = 0; i < keys.length; i++) {
            const key = keys[i];
            borrowRateHistories[key] = this.filterByCurrencySinceLimit (borrowRateHistories[key], key, since, limit);
        }
        return borrowRateHistories;
    }

    async fetchBorrowRateHistory (code, since = undefined, limit = undefined, params = {}) {
        const histories = await this.fetchBorrowRateHistories (since, limit, params);
        const borrowRateHistory = this.safeValue (histories, code);
        if (borrowRateHistory === undefined) {
            throw new BadRequest (this.id + '.fetchBorrowRateHistory returned no data for ' + code);
        } else {
            return borrowRateHistory;
        }
    }
<<<<<<< HEAD
}
=======

    async fetchBorrowInterest (code = undefined, symbol = undefined, since = undefined, limit = undefined, params = {}) {
        await this.loadMarkets ();
        const request = {};
        if (since !== undefined) {
            request['start_time'] = parseInt (since / 1000);
        }
        const response = await this.privateGetSpotMarginBorrowHistory (this.extend (request, params));
        //
        //     {
        //         "success":true,
        //         "result":[
        //             {"coin":"USDT","time":"2021-12-26T01:00:00+00:00","size":4593.74214725,"rate":3.3003e-6,"cost":0.0151607272085692,"feeUsd":0.0151683341034461},
        //             {"coin":"USDT","time":"2021-12-26T00:00:00+00:00","size":4593.97110361,"rate":3.3003e-6,"cost":0.0151614828332441,"feeUsd":0.015169697173028324},
        //             {"coin":"USDT","time":"2021-12-25T23:00:00+00:00","size":4594.20005922,"rate":3.3003e-6,"cost":0.0151622384554438,"feeUsd":0.015170200298479137},
        //         ]
        //     }
        //
        const result = this.safeValue (response, 'result');
        const interest = [];
        for (let i = 0; i < result.length; i++) {
            const payment = result[i];
            const coin = this.safeString (payment, 'coin');
            const datetime = this.safeString (payment, 'time');
            interest.push ({
                'account': undefined,
                'currency': this.safeCurrencyCode (coin),
                'interest': this.safeNumber (payment, 'cost'),
                'interestRate': this.safeNumber (payment, 'rate'),
                'amountBorrowed': this.safeNumber (payment, 'size'),
                'timestamp': this.parse8601 (datetime),
                'datetime': datetime,
                'info': payment,
            });
        }
        return this.filterByCurrencySinceLimit (interest, code, since, limit);
    }
};
>>>>>>> 245c0d97
<|MERGE_RESOLUTION|>--- conflicted
+++ resolved
@@ -2548,9 +2548,6 @@
             return borrowRateHistory;
         }
     }
-<<<<<<< HEAD
-}
-=======
 
     async fetchBorrowInterest (code = undefined, symbol = undefined, since = undefined, limit = undefined, params = {}) {
         await this.loadMarkets ();
@@ -2588,5 +2585,4 @@
         }
         return this.filterByCurrencySinceLimit (interest, code, since, limit);
     }
-};
->>>>>>> 245c0d97
+}