
//  ---------------------------------------------------------------------------

import { Exchange } from './base/Exchange.js';
import { TICK_SIZE } from './base/functions/number.js';
import { ExchangeError, InvalidOrder, BadRequest, InsufficientFunds, OrderNotFound, AuthenticationError, RateLimitExceeded, ExchangeNotAvailable, CancelPending, ArgumentsRequired, PermissionDenied, BadSymbol, DuplicateOrderId, BadResponse } from './base/errors.js';
import { Precise } from './base/Precise.js';

//  ---------------------------------------------------------------------------

export default class ftx extends Exchange {
    describe () {
        return this.deepExtend (super.describe (), {
            'id': 'ftx',
            'name': 'FTX',
            'countries': [ 'BS' ], // Bahamas
            //  hard limit of 7 requests per 200ms => 35 requests per 1000ms => 1000ms / 35 = 28.5714 ms between requests
            // 10 withdrawal requests per 30 seconds = (1000ms / rateLimit) / (1/3) = 90.1
            // cancels do not count towards rateLimit
            // only 'order-making' requests count towards ratelimit
            'rateLimit': 28.57,
            'certified': true,
            'pro': true,
            'hostname': 'ftx.com', // or ftx.us
            'urls': {
                'logo': 'https://user-images.githubusercontent.com/1294454/67149189-df896480-f2b0-11e9-8816-41593e17f9ec.jpg',
                'www': 'https://ftx.com',
                'api': {
                    'public': 'https://{hostname}',
                    'private': 'https://{hostname}',
                },
                'doc': 'https://github.com/ftexchange/ftx',
                'fees': 'https://ftexchange.zendesk.com/hc/en-us/articles/360024479432-Fees',
                'referral': {
                    'url': 'https://ftx.com/#a=ccxt',
                    'discount': 0.05,
                },
            },
            'has': {
                'CORS': undefined,
                'spot': true,
                'margin': true,
                'swap': true,
                'future': true,
                'option': false,
                'cancelAllOrders': true,
                'cancelOrder': true,
                'createOrder': true,
                'createReduceOnlyOrder': true,
                'editOrder': true,
                'fetchBalance': true,
                'fetchBorrowInterest': true,
                'fetchBorrowRate': true,
                'fetchBorrowRateHistories': true,
                'fetchBorrowRateHistory': true,
                'fetchBorrowRates': true,
                'fetchClosedOrders': undefined,
                'fetchCurrencies': true,
                'fetchDepositAddress': true,
                'fetchDeposits': true,
                'fetchFundingFees': undefined,
                'fetchFundingHistory': true,
                'fetchFundingRate': true,
                'fetchFundingRateHistory': true,
                'fetchFundingRates': false,
                'fetchIndexOHLCV': true,
                'fetchLeverageTiers': false,
                'fetchMarketLeverageTiers': false,
                'fetchMarkets': true,
                'fetchMarkOHLCV': false,
                'fetchMyTrades': true,
                'fetchOHLCV': true,
                'fetchOpenOrders': true,
                'fetchOrder': true,
                'fetchOrderBook': true,
                'fetchOrders': true,
                'fetchOrderTrades': true,
                'fetchPosition': false,
                'fetchPositions': true,
                'fetchPositionsRisk': false,
                'fetchPremiumIndexOHLCV': false,
                'fetchTicker': true,
                'fetchTickers': true,
                'fetchTime': false,
                'fetchTrades': true,
                'fetchTradingFee': false,
                'fetchTradingFees': true,
                'fetchTransfer': undefined,
                'fetchTransfers': undefined,
                'fetchWithdrawals': true,
                'reduceMargin': false,
                'setLeverage': true,
                'setMarginMode': false, // FTX only supports cross margin
                'setPositionMode': false,
                'transfer': true,
                'withdraw': true,
            },
            'timeframes': {
                '15s': '15',
                '1m': '60',
                '5m': '300',
                '15m': '900',
                '1h': '3600',
                '4h': '14400',
                '1d': '86400',
                '3d': '259200',
                '1w': '604800',
                '2w': '1209600',
                // the exchange does not align candles to the start of the month
                // it can only fetch candles in fixed intervals of multiples of whole days
                // that works for all timeframes, except the monthly timeframe
                // because months have varying numbers of days
                '1M': '2592000',
            },
            'api': {
                'public': {
                    'get': {
                        'coins': 1,
                        // markets
                        'markets': 1,
                        'markets/{market_name}': 1,
                        'markets/{market_name}/orderbook': 1, // ?depth={depth}
                        'markets/{market_name}/trades': 1, // ?limit={limit}&start_time={start_time}&end_time={end_time}
                        'markets/{market_name}/candles': 1, // ?resolution={resolution}&limit={limit}&start_time={start_time}&end_time={end_time}
                        // futures
                        'futures': 1,
                        'futures/{future_name}': 1,
                        'futures/{future_name}/stats': 1,
                        'funding_rates': 1,
                        'indexes/{index_name}/weights': 1,
                        'expired_futures': 1,
                        'indexes/{market_name}/candles': 1, // ?resolution={resolution}&limit={limit}&start_time={start_time}&end_time={end_time}
                        // wallet
                        'wallet/coins': 1,
                        // leverage tokens
                        'lt/tokens': 1,
                        'lt/{token_name}': 1,
                        // etfs
                        'etfs/rebalance_info': 1,
                        // options
                        'options/requests': 1,
                        'options/trades': 1,
                        'options/historical_volumes/BTC': 1,
                        'stats/24h_options_volume': 1,
                        'options/open_interest/BTC': 1,
                        'options/historical_open_interest/BTC': 1,
                        // spot margin
                        'spot_margin/history': 1,
                        'spot_margin/borrow_summary': 1,
                        // nfts
                        'nft/nfts': 1,
                        'nft/{nft_id}': 1,
                        'nft/{nft_id}/trades': 1,
                        'nft/all_trades': 1,
                        'nft/{nft_id}/account_info': 1,
                        'nft/collections': 1,
                        // ftx pay
                        'ftxpay/apps/{user_specific_id}/details': 1,
                    },
                    'post': {
                        'ftxpay/apps/{user_specific_id}/orders': 1,
                    },
                },
                'private': {
                    'get': {
                        // subaccounts
                        'subaccounts': 1,
                        'subaccounts/{nickname}/balances': 1,
                        // account
                        'account': 1,
                        'positions': 1,
                        // wallet
                        'wallet/balances': 1,
                        'wallet/all_balances': 1,
                        'wallet/deposit_address/{coin}': 1, // ?method={method}
                        'wallet/deposits': 1,
                        'wallet/withdrawals': 1,
                        'wallet/airdrops': 1,
                        'wallet/withdrawal_fee': 1,
                        'wallet/saved_addresses': 1,
                        // orders
                        'orders': 1, // ?market={market}
                        'orders/history': 1, // ?market={market}
                        'orders/{order_id}': 1,
                        'orders/by_client_id/{client_order_id}': 1,
                        // conditional orders
                        'conditional_orders': 1, // ?market={market}
                        'conditional_orders/{conditional_order_id}/triggers': 1,
                        'conditional_orders/history': 1, // ?market={market}
                        'fills': 1, // ?market={market}
                        'funding_payments': 1,
                        // leverage tokens
                        'lt/balances': 1,
                        'lt/creations': 1,
                        'lt/redemptions': 1,
                        // options
                        'options/my_requests': 1,
                        'options/requests/{request_id}/quotes': 1,
                        'options/my_quotes': 1,
                        'options/account_info': 1,
                        'options/positions': 1,
                        'options/fills': 1,
                        // staking
                        'staking/stakes': 1,
                        'staking/unstake_requests': 1,
                        'staking/balances': 1,
                        'staking/staking_rewards': 1,
                        // otc
                        'otc/quotes/{quoteId}': 1,
                        // spot margin
                        'spot_margin/borrow_rates': 1,
                        'spot_margin/lending_rates': 1,
                        'spot_margin/market_info': 1, // ?market={market}
                        'spot_margin/borrow_history': 1,
                        'spot_margin/lending_history': 1,
                        'spot_margin/offers': 1,
                        'spot_margin/lending_info': 1,
                        // nfts
                        'nft/balances': 1,
                        'nft/bids': 1,
                        'nft/deposits': 1,
                        'nft/withdrawals': 1,
                        'nft/fills': 1,
                        'nft/gallery/{gallery_id}': 1,
                        'nft/gallery_settings': 1,
                        // latency statistics
                        'stats/latency_stats': 1,
                        // pnl
                        'pnl/historical_changes': 1,
                    },
                    'post': {
                        // subaccounts
                        'subaccounts': 1,
                        'subaccounts/update_name': 1,
                        'subaccounts/transfer': 1,
                        // account
                        'account/leverage': 1,
                        // wallet
                        'wallet/deposit_address/list': 1,
                        'wallet/withdrawals': 90,
                        'wallet/saved_addresses': 1,
                        // orders
                        'orders': 1,
                        'conditional_orders': 1,
                        'orders/{order_id}/modify': 1,
                        'orders/by_client_id/{client_order_id}/modify': 1,
                        'conditional_orders/{order_id}/modify': 1,
                        // leverage tokens
                        'lt/{token_name}/create': 1,
                        'lt/{token_name}/redeem': 1,
                        // options
                        'options/requests': 1,
                        'options/requests/{request_id}/quotes': 1,
                        'options/quotes/{quote_id}/accept': 1,
                        // staking
                        'staking/unstake_requests': 1,
                        'srm_stakes/stakes': 1,
                        // otc
                        'otc/quotes/{quote_id}/accept': 1,
                        'otc/quotes': 1,
                        // spot margin
                        'spot_margin/offers': 1,
                        // nfts
                        'nft/offer': 1,
                        'nft/buy': 1,
                        'nft/auction': 1,
                        'nft/edit_auction': 1,
                        'nft/cancel_auction': 1,
                        'nft/bids': 1,
                        'nft/redeem': 1,
                        'nft/gallery_settings': 1,
                        // ftx pay
                        'ftxpay/apps/{user_specific_id}/orders': 1,
                    },
                    'delete': {
                        // subaccounts
                        'subaccounts': 1,
                        // wallet
                        'wallet/saved_addresses/{saved_address_id}': 1,
                        // orders
                        'orders/{order_id}': 1,
                        'orders/by_client_id/{client_order_id}': 1,
                        'orders': 1,
                        'conditional_orders/{order_id}': 1,
                        // options
                        'options/requests/{request_id}': 1,
                        'options/quotes/{quote_id}': 1,
                        // staking
                        'staking/unstake_requests/{request_id}': 1,
                    },
                },
            },
            'fees': {
                'trading': {
                    'tierBased': true,
                    'percentage': true,
                    'maker': this.parseNumber ('0.0002'),
                    'taker': this.parseNumber ('0.0007'),
                    'tiers': {
                        'taker': [
                            [ this.parseNumber ('0'), this.parseNumber ('0.0007') ],
                            [ this.parseNumber ('2000000'), this.parseNumber ('0.0006') ],
                            [ this.parseNumber ('5000000'), this.parseNumber ('0.00055') ],
                            [ this.parseNumber ('10000000'), this.parseNumber ('0.0005') ],
                            [ this.parseNumber ('25000000'), this.parseNumber ('0.0045') ],
                            [ this.parseNumber ('50000000'), this.parseNumber ('0.0004') ],
                        ],
                        'maker': [
                            [ this.parseNumber ('0'), this.parseNumber ('0.0002') ],
                            [ this.parseNumber ('2000000'), this.parseNumber ('0.00015') ],
                            [ this.parseNumber ('5000000'), this.parseNumber ('0.0001') ],
                            [ this.parseNumber ('10000000'), this.parseNumber ('0.00005') ],
                            [ this.parseNumber ('25000000'), this.parseNumber ('0') ],
                            [ this.parseNumber ('50000000'), this.parseNumber ('0') ],
                        ],
                    },
                },
                'funding': {
                    'withdraw': {},
                },
            },
            'exceptions': {
                'exact': {
                    'Slow down': RateLimitExceeded, // {"error":"Slow down","success":false}
                    'Size too small for provide': InvalidOrder, // {"error":"Size too small for provide","success":false}
                    'Not enough balances': InsufficientFunds, // {"error":"Not enough balances","success":false}
                    'InvalidPrice': InvalidOrder, // {"error":"Invalid price","success":false}
                    'Size too small': InvalidOrder, // {"error":"Size too small","success":false}
                    'Size too large': InvalidOrder, // {"error":"Size too large","success":false}
                    'Invalid price': InvalidOrder, // {"success":false,"error":"Invalid price"}
                    'Missing parameter price': InvalidOrder, // {"error":"Missing parameter price","success":false}
                    'Order not found': OrderNotFound, // {"error":"Order not found","success":false}
                    'Order already closed': InvalidOrder, // {"error":"Order already closed","success":false}
                    'Trigger price too high': InvalidOrder, // {"error":"Trigger price too high","success":false}
                    'Trigger price too low': InvalidOrder, // {"error":"Trigger price too low","success":false}
                    'Order already queued for cancellation': CancelPending, // {"error":"Order already queued for cancellation","success":false}
                    'Duplicate client order ID': DuplicateOrderId, // {"error":"Duplicate client order ID","success":false}
                    'Spot orders cannot be reduce-only': InvalidOrder, // {"error":"Spot orders cannot be reduce-only","success":false}
                    'Invalid reduce-only order': InvalidOrder, // {"error":"Invalid reduce-only order","success":false}
                    'Account does not have enough balances': InsufficientFunds, // {"success":false,"error":"Account does not have enough balances"}
                    'Not authorized for subaccount-specific access': PermissionDenied, // {"success":false,"error":"Not authorized for subaccount-specific access"}
                    'Not approved to trade this product': PermissionDenied, // {"success":false,"error":"Not approved to trade this product"}
                },
                'broad': {
                    // {"error":"Not logged in","success":false}
                    // {"error":"Not logged in: Invalid API key","success":false}
                    'Not logged in': AuthenticationError,
                    'Account does not have enough margin for order': InsufficientFunds,
                    'Invalid parameter': BadRequest, // {"error":"Invalid parameter start_time","success":false}
                    'The requested URL was not found on the server': BadRequest,
                    'No such coin': BadRequest,
                    'No such subaccount': AuthenticationError,
                    'No such future': BadSymbol,
                    'No such market': BadSymbol,
                    'Do not send more than': RateLimitExceeded,
                    'An unexpected error occurred': ExchangeNotAvailable, // {"error":"An unexpected error occurred, please try again later (58BC21C795).","success":false}
                    'Please retry request': ExchangeNotAvailable, // {"error":"Please retry request","success":false}
                    'Please try again': ExchangeNotAvailable, // {"error":"Please try again","success":false}
                    'Try again': ExchangeNotAvailable, // {"error":"Try again","success":false}
                    'Only have permissions for subaccount': PermissionDenied, // {"success":false,"error":"Only have permissions for subaccount *sub_name*"}
                },
            },
            'precisionMode': TICK_SIZE,
            'options': {
                // support for canceling conditional orders
                // https://github.com/ccxt/ccxt/issues/6669
                'fetchMarkets': {
                    // the expiry datetime may be undefined for expiring futures, https://github.com/ccxt/ccxt/pull/12692
                    'throwOnUndefinedExpiry': false,
                },
                'cancelOrder': {
                    'method': 'privateDeleteOrdersOrderId', // privateDeleteConditionalOrdersOrderId
                },
                'fetchOpenOrders': {
                    'method': 'privateGetOrders', // privateGetConditionalOrders
                },
                'fetchOrders': {
                    'method': 'privateGetOrdersHistory', // privateGetConditionalOrdersHistory
                },
                'sign': {
                    'ftx.com': 'FTX',
                    'ftx.us': 'FTXUS',
                },
                'networks': {
                    'SOL': 'sol',
                    'SPL': 'sol',
                    'TRX': 'trx',
                    'TRC20': 'trx',
                    'ETH': 'erc20',
                    'ERC20': 'erc20',
                    'OMNI': 'omni',
                    'BEP2': 'bep2',
                    'BNB': 'bep2',
                    'BEP20': 'bsc',
                    'BSC': 'bsc',
                },
            },
            'commonCurrencies': {
                'AMC': 'AMC Entertainment Holdings',
                'STARS': 'StarLaunch',
            },
        });
    }

    async fetchCurrencies (params = {}) {
        const response = await this.publicGetCoins (params);
        const currencies = this.safeValue (response, 'result', []);
        //
        //     {
        //         "success":true,
        //         "result": [
        //             {"id":"BTC","name":"Bitcoin"},
        //             {"id":"ETH","name":"Ethereum"},
        //             {"id":"ETHMOON","name":"10X Long Ethereum Token","underlying":"ETH"},
        //             {"id":"EOSBULL","name":"3X Long EOS Token","underlying":"EOS"},
        //         ],
        //     }
        //
        const result = {};
        for (let i = 0; i < currencies.length; i++) {
            const currency = currencies[i];
            const id = this.safeString (currency, 'id');
            const code = this.safeCurrencyCode (id);
            const name = this.safeString (currency, 'name');
            result[code] = {
                'id': id,
                'code': code,
                'info': currency,
                'type': undefined,
                'name': name,
                'active': undefined,
                'deposit': undefined,
                'withdraw': undefined,
                'fee': undefined,
                'precision': undefined,
                'limits': {
                    'withdraw': { 'min': undefined, 'max': undefined },
                    'amount': { 'min': undefined, 'max': undefined },
                },
            };
        }
        return result;
    }

    async fetchMarkets (params = {}) {
        const response = await this.publicGetMarkets (params);
        //
        //     {
        //         'success': true,
        //         "result": [
        //             {
        //                 "ask":170.37,
        //                 "baseCurrency":null,
        //                 "bid":170.31,
        //                 "change1h":-0.019001554672655036,
        //                 "change24h":-0.024841165359738997,
        //                 "changeBod":-0.03816406029469881,
        //                 "enabled":true,
        //                 "last":170.37,
        //                 "name":"ETH-PERP",
        //                 "price":170.37,
        //                 "priceIncrement":0.01,
        //                 "quoteCurrency":null,
        //                 "quoteVolume24h":7742164.59889,
        //                 "sizeIncrement":0.001,
        //                 "type":"future",
        //                 "underlying":"ETH",
        //                 "volumeUsd24h":7742164.59889
        //             },
        //             {
        //                 "ask":170.44,
        //                 "baseCurrency":"ETH",
        //                 "bid":170.41,
        //                 "change1h":-0.018485459257126403,
        //                 "change24h":-0.023825887743413515,
        //                 "changeBod":-0.037605872388481086,
        //                 "enabled":true,
        //                 "last":172.72,
        //                 "name":"ETH/USD",
        //                 "price":170.44,
        //                 "priceIncrement":0.01,
        //                 "quoteCurrency":"USD",
        //                 "quoteVolume24h":382802.0252,
        //                 "sizeIncrement":0.001,
        //                 "type":"spot",
        //                 "underlying":null,
        //                 "volumeUsd24h":382802.0252
        //             },
        //         ],
        //     }
        //
        //     {
        //         name: "BTC-PERP",
        //         enabled:  true,
        //         postOnly:  false,
        //         priceIncrement: "1.0",
        //         sizeIncrement: "0.0001",
        //         minProvideSize: "0.001",
        //         last: "60397.0",
        //         bid: "60387.0",
        //         ask: "60388.0",
        //         price: "60388.0",
        //         type: "future",
        //         baseCurrency:  null,
        //         quoteCurrency:  null,
        //         underlying: "BTC",
        //         restricted:  false,
        //         highLeverageFeeExempt:  true,
        //         change1h: "-0.0036463231533270636",
        //         change24h: "-0.01844838515677064",
        //         changeBod: "-0.010130151132675475",
        //         quoteVolume24h: "2892083192.6099",
        //         volumeUsd24h: "2892083192.6099"
        //     }
        //
        let allFuturesResponse = undefined;
        if (this.has['future'] && (this.hostname !== 'ftx.us')) {
            allFuturesResponse = await this.publicGetFutures ();
        }
        //
        //    {
        //        success: true,
        //        result: [
        //            {
        //                name: "1INCH-PERP",
        //                underlying: "1INCH",
        //                description: "1INCH Token Perpetual Futures",
        //                type: "perpetual",
        //                expiry: null,
        //                perpetual: true,
        //                expired: false,
        //                enabled: true,
        //                postOnly: false,
        //                priceIncrement: "0.0001",
        //                sizeIncrement: "1.0",
        //                last: "2.5556",
        //                bid: "2.5555",
        //                ask: "2.5563",
        //                index: "2.5612449804010833",
        //                mark: "2.5587",
        //                imfFactor: "0.0005",
        //                lowerBound: "2.4315",
        //                upperBound: "2.6893",
        //                underlyingDescription: "1INCH Token",
        //                expiryDescription: "Perpetual",
        //                moveStart: null,
        //                marginPrice: "2.5587",
        //                positionLimitWeight: "20.0",
        //                group: "perpetual",
        //                change1h: "0.00799716356760164",
        //                change24h: "0.004909276569004792",
        //                changeBod: "0.008394419484511705",
        //                volumeUsd24h: "17834492.0818",
        //                volume: "7224898.0",
        //                openInterest: "5597917.0",
        //                openInterestUsd: "14323390.2279",
        //            },
        //            ...
        //        ],
        //    }
        //
        const result = [];
        const markets = this.safeValue (response, 'result', []);
        const allFutures = this.safeValue (allFuturesResponse, 'result', []);
        const allFuturesDict = this.indexBy (allFutures, 'name');
        for (let i = 0; i < markets.length; i++) {
            const market = markets[i];
            const id = this.safeString (market, 'name');
            const future = this.safeValue (allFuturesDict, id);
            const marketType = this.safeString (market, 'type');
            const contract = (marketType === 'future');
            const baseId = this.safeString2 (market, 'baseCurrency', 'underlying');
            const quoteId = this.safeString (market, 'quoteCurrency', 'USD');
            const settleId = contract ? 'USD' : undefined;
            let base = this.safeCurrencyCode (baseId);
            const quote = this.safeCurrencyCode (quoteId);
            const settle = this.safeCurrencyCode (settleId);
            const spot = !contract;
            const margin = !contract;
            const perpetual = this.safeValue (future, 'perpetual', false);
            const swap = perpetual;
            const option = false;
            const isFuture = contract && !swap;
            let expiry = undefined;
            const expiryDatetime = this.safeString (future, 'expiry');
            let type = 'spot';
            let symbol = base + '/' + quote;
            if (swap) {
                type = 'swap';
                symbol = base + '/' + quote + ':' + settle;
            } else if (isFuture) {
                type = 'future';
                expiry = this.parse8601 (expiryDatetime);
                if (expiry === undefined) {
                    // it is likely a future that is expiring in this moment
                    const options = this.safeValue (this.options, 'fetchMarkets', {});
                    const throwOnUndefinedExpiry = this.safeValue (options, 'throwOnUndefinedExpiry', false);
                    if (throwOnUndefinedExpiry) {
                        throw new BadResponse (this.id + " symbol '" + id + "' is a future contract with an invalid expiry datetime.");
                    } else {
                        continue;
                    }
                }
                const parsedId = id.split ('-');
                const length = parsedId.length;
                if (length > 2) {
                    // handling for MOVE contracts
                    // BTC-MOVE-2022Q1
                    // BTC-MOVE-0106
                    // BTC-MOVE-WK-0121
                    parsedId.pop ();
                    // remove expiry
                    // [ 'BTC', 'MOVE' ]
                    // [ 'BTC', 'MOVE' ]
                    // [ 'BTC', 'MOVE', 'WK' ]
                    base = parsedId.join ('-');
                }
                symbol = base + '/' + quote + ':' + settle + '-' + this.yymmdd (expiry, '');
            }
            // check if a market is a spot or future market
            const sizeIncrement = this.safeString (market, 'sizeIncrement');
            const minProvideSize = this.safeString (market, 'minProvideSize');
            let minAmountString = sizeIncrement;
            if (minProvideSize !== undefined) {
                minAmountString = Precise.stringGt (minProvideSize, sizeIncrement) ? sizeIncrement : minProvideSize;
            }
            result.push ({
                'id': id,
                'symbol': symbol,
                'base': base,
                'quote': quote,
                'settle': settle,
                'baseId': baseId,
                'quoteId': quoteId,
                'settleId': settleId,
                'type': type,
                'spot': spot,
                'margin': margin,
                'swap': swap,
                'future': isFuture,
                'option': option,
                'active': this.safeValue (market, 'enabled'),
                'contract': contract,
                'linear': contract ? true : undefined,
                'inverse': contract ? false : undefined,
                'contractSize': this.parseNumber ('1'),
                'expiry': expiry,
                'expiryDatetime': this.iso8601 (expiry),
                'strike': undefined,
                'optionType': undefined,
                'precision': {
                    'amount': this.parseNumber (sizeIncrement),
                    'price': this.safeNumber (market, 'priceIncrement'),
                },
                'limits': {
                    'leverage': {
                        'min': this.parseNumber ('1'),
                        'max': this.parseNumber ('20'),
                    },
                    'amount': {
                        'min': this.parseNumber (minAmountString),
                        'max': undefined,
                    },
                    'price': {
                        'min': undefined,
                        'max': undefined,
                    },
                    'cost': {
                        'min': undefined,
                        'max': undefined,
                    },
                },
                'info': market,
            });
        }
        return result;
    }

    parseTicker (ticker, market = undefined) {
        //
        //     {
        //         "ask":171.29,
        //         "baseCurrency":null, // base currency for spot markets
        //         "bid":171.24,
        //         "change1h":-0.0012244897959183673,
        //         "change24h":-0.031603346901854366,
        //         "changeBod":-0.03297013492914808,
        //         "enabled":true,
        //         "last":171.44,
        //         "name":"ETH-PERP",
        //         "price":171.29,
        //         "priceIncrement":0.01,
        //         "quoteCurrency":null, // quote currency for spot markets
        //         "quoteVolume24h":8570651.12113,
        //         "sizeIncrement":0.001,
        //         "type":"future",
        //         "underlying":"ETH", // null for spot markets
        //         "volumeUsd24h":8570651.12113,
        //     }
        //
        const marketId = this.safeString (ticker, 'name');
        if (marketId in this.markets_by_id) {
            market = this.markets_by_id[marketId];
        }
        const symbol = this.safeSymbol (marketId, market);
        const last = this.safeString (ticker, 'last');
        const timestamp = this.safeTimestamp (ticker, 'time', this.milliseconds ());
        let percentage = this.safeString (ticker, 'change24h');
        if (percentage !== undefined) {
            percentage = Precise.stringMul (percentage, '100');
        }
        return this.safeTicker ({
            'symbol': symbol,
            'timestamp': timestamp,
            'datetime': this.iso8601 (timestamp),
            'high': this.safeString (ticker, 'high'),
            'low': this.safeString (ticker, 'low'),
            'bid': this.safeString (ticker, 'bid'),
            'bidVolume': this.safeString (ticker, 'bidSize'),
            'ask': this.safeString (ticker, 'ask'),
            'askVolume': this.safeString (ticker, 'askSize'),
            'vwap': undefined,
            'open': undefined,
            'close': last,
            'last': last,
            'previousClose': undefined,
            'change': undefined,
            'percentage': percentage,
            'average': undefined,
            'baseVolume': undefined,
            'quoteVolume': this.safeString (ticker, 'quoteVolume24h'),
            'info': ticker,
        }, market, false);
    }

    async fetchTicker (symbol, params = {}) {
        await this.loadMarkets ();
        const market = this.market (symbol);
        const request = {
            'market_name': market['id'],
        };
        const response = await this.publicGetMarketsMarketName (this.extend (request, params));
        //
        //     {
        //         "success":true,
        //         "result":{
        //             "ask":171.29,
        //             "baseCurrency":null, // base currency for spot markets
        //             "bid":171.24,
        //             "change1h":-0.0012244897959183673,
        //             "change24h":-0.031603346901854366,
        //             "changeBod":-0.03297013492914808,
        //             "enabled":true,
        //             "last":171.44,
        //             "name":"ETH-PERP",
        //             "price":171.29,
        //             "priceIncrement":0.01,
        //             "quoteCurrency":null, // quote currency for spot markets
        //             "quoteVolume24h":8570651.12113,
        //             "sizeIncrement":0.001,
        //             "type":"future",
        //             "underlying":"ETH", // null for spot markets
        //             "volumeUsd24h":8570651.12113,
        //         }
        //     }
        //
        const result = this.safeValue (response, 'result', {});
        return this.parseTicker (result, market);
    }

    async fetchTickers (symbols = undefined, params = {}) {
        await this.loadMarkets ();
        const response = await this.publicGetMarkets (params);
        //
        //     {
        //         'success': true,
        //         "result": [
        //             {
        //                 "ask":170.44,
        //                 "baseCurrency":"ETH",
        //                 "bid":170.41,
        //                 "change1h":-0.018485459257126403,
        //                 "change24h":-0.023825887743413515,
        //                 "changeBod":-0.037605872388481086,
        //                 "enabled":true,
        //                 "last":172.72,
        //                 "name":"ETH/USD",
        //                 "price":170.44,
        //                 "priceIncrement":0.01,
        //                 "quoteCurrency":"USD",
        //                 "quoteVolume24h":382802.0252,
        //                 "sizeIncrement":0.001,
        //                 "type":"spot",
        //                 "underlying":null,
        //                 "volumeUsd24h":382802.0252
        //             },
        //         ],
        //     }
        //
        const tickers = this.safeValue (response, 'result', []);
        return this.parseTickers (tickers, symbols);
    }

    async fetchOrderBook (symbol, limit = undefined, params = {}) {
        await this.loadMarkets ();
        const market = this.market (symbol);
        const request = {
            'market_name': market['id'],
        };
        if (limit !== undefined) {
            request['depth'] = limit; // max 100, default 20
        }
        const response = await this.publicGetMarketsMarketNameOrderbook (this.extend (request, params));
        //
        //     {
        //         "success":true,
        //         "result":{
        //             "asks":[
        //                 [171.95,279.865],
        //                 [171.98,102.42],
        //                 [171.99,124.11],
        //             ],
        //             "bids":[
        //                 [171.93,69.749],
        //                 [171.9,288.325],
        //                 [171.88,87.47],
        //             ],
        //         }
        //     }
        //
        const result = this.safeValue (response, 'result', {});
        return this.parseOrderBook (result, symbol);
    }

    parseOHLCV (ohlcv, market = undefined) {
        //
        //     {
        //         "close":177.23,
        //         "high":177.45,
        //         "low":177.2,
        //         "open":177.43,
        //         "startTime":"2019-10-17T13:27:00+00:00",
        //         "time":1571318820000.0,
        //         "volume":0.0
        //     }
        //
        return [
            this.safeInteger (ohlcv, 'time'),
            this.safeNumber (ohlcv, 'open'),
            this.safeNumber (ohlcv, 'high'),
            this.safeNumber (ohlcv, 'low'),
            this.safeNumber (ohlcv, 'close'),
            this.safeNumber (ohlcv, 'volume'),
        ];
    }

    getMarketId (symbol, key, params = {}) {
        const parts = this.getMarketParams (symbol, key, params);
        return this.safeString (parts, 1, symbol);
    }

    getMarketParams (symbol, key, params = {}) {
        let market = undefined;
        let marketId = undefined;
        if (symbol in this.markets) {
            market = this.market (symbol);
            marketId = market['id'];
        } else {
            marketId = this.safeString (params, key, symbol);
        }
        return [ market, marketId ];
    }

    async fetchOHLCV (symbol, timeframe = '1m', since = undefined, limit = undefined, params = {}) {
        await this.loadMarkets ();
        const [ market, marketId ] = this.getMarketParams (symbol, 'market_name', params);
        // max 1501 candles, including the current candle when since is not specified
        const maxLimit = 5000;
        const defaultLimit = 1500;
        limit = (limit === undefined) ? defaultLimit : Math.min (limit, maxLimit);
        const request = {
            'resolution': this.timeframes[timeframe],
            'market_name': marketId,
            // 'start_time': parseInt (since / 1000),
            // 'end_time': this.seconds (),
            'limit': limit,
        };
        const price = this.safeString (params, 'price');
        params = this.omit (params, 'price');
        if (since !== undefined) {
            const startTime = parseInt (since / 1000);
            request['start_time'] = startTime;
            const duration = this.parseTimeframe (timeframe);
            const endTime = this.sum (startTime, limit * duration);
            request['end_time'] = Math.min (endTime, this.seconds ());
            if (duration > 86400) {
                const wholeDaysInTimeframe = parseInt (duration / 86400);
                request['limit'] = Math.min (limit * wholeDaysInTimeframe, maxLimit);
            }
        }
        let method = 'publicGetMarketsMarketNameCandles';
        if (price === 'index') {
            if (symbol in this.markets) {
                request['market_name'] = market['baseId'];
            }
            method = 'publicGetIndexesMarketNameCandles';
        }
        const response = await this[method] (this.extend (request, params));
        //
        //     {
        //         "success": true,
        //         "result":[
        //             {
        //                 "close":177.23,
        //                 "high":177.45,
        //                 "low":177.2,
        //                 "open":177.43,
        //                 "startTime":"2019-10-17T13:27:00+00:00",
        //                 "time":1571318820000.0,
        //                 "volume":0.0
        //             },
        //             {
        //                 "close":177.26,
        //                 "high":177.33,
        //                 "low":177.23,
        //                 "open":177.23,
        //                 "startTime":"2019-10-17T13:28:00+00:00",
        //                 "time":1571318880000.0,
        //                 "volume":0.0
        //             },
        //         ],
        //     }
        //
        const result = this.safeValue (response, 'result', []);
        return this.parseOHLCVs (result, market, timeframe, since, limit);
    }

    async fetchIndexOHLCV (symbol, timeframe = '1m', since = undefined, limit = undefined, params = {}) {
        const request = {
            'price': 'index',
        };
        return await this.fetchOHLCV (symbol, timeframe, since, limit, this.extend (request, params));
    }

    parseTrade (trade, market = undefined) {
        //
        // fetchTrades (public)
        //
        //     {
        //         "id":1715826,
        //         "liquidation":false,
        //         "price":171.62,
        //         "side":"buy",
        //         "size":2.095,
        //         "time":"2019-10-18T12:59:54.288166+00:00"
        //     }
        //
        // fetchMyTrades (private)
        //
        //     {
        //         "fee": 20.1374935,
        //         "feeRate": 0.0005,
        //         "feeCurrency": "USD",
        //         "future": "EOS-0329",
        //         "id": 11215,
        //         "liquidity": "taker",
        //         "market": "EOS-0329",
        //         "baseCurrency": null,
        //         "quoteCurrency": null,
        //         "orderId": 8436981,
        //         "price": 4.201,
        //         "side": "buy",
        //         "size": 9587,
        //         "time": "2019-03-27T19:15:10.204619+00:00",
        //         "type": "order"
        //     }
        //
        //     {
        //         "baseCurrency": "BTC",
        //         "fee": 0,
        //         "feeCurrency": "USD",
        //         "feeRate": 0,
        //         "future": null,
        //         "id": 664079556,
        //         "liquidity": "taker",
        //         "market": null,
        //         "orderId": null,
        //         "price": 34830.61359,
        //         "quoteCurrency": "USD",
        //         "side": "sell",
        //         "size": 0.0005996,
        //         "time": "2021-01-15T16:05:29.246135+00:00",
        //         "tradeId": null,
        //         "type": "otc"
        //     }
        //
        //     with -ve fee
        //     {
        //         "id": 1171258927,
        //         "fee": -0.0000713875,
        //         "side": "sell",
        //         "size": 1,
        //         "time": "2021-03-11T13:34:35.523627+00:00",
        //         "type": "order",
        //         "price": 14.2775,
        //         "future": null,
        //         "market": "SOL/USD",
        //         "feeRate": -0.000005,
        //         "orderId": 33182929044,
        //         "tradeId": 582936801,
        //         "liquidity": "maker",
        //         "feeCurrency": "USD",
        //         "baseCurrency": "SOL",
        //         "quoteCurrency": "USD"
        //     }
        //
        //     // from OTC order
        //     {
        //         "id": 1172129651,
        //         "fee": 0,
        //         "side": "sell",
        //         "size": 1.47568846,
        //         "time": "2021-03-11T15:04:46.893383+00:00",
        //         "type": "otc",
        //         "price": 14.60932598,
        //         "future": null,
        //         "market": null,
        //         "feeRate": 0,
        //         "orderId": null,
        //         "tradeId": null,
        //         "liquidity": "taker",
        //         "feeCurrency": "USD",
        //         "baseCurrency": "BCHA",
        //         "quoteCurrency": "USD"
        //     }
        //
        const id = this.safeString (trade, 'id');
        const takerOrMaker = this.safeString (trade, 'liquidity');
        // a workaround for the OTC trades, they don't have a symbol
        const baseId = this.safeString (trade, 'baseCurrency');
        const quoteId = this.safeString (trade, 'quoteCurrency');
        let defaultMarketId = undefined;
        if ((baseId !== undefined) && (quoteId !== undefined)) {
            defaultMarketId = baseId + '/' + quoteId;
        }
        const marketId = this.safeString (trade, 'market', defaultMarketId);
        market = this.safeMarket (marketId, market, '/');
        const symbol = market['symbol'];
        const timestamp = this.parse8601 (this.safeString (trade, 'time'));
        const priceString = this.safeString (trade, 'price');
        const amountString = this.safeString (trade, 'size');
        const side = this.safeString (trade, 'side');
        let fee = undefined;
        const feeCostString = this.safeString (trade, 'fee');
        if (feeCostString !== undefined) {
            const feeCurrencyId = this.safeString (trade, 'feeCurrency');
            const feeCurrencyCode = this.safeCurrencyCode (feeCurrencyId);
            fee = {
                'cost': feeCostString,
                'currency': feeCurrencyCode,
                'rate': this.safeString (trade, 'feeRate'),
            };
        }
        const orderId = this.safeString (trade, 'orderId');
        return this.safeTrade ({
            'info': trade,
            'timestamp': timestamp,
            'datetime': this.iso8601 (timestamp),
            'symbol': symbol,
            'id': id,
            'order': orderId,
            'type': undefined,
            'takerOrMaker': takerOrMaker,
            'side': side,
            'price': priceString,
            'amount': amountString,
            'cost': undefined,
            'fee': fee,
        }, market);
    }

    async fetchTrades (symbol, since = undefined, limit = undefined, params = {}) {
        await this.loadMarkets ();
        const [ market, marketId ] = this.getMarketParams (symbol, 'market_name', params);
        const request = {
            'market_name': marketId,
        };
        if (since !== undefined) {
            // the exchange aligns results to end_time returning 5000 trades max
            // the user must set the end_time (in seconds) close enough to start_time
            // for a proper pagination, fetch the most recent trades first
            // then set the end_time parameter to the timestamp of the last trade
            // start_time and end_time must be in seconds, divided by a thousand
            request['start_time'] = parseInt (since / 1000);
            // start_time doesn't work without end_time
            request['end_time'] = this.seconds ();
        }
        if (limit !== undefined) {
            request['limit'] = limit;
        }
        const response = await this.publicGetMarketsMarketNameTrades (this.extend (request, params));
        //
        //     {
        //         "success":true,
        //         "result":[
        //             {
        //                 "id":1715826,
        //                 "liquidation":false,
        //                 "price":171.62,
        //                 "side":"buy",
        //                 "size":2.095,
        //                 "time":"2019-10-18T12:59:54.288166+00:00"
        //             },
        //             {
        //                 "id":1715763,
        //                 "liquidation":false,
        //                 "price":171.89,
        //                 "side":"sell",
        //                 "size":1.477,
        //                 "time":"2019-10-18T12:58:38.443734+00:00"
        //             },
        //         ],
        //     }
        //
        const result = this.safeValue (response, 'result', []);
        return this.parseTrades (result, market, since, limit);
    }

    async fetchTradingFees (params = {}) {
        await this.loadMarkets ();
        const response = await this.privateGetAccount (params);
        //
        //     {
        //         "success": true,
        //         "result": {
        //             "backstopProvider": true,
        //             "collateral": 3568181.02691129,
        //             "freeCollateral": 1786071.456884368,
        //             "initialMarginRequirement": 0.12222384240257728,
        //             "liquidating": false,
        //             "maintenanceMarginRequirement": 0.07177992558058484,
        //             "makerFee": 0.0002,
        //             "marginFraction": 0.5588433331419503,
        //             "openMarginFraction": 0.2447194090423075,
        //             "takerFee": 0.0005,
        //             "totalAccountValue": 3568180.98341129,
        //             "totalPositionSize": 6384939.6992,
        //             "username": "user@domain.com",
        //             "positions": [
        //                 {
        //                     "cost": -31.7906,
        //                     "entryPrice": 138.22,
        //                     "future": "ETH-PERP",
        //                     "initialMarginRequirement": 0.1,
        //                     "longOrderSize": 1744.55,
        //                     "maintenanceMarginRequirement": 0.04,
        //                     "netSize": -0.23,
        //                     "openSize": 1744.32,
        //                     "realizedPnl": 3.39441714,
        //                     "shortOrderSize": 1732.09,
        //                     "side": "sell",
        //                     "size": 0.23,
        //                     "unrealizedPnl": 0,
        //                 },
        //             ],
        //         },
        //     }
        //
        const result = this.safeValue (response, 'result', {});
        const maker = this.safeNumber (result, 'makerFee');
        const taker = this.safeNumber (result, 'takerFee');
        const tradingFees = {};
        for (let i = 0; i < this.symbols.length; i++) {
            const symbol = this.symbols[i];
            tradingFees[symbol] = {
                'info': response,
                'symbol': symbol,
                'maker': maker,
                'taker': taker,
                'percentage': true,
                'tierBased': true,
            };
        }
        return tradingFees;
    }

    async fetchFundingRateHistory (symbol = undefined, since = undefined, limit = undefined, params = {}) {
        //
        // Gets a history of funding rates with their timestamps
        //  (param) symbol: Future currency pair (e.g. "BTC-PERP")
        //  (param) limit: Not used by ftx
        //  (param) since: Unix timestamp in miliseconds for the time of the earliest requested funding rate
        //  (param) params: Object containing more params for the request
        //             - until: Unix timestamp in miliseconds for the time of the earliest requested funding rate
        //  return: [{symbol, fundingRate, timestamp}]
        //
        await this.loadMarkets ();
        const request = {};
        if (symbol !== undefined) {
            const market = this.market (symbol);
            symbol = market['symbol'];
            request['future'] = market['id'];
        }
        if (since !== undefined) {
            request['start_time'] = parseInt (since / 1000);
        }
        const till = this.safeInteger (params, 'till'); // unified in milliseconds
        const endTime = this.safeString (params, 'end_time'); // exchange-specific in seconds
        params = this.omit (params, [ 'end_time', 'till' ]);
        if (till !== undefined) {
            request['end_time'] = parseInt (till / 1000);
        } else if (endTime !== undefined) {
            request['end_time'] = endTime;
        }
        const response = await this.publicGetFundingRates (this.extend (request, params));
        //
        //     {
        //        "success": true,
        //        "result": [
        //          {
        //            "future": "BTC-PERP",
        //            "rate": 0.0025,
        //            "time": "2019-06-02T08:00:00+00:00"
        //          }
        //        ]
        //      }
        //
        const result = this.safeValue (response, 'result');
        const rates = [];
        for (let i = 0; i < result.length; i++) {
            const entry = result[i];
            const marketId = this.safeString (entry, 'future');
            const timestamp = this.parse8601 (this.safeString (result[i], 'time'));
            rates.push ({
                'info': entry,
                'symbol': this.safeSymbol (marketId),
                'fundingRate': this.safeNumber (entry, 'rate'),
                'timestamp': timestamp,
                'datetime': this.iso8601 (timestamp),
            });
        }
        const sorted = this.sortBy (rates, 'timestamp');
        return this.filterBySymbolSinceLimit (sorted, symbol, since, limit);
    }

    parseBalance (response) {
        const result = {
            'info': response,
        };
        const balances = this.safeValue (response, 'result', []);
        for (let i = 0; i < balances.length; i++) {
            const balance = balances[i];
            const code = this.safeCurrencyCode (this.safeString (balance, 'coin'));
            const account = this.account ();
            account['free'] = this.safeString2 (balance, 'availableWithoutBorrow', 'free');
            account['total'] = this.safeString (balance, 'total');
            result[code] = account;
        }
        return this.safeBalance (result);
    }

    async fetchBalance (params = {}) {
        await this.loadMarkets ();
        const response = await this.privateGetWalletBalances (params);
        //
        //     {
        //         "success": true,
        //         "result": [
        //             {
        //                 "coin": "USDTBEAR",
        //                 "free": 2320.2,
        //                 "total": 2340.2
        //             },
        //         ],
        //     }
        //
        return this.parseBalance (response);
    }

    parseOrderStatus (status) {
        const statuses = {
            'new': 'open',
            'open': 'open',
            'closed': 'closed', // filled or canceled
            'triggered': 'closed',
        };
        return this.safeString (statuses, status, status);
    }

    parseOrder (order, market = undefined) {
        //
        // limit orders - fetchOrder, fetchOrders, fetchOpenOrders, createOrder, editOrder
        //
        //     {
        //         "createdAt": "2019-03-05T09:56:55.728933+00:00",
        //         "filledSize": 0,
        //         "future": "XRP-PERP",
        //         "id": 9596912,
        //         "market": "XRP-PERP",
        //         "price": 0.306525,
        //         "remainingSize": 31431,
        //         "side": "sell",
        //         "size": 31431,
        //         "status": "open",
        //         "type": "limit",
        //         "reduceOnly": false,
        //         "ioc": false,
        //         "postOnly": false,
        //         "clientId": null,
        //     }
        //
        // market orders - fetchOrder, fetchOrders, fetchOpenOrders, createOrder
        //
        //     {
        //         "avgFillPrice": 2666.0,
        //         "clientId": None,
        //         "createdAt": "2020-02-12T00: 53: 49.009726+00: 00",
        //         "filledSize": 0.0007,
        //         "future": None,
        //         "id": 3109208514,
        //         "ioc": True,
        //         "market": "BNBBULL/USD",
        //         "postOnly": False,
        //         "price": None,
        //         "reduceOnly": False,
        //         "remainingSize": 0.0,
        //         "side": "buy",
        //         "size": 0.0007,
        //         "status": "closed",
        //         "type": "market"
        //     }
        //
        // createOrder (conditional, "stop", "trailingStop", or "takeProfit")
        //
        //     {
        //         "createdAt": "2019-03-05T09:56:55.728933+00:00",
        //         "future": "XRP-PERP",
        //         "id": 9596912,
        //         "market": "XRP-PERP",
        //         "triggerPrice": 0.306525,
        //         "orderId": null,
        //         "side": "sell",
        //         "size": 31431,
        //         "status": "open",
        //         "type": "stop",
        //         "orderPrice": null,
        //         "error": null,
        //         "triggeredAt": null,
        //         "reduceOnly": false
        //     }
        //
        // editOrder (conditional, stop, trailing stop, take profit)
        //
        //     {
        //         "createdAt": "2019-03-05T09:56:55.728933+00:00",
        //         "future": "XRP-PERP",
        //         "id": 9596912,
        //         "market": "XRP-PERP",
        //         "triggerPrice": 0.306225,
        //         "orderId": null,
        //         "side": "sell",
        //         "size": 31431,
        //         "status": "open",
        //         "type": "stop",
        //         "orderPrice": null,
        //         "error": null,
        //         "triggeredAt": null,
        //         "reduceOnly": false,
        //         "orderType": "market",
        //         "filledSize": 0,
        //         "avgFillPrice": null,
        //         "retryUntilFilled": false
        //     }
        //
        // canceled order with a closed status
        //
        //     {
        //         "avgFillPrice":null,
        //         "clientId":null,
        //         "createdAt":"2020-09-01T13:45:57.119695+00:00",
        //         "filledSize":0.0,
        //         "future":null,
        //         "id":8553541288,
        //         "ioc":false,
        //         "liquidation":false,
        //         "market":"XRP/USDT",
        //         "postOnly":false,
        //         "price":0.5,
        //         "reduceOnly":false,
        //         "remainingSize":0.0,
        //         "side":"sell",
        //         "size":46.0,
        //         "status":"closed",
        //         "type":"limit"
        //     }
        //
        const id = this.safeString (order, 'id');
        const timestamp = this.parse8601 (this.safeString (order, 'createdAt'));
        let status = this.parseOrderStatus (this.safeString (order, 'status'));
        const amount = this.safeString (order, 'size');
        const filled = this.safeString (order, 'filledSize');
        let remaining = this.safeString (order, 'remainingSize');
        if (Precise.stringEquals (remaining, '0')) {
            remaining = Precise.stringSub (amount, filled);
            if (Precise.stringGt (remaining, '0')) {
                status = 'canceled';
            }
        }
        const marketId = this.safeString (order, 'market');
        market = this.safeMarket (marketId, market);
        let symbol = market['symbol'];
        if (symbol === undefined) {
            // support for delisted market ids
            // https://github.com/ccxt/ccxt/issues/7113
            symbol = marketId;
        }
        const side = this.safeString (order, 'side');
        const type = this.safeString (order, 'type');
        const average = this.safeString (order, 'avgFillPrice');
        const price = this.safeString2 (order, 'price', 'triggerPrice', average);
        const lastTradeTimestamp = this.parse8601 (this.safeString (order, 'triggeredAt'));
        const clientOrderId = this.safeString (order, 'clientId');
        const stopPrice = this.safeNumber (order, 'triggerPrice');
        const postOnly = this.safeValue (order, 'postOnly');
        return this.safeOrder ({
            'info': order,
            'id': id,
            'clientOrderId': clientOrderId,
            'timestamp': timestamp,
            'datetime': this.iso8601 (timestamp),
            'lastTradeTimestamp': lastTradeTimestamp,
            'symbol': symbol,
            'type': type,
            'timeInForce': undefined,
            'postOnly': postOnly,
            'side': side,
            'price': price,
            'stopPrice': stopPrice,
            'amount': amount,
            'cost': undefined,
            'average': average,
            'filled': filled,
            'remaining': remaining,
            'status': status,
            'fee': undefined,
            'trades': undefined,
        }, market);
    }

    async createOrder (symbol, type, side, amount, price = undefined, params = {}) {
        await this.loadMarkets ();
        const market = this.market (symbol);
        const request = {
            'market': market['id'],
            'side': side, // "buy" or "sell"
            // 'price': 0.306525, // send null for market orders
            'type': type, // "limit", "market", "stop", "trailingStop", or "takeProfit"
            'size': parseFloat (this.amountToPrecision (symbol, amount)),
            // 'reduceOnly': false, // optional, default is false
            // 'ioc': false, // optional, default is false, limit or market orders only
            // 'postOnly': false, // optional, default is false, limit or market orders only
            // 'clientId': 'abcdef0123456789', // string, optional, client order id, limit or market orders only
        };
        const clientOrderId = this.safeString2 (params, 'clientId', 'clientOrderId');
        if (clientOrderId !== undefined) {
            request['clientId'] = clientOrderId;
            params = this.omit (params, [ 'clientId', 'clientOrderId' ]);
        }
        let method = undefined;
        if (type === 'limit') {
            method = 'privatePostOrders';
            request['price'] = parseFloat (this.priceToPrecision (symbol, price));
        } else if (type === 'market') {
            method = 'privatePostOrders';
            request['price'] = null;
        } else if ((type === 'stop') || (type === 'takeProfit')) {
            method = 'privatePostConditionalOrders';
            const stopPrice = this.safeNumber2 (params, 'stopPrice', 'triggerPrice');
            if (stopPrice === undefined) {
                throw new ArgumentsRequired (this.id + ' createOrder () requires a stopPrice parameter or a triggerPrice parameter for ' + type + ' orders');
            } else {
                params = this.omit (params, [ 'stopPrice', 'triggerPrice' ]);
                request['triggerPrice'] = parseFloat (this.priceToPrecision (symbol, stopPrice));
            }
            if (price !== undefined) {
                request['orderPrice'] = parseFloat (this.priceToPrecision (symbol, price)); // optional, order type is limit if this is specified, otherwise market
            }
        } else if (type === 'trailingStop') {
            const trailValue = this.safeNumber (params, 'trailValue', price);
            if (trailValue === undefined) {
                throw new ArgumentsRequired (this.id + ' createOrder () requires a trailValue parameter or a price argument (negative or positive) for a ' + type + ' order');
            }
            method = 'privatePostConditionalOrders';
            request['trailValue'] = parseFloat (this.priceToPrecision (symbol, trailValue)); // negative for "sell", positive for "buy"
        } else {
            throw new InvalidOrder (this.id + ' createOrder () does not support order type ' + type + ', only limit, market, stop, trailingStop, or takeProfit orders are supported');
        }
        const response = await this[method] (this.extend (request, params));
        //
        // orders
        //
        //     {
        //         "success": true,
        //         "result": [
        //             {
        //                 "createdAt": "2019-03-05T09:56:55.728933+00:00",
        //                 "filledSize": 0,
        //                 "future": "XRP-PERP",
        //                 "id": 9596912,
        //                 "market": "XRP-PERP",
        //                 "price": 0.306525,
        //                 "remainingSize": 31431,
        //                 "side": "sell",
        //                 "size": 31431,
        //                 "status": "open",
        //                 "type": "limit",
        //                 "reduceOnly": false,
        //                 "ioc": false,
        //                 "postOnly": false,
        //                 "clientId": null,
        //             }
        //         ]
        //     }
        //
        // conditional orders
        //
        //     {
        //         "success": true,
        //         "result": [
        //             {
        //                 "createdAt": "2019-03-05T09:56:55.728933+00:00",
        //                 "future": "XRP-PERP",
        //                 "id": 9596912,
        //                 "market": "XRP-PERP",
        //                 "triggerPrice": 0.306525,
        //                 "orderId": null,
        //                 "side": "sell",
        //                 "size": 31431,
        //                 "status": "open",
        //                 "type": "stop",
        //                 "orderPrice": null,
        //                 "error": null,
        //                 "triggeredAt": null,
        //                 "reduceOnly": false
        //             }
        //         ]
        //     }
        //
        //
        const result = this.safeValue (response, 'result', []);
        return this.parseOrder (result, market);
    }

    async createReduceOnlyOrder (symbol, type, side, amount, price = undefined, params = {}) {
        const request = {
            'reduceOnly': true,
        };
        return await this.createOrder (symbol, type, side, amount, price, this.extend (request, params));
    }

    async editOrder (id, symbol, type, side, amount, price = undefined, params = {}) {
        await this.loadMarkets ();
        const market = this.market (symbol);
        const request = {};
        let method = undefined;
        const clientOrderId = this.safeString2 (params, 'client_order_id', 'clientOrderId');
        const triggerPrice = this.safeNumber (params, 'triggerPrice');
        const orderPrice = this.safeNumber (params, 'orderPrice');
        const trailValue = this.safeNumber (params, 'trailValue');
        params = this.omit (params, [ 'client_order_id', 'clientOrderId', 'triggerPrice', 'orderPrice', 'trailValue' ]);
        const triggerPriceIsDefined = (triggerPrice !== undefined);
        const orderPriceIsDefined = (orderPrice !== undefined);
        const trailValueIsDefined = (trailValue !== undefined);
        if (triggerPriceIsDefined || orderPriceIsDefined || trailValueIsDefined) {
            method = 'privatePostConditionalOrdersOrderIdModify';
            request['order_id'] = id;
            if (triggerPriceIsDefined) {
                request['triggerPrice'] = parseFloat (this.priceToPrecision (symbol, triggerPrice));
            }
            if (orderPriceIsDefined) {
                // only for stop limit or take profit limit orders
                request['orderPrice'] = parseFloat (this.priceToPrecision (symbol, orderPrice));
            }
            if (trailValueIsDefined) {
                // negative for sell orders, positive for buy orders
                request['trailValue'] = parseFloat (this.priceToPrecision (symbol, trailValue));
            }
        } else {
            if (clientOrderId === undefined) {
                method = 'privatePostOrdersOrderIdModify';
                request['order_id'] = id;
            } else {
                method = 'privatePostOrdersByClientIdClientOrderIdModify';
                request['client_order_id'] = clientOrderId;
                // request['clientId'] = clientOrderId;
            }
            if (price !== undefined) {
                request['price'] = parseFloat (this.priceToPrecision (symbol, price));
            }
        }
        if (amount !== undefined) {
            request['size'] = parseFloat (this.amountToPrecision (symbol, amount));
        }
        const response = await this[method] (this.extend (request, params));
        //
        // regular order
        //
        //     {
        //         "success": true,
        //         "result": {
        //             "createdAt": "2019-03-05T11:56:55.728933+00:00",
        //             "filledSize": 0,
        //             "future": "XRP-PERP",
        //             "id": 9596932,
        //             "market": "XRP-PERP",
        //             "price": 0.326525,
        //             "remainingSize": 31431,
        //             "side": "sell",
        //             "size": 31431,
        //             "status": "open",
        //             "type": "limit",
        //             "reduceOnly": false,
        //             "ioc": false,
        //             "postOnly": false,
        //             "clientId": null,
        //         }
        //     }
        //
        // conditional trigger order
        //
        //     {
        //         "success": true,
        //         "result": {
        //             "createdAt": "2019-03-05T09:56:55.728933+00:00",
        //             "future": "XRP-PERP",
        //             "id": 9596912,
        //             "market": "XRP-PERP",
        //             "triggerPrice": 0.306225,
        //             "orderId": null,
        //             "side": "sell",
        //             "size": 31431,
        //             "status": "open",
        //             "type": "stop",
        //             "orderPrice": null,
        //             "error": null,
        //             "triggeredAt": null,
        //             "reduceOnly": false,
        //             "orderType": "market",
        //             "filledSize": 0,
        //             "avgFillPrice": null,
        //             "retryUntilFilled": false
        //         }
        //     }
        //
        const result = this.safeValue (response, 'result', {});
        return this.parseOrder (result, market);
    }

    async cancelOrder (id, symbol = undefined, params = {}) {
        await this.loadMarkets ();
        const request = {};
        // support for canceling conditional orders
        // https://github.com/ccxt/ccxt/issues/6669
        const options = this.safeValue (this.options, 'cancelOrder', {});
        const defaultMethod = this.safeString (options, 'method', 'privateDeleteOrdersOrderId');
        let method = this.safeString (params, 'method', defaultMethod);
        const type = this.safeValue (params, 'type');
        const clientOrderId = this.safeValue2 (params, 'client_order_id', 'clientOrderId');
        if (clientOrderId === undefined) {
            request['order_id'] = parseInt (id);
            if ((type === 'stop') || (type === 'trailingStop') || (type === 'takeProfit')) {
                method = 'privateDeleteConditionalOrdersOrderId';
            }
        } else {
            request['client_order_id'] = clientOrderId;
            method = 'privateDeleteOrdersByClientIdClientOrderId';
        }
        const query = this.omit (params, [ 'method', 'type', 'client_order_id', 'clientOrderId' ]);
        const response = await this[method] (this.extend (request, query));
        //
        //     {
        //         "success": true,
        //         "result": "Order queued for cancelation"
        //     }
        //
        const result = this.safeValue (response, 'result', {});
        return result;
    }

    async cancelAllOrders (symbol = undefined, params = {}) {
        await this.loadMarkets ();
        const request = {
            // 'market': market['id'], // optional
            // 'conditionalOrdersOnly': false, // cancel conditional orders only
            // 'limitOrdersOnly': false, // cancel existing limit orders (non-conditional orders) only
        };
        const marketId = this.getMarketId (symbol, 'market', params);
        if (marketId !== undefined) {
            request['market'] = marketId;
        }
        const response = await this.privateDeleteOrders (this.extend (request, params));
        const result = this.safeValue (response, 'result', {});
        //
        //     {
        //         "success": true,
        //         "result": "Orders queued for cancelation"
        //     }
        //
        return result;
    }

    async fetchOrder (id, symbol = undefined, params = {}) {
        await this.loadMarkets ();
        const request = {};
        const clientOrderId = this.safeValue2 (params, 'client_order_id', 'clientOrderId');
        let method = 'privateGetOrdersOrderId';
        if (clientOrderId === undefined) {
            request['order_id'] = id;
        } else {
            request['client_order_id'] = clientOrderId;
            params = this.omit (params, [ 'client_order_id', 'clientOrderId' ]);
            method = 'privateGetOrdersByClientIdClientOrderId';
        }
        const response = await this[method] (this.extend (request, params));
        //
        //     {
        //         "success": true,
        //         "result": {
        //             "createdAt": "2019-03-05T09:56:55.728933+00:00",
        //             "filledSize": 10,
        //             "future": "XRP-PERP",
        //             "id": 9596912,
        //             "market": "XRP-PERP",
        //             "price": 0.306525,
        //             "avgFillPrice": 0.306526,
        //             "remainingSize": 31421,
        //             "side": "sell",
        //             "size": 31431,
        //             "status": "open",
        //             "type": "limit",
        //             "reduceOnly": false,
        //             "ioc": false,
        //             "postOnly": false,
        //             "clientId": null
        //         }
        //     }
        //
        const result = this.safeValue (response, 'result', {});
        return this.parseOrder (result);
    }

    async fetchOpenOrders (symbol = undefined, since = undefined, limit = undefined, params = {}) {
        await this.loadMarkets ();
        const request = {};
        const [ market, marketId ] = this.getMarketParams (symbol, 'market', params);
        if (marketId !== undefined) {
            request['market'] = marketId;
        }
        // support for canceling conditional orders
        // https://github.com/ccxt/ccxt/issues/6669
        const options = this.safeValue (this.options, 'fetchOpenOrders', {});
        const defaultMethod = this.safeString (options, 'method', 'privateGetOrders');
        let method = this.safeString (params, 'method', defaultMethod);
        const type = this.safeValue (params, 'type');
        if ((type === 'stop') || (type === 'trailingStop') || (type === 'takeProfit')) {
            method = 'privateGetConditionalOrders';
        }
        const query = this.omit (params, [ 'method', 'type' ]);
        const response = await this[method] (this.extend (request, query));
        //
        //     {
        //         "success": true,
        //         "result": [
        //             {
        //                 "createdAt": "2019-03-05T09:56:55.728933+00:00",
        //                 "filledSize": 10,
        //                 "future": "XRP-PERP",
        //                 "id": 9596912,
        //                 "market": "XRP-PERP",
        //                 "price": 0.306525,
        //                 "avgFillPrice": 0.306526,
        //                 "remainingSize": 31421,
        //                 "side": "sell",
        //                 "size": 31431,
        //                 "status": "open",
        //                 "type": "limit",
        //                 "reduceOnly": false,
        //                 "ioc": false,
        //                 "postOnly": false,
        //                 "clientId": null
        //             }
        //         ]
        //     }
        //
        const result = this.safeValue (response, 'result', []);
        return this.parseOrders (result, market, since, limit);
    }

    async fetchOrders (symbol = undefined, since = undefined, limit = undefined, params = {}) {
        await this.loadMarkets ();
        const request = {};
        const [ market, marketId ] = this.getMarketParams (symbol, 'market', params);
        if (marketId !== undefined) {
            request['market'] = marketId;
        }
        if (limit !== undefined) {
            request['limit'] = limit; // default 100, max 100
        }
        if (since !== undefined) {
            request['start_time'] = parseInt (since / 1000);
        }
        // support for canceling conditional orders
        // https://github.com/ccxt/ccxt/issues/6669
        const options = this.safeValue (this.options, 'fetchOrders', {});
        const defaultMethod = this.safeString (options, 'method', 'privateGetOrdersHistory');
        let method = this.safeString (params, 'method', defaultMethod);
        const type = this.safeValue (params, 'type');
        if ((type === 'stop') || (type === 'trailingStop') || (type === 'takeProfit')) {
            method = 'privateGetConditionalOrdersHistory';
        }
        const query = this.omit (params, [ 'method', 'type' ]);
        const response = await this[method] (this.extend (request, query));
        //
        //     {
        //         "success": true,
        //         "result": [
        //             {
        //                 "createdAt": "2019-03-05T09:56:55.728933+00:00",
        //                 "filledSize": 10,
        //                 "future": "XRP-PERP",
        //                 "id": 9596912,
        //                 "market": "XRP-PERP",
        //                 "price": 0.306525,
        //                 "avgFillPrice": 0.306526,
        //                 "remainingSize": 31421,
        //                 "side": "sell",
        //                 "size": 31431,
        //                 "status": "open",
        //                 "type": "limit",
        //                 "reduceOnly": false,
        //                 "ioc": false,
        //                 "postOnly": false,
        //                 "clientId": null
        //             }
        //         ]
        //     }
        //
        const result = this.safeValue (response, 'result', []);
        return this.parseOrders (result, market, since, limit);
    }

    async fetchOrderTrades (id, symbol = undefined, since = undefined, limit = undefined, params = {}) {
        const request = {
            'orderId': id,
        };
        return await this.fetchMyTrades (symbol, since, limit, this.extend (request, params));
    }

    async fetchMyTrades (symbol = undefined, since = undefined, limit = undefined, params = {}) {
        await this.loadMarkets ();
        const [ market, marketId ] = this.getMarketParams (symbol, 'market', params);
        const request = {};
        if (marketId !== undefined) {
            request['market'] = marketId;
        }
        if (since !== undefined) {
            request['start_time'] = parseInt (since / 1000);
            request['end_time'] = this.seconds ();
        }
        const response = await this.privateGetFills (this.extend (request, params));
        //
        //     {
        //         "success": true,
        //         "result": [
        //             {
        //                 "fee": 20.1374935,
        //                 "feeRate": 0.0005,
        //                 "future": "EOS-0329",
        //                 "id": 11215,
        //                 "liquidity": "taker",
        //                 "market": "EOS-0329",
        //                 "baseCurrency": null,
        //                 "quoteCurrency": null,
        //                 "orderId": 8436981,
        //                 "price": 4.201,
        //                 "side": "buy",
        //                 "size": 9587,
        //                 "time": "2019-03-27T19:15:10.204619+00:00",
        //                 "type": "order"
        //             }
        //         ]
        //     }
        //
        const trades = this.safeValue (response, 'result', []);
        return this.parseTrades (trades, market, since, limit);
    }

    async transfer (code, amount, fromAccount, toAccount, params = {}) {
        await this.loadMarkets ();
        const currency = this.currency (code);
        const request = {
            'coin': currency['id'],
            'source': fromAccount,
            'destination': toAccount,
            'size': amount,
        };
        const response = await this.privatePostSubaccountsTransfer (this.extend (request, params));
        //
        //     {
        //         success: true,
        //         result: {
        //             id: '31222278',
        //             coin: 'USDT',
        //             size: '1.0',
        //             time: '2022-04-01T11:18:27.194188+00:00',
        //             notes: 'Transfer from main account to testSubaccount',
        //             status: 'complete'
        //         }
        //     }
        //
        const result = this.safeValue (response, 'result', {});
        return this.parseTransfer (result, currency);
    }

    parseTransfer (transfer, currency = undefined) {
        //
        //     {
        //         id: '31222278',
        //         coin: 'USDT',
        //         size: '1.0',
        //         time: '2022-04-01T11:18:27.194188+00:00',
        //         notes: 'Transfer from main account to testSubaccount',
        //         status: 'complete'
        //     }
        //
        const currencyId = this.safeString (transfer, 'coin');
        const notes = this.safeString (transfer, 'notes', '');
        const status = this.safeString (transfer, 'status');
        const fromTo = notes.replace ('Transfer from ', '');
        const parts = fromTo.split (' to ');
        let fromAccount = this.safeString (parts, 0);
        fromAccount = fromAccount.replace (' account', '');
        let toAccount = this.safeString (parts, 1);
        toAccount = toAccount.replace (' account', '');
        return {
            'info': transfer,
            'id': this.safeString (transfer, 'id'),
            'timestamp': undefined,
            'datetime': this.safeString (transfer, 'time'),
            'currency': this.safeCurrencyCode (currencyId, currency),
            'amount': this.safeNumber (transfer, 'size'),
            'fromAccount': fromAccount,
            'toAccount': toAccount,
            'status': this.parseTransferStatus (status),
        };
    }

    parseTransferStatus (status) {
        const statuses = {
            'complete': 'ok',
        };
        return this.safeString (statuses, status, status);
    }

    async withdraw (code, amount, address, tag = undefined, params = {}) {
        [ tag, params ] = this.handleWithdrawTagAndParams (tag, params);
        await this.loadMarkets ();
        this.checkAddress (address);
        const currency = this.currency (code);
        const request = {
            'coin': currency['id'],
            'size': amount,
            'address': address,
            // 'password': 'string', // optional withdrawal password if it is required for your account
            // 'code': '192837', // optional 2fa code if it is required for your account
        };
        if (this.password !== undefined) {
            request['password'] = this.password;
        }
        if (tag !== undefined) {
            request['tag'] = tag;
        }
        const networks = this.safeValue (this.options, 'networks', {});
        let network = this.safeStringUpper (params, 'network'); // this line allows the user to specify either ERC20 or ETH
        network = this.safeStringLower (networks, network, network); // handle ERC20>ETH alias
        if (network !== undefined) {
            request['method'] = network;
            params = this.omit (params, 'network');
        }
        const response = await this.privatePostWalletWithdrawals (this.extend (request, params));
        //
        //     {
        //         "success": true,
        //         "result": {
        //             "coin": "USDTBEAR",
        //             "address": "0x83a127952d266A6eA306c40Ac62A4a70668FE3BE",
        //             "tag": "null",
        //             "fee": 0,
        //             "id": 1,
        //             "size": "20.2",
        //             "status": "requested",
        //             "time": "2019-03-05T09:56:55.728933+00:00",
        //             "txid": "null"
        //         }
        //     }
        //
        const result = this.safeValue (response, 'result', {});
        return this.parseTransaction (result, currency);
    }

    async fetchPositions (symbols = undefined, params = {}) {
        await this.loadMarkets ();
        const request = {
            'showAvgPrice': true,
        };
        const response = await this.privateGetPositions (this.extend (request, params));
        //
        //     {
        //         "success": true,
        //         "result": [
        //             {
        //                 "cost": -31.7906,
        //                 "entryPrice": 138.22,
        //                 "estimatedLiquidationPrice": 152.1,
        //                 "future": "ETH-PERP",
        //                 "initialMarginRequirement": 0.1,
        //                 "longOrderSize": 1744.55,
        //                 "maintenanceMarginRequirement": 0.04,
        //                 "netSize": -0.23,
        //                 "openSize": 1744.32,
        //                 "realizedPnl": 3.39441714,
        //                 "shortOrderSize": 1732.09,
        //                 "recentAverageOpenPrice": 278.98,
        //                 "recentPnl": 2.44,
        //                 "recentBreakEvenPrice": 278.98,
        //                 "side": "sell",
        //                 "size": 0.23,
        //                 "unrealizedPnl": 0,
        //                 "collateralUsed": 3.17906
        //             }
        //         ]
        //     }
        //
        const result = this.safeValue (response, 'result', []);
        const results = [];
        for (let i = 0; i < result.length; i++) {
            results.push (this.parsePosition (result[i]));
        }
        return this.filterByArray (results, 'symbol', symbols, false);
    }

    parsePosition (position, market = undefined) {
        //
        //   {
        //     "future": "XMR-PERP",
        //     "size": "0.0",
        //     "side": "buy",
        //     "netSize": "0.0",
        //     "longOrderSize": "0.0",
        //     "shortOrderSize": "0.0",
        //     "cost": "0.0",
        //     "entryPrice": null,
        //     "unrealizedPnl": "0.0",
        //     "realizedPnl": "0.0",
        //     "initialMarginRequirement": "0.02",
        //     "maintenanceMarginRequirement": "0.006",
        //     "openSize": "0.0",
        //     "collateralUsed": "0.0",
        //     "estimatedLiquidationPrice": null
        //   }
        //
        const contractsString = this.safeString (position, 'size');
        const rawSide = this.safeString (position, 'side');
        const side = (rawSide === 'buy') ? 'long' : 'short';
        const marketId = this.safeString (position, 'future');
        const symbol = this.safeSymbol (marketId, market);
        const liquidationPriceString = this.safeString (position, 'estimatedLiquidationPrice');
        const initialMarginPercentage = this.safeString (position, 'initialMarginRequirement');
        const leverage = parseInt (Precise.stringDiv ('1', initialMarginPercentage, 0));
        // on ftx the entryPrice is actually the mark price
        const markPriceString = this.safeString (position, 'entryPrice');
        const notionalString = Precise.stringMul (contractsString, markPriceString);
        const initialMargin = Precise.stringMul (notionalString, initialMarginPercentage);
        const maintenanceMarginPercentageString = this.safeString (position, 'maintenanceMarginRequirement');
        const maintenanceMarginString = Precise.stringMul (notionalString, maintenanceMarginPercentageString);
        const unrealizedPnlString = this.safeString (position, 'recentPnl');
        const percentage = this.parseNumber (Precise.stringMul (Precise.stringDiv (unrealizedPnlString, initialMargin, 4), '100'));
        const entryPriceString = this.safeString (position, 'recentAverageOpenPrice');
        let difference = undefined;
        let collateral = undefined;
        let marginRatio = undefined;
        if ((entryPriceString !== undefined) && (Precise.stringGt (liquidationPriceString, '0'))) {
            // collateral = maintenanceMargin ± ((markPrice - liquidationPrice) * size)
            if (side === 'long') {
                difference = Precise.stringSub (markPriceString, liquidationPriceString);
            } else {
                difference = Precise.stringSub (liquidationPriceString, markPriceString);
            }
            const loss = Precise.stringMul (difference, contractsString);
            collateral = Precise.stringAdd (loss, maintenanceMarginString);
            marginRatio = this.parseNumber (Precise.stringDiv (maintenanceMarginString, collateral, 4));
        }
        // ftx has a weird definition of realizedPnl
        // it keeps the historical record of the realizedPnl per contract forever
        // so we cannot use this data
        return {
            'info': position,
            'symbol': symbol,
            'timestamp': undefined,
            'datetime': undefined,
            'initialMargin': this.parseNumber (initialMargin),
            'initialMarginPercentage': this.parseNumber (initialMarginPercentage),
            'maintenanceMargin': this.parseNumber (maintenanceMarginString),
            'maintenanceMarginPercentage': this.parseNumber (maintenanceMarginPercentageString),
            'entryPrice': this.parseNumber (entryPriceString),
            'notional': this.parseNumber (notionalString),
            'leverage': leverage,
            'unrealizedPnl': this.parseNumber (unrealizedPnlString),
            'contracts': this.parseNumber (contractsString),
            'contractSize': this.safeValue (market, 'contractSize'),
            'marginRatio': marginRatio,
            'liquidationPrice': this.parseNumber (liquidationPriceString),
            'markPrice': this.parseNumber (markPriceString),
            'collateral': this.parseNumber (collateral),
            'marginType': 'cross',
            'side': side,
            'percentage': percentage,
        };
    }

    async fetchDepositAddress (code, params = {}) {
        await this.loadMarkets ();
        const currency = this.currency (code);
        const request = {
            'coin': currency['id'],
        };
        const networks = this.safeValue (this.options, 'networks', {});
        let network = this.safeStringUpper (params, 'network'); // this line allows the user to specify either ERC20 or ETH
        network = this.safeStringLower (networks, network, network); // handle ERC20>ETH alias
        if (network !== undefined) {
            request['method'] = network;
            params = this.omit (params, 'network');
        }
        const response = await this.privateGetWalletDepositAddressCoin (this.extend (request, params));
        //
        //     {
        //         "success": true,
        //         "result": {
        //             "address": "0x83a127952d266A6eA306c40Ac62A4a70668FE3BE",
        //             "tag": null,
        //             "method": "erc20",
        //             "coin": null
        //         }
        //     }
        //
        const result = this.safeValue (response, 'result', {});
        const networkId = this.safeString (result, 'method');
        const address = this.safeString (result, 'address');
        this.checkAddress (address);
        return {
            'currency': code,
            'address': address,
            'tag': this.safeString (result, 'tag'),
            'network': this.safeNetwork (networkId),
            'info': response,
        };
    }

    safeNetwork (networkId) {
        const networksById = {
            'trx': 'TRC20',
            'erc20': 'ERC20',
            'sol': 'SOL',
            'bsc': 'BEP20',
            'bep2': 'BEP2',
        };
        return this.safeString (networksById, networkId, networkId);
    }

    parseTransactionStatus (status) {
        const statuses = {
            // what are other statuses here?
            'confirmed': 'ok', // deposits
            'complete': 'ok', // withdrawals
            'cancelled': 'canceled', // deposits
        };
        return this.safeString (statuses, status, status);
    }

    parseTransaction (transaction, currency = undefined) {
        //
        // fetchDeposits
        //
        //     airdrop
        //
        //     {
        //         "id": 9147072,
        //         "coin": "SRM_LOCKED",
        //         "size": 3.12,
        //         "time": "2021-04-27T23:59:03.565983+00:00",
        //         "notes": "SRM Airdrop for FTT holdings",
        //         "status": "complete"
        //     }
        //
        //     regular deposits
        //
        //     {
        //         "coin": "TUSD",
        //         "confirmations": 64,
        //         "confirmedTime": "2019-03-05T09:56:55.728933+00:00",
        //         "fee": 0,
        //         "id": 1,
        //         "sentTime": "2019-03-05T09:56:55.735929+00:00",
        //         "size": "99.0",
        //         "status": "confirmed",
        //         "time": "2019-03-05T09:56:55.728933+00:00",
        //         "txid": "0x8078356ae4b06a036d64747546c274af19581f1c78c510b60505798a7ffcaf1"
        //     }
        //
        // fetchWithdrawals
        //
        //     {
        //         "coin": "TUSD",
        //         "address": "0x83a127952d266A6eA306c40Ac62A4a70668FE3BE",
        //         "tag": "null",
        //         "fee": 0,
        //         "id": 1,
        //         "size": "99.0",
        //         "status": "complete",
        //         "time": "2019-03-05T09:56:55.728933+00:00",
        //         "txid": "0x8078356ae4b06a036d64747546c274af19581f1c78c510b60505798a7ffcaf1"
        //     }
        //
        //     {
        //         "coin": 'BTC',
        //         "id": 1969806,
        //         "notes": 'Transfer to Dd6gi7m2Eg4zzBbPAxuwfEaHs6tYvyUX5hbPpsTcNPXo',
        //         "size": 0.003,
        //         "status": 'complete',
        //         "time": '2021-02-03T20:28:54.918146+00:00'
        //     }
        //
        const code = this.safeCurrencyCode (this.safeString (transaction, 'coin'));
        const id = this.safeString (transaction, 'id');
        const amount = this.safeNumber (transaction, 'size');
        const status = this.parseTransactionStatus (this.safeString (transaction, 'status'));
        const timestamp = this.parse8601 (this.safeString (transaction, 'time'));
        const txid = this.safeString (transaction, 'txid');
        let tag = undefined;
        let address = this.safeValue (transaction, 'address');
        if (typeof address !== 'string') {
            tag = this.safeString (address, 'tag');
            address = this.safeString (address, 'address');
        }
        if (address === undefined) {
            // parse address from internal transfer
            const notes = this.safeString (transaction, 'notes');
            if ((notes !== undefined) && (notes.indexOf ('Transfer to') >= 0)) {
                address = notes.slice (12);
            }
        }
        const fee = this.safeNumber (transaction, 'fee');
        return {
            'info': transaction,
            'id': id,
            'txid': txid,
            'timestamp': timestamp,
            'datetime': this.iso8601 (timestamp),
            'network': undefined,
            'addressFrom': undefined,
            'address': address,
            'addressTo': address,
            'tagFrom': undefined,
            'tag': tag,
            'tagTo': tag,
            'type': undefined,
            'amount': amount,
            'currency': code,
            'status': status,
            'updated': undefined,
            'fee': {
                'currency': code,
                'cost': fee,
                'rate': undefined,
            },
        };
    }

    async fetchDeposits (code = undefined, since = undefined, limit = undefined, params = {}) {
        await this.loadMarkets ();
        const response = await this.privateGetWalletDeposits (params);
        //
        //     {
        //         "success": true,
        //         "result": {
        //             "coin": "TUSD",
        //             "confirmations": 64,
        //             "confirmedTime": "2019-03-05T09:56:55.728933+00:00",
        //             "fee": 0,
        //             "id": 1,
        //             "sentTime": "2019-03-05T09:56:55.735929+00:00",
        //             "size": "99.0",
        //             "status": "confirmed",
        //             "time": "2019-03-05T09:56:55.728933+00:00",
        //             "txid": "0x8078356ae4b06a036d64747546c274af19581f1c78c510b60505798a7ffcaf1"
        //         }
        //     }
        //
        const result = this.safeValue (response, 'result', []);
        let currency = undefined;
        if (code !== undefined) {
            currency = this.currency (code);
        }
        return this.parseTransactions (result, currency, since, limit, { 'type': 'deposit' });
    }

    async fetchWithdrawals (code = undefined, since = undefined, limit = undefined, params = {}) {
        await this.loadMarkets ();
        const response = await this.privateGetWalletWithdrawals (params);
        //
        //     {
        //         "success": true,
        //         "result": {
        //             "coin": "TUSD",
        //             "address": "0x83a127952d266A6eA306c40Ac62A4a70668FE3BE",
        //             "tag": "null",
        //             "fee": 0,
        //             "id": 1,
        //             "size": "99.0",
        //             "status": "complete",
        //             "time": "2019-03-05T09:56:55.728933+00:00",
        //             "txid": "0x8078356ae4b06a036d64747546c274af19581f1c78c510b60505798a7ffcaf1"
        //         }
        //     }
        //
        const result = this.safeValue (response, 'result', []);
        let currency = undefined;
        if (code !== undefined) {
            currency = this.currency (code);
        }
        return this.parseTransactions (result, currency, since, limit, { 'type': 'withdrawal' });
    }

    sign (path, api = 'public', method = 'GET', params = {}, headers = undefined, body = undefined) {
        let request = '/api/' + this.implodeParams (path, params);
        const signOptions = this.safeValue (this.options, 'sign', {});
        const headerPrefix = this.safeString (signOptions, this.hostname, 'FTX');
        const subaccountField = headerPrefix + '-SUBACCOUNT';
        const chosenSubaccount = this.safeString2 (params, subaccountField, 'subaccount');
        if (chosenSubaccount !== undefined) {
            params = this.omit (params, [ subaccountField, 'subaccount' ]);
        }
        const query = this.omit (params, this.extractParams (path));
        const baseUrl = this.implodeHostname (this.urls['api'][api]);
        let url = baseUrl + request;
        if (method !== 'POST') {
            if (Object.keys (query).length) {
                const suffix = '?' + this.urlencode (query);
                url += suffix;
                request += suffix;
            }
        }
        if (api === 'private') {
            this.checkRequiredCredentials ();
            const timestamp = this.milliseconds ().toString ();
            let auth = timestamp + method + request;
            headers = {};
            if ((method === 'POST') || (method === 'DELETE')) {
                body = this.json (query);
                auth += body;
                headers['Content-Type'] = 'application/json';
            }
            const signature = this.hmac (this.encode (auth), this.encode (this.secret), 'sha256');
            headers[headerPrefix + '-KEY'] = this.apiKey;
            headers[headerPrefix + '-TS'] = timestamp;
            headers[headerPrefix + '-SIGN'] = signature;
            if (chosenSubaccount !== undefined) {
                headers[subaccountField] = chosenSubaccount;
            }
        }
        return { 'url': url, 'method': method, 'body': body, 'headers': headers };
    }

    handleErrors (code, reason, url, method, headers, body, response, requestHeaders, requestBody) {
        if (response === undefined) {
            return; // fallback to the default error handler
        }
        //
        //     {"error":"Invalid parameter start_time","success":false}
        //     {"error":"Not enough balances","success":false}
        //
        const success = this.safeValue (response, 'success');
        if (!success) {
            const feedback = this.id + ' ' + body;
            const error = this.safeString (response, 'error');
            this.throwExactlyMatchedException (this.exceptions['exact'], error, feedback);
            this.throwBroadlyMatchedException (this.exceptions['broad'], error, feedback);
            throw new ExchangeError (feedback); // unknown message
        }
    }

    async setLeverage (leverage, symbol = undefined, params = {}) {
        // WARNING: THIS WILL INCREASE LIQUIDATION PRICE FOR OPEN ISOLATED LONG POSITIONS
        // AND DECREASE LIQUIDATION PRICE FOR OPEN ISOLATED SHORT POSITIONS
        if ((leverage < 1) || (leverage > 20)) {
            throw new BadRequest (this.id + ' leverage should be between 1 and 20');
        }
        const request = {
            'leverage': leverage,
        };
        return await this.privatePostAccountLeverage (this.extend (request, params));
    }

    parseIncome (income, market = undefined) {
        //
        //   {
        //       "future": "ETH-PERP",
        //        "id": 33830,
        //        "payment": 0.0441342,
        //        "time": "2019-05-15T18:00:00+00:00",
        //        "rate": 0.0001
        //   }
        //
        const marketId = this.safeString (income, 'future');
        const symbol = this.safeSymbol (marketId, market);
        const amount = this.safeNumber (income, 'payment');
        const code = this.safeCurrencyCode ('USD');
        const id = this.safeString (income, 'id');
        const time = this.safeString (income, 'time');
        const timestamp = this.parse8601 (time);
        const rate = this.safe_number (income, 'rate');
        return {
            'info': income,
            'symbol': symbol,
            'code': code,
            'timestamp': timestamp,
            'datetime': this.iso8601 (timestamp),
            'id': id,
            'amount': amount,
            'rate': rate,
        };
    }

    parseIncomes (incomes, market = undefined, since = undefined, limit = undefined) {
        const result = [];
        for (let i = 0; i < incomes.length; i++) {
            const entry = incomes[i];
            const parsed = this.parseIncome (entry, market);
            result.push (parsed);
        }
        const sorted = this.sortBy (result, 'timestamp');
        return this.filterBySinceLimit (sorted, since, limit, 'timestamp');
    }

    async fetchFundingHistory (symbol = undefined, since = undefined, limit = undefined, params = {}) {
        await this.loadMarkets ();
        const request = {};
        let market = undefined;
        if (symbol !== undefined) {
            market = this.market (symbol);
            request['future'] = market['id'];
        }
        if (since !== undefined) {
            request['startTime'] = since;
        }
        const response = await this.privateGetFundingPayments (this.extend (request, params));
        const result = this.safeValue (response, 'result', []);
        return this.parseIncomes (result, market, since, limit);
    }

    parseFundingRate (fundingRate, market = undefined) {
        //
        // perp
        //     {
        //       "volume": "71294.7636",
        //       "nextFundingRate": "0.000033",
        //       "nextFundingTime": "2021-10-14T20:00:00+00:00",
        //       "openInterest": "47142.994"
        //     }
        //
        // delivery
        //     {
        //       "volume": "4998.727",
        //       "predictedExpirationPrice": "3798.820141757",
        //       "openInterest": "48307.96"
        //     }
        //
        const fundingRateDatetimeRaw = this.safeString (fundingRate, 'nextFundingTime');
        const fundingRateTimestamp = this.parse8601 (fundingRateDatetimeRaw);
        const estimatedSettlePrice = this.safeNumber (fundingRate, 'predictedExpirationPrice');
        return {
            'info': fundingRate,
            'symbol': market['symbol'],
            'markPrice': undefined,
            'indexPrice': undefined,
            'interestRate': this.parseNumber ('0'),
            'estimatedSettlePrice': estimatedSettlePrice,
            'timestamp': undefined,
            'datetime': undefined,
            'fundingRate': this.safeNumber (fundingRate, 'nextFundingRate'),
            'fundingTimestamp': fundingRateTimestamp,
            'fundingDatetime': this.iso8601 (fundingRateTimestamp),
            'nextFundingRate': undefined,
            'nextFundingTimestamp': undefined,
            'nextFundingDatetime': undefined,
            'previousFundingRate': undefined,
            'previousFundingTimestamp': undefined,
            'previousFundingDatetime': undefined,
        };
    }

    async fetchFundingRate (symbol, params = {}) {
        await this.loadMarkets ();
        const market = this.market (symbol);
        const request = {
            'future_name': market['id'],
        };
        const response = await this.publicGetFuturesFutureNameStats (this.extend (request, params));
        //
        //     {
        //       "success": true,
        //       "result": {
        //         "volume": "71294.7636",
        //         "nextFundingRate": "0.000033",
        //         "nextFundingTime": "2021-10-14T20:00:00+00:00",
        //         "openInterest": "47142.994"
        //       }
        //     }
        //
        const result = this.safeValue (response, 'result', {});
        return this.parseFundingRate (result, market);
    }

    async fetchBorrowRates (params = {}) {
        await this.loadMarkets ();
        const response = await this.privateGetSpotMarginBorrowRates (params);
        //
        //     {
        //         "success":true,
        //         "result":[
        //             {"coin":"1INCH","previous":4.8763e-6,"estimate":4.8048e-6},
        //             {"coin":"AAPL","previous":0.0000326469,"estimate":0.0000326469},
        //             {"coin":"AAVE","previous":1.43e-6,"estimate":1.43e-6},
        //         ]
        //     }
        //
        const result = this.safeValue (response, 'result');
        return this.parseBorrowRates (result, 'coin');
    }

    async fetchBorrowRateHistories (codes = undefined, since = undefined, limit = undefined, params = {}) {
        await this.loadMarkets ();
        const request = {};
        let endTime = this.safeNumber2 (params, 'till', 'end_time');
        if (limit > 48) {
            throw new BadRequest (this.id + ' fetchBorrowRateHistories() limit cannot exceed 48');
        }
        const millisecondsPerHour = 3600000;
        const millisecondsPer2Days = 172800000;
        if ((endTime - since) > millisecondsPer2Days) {
            throw new BadRequest (this.id + ' fetchBorrowRateHistories() requires the time range between the since time and the end time to be less than 48 hours');
        }
        if (since !== undefined) {
            request['start_time'] = parseInt (since / 1000);
            if (endTime === undefined) {
                const now = this.milliseconds ();
                const sinceLimit = (limit === undefined) ? 2 : limit;
                endTime = this.sum (since, millisecondsPerHour * (sinceLimit - 1));
                endTime = Math.min (endTime, now);
            }
        } else {
            if (limit !== undefined) {
                if (endTime === undefined) {
                    endTime = this.milliseconds ();
                }
                const startTime = this.sum ((endTime - millisecondsPerHour * limit), 1000);
                request['start_time'] = parseInt (startTime / 1000);
            }
        }
        if (endTime !== undefined) {
            request['end_time'] = parseInt (endTime / 1000);
        }
        const response = await this.publicGetSpotMarginHistory (this.extend (request, params));
        //
        //    {
        //        "success": true,
        //        "result": [
        //            {
        //                "coin": "PYPL",
        //                "time": "2022-01-24T13:00:00+00:00",
        //                "size": 0.00500172,
        //                "rate": 1e-6
        //            },
        //            ...
        //        ]
        //    }
        //
        const result = this.safeValue (response, 'result');
        return this.parseBorrowRateHistories (result, codes, since, limit);
    }

    async fetchBorrowRateHistory (code, since = undefined, limit = undefined, params = {}) {
        const histories = await this.fetchBorrowRateHistories (since, limit, params);
        const borrowRateHistory = this.safeValue (histories, code);
        if (borrowRateHistory === undefined) {
            throw new BadRequest (this.id + ' fetchBorrowRateHistory() returned no data for ' + code);
        }
        return borrowRateHistory;
    }

    parseBorrowRateHistories (response, codes, since, limit) {
        // How to calculate borrow rate
        // https://help.ftx.com/hc/en-us/articles/360053007671-Spot-Margin-Trading-Explainer
        const takerFee = this.fees['trading']['taker'].toString ();
        const spotMarginBorrowRate = Precise.stringMul ('500', takerFee);
        const borrowRateHistories = {};
        for (let i = 0; i < response.length; i++) {
            const item = response[i];
            const code = this.safeCurrencyCode (this.safeString (item, 'coin'));
            if (codes === undefined || codes.includes (code)) {
                if (!(code in borrowRateHistories)) {
                    borrowRateHistories[code] = [];
                }
                const lendingRate = this.safeString (item, 'rate');
                const borrowRate = Precise.stringMul (lendingRate, Precise.stringAdd ('1', spotMarginBorrowRate));
                const borrowRateStructure = this.extend (this.parseBorrowRate (item), { 'rate': borrowRate });
                borrowRateHistories[code].push (borrowRateStructure);
            }
        }
        const keys = Object.keys (borrowRateHistories);
        for (let i = 0; i < keys.length; i++) {
            const code = keys[i];
            borrowRateHistories[code] = this.filterByCurrencySinceLimit (borrowRateHistories[code], code, since, limit);
        }
        return borrowRateHistories;
    }

    parseBorrowRates (response, codeKey) {
        const result = {};
        for (let i = 0; i < response.length; i++) {
            const item = response[i];
            const currency = this.safeString (item, codeKey);
            const code = this.safeCurrencyCode (currency);
            const borrowRate = this.parseBorrowRate (item);
            result[code] = borrowRate;
        }
        return result;
    }

    parseBorrowRate (info, currency = undefined) {
        //
        //    {
        //        "coin": "1INCH",
        //        "previous": 0.0000462375,
        //        "estimate": 0.0000462375
        //    }
        //
        const coin = this.safeString (info, 'coin');
        const datetime = this.safeString (info, 'time');
        const timestamp = this.parse8601 (datetime);
        return {
            'currency': this.safeCurrencyCode (coin),
            'rate': this.safeNumber (info, 'previous'),
            'period': 3600000,
            'timestamp': timestamp,
            'datetime': this.iso8601 (timestamp),
            'info': info,
        };
    }

    async fetchBorrowInterest (code = undefined, symbol = undefined, since = undefined, limit = undefined, params = {}) {
        await this.loadMarkets ();
        const request = {};
        if (since !== undefined) {
            request['start_time'] = parseInt (since / 1000);
        }
        const response = await this.privateGetSpotMarginBorrowHistory (this.extend (request, params));
        //
        //     {
        //         "success":true,
        //         "result":[
        //             {"coin":"USDT","time":"2021-12-26T01:00:00+00:00","size":4593.74214725,"rate":3.3003e-6,"cost":0.0151607272085692,"feeUsd":0.0151683341034461},
        //             {"coin":"USDT","time":"2021-12-26T00:00:00+00:00","size":4593.97110361,"rate":3.3003e-6,"cost":0.0151614828332441,"feeUsd":0.015169697173028324},
        //             {"coin":"USDT","time":"2021-12-25T23:00:00+00:00","size":4594.20005922,"rate":3.3003e-6,"cost":0.0151622384554438,"feeUsd":0.015170200298479137},
        //         ]
        //     }
        //
        const result = this.safeValue (response, 'result');
        const interest = this.parseBorrowInterests (result);
        return this.filterByCurrencySinceLimit (interest, code, since, limit);
    }
<<<<<<< HEAD
}
=======

    parseBorrowInterest (info, market = undefined) {
        const coin = this.safeString (info, 'coin');
        const datetime = this.safeString (info, 'time');
        return {
            'account': 'cross',
            'symbol': undefined,
            'marginType': 'cross',
            'currency': this.safeCurrencyCode (coin),
            'interest': this.safeNumber (info, 'cost'),
            'interestRate': this.safeNumber (info, 'rate'),
            'amountBorrowed': this.safeNumber (info, 'size'),
            'timestamp': this.parse8601 (datetime),
            'datetime': datetime,
            'info': info,
        };
    }
};
>>>>>>> 1aac86fc
<|MERGE_RESOLUTION|>--- conflicted
+++ resolved
@@ -2689,9 +2689,6 @@
         const interest = this.parseBorrowInterests (result);
         return this.filterByCurrencySinceLimit (interest, code, since, limit);
     }
-<<<<<<< HEAD
-}
-=======
 
     parseBorrowInterest (info, market = undefined) {
         const coin = this.safeString (info, 'coin');
@@ -2709,5 +2706,4 @@
             'info': info,
         };
     }
-};
->>>>>>> 1aac86fc
+}