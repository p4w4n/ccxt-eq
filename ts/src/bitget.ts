
//  ---------------------------------------------------------------------------

import Exchange from './abstract/bitget.js';
import { ExchangeError, ExchangeNotAvailable, NotSupported, OnMaintenance, ArgumentsRequired, BadRequest, AccountSuspended, InvalidAddress, PermissionDenied, DDoSProtection, InsufficientFunds, InvalidNonce, CancelPending, InvalidOrder, OrderNotFound, AuthenticationError, RequestTimeout, BadSymbol, RateLimitExceeded } from './base/errors.js';
import { Precise } from './base/Precise.js';
import { TICK_SIZE } from './base/functions/number.js';
import { sha256 } from './static_dependencies/noble-hashes/sha256.js';
<<<<<<< HEAD
import { Int, OrderSide, OrderType, Trade, OHLCV, Order, FundingRateHistory, OrderRequest } from './base/types.js';
=======
import { Int, OrderSide, OrderType, Trade, OHLCV, Order, FundingRateHistory, OrderRequest, FundingHistory } from './base/types.js';
>>>>>>> 47700a47

//  ---------------------------------------------------------------------------

/**
 * @class bitget
 * @extends Exchange
 */
export default class bitget extends Exchange {
    describe () {
        return this.deepExtend (super.describe (), {
            'id': 'bitget',
            'name': 'Bitget',
            'countries': [ 'SG' ],
            'version': 'v1',
            'rateLimit': 50, // up to 3000 requests per 5 minutes ≈ 600 requests per minute ≈ 10 requests per second ≈ 100 ms
            'certified': true,
            'pro': true,
            'has': {
                'CORS': undefined,
                'spot': true,
                'margin': true,
                'swap': true,
                'future': true,
                'option': false,
                'addMargin': true,
                'borrowMargin': true,
                'cancelAllOrders': true,
                'cancelOrder': true,
                'cancelOrders': true,
                'createOrder': true,
                'createOrders': true,
                'createReduceOnlyOrder': false,
                'editOrder': true,
                'fetchAccounts': false,
                'fetchBalance': true,
<<<<<<< HEAD
=======
                'fetchBorrowInterest': true,
>>>>>>> 47700a47
                'fetchBorrowRate': true,
                'fetchBorrowRateHistories': false,
                'fetchBorrowRateHistory': false,
                'fetchBorrowRates': false,
                'fetchBorrowRatesPerSymbol': false,
                'fetchCanceledOrders': true,
                'fetchClosedOrders': true,
                'fetchCurrencies': true,
                'fetchDepositAddress': true,
                'fetchDepositAddresses': false,
                'fetchDeposits': true,
                'fetchDepositWithdrawFee': 'emulated',
                'fetchDepositWithdrawFees': true,
                'fetchFundingHistory': true,
                'fetchFundingRate': true,
                'fetchFundingRateHistory': true,
                'fetchFundingRates': false,
                'fetchIndexOHLCV': true,
                'fetchLedger': true,
                'fetchLeverage': true,
                'fetchLeverageTiers': false,
                'fetchLiquidations': false,
                'fetchMarginMode': undefined,
                'fetchMarketLeverageTiers': true,
                'fetchMarkets': true,
                'fetchMarkOHLCV': true,
                'fetchMyLiquidations': true,
                'fetchMyTrades': true,
                'fetchOHLCV': true,
                'fetchOpenInterest': true,
                'fetchOpenInterestHistory': false,
                'fetchOpenOrders': true,
                'fetchOrder': true,
                'fetchOrderBook': true,
                'fetchOrders': false,
                'fetchOrderTrades': true,
                'fetchPosition': true,
                'fetchPositionMode': false,
                'fetchPositions': true,
                'fetchPositionsRisk': false,
                'fetchPremiumIndexOHLCV': false,
                'fetchTicker': true,
                'fetchTickers': true,
                'fetchTime': true,
                'fetchTrades': true,
                'fetchTradingFee': true,
                'fetchTradingFees': true,
                'fetchTransfer': false,
                'fetchTransfers': true,
                'fetchWithdrawal': false,
                'fetchWithdrawals': true,
                'reduceMargin': true,
                'repayMargin': true,
                'setLeverage': true,
                'setMarginMode': true,
                'setPositionMode': true,
                'transfer': true,
                'withdraw': true,
            },
            'timeframes': {
                '1m': '1m',
                '3m': '3m',
                '5m': '5m',
                '15m': '15m',
                '30m': '30m',
                '1h': '1h',
                '2h': '2h',
                '4h': '4h',
                '6h': '6h',
                '12h': '12h',
                '1d': '1d',
                '3d': '3d',
                '1w': '1w',
                '1M': '1m',
            },
            'hostname': 'bitget.com',
            'urls': {
                'logo': 'https://user-images.githubusercontent.com/1294454/195989417-4253ddb0-afbe-4a1c-9dea-9dbcd121fa5d.jpg',
                'api': {
                    'spot': 'https://api.{hostname}',
                    'mix': 'https://api.{hostname}',
                    'user': 'https://api.{hostname}',
                    'p2p': 'https://api.{hostname}',
                    'broker': 'https://api.{hostname}',
                    'margin': 'https://api.{hostname}',
                },
                'www': 'https://www.bitget.com',
                'doc': [
                    'https://bitgetlimited.github.io/apidoc/en/mix',
                    'https://bitgetlimited.github.io/apidoc/en/spot',
                    'https://bitgetlimited.github.io/apidoc/en/broker',
                    'https://bitgetlimited.github.io/apidoc/en/margin',
                ],
                'fees': 'https://www.bitget.cc/zh-CN/rate?tab=1',
                'referral': 'https://www.bitget.com/expressly?languageType=0&channelCode=ccxt&vipCode=tg9j',
            },
            'api': {
                'public': {
                    'spot': {
                        'get': {
                            'notice/queryAllNotices': 1, // 20 times/1s (IP) => 20/20 = 1
                            'public/time': 1,
                            'public/currencies': 6.6667, // 3 times/1s (IP) => 20/3 = 6.6667
                            'public/products': 1,
                            'public/product': 1,
                            'market/ticker': 1,
                            'market/tickers': 1,
                            'market/fills': 2, // 10 times/1s (IP) => 20/10 = 2
                            'market/fills-history': 2,
                            'market/candles': 1,
                            'market/depth': 1,
                            'market/spot-vip-level': 2,
                            'market/merge-depth': 1,
                            'market/history-candles': 1,
                            'public/loan/coinInfos': 2, // 10 times/1s (IP) => 20/10 = 2
                            'public/loan/hour-interest': 2, // 10 times/1s (IP) => 20/10 = 2
                        },
                    },
                    'mix': {
                        'get': {
                            'market/contracts': 1,
                            'market/depth': 1,
                            'market/ticker': 1,
                            'market/tickers': 1,
                            'market/contract-vip-level': 2,
                            'market/fills': 1,
                            'market/fills-history': 2,
                            'market/candles': 1,
                            'market/index': 1,
                            'market/funding-time': 1,
                            'market/history-fundRate': 1,
                            'market/current-fundRate': 1,
                            'market/open-interest': 1,
                            'market/mark-price': 1,
                            'market/symbol-leverage': 1,
                            'market/queryPositionLever': 1,
                            'market/open-limit': 1,
                            'market/history-candles': 1,
                            'market/history-index-candles': 1,
                            'market/history-mark-candles': 1,
                            'market/merge-depth': 1,
                        },
                    },
                    'margin': {
                        'get': {
                            'cross/public/interestRateAndLimit': 2, // 10 times/1s (IP) => 20/10 = 2
                            'isolated/public/interestRateAndLimit': 2, // 10 times/1s (IP) => 20/10 = 2
                            'cross/public/tierData': 2, // 10 times/1s (IP) => 20/10 = 2
                            'isolated/public/tierData': 2, // 10 times/1s (IP) => 20/10 = 2
                            'public/currencies': 1, // 20 times/1s (IP) => 20/20 = 1
                        },
                    },
                },
                'private': {
                    'spot': {
                        'get': {
                            'wallet/deposit-address': 4,
                            'wallet/withdrawal-list': 1,
                            'wallet/deposit-list': 1,
                            'account/getInfo': 20,
                            'account/assets': 2,
                            'account/assets-lite': 2, // 10 times/1s (UID) => 20/10 = 2
                            'account/transferRecords': 1, // 20 times/1s (UID) => 20/20 = 1
                            'convert/currencies': 2,
                            'convert/convert-record': 2,
                            'loan/ongoing-orders': 2, // 10 times/1s (UID) => 20/10 = 2
                            'loan/repay-history': 2, // 10 times/1s (UID) => 20/10 = 2
                            'loan/revise-history': 2, // 10 times/1s (UID) => 20/10 = 2
                            'loan/borrow-history': 2, // 10 times/1s (UID) => 20/10 = 2
                            'loan/debts': 2, // 10 times/1s (UID) => 20/10 = 2
                        },
                        'post': {
                            'wallet/transfer': 4,
                            'wallet/transfer-v2': 4,
                            'wallet/subTransfer': 10,
                            'wallet/withdrawal': 4,
                            'wallet/withdrawal-v2': 4,
                            'wallet/withdrawal-inner': 4,
                            'wallet/withdrawal-inner-v2': 4,
                            'account/sub-account-spot-assets': 200,
                            'account/bills': 2,
                            'trade/orders': 2,
                            'trade/batch-orders': 4,
                            'trade/cancel-order': 2,
                            'trade/cancel-order-v2': 2,
                            'trade/cancel-symbol-order': 2,
                            'trade/cancel-batch-orders': 4,
                            'trade/cancel-batch-orders-v2': 4,
                            'trade/orderInfo': 1,
                            'trade/open-orders': 1,
                            'trade/history': 1,
                            'trade/fills': 1,
                            'plan/placePlan': 1,
                            'plan/modifyPlan': 1,
                            'plan/cancelPlan': 1,
                            'plan/currentPlan': 1,
                            'plan/historyPlan': 1,
                            'plan/batchCancelPlan': 2, // 10 times/1s (UID) => 20/10 = 2
                            'convert/quoted-price': 4,
                            'convert/trade': 4,
                            'loan/borrow': 2, // 10 times/1s (UID) => 20/10 = 2
                            'loan/repay': 2, // 10 times/1s (UID) => 20/10 = 2
                            'loan/revise-pledge': 2, // 10 times/1s (UID) => 20/10 = 2
                            'trace/order/orderCurrentList': 2, // 10 times/1s (UID) => 20/10 = 2
                            'trace/order/orderHistoryList': 2, // 10 times/1s (UID) => 20/10 = 2
                            'trace/order/closeTrackingOrder': 2, // 10 times/1s (UID) => 20/10 = 2
                            'trace/order/updateTpsl': 2, // 10 times/1s (UID) => 20/10 = 2
                            'trace/order/followerEndOrder': 2, // 10 times/1s (UID) => 20/10 = 2
                            'trace/order/spotInfoList': 2, // 10 times/1s (UID) => 20/10 = 2
                            'trace/config/getTraderSettings': 2, // 10 times/1s (UID) => 20/10 = 2
                            'trace/config/getFollowerSettings': 2, // 10 times/1s (UID) => 20/10 = 2
                            'trace/user/myTraders': 2, // 10 times/1s (UID) => 20/10 = 2
                            'trace/config/setFollowerConfig': 2, // 10 times/1s (UID) => 20/10 = 2
                            'trace/user/myFollowers': 2, // 10 times/1s (UID) => 20/10 = 2
                            'trace/config/setProductCode': 2, // 10 times/1s (UID) => 20/10 = 2
                            'trace/user/removeTrader': 2, // 10 times/1s (UID) => 20/10 = 2
                            'trace/getRemovableFollower': 2,
                            'trace/user/removeFollower': 2,
                            'trace/profit/totalProfitInfo': 2, // 10 times/1s (UID) => 20/10 = 2
                            'trace/profit/totalProfitList': 2, // 10 times/1s (UID) => 20/10 = 2
                            'trace/profit/profitHisList': 2, // 10 times/1s (UID) => 20/10 = 2
                            'trace/profit/profitHisDetailList': 2, // 10 times/1s (UID) => 20/10 = 2
                            'trace/profit/waitProfitDetailList': 2, // 10 times/1s (UID) => 20/10 = 2
                            'trace/user/getTraderInfo': 2, // 10 times/1s (UID) => 20/10 = 2
                        },
                    },
                    'mix': {
                        'get': {
                            'account/account': 2,
                            'account/accounts': 2,
                            'position/singlePosition': 2,
                            'position/singlePosition-v2': 2,
                            'position/allPosition': 4, // 5 times/1s (UID) => 20/5 = 4
                            'position/allPosition-v2': 4, // 5 times/1s (UID) => 20/5 = 4
                            'position/history-position': 1,
                            'account/accountBill': 2,
                            'account/accountBusinessBill': 4,
                            'order/current': 1, // 20 times/1s (UID) => 20/20 = 1
                            'order/marginCoinCurrent': 1, // 20 times/1s (UID) => 20/20 = 1
                            'order/history': 2,
                            'order/historyProductType': 4, // 5 times/1s (UID) => 20/5 = 4
                            'order/detail': 2,
                            'order/fills': 2,
                            'order/allFills': 2,
                            'plan/currentPlan': 1, // 20 times/1s (UID) => 20/20 = 1
                            'plan/historyPlan': 2,
                            'trace/currentTrack': 2,
                            'trace/followerOrder': 2,
                            'trace/followerHistoryOrders': 2,
                            'trace/historyTrack': 2,
                            'trace/summary': 1, // 20 times/1s (UID) => 20/20 = 1
                            'trace/profitSettleTokenIdGroup': 1, // 20 times/1s (UID) => 20/20 = 1
                            'trace/profitDateGroupList': 1, // 20 times/1s (UID) => 20/20 = 1
                            'trade/profitDateList': 2,
                            'trace/waitProfitDateList': 1, // 20 times/1s (UID) => 20/20 = 1
                            'trace/traderSymbols': 1, // 20 times/1s (UID) => 20/20 = 1
                            'trace/traderList': 2,
                            'trace/traderDetail': 2, // 10 times/1s (UID) => 20/10 = 2
                            'trace/queryTraceConfig': 2,
                        },
                        'post': {
                            'account/sub-account-contract-assets': 200, // 0.1 times/1s (UID) => 20/0.1 = 200
                            'account/open-count': 1,
                            'account/setLeverage': 4, // 5 times/1s (UID) => 20/5 = 4
                            'account/setMargin': 4, // 5 times/1s (UID) => 20/5 = 4
                            'account/setMarginMode': 4, // 5 times/1s (UID) => 20/5 = 4
                            'account/setPositionMode': 4, // 5 times/1s (UID) => 20/5 = 4
                            'order/placeOrder': 2,
                            'order/batch-orders': 2,
                            'order/cancel-order': 2,
                            'order/cancel-batch-orders': 2,
                            'order/modifyOrder': 2, // 10 times/1s (UID) => 20/10 = 2
                            'order/cancel-symbol-orders': 2,
                            'order/cancel-all-orders': 2,
                            'order/close-all-positions': 20,
                            'plan/placePlan': 2,
                            'plan/modifyPlan': 2,
                            'plan/modifyPlanPreset': 2,
                            'plan/placeTPSL': 2,
                            'plan/placeTrailStop': 2,
                            'plan/placePositionsTPSL': 2,
                            'plan/modifyTPSLPlan': 2,
                            'plan/cancelPlan': 2,
                            'plan/cancelSymbolPlan': 2,
                            'plan/cancelAllPlan': 2,
                            'trace/closeTrackOrder': 2,
                            'trace/modifyTPSL': 2, // 10 times/1s (UID) => 20/10 = 2
                            'trace/closeTrackOrderBySymbol': 2,
                            'trace/setUpCopySymbols': 2,
                            'trace/followerSetBatchTraceConfig': 2,
                            'trace/followerCloseByTrackingNo': 2,
                            'trace/followerCloseByAll': 2,
                            'trace/followerSetTpsl': 2,
                            'trace/cancelCopyTrader': 4, // 5 times/1s (UID) => 20/5 = 4
                            'trace/traderUpdateConfig': 2, // 10 times/1s (UID) => 20/10 = 2
                            'trace/myTraderList': 2, // 10 times/1s (UID) => 20/10 = 2
                            'trace/myFollowerList': 2, // 10 times/1s (UID) => 20/10 = 2
                            'trace/removeFollower': 2, // 10 times/1s (UID) => 20/10 = 2
                            'trace/public/getFollowerConfig': 2, // 10 times/1s (UID) => 20/10 = 2
                            'trace/report/order/historyList': 2, // 10 times/1s (IP) => 20/10 = 2
                            'trace/report/order/currentList': 2, // 10 times/1s (IP) => 20/10 = 2
                            'trace/queryTraderTpslRatioConfig': 2, // 10 times/1s (UID) => 20/10 = 2
                            'trace/traderUpdateTpslRatioConfig': 2, // 10 times/1s (UID) => 20/10 = 2
                        },
                    },
                    'user': {
                        'get': {
                            'fee/query': 2,
                            'sub/virtual-list': 2,
                            'sub/virtual-api-list': 2,
                            'tax/spot-record': 1,
                            'tax/future-record': 1,
                            'tax/margin-record': 1,
                            'tax/p2p-record': 1,
                        },
                        'post': {
                            'sub/virtual-create': 4,
                            'sub/virtual-modify': 4,
                            'sub/virtual-api-batch-create': 20, // 1 times/1s (UID) => 20/1 = 20
                            'sub/virtual-api-create': 4,
                            'sub/virtual-api-modify': 4,
                        },
                    },
                    'p2p': {
                        'get': {
                            'merchant/merchantList': 2, // 10 times/1s (UID) => 20/10 = 2
                            'merchant/merchantInfo': 2, // 10 times/1s (UID) => 20/10 = 2
                            'merchant/advList': 2, // 10 times/1s (UID) => 20/10 = 2
                            'merchant/orderList': 2, // 10 times/1s (UID) => 20/10 = 2
                        },
                    },
                    'broker': {
                        'get': {
                            'account/info': 2, // 10 times/1s (UID) => 20/10 = 2
                            'account/sub-list': 20, // 1 times/1s (UID) => 20/1 = 20
                            'account/sub-email': 20, // 1 times/1s (UID) => 20/1 = 20
                            'account/sub-spot-assets': 2, // 10 times/1s (UID) => 20/10 = 2
                            'account/sub-future-assets': 2, // 10 times/1s (UID) => 20/10 = 2
                            'account/subaccount-transfer': 1, // unknown
                            'account/subaccount-deposit': 1, // unknown
                            'account/subaccount-withdrawal': 1, // unknown
                            'account/sub-api-list': 2, // 10 times/1s (UID) => 20/10 = 2
                        },
                        'post': {
                            'account/sub-create': 20, // 1 times/1s (UID) => 20/1 = 20
                            'account/sub-modify': 20, // 1 times/1s (UID) => 20/1 = 20
                            'account/sub-modify-email': 20, // 1 times/1s (UID) => 20/1 = 20
                            'account/sub-address': 2, // 10 times/1s (UID) => 20/10 = 2
                            'account/sub-withdrawal': 2, // 10 times/1s (UID) => 20/10 = 2
                            'account/sub-auto-transfer': 4, // 5 times/1s (UID) => 20/5 = 4
                            'account/sub-api-create': 2, // 10 times/1s (UID) => 20/10 = 2
                            'account/sub-api-modify': 2, // 10 times/1s (UID) => 20/10 = 2
                        },
                    },
                    'margin': {
                        'get': {
                            'cross/account/riskRate': 2, // 10 times/1s (UID) => 20/10 = 2
                            'cross/account/maxTransferOutAmount': 2, // 10 times/1s (UID) => 20/10 = 2
                            'isolated/account/maxTransferOutAmount': 2, // 10 times/1s (UID) => 20/10 = 2
                            'isolated/order/openOrders': 2, // 10 times/1s (UID) => 20/10 = 2
                            'isolated/order/history': 2, // 10 times/1s (UID) => 20/10 = 2
                            'isolated/order/fills': 2, // 10 times/1s (UID) => 20/10 = 2
                            'isolated/loan/list': 2, // 10 times/1s (UID) => 20/10 = 2
                            'isolated/repay/list': 2, // 10 times/1s (UID) => 20/10 = 2
                            'isolated/interest/list': 2, // 10 times/1s (UID) => 20/10 = 2
                            'isolated/liquidation/list': 2, // 10 times/1s (UID) => 20/10 = 2
                            'isolated/fin/list': 2, // 10 times/1s (UID) => 20/10 = 2
                            'cross/order/openOrders': 2, // 10 times/1s (UID) => 20/10 = 2
                            'cross/order/history': 2, // 10 times/1s (UID) => 20/10 = 2
                            'cross/order/fills': 2, // 10 times/1s (UID) => 20/10 = 2
                            'cross/loan/list': 2, // 10 times/1s (UID) => 20/10 = 2
                            'cross/repay/list': 2, // 10 times/1s (UID) => 20/10 = 2
                            'cross/interest/list': 2, // 10 times/1s (UID) => 20/10 = 2
                            'cross/liquidation/list': 2, // 10 times/1s (UID) => 20/10 = 2
                            'cross/fin/list': 2, // 10 times/1s (UID) => 20/10 = 2
                            'cross/account/assets': 2, // 10 times/1s (IP) => 20/10 = 2
                            'isolated/account/assets': 2, // 10 times/1s (IP) => 20/10 = 2
                        },
                        'post': {
                            'cross/account/borrow': 2, // 10 times/1s (UID) => 20/10 = 2
                            'isolated/account/borrow': 2, // 10 times/1s (UID) => 20/10 = 2
                            'cross/account/repay': 2, // 10 times/1s (UID) => 20/10 = 2
                            'isolated/account/repay': 2, // 10 times/1s (UID) => 20/10 = 2
                            'isolated/account/riskRate': 2, // 10 times/1s (UID) => 20/10 = 2
                            'cross/account/maxBorrowableAmount': 2, // 10 times/1s (UID) => 20/10 = 2
                            'isolated/account/maxBorrowableAmount': 2, // 10 times/1s (UID) => 20/10 = 2
                            'isolated/account/flashRepay': 2, // 10 times/1s (UID) => 20/10 = 2
                            'isolated/account/queryFlashRepayStatus': 2, // 10 times/1s (UID) => 20/10 = 2
                            'cross/account/flashRepay': 2, // 10 times/1s (UID) => 20/10 = 2
                            'cross/account/queryFlashRepayStatus': 2, // 10 times/1s (UID) => 20/10 = 2
                            'isolated/order/placeOrder': 4, // 5 times/1s (UID) => 20/5 = 4
                            'isolated/order/batchPlaceOrder': 4, // 5 times/1s (UID) => 20/5 = 4
                            'isolated/order/cancelOrder': 2, // 10 times/1s (UID) => 20/10 = 2
                            'isolated/order/batchCancelOrder': 2, // 10 times/1s (UID) => 20/10 = 2
                            'cross/order/placeOrder': 2, // 10 times/1s (UID) => 20/10 = 2
                            'cross/order/batchPlaceOrder': 2, // 10 times/1s (UID) => 20/10 = 2
                            'cross/order/cancelOrder': 2, // 10 times/1s (UID) => 20/10 = 2
                            'cross/order/batchCancelOrder': 2, // 10 times/1s (UID) => 20/10 = 2
                        },
                    },
                },
            },
            'fees': {
                'spot': {
                    'taker': this.parseNumber ('0.002'),
                    'maker': this.parseNumber ('0.002'),
                },
                'swap': {
                    'taker': this.parseNumber ('0.0006'),
                    'maker': this.parseNumber ('0.0004'),
                },
            },
            'requiredCredentials': {
                'apiKey': true,
                'secret': true,
                'password': true,
            },
            'exceptions': {
                // http error codes
                // 400 Bad Request — Invalid request format
                // 401 Unauthorized — Invalid API Key
                // 403 Forbidden — You do not have access to the requested resource
                // 404 Not Found
                // 500 Internal Server Error — We had a problem with our server
                'exact': {
                    '1': ExchangeError, // { "code": 1, "message": "System error" }
                    // undocumented
                    'failure to get a peer from the ring-balancer': ExchangeNotAvailable, // { "message": "failure to get a peer from the ring-balancer" }
                    '4010': PermissionDenied, // { "code": 4010, "message": "For the security of your funds, withdrawals are not permitted within 24 hours after changing fund password  / mobile number / Google Authenticator settings " }
                    // common
                    // '0': ExchangeError, // 200 successful,when the order placement / cancellation / operation is successful
                    '4001': ExchangeError, // no data received in 30s
                    '4002': ExchangeError, // Buffer full. cannot write data
                    // --------------------------------------------------------
                    '30001': AuthenticationError, // { "code": 30001, "message": 'request header "OK_ACCESS_KEY" cannot be blank'}
                    '30002': AuthenticationError, // { "code": 30002, "message": 'request header "OK_ACCESS_SIGN" cannot be blank'}
                    '30003': AuthenticationError, // { "code": 30003, "message": 'request header "OK_ACCESS_TIMESTAMP" cannot be blank'}
                    '30004': AuthenticationError, // { "code": 30004, "message": 'request header "OK_ACCESS_PASSPHRASE" cannot be blank'}
                    '30005': InvalidNonce, // { "code": 30005, "message": "invalid OK_ACCESS_TIMESTAMP" }
                    '30006': AuthenticationError, // { "code": 30006, "message": "invalid OK_ACCESS_KEY" }
                    '30007': BadRequest, // { "code": 30007, "message": 'invalid Content_Type, please use "application/json" format'}
                    '30008': RequestTimeout, // { "code": 30008, "message": "timestamp request expired" }
                    '30009': ExchangeError, // { "code": 30009, "message": "system error" }
                    '30010': AuthenticationError, // { "code": 30010, "message": "API validation failed" }
                    '30011': PermissionDenied, // { "code": 30011, "message": "invalid IP" }
                    '30012': AuthenticationError, // { "code": 30012, "message": "invalid authorization" }
                    '30013': AuthenticationError, // { "code": 30013, "message": "invalid sign" }
                    '30014': DDoSProtection, // { "code": 30014, "message": "request too frequent" }
                    '30015': AuthenticationError, // { "code": 30015, "message": 'request header "OK_ACCESS_PASSPHRASE" incorrect'}
                    '30016': ExchangeError, // { "code": 30015, "message": "you are using v1 apiKey, please use v1 endpoint. If you would like to use v3 endpoint, please subscribe to v3 apiKey" }
                    '30017': ExchangeError, // { "code": 30017, "message": "apikey's broker id does not match" }
                    '30018': ExchangeError, // { "code": 30018, "message": "apikey's domain does not match" }
                    '30019': ExchangeNotAvailable, // { "code": 30019, "message": "Api is offline or unavailable" }
                    '30020': BadRequest, // { "code": 30020, "message": "body cannot be blank" }
                    '30021': BadRequest, // { "code": 30021, "message": "Json data format error" }, { "code": 30021, "message": "json data format error" }
                    '30022': PermissionDenied, // { "code": 30022, "message": "Api has been frozen" }
                    '30023': BadRequest, // { "code": 30023, "message": "{0} parameter cannot be blank" }
                    '30024': BadSymbol, // {"code":30024,"message":"\"instrument_id\" is an invalid parameter"}
                    '30025': BadRequest, // { "code": 30025, "message": "{0} parameter category error" }
                    '30026': DDoSProtection, // { "code": 30026, "message": "requested too frequent" }
                    '30027': AuthenticationError, // { "code": 30027, "message": "login failure" }
                    '30028': PermissionDenied, // { "code": 30028, "message": "unauthorized execution" }
                    '30029': AccountSuspended, // { "code": 30029, "message": "account suspended" }
                    '30030': ExchangeError, // { "code": 30030, "message": "endpoint request failed. Please try again" }
                    '30031': BadRequest, // { "code": 30031, "message": "token does not exist" }
                    '30032': BadSymbol, // { "code": 30032, "message": "pair does not exist" }
                    '30033': BadRequest, // { "code": 30033, "message": "exchange domain does not exist" }
                    '30034': ExchangeError, // { "code": 30034, "message": "exchange ID does not exist" }
                    '30035': ExchangeError, // { "code": 30035, "message": "trading is not supported in this website" }
                    '30036': ExchangeError, // { "code": 30036, "message": "no relevant data" }
                    '30037': ExchangeNotAvailable, // { "code": 30037, "message": "endpoint is offline or unavailable" }
                    // '30038': AuthenticationError, // { "code": 30038, "message": "user does not exist" }
                    '30038': OnMaintenance, // {"client_oid":"","code":"30038","error_code":"30038","error_message":"Matching engine is being upgraded. Please try in about 1 minute.","message":"Matching engine is being upgraded. Please try in about 1 minute.","order_id":"-1","result":false}
                    // futures
                    '32001': AccountSuspended, // { "code": 32001, "message": "futures account suspended" }
                    '32002': PermissionDenied, // { "code": 32002, "message": "futures account does not exist" }
                    '32003': CancelPending, // { "code": 32003, "message": "canceling, please wait" }
                    '32004': ExchangeError, // { "code": 32004, "message": "you have no unfilled orders" }
                    '32005': InvalidOrder, // { "code": 32005, "message": "max order quantity" }
                    '32006': InvalidOrder, // { "code": 32006, "message": "the order price or trigger price exceeds USD 1 million" }
                    '32007': InvalidOrder, // { "code": 32007, "message": "leverage level must be the same for orders on the same side of the contract" }
                    '32008': InvalidOrder, // { "code": 32008, "message": "Max. positions to open (cross margin)" }
                    '32009': InvalidOrder, // { "code": 32009, "message": "Max. positions to open (fixed margin)" }
                    '32010': ExchangeError, // { "code": 32010, "message": "leverage cannot be changed with open positions" }
                    '32011': ExchangeError, // { "code": 32011, "message": "futures status error" }
                    '32012': ExchangeError, // { "code": 32012, "message": "futures order update error" }
                    '32013': ExchangeError, // { "code": 32013, "message": "token type is blank" }
                    '32014': ExchangeError, // { "code": 32014, "message": "your number of contracts closing is larger than the number of contracts available" }
                    '32015': ExchangeError, // { "code": 32015, "message": "margin ratio is lower than 100% before opening positions" }
                    '32016': ExchangeError, // { "code": 32016, "message": "margin ratio is lower than 100% after opening position" }
                    '32017': ExchangeError, // { "code": 32017, "message": "no BBO" }
                    '32018': ExchangeError, // { "code": 32018, "message": "the order quantity is less than 1, please try again" }
                    '32019': ExchangeError, // { "code": 32019, "message": "the order price deviates from the price of the previous minute by more than 3%" }
                    '32020': ExchangeError, // { "code": 32020, "message": "the price is not in the range of the price limit" }
                    '32021': ExchangeError, // { "code": 32021, "message": "leverage error" }
                    '32022': ExchangeError, // { "code": 32022, "message": "this function is not supported in your country or region according to the regulations" }
                    '32023': ExchangeError, // { "code": 32023, "message": "this account has outstanding loan" }
                    '32024': ExchangeError, // { "code": 32024, "message": "order cannot be placed during delivery" }
                    '32025': ExchangeError, // { "code": 32025, "message": "order cannot be placed during settlement" }
                    '32026': ExchangeError, // { "code": 32026, "message": "your account is restricted from opening positions" }
                    '32027': ExchangeError, // { "code": 32027, "message": "cancelled over 20 orders" }
                    '32028': AccountSuspended, // { "code": 32028, "message": "account is suspended and liquidated" }
                    '32029': ExchangeError, // { "code": 32029, "message": "order info does not exist" }
                    '32030': InvalidOrder, // The order cannot be cancelled
                    '32031': ArgumentsRequired, // client_oid or order_id is required.
                    '32038': AuthenticationError, // User does not exist
                    '32040': ExchangeError, // User have open contract orders or position
                    '32044': ExchangeError, // { "code": 32044, "message": "The margin ratio after submitting this order is lower than the minimum requirement ({0}) for your tier." }
                    '32045': ExchangeError, // String of commission over 1 million
                    '32046': ExchangeError, // Each user can hold up to 10 trade plans at the same time
                    '32047': ExchangeError, // system error
                    '32048': InvalidOrder, // Order strategy track range error
                    '32049': ExchangeError, // Each user can hold up to 10 track plans at the same time
                    '32050': InvalidOrder, // Order strategy rang error
                    '32051': InvalidOrder, // Order strategy ice depth error
                    '32052': ExchangeError, // String of commission over 100 thousand
                    '32053': ExchangeError, // Each user can hold up to 6 ice plans at the same time
                    '32057': ExchangeError, // The order price is zero. Market-close-all function cannot be executed
                    '32054': ExchangeError, // Trade not allow
                    '32055': InvalidOrder, // cancel order error
                    '32056': ExchangeError, // iceberg per order average should between {0}-{1} contracts
                    '32058': ExchangeError, // Each user can hold up to 6 initiative plans at the same time
                    '32059': InvalidOrder, // Total amount should exceed per order amount
                    '32060': InvalidOrder, // Order strategy type error
                    '32061': InvalidOrder, // Order strategy initiative limit error
                    '32062': InvalidOrder, // Order strategy initiative range error
                    '32063': InvalidOrder, // Order strategy initiative rate error
                    '32064': ExchangeError, // Time Stringerval of orders should set between 5-120s
                    '32065': ExchangeError, // Close amount exceeds the limit of Market-close-all (999 for BTC, and 9999 for the rest tokens)
                    '32066': ExchangeError, // You have open orders. Please cancel all open orders before changing your leverage level.
                    '32067': ExchangeError, // Account equity < required margin in this setting. Please adjust your leverage level again.
                    '32068': ExchangeError, // The margin for this position will fall short of the required margin in this setting. Please adjust your leverage level or increase your margin to proceed.
                    '32069': ExchangeError, // Target leverage level too low. Your account balance is insufficient to cover the margin required. Please adjust the leverage level again.
                    '32070': ExchangeError, // Please check open position or unfilled order
                    '32071': ExchangeError, // Your current liquidation mode does not support this action.
                    '32072': ExchangeError, // The highest available margin for your order’s tier is {0}. Please edit your margin and place a new order.
                    '32073': ExchangeError, // The action does not apply to the token
                    '32074': ExchangeError, // The number of contracts of your position, open orders, and the current order has exceeded the maximum order limit of this asset.
                    '32075': ExchangeError, // Account risk rate breach
                    '32076': ExchangeError, // Liquidation of the holding position(s) at market price will require cancellation of all pending close orders of the contracts.
                    '32077': ExchangeError, // Your margin for this asset in futures account is insufficient and the position has been taken over for liquidation. (You will not be able to place orders, close positions, transfer funds, or add margin during this period of time. Your account will be restored after the liquidation is complete.)
                    '32078': ExchangeError, // Please cancel all open orders before switching the liquidation mode(Please cancel all open orders before switching the liquidation mode)
                    '32079': ExchangeError, // Your open positions are at high risk.(Please add margin or reduce positions before switching the mode)
                    '32080': ExchangeError, // Funds cannot be transferred out within 30 minutes after futures settlement
                    '32083': ExchangeError, // The number of contracts should be a positive multiple of %%. Please place your order again
                    // token and margin trading
                    '33001': PermissionDenied, // { "code": 33001, "message": "margin account for this pair is not enabled yet" }
                    '33002': AccountSuspended, // { "code": 33002, "message": "margin account for this pair is suspended" }
                    '33003': InsufficientFunds, // { "code": 33003, "message": "no loan balance" }
                    '33004': ExchangeError, // { "code": 33004, "message": "loan amount cannot be smaller than the minimum limit" }
                    '33005': ExchangeError, // { "code": 33005, "message": "repayment amount must exceed 0" }
                    '33006': ExchangeError, // { "code": 33006, "message": "loan order not found" }
                    '33007': ExchangeError, // { "code": 33007, "message": "status not found" }
                    '33008': InsufficientFunds, // { "code": 33008, "message": "loan amount cannot exceed the maximum limit" }
                    '33009': ExchangeError, // { "code": 33009, "message": "user ID is blank" }
                    '33010': ExchangeError, // { "code": 33010, "message": "you cannot cancel an order during session 2 of call auction" }
                    '33011': ExchangeError, // { "code": 33011, "message": "no new market data" }
                    '33012': ExchangeError, // { "code": 33012, "message": "order cancellation failed" }
                    '33013': InvalidOrder, // { "code": 33013, "message": "order placement failed" }
                    '33014': OrderNotFound, // { "code": 33014, "message": "order does not exist" }
                    '33015': InvalidOrder, // { "code": 33015, "message": "exceeded maximum limit" }
                    '33016': ExchangeError, // { "code": 33016, "message": "margin trading is not open for this token" }
                    '33017': InsufficientFunds, // { "code": 33017, "message": "insufficient balance" }
                    '33018': ExchangeError, // { "code": 33018, "message": "this parameter must be smaller than 1" }
                    '33020': ExchangeError, // { "code": 33020, "message": "request not supported" }
                    '33021': BadRequest, // { "code": 33021, "message": "token and the pair do not match" }
                    '33022': InvalidOrder, // { "code": 33022, "message": "pair and the order do not match" }
                    '33023': ExchangeError, // { "code": 33023, "message": "you can only place market orders during call auction" }
                    '33024': InvalidOrder, // { "code": 33024, "message": "trading amount too small" }
                    '33025': InvalidOrder, // { "code": 33025, "message": "base token amount is blank" }
                    '33026': ExchangeError, // { "code": 33026, "message": "transaction completed" }
                    '33027': InvalidOrder, // { "code": 33027, "message": "cancelled order or order cancelling" }
                    '33028': InvalidOrder, // { "code": 33028, "message": "the decimal places of the trading price exceeded the limit" }
                    '33029': InvalidOrder, // { "code": 33029, "message": "the decimal places of the trading size exceeded the limit" }
                    '33034': ExchangeError, // { "code": 33034, "message": "You can only place limit order after Call Auction has started" }
                    '33035': ExchangeError, // This type of order cannot be canceled(This type of order cannot be canceled)
                    '33036': ExchangeError, // Exceeding the limit of entrust order
                    '33037': ExchangeError, // The buy order price should be lower than 130% of the trigger price
                    '33038': ExchangeError, // The sell order price should be higher than 70% of the trigger price
                    '33039': ExchangeError, // The limit of callback rate is 0 < x <= 5%
                    '33040': ExchangeError, // The trigger price of a buy order should be lower than the latest transaction price
                    '33041': ExchangeError, // The trigger price of a sell order should be higher than the latest transaction price
                    '33042': ExchangeError, // The limit of price variance is 0 < x <= 1%
                    '33043': ExchangeError, // The total amount must be larger than 0
                    '33044': ExchangeError, // The average amount should be 1/1000 * total amount <= x <= total amount
                    '33045': ExchangeError, // The price should not be 0, including trigger price, order price, and price limit
                    '33046': ExchangeError, // Price variance should be 0 < x <= 1%
                    '33047': ExchangeError, // Sweep ratio should be 0 < x <= 100%
                    '33048': ExchangeError, // Per order limit: Total amount/1000 < x <= Total amount
                    '33049': ExchangeError, // Total amount should be X > 0
                    '33050': ExchangeError, // Time interval should be 5 <= x <= 120s
                    '33051': ExchangeError, // cancel order number not higher limit: plan and track entrust no more than 10, ice and time entrust no more than 6
                    '33059': BadRequest, // { "code": 33059, "message": "client_oid or order_id is required" }
                    '33060': BadRequest, // { "code": 33060, "message": "Only fill in either parameter client_oid or order_id" }
                    '33061': ExchangeError, // Value of a single market price order cannot exceed 100,000 USD
                    '33062': ExchangeError, // The leverage ratio is too high. The borrowed position has exceeded the maximum position of this leverage ratio. Please readjust the leverage ratio
                    '33063': ExchangeError, // Leverage multiple is too low, there is insufficient margin in the account, please readjust the leverage ratio
                    '33064': ExchangeError, // The setting of the leverage ratio cannot be less than 2, please readjust the leverage ratio
                    '33065': ExchangeError, // Leverage ratio exceeds maximum leverage ratio, please readjust leverage ratio
                    // account
                    '21009': ExchangeError, // Funds cannot be transferred out within 30 minutes after swap settlement(Funds cannot be transferred out within 30 minutes after swap settlement)
                    '34001': PermissionDenied, // { "code": 34001, "message": "withdrawal suspended" }
                    '34002': InvalidAddress, // { "code": 34002, "message": "please add a withdrawal address" }
                    '34003': ExchangeError, // { "code": 34003, "message": "sorry, this token cannot be withdrawn to xx at the moment" }
                    '34004': ExchangeError, // { "code": 34004, "message": "withdrawal fee is smaller than minimum limit" }
                    '34005': ExchangeError, // { "code": 34005, "message": "withdrawal fee exceeds the maximum limit" }
                    '34006': ExchangeError, // { "code": 34006, "message": "withdrawal amount is lower than the minimum limit" }
                    '34007': ExchangeError, // { "code": 34007, "message": "withdrawal amount exceeds the maximum limit" }
                    '34008': InsufficientFunds, // { "code": 34008, "message": "insufficient balance" }
                    '34009': ExchangeError, // { "code": 34009, "message": "your withdrawal amount exceeds the daily limit" }
                    '34010': ExchangeError, // { "code": 34010, "message": "transfer amount must be larger than 0" }
                    '34011': ExchangeError, // { "code": 34011, "message": "conditions not met" }
                    '34012': ExchangeError, // { "code": 34012, "message": "the minimum withdrawal amount for NEO is 1, and the amount must be an integer" }
                    '34013': ExchangeError, // { "code": 34013, "message": "please transfer" }
                    '34014': ExchangeError, // { "code": 34014, "message": "transfer limited" }
                    '34015': ExchangeError, // { "code": 34015, "message": "subaccount does not exist" }
                    '34016': PermissionDenied, // { "code": 34016, "message": "transfer suspended" }
                    '34017': AccountSuspended, // { "code": 34017, "message": "account suspended" }
                    '34018': AuthenticationError, // { "code": 34018, "message": "incorrect trades password" }
                    '34019': PermissionDenied, // { "code": 34019, "message": "please bind your email before withdrawal" }
                    '34020': PermissionDenied, // { "code": 34020, "message": "please bind your funds password before withdrawal" }
                    '34021': InvalidAddress, // { "code": 34021, "message": "Not verified address" }
                    '34022': ExchangeError, // { "code": 34022, "message": "Withdrawals are not available for sub accounts" }
                    '34023': PermissionDenied, // { "code": 34023, "message": "Please enable futures trading before transferring your funds" }
                    '34026': ExchangeError, // transfer too frequently(transfer too frequently)
                    '34036': ExchangeError, // Parameter is incorrect, please refer to API documentation
                    '34037': ExchangeError, // Get the sub-account balance interface, account type is not supported
                    '34038': ExchangeError, // Since your C2C transaction is unusual, you are restricted from fund transfer. Please contact our customer support to cancel the restriction
                    '34039': ExchangeError, // You are now restricted from transferring out your funds due to abnormal trades on C2C Market. Please transfer your fund on our website or app instead to verify your identity
                    // swap
                    '35001': ExchangeError, // { "code": 35001, "message": "Contract does not exist" }
                    '35002': ExchangeError, // { "code": 35002, "message": "Contract settling" }
                    '35003': ExchangeError, // { "code": 35003, "message": "Contract paused" }
                    '35004': ExchangeError, // { "code": 35004, "message": "Contract pending settlement" }
                    '35005': AuthenticationError, // { "code": 35005, "message": "User does not exist" }
                    '35008': InvalidOrder, // { "code": 35008, "message": "Risk ratio too high" }
                    '35010': InvalidOrder, // { "code": 35010, "message": "Position closing too large" }
                    '35012': InvalidOrder, // { "code": 35012, "message": "Incorrect order size" }
                    '35014': InvalidOrder, // { "code": 35014, "message": "Order price is not within limit" }
                    '35015': InvalidOrder, // { "code": 35015, "message": "Invalid leverage level" }
                    '35017': ExchangeError, // { "code": 35017, "message": "Open orders exist" }
                    '35019': InvalidOrder, // { "code": 35019, "message": "Order size too large" }
                    '35020': InvalidOrder, // { "code": 35020, "message": "Order price too high" }
                    '35021': InvalidOrder, // { "code": 35021, "message": "Order size exceeded current tier limit" }
                    '35022': ExchangeError, // { "code": 35022, "message": "Contract status error" }
                    '35024': ExchangeError, // { "code": 35024, "message": "Contract not initialized" }
                    '35025': InsufficientFunds, // { "code": 35025, "message": "No account balance" }
                    '35026': ExchangeError, // { "code": 35026, "message": "Contract settings not initialized" }
                    '35029': OrderNotFound, // { "code": 35029, "message": "Order does not exist" }
                    '35030': InvalidOrder, // { "code": 35030, "message": "Order size too large" }
                    '35031': InvalidOrder, // { "code": 35031, "message": "Cancel order size too large" }
                    '35032': ExchangeError, // { "code": 35032, "message": "Invalid user status" }
                    '35037': ExchangeError, // No last traded price in cache
                    '35039': ExchangeError, // { "code": 35039, "message": "Open order quantity exceeds limit" }
                    '35040': InvalidOrder, // {"error_message":"Invalid order type","result":"true","error_code":"35040","order_id":"-1"}
                    '35044': ExchangeError, // { "code": 35044, "message": "Invalid order status" }
                    '35046': InsufficientFunds, // { "code": 35046, "message": "Negative account balance" }
                    '35047': InsufficientFunds, // { "code": 35047, "message": "Insufficient account balance" }
                    '35048': ExchangeError, // { "code": 35048, "message": "User contract is frozen and liquidating" }
                    '35049': InvalidOrder, // { "code": 35049, "message": "Invalid order type" }
                    '35050': InvalidOrder, // { "code": 35050, "message": "Position settings are blank" }
                    '35052': InsufficientFunds, // { "code": 35052, "message": "Insufficient cross margin" }
                    '35053': ExchangeError, // { "code": 35053, "message": "Account risk too high" }
                    '35055': InsufficientFunds, // { "code": 35055, "message": "Insufficient account balance" }
                    '35057': ExchangeError, // { "code": 35057, "message": "No last traded price" }
                    '35058': ExchangeError, // { "code": 35058, "message": "No limit" }
                    '35059': BadRequest, // { "code": 35059, "message": "client_oid or order_id is required" }
                    '35060': BadRequest, // { "code": 35060, "message": "Only fill in either parameter client_oid or order_id" }
                    '35061': BadRequest, // { "code": 35061, "message": "Invalid instrument_id" }
                    '35062': InvalidOrder, // { "code": 35062, "message": "Invalid match_price" }
                    '35063': InvalidOrder, // { "code": 35063, "message": "Invalid order_size" }
                    '35064': InvalidOrder, // { "code": 35064, "message": "Invalid client_oid" }
                    '35066': InvalidOrder, // Order interval error
                    '35067': InvalidOrder, // Time-weighted order ratio error
                    '35068': InvalidOrder, // Time-weighted order range error
                    '35069': InvalidOrder, // Time-weighted single transaction limit error
                    '35070': InvalidOrder, // Algo order type error
                    '35071': InvalidOrder, // Order total must be larger than single order limit
                    '35072': InvalidOrder, // Maximum 6 unfulfilled time-weighted orders can be held at the same time
                    '35073': InvalidOrder, // Order price is 0. Market-close-all not available
                    '35074': InvalidOrder, // Iceberg order single transaction average error
                    '35075': InvalidOrder, // Failed to cancel order
                    '35076': InvalidOrder, // LTC 20x leverage. Not allowed to open position
                    '35077': InvalidOrder, // Maximum 6 unfulfilled iceberg orders can be held at the same time
                    '35078': InvalidOrder, // Order amount exceeded 100,000
                    '35079': InvalidOrder, // Iceberg order price variance error
                    '35080': InvalidOrder, // Callback rate error
                    '35081': InvalidOrder, // Maximum 10 unfulfilled trail orders can be held at the same time
                    '35082': InvalidOrder, // Trail order callback rate error
                    '35083': InvalidOrder, // Each user can only hold a maximum of 10 unfulfilled stop-limit orders at the same time
                    '35084': InvalidOrder, // Order amount exceeded 1 million
                    '35085': InvalidOrder, // Order amount is not in the correct range
                    '35086': InvalidOrder, // Price exceeds 100 thousand
                    '35087': InvalidOrder, // Price exceeds 100 thousand
                    '35088': InvalidOrder, // Average amount error
                    '35089': InvalidOrder, // Price exceeds 100 thousand
                    '35090': ExchangeError, // No stop-limit orders available for cancelation
                    '35091': ExchangeError, // No trail orders available for cancellation
                    '35092': ExchangeError, // No iceberg orders available for cancellation
                    '35093': ExchangeError, // No trail orders available for cancellation
                    '35094': ExchangeError, // Stop-limit order last traded price error
                    '35095': BadRequest, // Instrument_id error
                    '35096': ExchangeError, // Algo order status error
                    '35097': ExchangeError, // Order status and order ID cannot exist at the same time
                    '35098': ExchangeError, // An order status or order ID must exist
                    '35099': ExchangeError, // Algo order ID error
                    // option
                    '36001': BadRequest, // Invalid underlying index.
                    '36002': BadRequest, // Instrument does not exist.
                    '36005': ExchangeError, // Instrument status is invalid.
                    '36101': AuthenticationError, // Account does not exist.
                    '36102': PermissionDenied, // Account status is invalid.
                    '36103': AccountSuspended, // Account is suspended due to ongoing liquidation.
                    '36104': PermissionDenied, // Account is not enabled for options trading.
                    '36105': PermissionDenied, // Please enable the account for option contract.
                    '36106': AccountSuspended, // Funds cannot be transferred in or out, as account is suspended.
                    '36107': PermissionDenied, // Funds cannot be transferred out within 30 minutes after option exercising or settlement.
                    '36108': InsufficientFunds, // Funds cannot be transferred in or out, as equity of the account is less than zero.
                    '36109': PermissionDenied, // Funds cannot be transferred in or out during option exercising or settlement.
                    '36201': PermissionDenied, // New order function is blocked.
                    '36202': PermissionDenied, // Account does not have permission to short option.
                    '36203': InvalidOrder, // Invalid format for client_oid.
                    '36204': ExchangeError, // Invalid format for request_id.
                    '36205': BadRequest, // Instrument id does not match underlying index.
                    '36206': BadRequest, // Order_id and client_oid can not be used at the same time.
                    '36207': InvalidOrder, // Either order price or fartouch price must be present.
                    '36208': InvalidOrder, // Either order price or size must be present.
                    '36209': InvalidOrder, // Either order_id or client_oid must be present.
                    '36210': InvalidOrder, // Either order_ids or client_oids must be present.
                    '36211': InvalidOrder, // Exceeding max batch size for order submission.
                    '36212': InvalidOrder, // Exceeding max batch size for oder cancellation.
                    '36213': InvalidOrder, // Exceeding max batch size for order amendment.
                    '36214': ExchangeError, // Instrument does not have valid bid/ask quote.
                    '36216': OrderNotFound, // Order does not exist.
                    '36217': InvalidOrder, // Order submission failed.
                    '36218': InvalidOrder, // Order cancellation failed.
                    '36219': InvalidOrder, // Order amendment failed.
                    '36220': InvalidOrder, // Order is pending cancel.
                    '36221': InvalidOrder, // Order qty is not valid multiple of lot size.
                    '36222': InvalidOrder, // Order price is breaching highest buy limit.
                    '36223': InvalidOrder, // Order price is breaching lowest sell limit.
                    '36224': InvalidOrder, // Exceeding max order size.
                    '36225': InvalidOrder, // Exceeding max open order count for instrument.
                    '36226': InvalidOrder, // Exceeding max open order count for underlying.
                    '36227': InvalidOrder, // Exceeding max open size across all orders for underlying
                    '36228': InvalidOrder, // Exceeding max available qty for instrument.
                    '36229': InvalidOrder, // Exceeding max available qty for underlying.
                    '36230': InvalidOrder, // Exceeding max position limit for underlying.
                    // --------------------------------------------------------
                    // swap
                    '400': BadRequest, // Bad Request
                    '401': AuthenticationError, // Unauthorized access
                    '403': PermissionDenied, // Access prohibited
                    '404': BadRequest, // Request address does not exist
                    '405': BadRequest, // The HTTP Method is not supported
                    '415': BadRequest, // The current media type is not supported
                    '429': DDoSProtection, // Too many requests
                    '500': ExchangeNotAvailable, // System busy
                    '1001': RateLimitExceeded, // The request is too frequent and has been throttled
                    '1002': ExchangeError, // {0} verifications within 24 hours
                    '1003': ExchangeError, // You failed more than {0} times today, the current operation is locked, please try again in 24 hours
                    // '00000': ExchangeError, // success
                    '40001': AuthenticationError, // ACCESS_KEY cannot be empty
                    '40002': AuthenticationError, // SECRET_KEY cannot be empty
                    '40003': AuthenticationError, // Signature cannot be empty
                    '40004': InvalidNonce, // Request timestamp expired
                    '40005': InvalidNonce, // Invalid ACCESS_TIMESTAMP
                    '40006': AuthenticationError, // Invalid ACCESS_KEY
                    '40007': BadRequest, // Invalid Content_Type
                    '40008': InvalidNonce, // Request timestamp expired
                    '40009': AuthenticationError, // sign signature error
                    '40010': AuthenticationError, // sign signature error
                    '40011': AuthenticationError, // ACCESS_PASSPHRASE cannot be empty
                    '40012': AuthenticationError, // apikey/password is incorrect
                    '40013': ExchangeError, // User status is abnormal
                    '40014': PermissionDenied, // Incorrect permissions
                    '40015': ExchangeError, // System is abnormal, please try again later
                    '40016': PermissionDenied, // The user must bind the phone or Google
                    '40017': ExchangeError, // Parameter verification failed
                    '40018': PermissionDenied, // Invalid IP
                    '40019': BadRequest, // {"code":"40019","msg":"Parameter QLCUSDT_SPBL cannot be empty","requestTime":1679196063659,"data":null}
                    '40037': AuthenticationError, // Apikey does not exist
                    '40102': BadRequest, // Contract configuration does not exist, please check the parameters
                    '40103': BadRequest, // Request method cannot be empty
                    '40104': ExchangeError, // Lever adjustment failure
                    '40105': ExchangeError, // Abnormal access to current price limit data
                    '40106': ExchangeError, // Abnormal get next settlement time
                    '40107': ExchangeError, // Abnormal access to index price data
                    '40108': InvalidOrder, // Wrong order quantity
                    '40109': OrderNotFound, // The data of the order cannot be found, please confirm the order number
                    '40200': OnMaintenance, // Server upgrade, please try again later
                    '40201': InvalidOrder, // Order number cannot be empty
                    '40202': ExchangeError, // User information cannot be empty
                    '40203': BadRequest, // The amount of adjustment margin cannot be empty or negative
                    '40204': BadRequest, // Adjustment margin type cannot be empty
                    '40205': BadRequest, // Adjusted margin type data is wrong
                    '40206': BadRequest, // The direction of the adjustment margin cannot be empty
                    '40207': BadRequest, // The adjustment margin data is wrong
                    '40208': BadRequest, // The accuracy of the adjustment margin amount is incorrect
                    '40209': BadRequest, // The current page number is wrong, please confirm
                    '40300': ExchangeError, // User does not exist
                    '40301': PermissionDenied, // Permission has not been obtained yet. If you need to use it, please contact customer service
                    '40302': BadRequest, // Parameter abnormality
                    '40303': BadRequest, // Can only query up to 20,000 data
                    '40304': BadRequest, // Parameter type is abnormal
                    '40305': BadRequest, // Client_oid length is not greater than 50, and cannot be Martian characters
                    '40306': ExchangeError, // Batch processing orders can only process up to 20
                    '40308': OnMaintenance, // The contract is being temporarily maintained
                    '40309': BadSymbol, // The contract has been removed
                    '40400': ExchangeError, // Status check abnormal
                    '40401': ExchangeError, // The operation cannot be performed
                    '40402': BadRequest, // The opening direction cannot be empty
                    '40403': BadRequest, // Wrong opening direction format
                    '40404': BadRequest, // Whether to enable automatic margin call parameters cannot be empty
                    '40405': BadRequest, // Whether to enable the automatic margin call parameter type is wrong
                    '40406': BadRequest, // Whether to enable automatic margin call parameters is of unknown type
                    '40407': ExchangeError, // The query direction is not the direction entrusted by the plan
                    '40408': ExchangeError, // Wrong time range
                    '40409': ExchangeError, // Time format error
                    '40500': InvalidOrder, // Client_oid check error
                    '40501': ExchangeError, // Channel name error
                    '40502': ExchangeError, // If it is a copy user, you must pass the copy to whom
                    '40503': ExchangeError, // With the single type
                    '40504': ExchangeError, // Platform code must pass
                    '40505': ExchangeError, // Not the same as single type
                    '40506': AuthenticationError, // Platform signature error
                    '40507': AuthenticationError, // Api signature error
                    '40508': ExchangeError, // KOL is not authorized
                    '40509': ExchangeError, // Abnormal copy end
                    '40600': ExchangeError, // Copy function suspended
                    '40601': ExchangeError, // Followers cannot be KOL
                    '40602': ExchangeError, // The number of copies has reached the limit and cannot process the request
                    '40603': ExchangeError, // Abnormal copy end
                    '40604': ExchangeNotAvailable, // Server is busy, please try again later
                    '40605': ExchangeError, // Copy type, the copy number must be passed
                    '40606': ExchangeError, // The type of document number is wrong
                    '40607': ExchangeError, // Document number must be passed
                    '40608': ExchangeError, // No documented products currently supported
                    '40609': ExchangeError, // The contract product does not support copying
                    '40700': BadRequest, // Cursor parameters are incorrect
                    '40701': ExchangeError, // KOL is not authorized
                    '40702': ExchangeError, // Unauthorized copying user
                    '40703': ExchangeError, // Bill inquiry start and end time cannot be empty
                    '40704': ExchangeError, // Can only check the data of the last three months
                    '40705': BadRequest, // The start and end time cannot exceed 90 days
                    '40706': InvalidOrder, // Wrong order price
                    '40707': BadRequest, // Start time is greater than end time
                    '40708': BadRequest, // Parameter verification is abnormal
                    '40709': ExchangeError, // There is no position in this position, and no automatic margin call can be set
                    '40710': ExchangeError, // Abnormal account status
                    '40711': InsufficientFunds, // Insufficient contract account balance
                    '40712': InsufficientFunds, // Insufficient margin
                    '40713': ExchangeError, // Cannot exceed the maximum transferable margin amount
                    '40714': ExchangeError, // No direct margin call is allowed
                    '40768': OrderNotFound, // Order does not exist"
                    '41114': OnMaintenance, // {"code":"41114","msg":"The current trading pair is under maintenance, please refer to the official announcement for the opening time","requestTime":1679196062544,"data":null}
                    '43011': InvalidOrder, // The parameter does not meet the specification executePrice <= 0
                    '43025': InvalidOrder, // Plan order does not exist
                    '43115': OnMaintenance, // {"code":"43115","msg":"The current trading pair is opening soon, please refer to the official announcement for the opening time","requestTime":1688907202434,"data":null}
                    '45110': InvalidOrder, // {"code":"45110","msg":"less than the minimum amount 5 USDT","requestTime":1669911118932,"data":null}
                    // spot
                    'invalid sign': AuthenticationError,
                    'invalid currency': BadSymbol, // invalid trading pair
                    'invalid symbol': BadSymbol,
                    'invalid period': BadRequest, // invalid Kline type
                    'invalid user': ExchangeError,
                    'invalid amount': InvalidOrder,
                    'invalid type': InvalidOrder, // {"status":"error","ts":1595700344504,"err_code":"invalid-parameter","err_msg":"invalid type"}
                    'invalid orderId': InvalidOrder,
                    'invalid record': ExchangeError,
                    'invalid accountId': BadRequest,
                    'invalid address': BadRequest,
                    'accesskey not null': AuthenticationError, // {"status":"error","ts":1595704360508,"err_code":"invalid-parameter","err_msg":"accesskey not null"}
                    'illegal accesskey': AuthenticationError,
                    'sign not null': AuthenticationError,
                    'req_time is too much difference from server time': InvalidNonce,
                    'permissions not right': PermissionDenied, // {"status":"error","ts":1595704490084,"err_code":"invalid-parameter","err_msg":"permissions not right"}
                    'illegal sign invalid': AuthenticationError, // {"status":"error","ts":1595684716042,"err_code":"invalid-parameter","err_msg":"illegal sign invalid"}
                    'user locked': AccountSuspended,
                    'Request Frequency Is Too High': RateLimitExceeded,
                    'more than a daily rate of cash': BadRequest,
                    'more than the maximum daily withdrawal amount': BadRequest,
                    'need to bind email or mobile': ExchangeError,
                    'user forbid': PermissionDenied,
                    'User Prohibited Cash Withdrawal': PermissionDenied,
                    'Cash Withdrawal Is Less Than The Minimum Value': BadRequest,
                    'Cash Withdrawal Is More Than The Maximum Value': BadRequest,
                    'the account with in 24 hours ban coin': PermissionDenied,
                    'order cancel fail': BadRequest, // {"status":"error","ts":1595703343035,"err_code":"bad-request","err_msg":"order cancel fail"}
                    'base symbol error': BadSymbol,
                    'base date error': ExchangeError,
                    'api signature not valid': AuthenticationError,
                    'gateway internal error': ExchangeError,
                    'audit failed': ExchangeError,
                    'order queryorder invalid': BadRequest,
                    'market no need price': InvalidOrder,
                    'limit need price': InvalidOrder,
                    'userid not equal to account_id': ExchangeError,
                    'your balance is low': InsufficientFunds, // {"status":"error","ts":1595594160149,"err_code":"invalid-parameter","err_msg":"invalid size, valid range: [1,2000]"}
                    'address invalid cointype': ExchangeError,
                    'system exception': ExchangeError, // {"status":"error","ts":1595711862763,"err_code":"system exception","err_msg":"system exception"}
                    '50003': ExchangeError, // No record
                    '50004': BadSymbol, // The transaction pair is currently not supported or has been suspended
                    '50006': PermissionDenied, // The account is forbidden to withdraw. If you have any questions, please contact customer service.
                    '50007': PermissionDenied, // The account is forbidden to withdraw within 24 hours. If you have any questions, please contact customer service.
                    '50008': RequestTimeout, // network timeout
                    '50009': RateLimitExceeded, // The operation is too frequent, please try again later
                    '50010': ExchangeError, // The account is abnormally frozen. If you have any questions, please contact customer service.
                    '50014': InvalidOrder, // The transaction amount under minimum limits
                    '50015': InvalidOrder, // The transaction amount exceed maximum limits
                    '50016': InvalidOrder, // The price can't be higher than the current price
                    '50017': InvalidOrder, // Price under minimum limits
                    '50018': InvalidOrder, // The price exceed maximum limits
                    '50019': InvalidOrder, // The amount under minimum limits
                    '50020': InsufficientFunds, // Insufficient balance
                    '50021': InvalidOrder, // Price is under minimum limits
                    '50026': InvalidOrder, // Market price parameter error
                    'invalid order query time': ExchangeError, // start time is greater than end time; or the time interval between start time and end time is greater than 48 hours
                    'invalid start time': BadRequest, // start time is a date 30 days ago; or start time is a date in the future
                    'invalid end time': BadRequest, // end time is a date 30 days ago; or end time is a date in the future
                    '20003': ExchangeError, // operation failed, {"status":"error","ts":1595730308979,"err_code":"bad-request","err_msg":"20003"}
                    '01001': ExchangeError, // order failed, {"status":"fail","err_code":"01001","err_msg":"系统异常，请稍后重试"}
                    '43111': PermissionDenied, // {"code":"43111","msg":"参数错误 address not in address book","requestTime":1665394201164,"data":null}
                },
                'broad': {
                    'invalid size, valid range': ExchangeError,
                },
            },
            'precisionMode': TICK_SIZE,
            'commonCurrencies': {
                'JADE': 'Jade Protocol',
            },
            'options': {
                'timeframes': {
                    'spot': {
                        '1m': '1min',
                        '5m': '5min',
                        '15m': '15min',
                        '30m': '30min',
                        '1h': '1h',
                        '4h': '4h',
                        '6h': '6Hutc',
                        '12h': '12Hutc',
                        '1d': '1Dutc',
                        '3d': '3Dutc',
                        '1w': '1Wutc',
                        '1M': '1Mutc',
                    },
                    'swap': {
                        '1m': '1m',
                        '3m': '3m',
                        '5m': '5m',
                        '15m': '15m',
                        '30m': '30m',
                        '1h': '1H',
                        '2h': '2H',
                        '4h': '4H',
                        '6h': '6Hutc',
                        '12h': '12Hutc',
                        '1d': '1Dutc',
                        '3d': '3Dutc',
                        '1w': '1Wutc',
                        '1M': '1Mutc',
                    },
                },
                'fetchMarkets': [
                    'spot',
                    'swap',
                ],
                'defaultType': 'spot', // 'spot', 'swap'
                'defaultSubType': 'linear', // 'linear', 'inverse'
                'createMarketBuyOrderRequiresPrice': true,
                'broker': 'p4sve',
                'withdraw': {
                    'fillResponseFromRequest': true,
                },
                'fetchOHLCV': {
                    'spot': {
                        'method': 'publicSpotGetMarketCandles', // or publicSpotGetMarketHistoryCandles
                    },
                    'swap': {
                        'method': 'publicMixGetMarketCandles', // or publicMixGetMarketHistoryCandles or publicMixGetMarketHistoryIndexCandles or publicMixGetMarketHistoryMarkCandles
                    },
                },
                'fetchTrades': {
                    'spot': {
                        'method': 'publicSpotGetMarketFillsHistory', // or publicSpotGetMarketFills
                    },
                    'swap': {
                        'method': 'publicMixGetMarketFillsHistory', // or publicMixGetMarketFills
                    },
                },
                'accountsByType': {
                    'main': 'EXCHANGE',
                    'spot': 'EXCHANGE',
                    'future': 'USDT_MIX',
                    'contract': 'CONTRACT',
                    'mix': 'USD_MIX',
                },
                'accountsById': {
                    'EXCHANGE': 'spot',
                    'USDT_MIX': 'future',
                    'CONTRACT': 'swap',
                    'USD_MIX': 'swap',
                },
                'sandboxMode': false,
                'networks': {
                    'TRX': 'TRC20',
                    'ETH': 'ERC20',
                    'BSC': 'BEP20',
                },
                'networksById': {
                    'TRC20': 'TRX',
                    'BSC': 'BEP20',
                },
                'fetchPositions': {
                    'method': 'privateMixGetPositionAllPositionV2', // or privateMixGetPositionHistoryPosition
                },
                'defaultTimeInForce': 'GTC', // 'GTC' = Good To Cancel (default), 'IOC' = Immediate Or Cancel
            },
        });
    }

    setSandboxMode (enabled) {
        this.options['sandboxMode'] = enabled;
    }

    async fetchTime (params = {}) {
        /**
         * @method
         * @name bitget#fetchTime
         * @description fetches the current integer timestamp in milliseconds from the exchange server
         * @see https://bitgetlimited.github.io/apidoc/en/spot/#get-server-time
         * @param {object} [params] extra parameters specific to the bitget api endpoint
         * @returns {int} the current integer timestamp in milliseconds from the exchange server
         */
        const response = await this.publicSpotGetPublicTime (params);
        //
        //     {
        //       code: '00000',
        //       msg: 'success',
        //       requestTime: 1645837773501,
        //       data: '1645837773501'
        //     }
        //
        return this.safeInteger (response, 'data');
    }

    async fetchMarkets (params = {}) {
        /**
         * @method
         * @name bitget#fetchMarkets
         * @description retrieves data on all markets for bitget
         * @see https://bitgetlimited.github.io/apidoc/en/spot/#get-symbols
         * @see https://bitgetlimited.github.io/apidoc/en/mix/#get-all-symbols
         * @param {object} [params] extra parameters specific to the exchange api endpoint
         * @returns {object[]} an array of objects representing market data
         */
        const sandboxMode = this.safeValue (this.options, 'sandboxMode', false);
        let types = this.safeValue (this.options, 'fetchMarkets', [ 'spot', 'swap' ]);
        if (sandboxMode) {
            types = [ 'swap' ];
        }
        let promises = [];
        for (let i = 0; i < types.length; i++) {
            const type = types[i];
            if (type === 'swap') {
                let subTypes = undefined;
                if (sandboxMode) {
                    // the following are simulated trading markets [ 'sumcbl', 'sdmcbl', 'scmcbl' ];
                    subTypes = [ 'sumcbl', 'sdmcbl', 'scmcbl' ];
                } else {
                    subTypes = [ 'umcbl', 'dmcbl', 'cmcbl' ];
                }
                for (let j = 0; j < subTypes.length; j++) {
                    promises.push (this.fetchMarketsByType (type, this.extend (params, {
                        'productType': subTypes[j],
                    })));
                }
            } else {
                promises.push (this.fetchMarketsByType (types[i], params));
            }
        }
        promises = await Promise.all (promises);
        let result = promises[0];
        for (let i = 1; i < promises.length; i++) {
            result = this.arrayConcat (result, promises[i]);
        }
        return result;
    }

    parseMarkets (markets) {
        const result = [];
        for (let i = 0; i < markets.length; i++) {
            result.push (this.parseMarket (markets[i]));
        }
        return result;
    }

    parseMarket (market) {
        //
        // spot
        //
        //    {
        //        symbol: 'ALPHAUSDT_SPBL',
        //        symbolName: 'ALPHAUSDT',
        //        baseCoin: 'ALPHA',
        //        quoteCoin: 'USDT',
        //        minTradeAmount: '2',
        //        maxTradeAmount: '0',
        //        minTradeUSDT": '5',
        //        takerFeeRate: '0.001',
        //        makerFeeRate: '0.001',
        //        priceScale: '4',
        //        quantityScale: '4',
        //        status: 'online'
        //    }
        //
        // swap
        //
        //    {
        //        symbol: 'BTCUSDT_UMCBL',
        //        makerFeeRate: '0.0002',
        //        takerFeeRate: '0.0006',
        //        feeRateUpRatio: '0.005',
        //        openCostUpRatio: '0.01',
        //        quoteCoin: 'USDT',
        //        baseCoin: 'BTC',
        //        buyLimitPriceRatio: '0.01',
        //        sellLimitPriceRatio: '0.01',
        //        supportMarginCoins: [ 'USDT' ],
        //        minTradeNum: '0.001',
        //        priceEndStep: '5',
        //        volumePlace: '3',
        //        pricePlace: '1',
        //        symbolStatus: "normal",
        //        offTime: "-1",
        //        limitOpenTime: "-1"
        //    }
        //
        const marketId = this.safeString (market, 'symbol');
        const quoteId = this.safeString (market, 'quoteCoin');
        const baseId = this.safeString (market, 'baseCoin');
        const quote = this.safeCurrencyCode (quoteId);
        const base = this.safeCurrencyCode (baseId);
        const supportMarginCoins = this.safeValue (market, 'supportMarginCoins', []);
        const settleId = this.safeString (supportMarginCoins, 0);
        const settle = this.safeCurrencyCode (settleId);
        let symbol = base + '/' + quote;
        const parts = marketId.split ('_');
        const typeId = this.safeString (parts, 1);
        let type = undefined;
        let swap = false;
        let spot = false;
        let future = false;
        let contract = false;
        let pricePrecision = undefined;
        let amountPrecision = undefined;
        let linear = undefined;
        let inverse = undefined;
        let expiry = undefined;
        let expiryDatetime = undefined;
        if (typeId === 'SPBL') {
            type = 'spot';
            spot = true;
            pricePrecision = this.parseNumber (this.parsePrecision (this.safeString (market, 'priceScale')));
            amountPrecision = this.parseNumber (this.parsePrecision (this.safeString (market, 'quantityScale')));
        } else {
            const expiryString = this.safeString (parts, 2);
            if (expiryString !== undefined) {
                const year = '20' + expiryString.slice (0, 2);
                const month = expiryString.slice (2, 4);
                const day = expiryString.slice (4, 6);
                expiryDatetime = year + '-' + month + '-' + day + 'T00:00:00.000Z';
                expiry = this.parse8601 (expiryDatetime);
                type = 'future';
                future = true;
                symbol = symbol + ':' + settle + '-' + expiryString;
            } else {
                type = 'swap';
                swap = true;
                symbol = symbol + ':' + settle;
            }
            contract = true;
            linear = (typeId === 'UMCBL') || (typeId === 'CMCBL') || (typeId === 'SUMCBL') || (typeId === 'SCMCBL');
            inverse = !linear;
            const priceDecimals = this.safeInteger (market, 'pricePlace');
            const amountDecimals = this.safeInteger (market, 'volumePlace');
            const priceStep = this.safeString (market, 'priceEndStep');
            const amountStep = this.safeString (market, 'minTradeNum');
            const precisePrice = new Precise (priceStep);
            precisePrice.decimals = Math.max (precisePrice.decimals, priceDecimals);
            precisePrice.reduce ();
            const priceString = precisePrice.toString ();
            pricePrecision = this.parseNumber (priceString);
            const preciseAmount = new Precise (amountStep);
            preciseAmount.decimals = Math.max (preciseAmount.decimals, amountDecimals);
            preciseAmount.reduce ();
            const amountString = preciseAmount.toString ();
            amountPrecision = this.parseNumber (amountString);
        }
        const status = this.safeString2 (market, 'status', 'symbolStatus');
        let active = undefined;
        if (status !== undefined) {
            active = (status === 'online' || status === 'normal');
        }
        let minCost = undefined;
        if (quote === 'USDT') {
            minCost = this.safeNumber (market, 'minTradeUSDT');
        }
        const contractSize = contract ? 1 : undefined;
        return {
            'id': marketId,
            'symbol': symbol,
            'base': base,
            'quote': quote,
            'settle': settle,
            'baseId': baseId,
            'quoteId': quoteId,
            'settleId': settleId,
            'type': type,
            'spot': spot,
            'margin': false,
            'swap': swap,
            'future': future,
            'option': false,
            'active': active,
            'contract': contract,
            'linear': linear,
            'inverse': inverse,
            'taker': this.safeNumber (market, 'takerFeeRate'),
            'maker': this.safeNumber (market, 'makerFeeRate'),
            'contractSize': contractSize,
            'expiry': expiry,
            'expiryDatetime': expiryDatetime,
            'strike': undefined,
            'optionType': undefined,
            'precision': {
                'amount': amountPrecision,
                'price': pricePrecision,
            },
            'limits': {
                'leverage': {
                    'min': undefined,
                    'max': undefined,
                },
                'amount': {
                    'min': this.safeNumber2 (market, 'minTradeNum', 'minTradeAmount'),
                    'max': this.safeNumber (market, 'maxTradeAmount'),
                },
                'price': {
                    'min': undefined,
                    'max': undefined,
                },
                'cost': {
                    'min': minCost,
                    'max': undefined,
                },
            },
            'created': undefined,
            'info': market,
        };
    }

    async fetchMarketsByType (type, params = {}) {
        let response = undefined;
        if (type === 'spot') {
            response = await this.publicSpotGetPublicProducts (params);
        } else if (type === 'swap') {
            response = await this.publicMixGetMarketContracts (params);
        } else {
            throw new NotSupported (this.id + ' does not support ' + type + ' market');
        }
        //
        // spot
        //
        //    {
        //        code: '00000',
        //        msg: 'success',
        //        requestTime: 1645840064031,
        //        data: [
        //            {
        //                symbol: 'ALPHAUSDT_SPBL',
        //                symbolName: 'ALPHAUSDT',
        //                baseCoin: 'ALPHA',
        //                quoteCoin: 'USDT',
        //                minTradeAmount: '2',
        //                maxTradeAmount: '0',
        //                takerFeeRate: '0.001',
        //                makerFeeRate: '0.001',
        //                priceScale: '4',
        //                quantityScale: '4',
        //                status: 'online'
        //            }
        //        ]
        //    }
        //
        // swap
        //
        //    {
        //        code: '00000',
        //        msg: 'success',
        //        requestTime: 1645840821493,
        //        data: [
        //            {
        //                symbol: 'BTCUSDT_UMCBL',
        //                makerFeeRate: '0.0002',
        //                takerFeeRate: '0.0006',
        //                feeRateUpRatio: '0.005',
        //                openCostUpRatio: '0.01',
        //                quoteCoin: 'USDT',
        //                baseCoin: 'BTC',
        //                buyLimitPriceRatio: '0.01',
        //                sellLimitPriceRatio: '0.01',
        //                supportMarginCoins: [Array],
        //                minTradeNum: '0.001',
        //                priceEndStep: '5',
        //                volumePlace: '3',
        //                pricePlace: '1'
        //            }
        //        ]
        //    }
        //
        const data = this.safeValue (response, 'data', []);
        return this.parseMarkets (data);
    }

    async fetchCurrencies (params = {}) {
        /**
         * @method
         * @name bitget#fetchCurrencies
         * @description fetches all available currencies on an exchange
         * @see https://bitgetlimited.github.io/apidoc/en/spot/#get-coin-list
         * @param {object} [params] extra parameters specific to the bitget api endpoint
         * @returns {object} an associative dictionary of currencies
         */
        const response = await this.publicSpotGetPublicCurrencies (params);
        //
        //     {
        //       code: '00000',
        //       msg: 'success',
        //       requestTime: 1645935668288,
        //       data: [
        //         {
        //           coinId: '230',
        //           coinName: 'KIN',
        //           transfer: 'false',
        //           chains: [
        //             {
        //               chain: 'SOL',
        //               needTag: 'false',
        //               withdrawable: 'true',
        //               rechargeable: 'true',
        //               withdrawFee: '187500',
        //               depositConfirm: '100',
        //               withdrawConfirm: '100',
        //               minDepositAmount: '12500',
        //               minWithdrawAmount: '250000',
        //               browserUrl: 'https://explorer.solana.com/tx/'
        //             }
        //           ]
        //         }
        //       ]
        //     }
        //
        const result = {};
        const data = this.safeValue (response, 'data', []);
        for (let i = 0; i < data.length; i++) {
            const entry = data[i];
            const id = this.safeString (entry, 'coinId');
            const code = this.safeCurrencyCode (this.safeString (entry, 'coinName'));
            const chains = this.safeValue (entry, 'chains', []);
            const networks = {};
            let deposit = false;
            let withdraw = false;
            let minWithdrawString = undefined;
            let minDepositString = undefined;
            let minWithdrawFeeString = undefined;
            for (let j = 0; j < chains.length; j++) {
                const chain = chains[j];
                const networkId = this.safeString (chain, 'chain');
                const network = this.safeCurrencyCode (networkId);
                const withdrawEnabled = this.safeString (chain, 'withdrawable');
                const canWithdraw = withdrawEnabled === 'true';
                withdraw = (canWithdraw) ? canWithdraw : withdraw;
                const depositEnabled = this.safeString (chain, 'rechargeable');
                const canDeposit = depositEnabled === 'true';
                deposit = (canDeposit) ? canDeposit : deposit;
                const networkWithdrawFeeString = this.safeString (chain, 'withdrawFee');
                if (networkWithdrawFeeString !== undefined) {
                    minWithdrawFeeString = (minWithdrawFeeString === undefined) ? networkWithdrawFeeString : Precise.stringMin (networkWithdrawFeeString, minWithdrawFeeString);
                }
                const networkMinWithdrawString = this.safeString (chain, 'minWithdrawAmount');
                if (networkMinWithdrawString !== undefined) {
                    minWithdrawString = (minWithdrawString === undefined) ? networkMinWithdrawString : Precise.stringMin (networkMinWithdrawString, minWithdrawString);
                }
                const networkMinDepositString = this.safeString (chain, 'minDepositAmount');
                if (networkMinDepositString !== undefined) {
                    minDepositString = (minDepositString === undefined) ? networkMinDepositString : Precise.stringMin (networkMinDepositString, minDepositString);
                }
                networks[network] = {
                    'info': chain,
                    'id': networkId,
                    'network': network,
                    'limits': {
                        'withdraw': {
                            'min': this.parseNumber (networkMinWithdrawString),
                            'max': undefined,
                        },
                        'deposit': {
                            'min': this.parseNumber (networkMinDepositString),
                            'max': undefined,
                        },
                    },
                    'active': canWithdraw && canDeposit,
                    'withdraw': canWithdraw,
                    'deposit': canDeposit,
                    'fee': this.parseNumber (networkWithdrawFeeString),
                    'precision': undefined,
                };
            }
            result[code] = {
                'info': entry,
                'id': id,
                'code': code,
                'networks': networks,
                'type': undefined,
                'name': undefined,
                'active': deposit && withdraw,
                'deposit': deposit,
                'withdraw': withdraw,
                'fee': this.parseNumber (minWithdrawFeeString),
                'precision': undefined,
                'limits': {
                    'amount': {
                        'min': undefined,
                        'max': undefined,
                    },
                    'withdraw': {
                        'min': this.parseNumber (minWithdrawString),
                        'max': undefined,
                    },
                    'deposit': {
                        'min': this.parseNumber (minDepositString),
                        'max': undefined,
                    },
                },
                'created': undefined,
            };
        }
        return result;
    }

    async fetchMarketLeverageTiers (symbol: string, params = {}) {
        /**
         * @method
         * @name bitget#fetchMarketLeverageTiers
         * @description retrieve information on the maximum leverage, and maintenance margin for trades of varying trade sizes for a single market
         * @see https://bitgetlimited.github.io/apidoc/en/mix/#get-position-tier
         * @see https://bitgetlimited.github.io/apidoc/en/margin/#get-isolated-tier-data
         * @see https://bitgetlimited.github.io/apidoc/en/margin/#get-cross-tier-data
         * @param {string} symbol unified market symbol
         * @param {object} [params] extra parameters specific to the bitget api endpoint
         * @param {string} [params.marginMode] for spot margin 'cross' or 'isolated', default is 'isolated'
         * @param {string} [params.code] required for cross spot margin
         * @returns {object} a [leverage tiers structure]{@link https://github.com/ccxt/ccxt/wiki/Manual#leverage-tiers-structure}
         */
        await this.loadMarkets ();
        const request = {};
        const market = this.market (symbol);
        let type = undefined;
        [ type, params ] = this.handleMarketTypeAndParams ('fetchMarketLeverageTiers', market, params);
        let response = undefined;
        let marginMode = undefined;
        [ marginMode, params ] = this.handleMarginModeAndParams ('fetchMarketLeverageTiers', params, 'isolated');
        if ((type === 'swap') || (type === 'future')) {
            const marketId = market['id'];
            const parts = marketId.split ('_');
            const productType = this.safeStringUpper (parts, 1);
            request['symbol'] = marketId;
            request['productType'] = productType;
            response = await this.publicMixGetMarketQueryPositionLever (this.extend (request, params));
        } else if (marginMode === 'isolated') {
            request['symbol'] = market['info']['symbolName'];
            response = await this.publicMarginGetIsolatedPublicTierData (this.extend (request, params));
        } else if (marginMode === 'cross') {
            const code = this.safeString (params, 'code');
            this.checkRequiredArgument ('fetchMarketLeverageTiers', code, 'code');
            params = this.omit (params, 'code');
            const currency = this.currency (code);
            request['coin'] = currency['code'];
            response = await this.publicMarginGetCrossPublicTierData (this.extend (request, params));
        } else {
            throw new BadRequest (this.id + ' fetchMarketLeverageTiers() symbol does not support market ' + symbol);
        }
        //
        // swap and future
        //
        //     {
        //         "code":"00000",
        //         "data":[
        //             {
        //                 "level": 1,
        //                 "startUnit": 0,
        //                 "endUnit": 150000,
        //                 "leverage": 125,
        //                 "keepMarginRate": "0.004"
        //             }
        //         ],
        //         "msg":"success",
        //         "requestTime":1627292076687
        //     }
        //
        // isolated
        //
        //     {
        //         "code": "00000",
        //         "msg": "success",
        //         "requestTime": 1698352496622,
        //         "data": [
        //             {
        //                 "tier": "1",
        //                 "symbol": "BTCUSDT",
        //                 "leverage": "10",
        //                 "baseCoin": "BTC",
        //                 "quoteCoin": "USDT",
        //                 "baseMaxBorrowableAmount": "3",
        //                 "quoteMaxBorrowableAmount": "30000",
        //                 "maintainMarginRate": "0.05",
        //                 "initRate": "0.1111"
        //             },
        //         ]
        //     }
        //
        // cross
        //
        //     {
        //         "code": "00000",
        //         "msg": "success",
        //         "requestTime": 1698352997077,
        //         "data": [
        //             {
        //                 "tier": "1",
        //                 "leverage": "3",
        //                 "coin": "BTC",
        //                 "maxBorrowableAmount": "26",
        //                 "maintainMarginRate": "0.1"
        //             }
        //         ]
        //     }
        //
        const result = this.safeValue (response, 'data', []);
        return this.parseMarketLeverageTiers (result, market);
    }

    parseMarketLeverageTiers (info, market = undefined) {
        //
        // swap and future
        //
        //     [
        //         {
        //             "level": 1,
        //             "startUnit": 0,
        //             "endUnit": 150000,
        //             "leverage": 125,
        //             "keepMarginRate": "0.004"
        //         }
        //     ]
        //
        // isolated
        //
        //     [
        //         {
        //             "tier": "1",
        //             "symbol": "BTCUSDT",
        //             "leverage": "10",
        //             "baseCoin": "BTC",
        //             "quoteCoin": "USDT",
        //             "baseMaxBorrowableAmount": "3",
        //             "quoteMaxBorrowableAmount": "30000",
        //             "maintainMarginRate": "0.05",
        //             "initRate": "0.1111"
        //         }
        //     ]
        //
        // cross
        //
        //     [
        //         {
        //             "tier": "1",
        //             "leverage": "3",
        //             "coin": "BTC",
        //             "maxBorrowableAmount": "26",
        //             "maintainMarginRate": "0.1"
        //         }
        //     ]
        //
        const tiers = [];
        let minNotional = 0;
        for (let i = 0; i < info.length; i++) {
            const item = info[i];
            const minimumNotional = this.safeNumber (item, 'startUnit');
            if (minimumNotional !== undefined) {
                minNotional = minimumNotional;
            }
            const maxNotional = this.safeNumberN (item, [ 'endUnit', 'maxBorrowableAmount', 'baseMaxBorrowableAmount' ]);
            const marginCurrency = this.safeString2 (item, 'coin', 'baseCoin');
            const currencyId = (marginCurrency !== undefined) ? marginCurrency : market['base'];
            tiers.push ({
                'tier': this.safeInteger2 (item, 'level', 'tier'),
                'currency': this.safeCurrencyCode (currencyId),
                'minNotional': minNotional,
                'maxNotional': maxNotional,
                'maintenanceMarginRate': this.safeNumber2 (item, 'keepMarginRate', 'maintainMarginRate'),
                'maxLeverage': this.safeNumber (item, 'leverage'),
                'info': item,
            });
            minNotional = maxNotional;
        }
        return tiers;
    }

    async fetchDeposits (code: string = undefined, since: Int = undefined, limit: Int = undefined, params = {}) {
        /**
         * @method
         * @name bitget#fetchDeposits
         * @description fetch all deposits made to an account
         * @see https://bitgetlimited.github.io/apidoc/en/spot/#get-deposit-list
         * @param {string} code unified currency code
         * @param {int} [since] the earliest time in ms to fetch deposits for
         * @param {int} [limit] the maximum number of deposits structures to retrieve
         * @param {object} [params] extra parameters specific to the bitget api endpoint
         * @param {string} [params.pageNo] pageNo default 1
         * @param {string} [params.pageSize] pageSize default 20. Max 100
         * @param {int} [params.until] end tim in ms
         * @param {boolean} [params.paginate] default false, when true will automatically paginate by calling this endpoint multiple times. See in the docs all the [availble parameters](https://github.com/ccxt/ccxt/wiki/Manual#pagination-params)
         * @returns {object[]} a list of [transaction structures]{@link https://github.com/ccxt/ccxt/wiki/Manual#transaction-structure}
         */
        await this.loadMarkets ();
        let paginate = false;
        [ paginate, params ] = this.handleOptionAndParams (params, 'fetchDeposits', 'paginate');
        if (paginate) {
            return await this.fetchPaginatedCallDynamic ('fetchDeposits', code, since, limit, params);
        }
        if (code === undefined) {
            throw new ArgumentsRequired (this.id + ' fetchDeposits() requires a `code` argument');
        }
        const currency = this.currency (code);
        if (since === undefined) {
            since = this.milliseconds () - 7776000000; // 90 days
        }
        let request = {
            'coin': currency['code'],
            'startTime': since,
            'endTime': this.milliseconds (),
        };
        if (limit !== undefined) {
            request['pageSize'] = limit;
        }
        [ request, params ] = this.handleUntilOption ('endTime', request, params);
        const response = await this.privateSpotGetWalletDepositList (this.extend (request, params));
        //
        //      {
        //          "code": "00000",
        //          "msg": "success",
        //          "requestTime": 0,
        //          "data": [{
        //              "id": "925607360021839872",
        //              "txId": "f73a4ac034da06b729f49676ca8801f406a093cf90c69b16e5a1cc9080df4ccb",
        //              "coin": "USDT",
        //              "type": "deposit",
        //              "amount": "19.44800000",
        //              "status": "success",
        //              "toAddress": "TRo4JMfZ1XYHUgnLsUMfDEf8MWzcWaf8uh",
        //              "fee": null,
        //              "chain": "TRC20",
        //              "confirm": null,
        //              "cTime": "1656407912259",
        //              "uTime": "1656407940148"
        //          }]
        //      }
        //
        const rawTransactions = this.safeValue (response, 'data', []);
        return this.parseTransactions (rawTransactions, currency, since, limit);
    }

    async withdraw (code: string, amount, address, tag = undefined, params = {}) {
        /**
         * @method
         * @name bitget#withdraw
         * @description make a withdrawal
         * @see https://bitgetlimited.github.io/apidoc/en/spot/#withdraw-v2
         * @param {string} code unified currency code
         * @param {float} amount the amount to withdraw
         * @param {string} address the address to withdraw to
         * @param {string} tag
         * @param {object} [params] extra parameters specific to the bitget api endpoint
         * @param {string} [params.chain] the chain to withdraw to
         * @returns {object} a [transaction structure]{@link https://github.com/ccxt/ccxt/wiki/Manual#transaction-structure}
         */
        this.checkAddress (address);
        const chain = this.safeString2 (params, 'chain', 'network');
        params = this.omit (params, [ 'network' ]);
        if (chain === undefined) {
            throw new ArgumentsRequired (this.id + ' withdraw() requires a chain parameter or a network parameter');
        }
        await this.loadMarkets ();
        const currency = this.currency (code);
        const networkId = this.networkCodeToId (chain);
        const request = {
            'coin': currency['code'],
            'address': address,
            'chain': networkId,
            'amount': amount,
        };
        if (tag !== undefined) {
            request['tag'] = tag;
        }
        const response = await this.privateSpotPostWalletWithdrawalV2 (this.extend (request, params));
        //
        //     {
        //         "code": "00000",
        //         "msg": "success",
        //         "data": "888291686266343424"
        //     }
        //
        //     {
        //          "code":"00000",
        //          "msg":"success",
        //          "requestTime":1696784219602,
        //          "data":{
        //              "orderId":"1094957867615789056",
        //              "clientOrderId":"64f1e4ce842041d296b4517df1b5c2d7"
        //          }
        //      }
        //
        const data = this.safeValue (response, 'data');
        let id = undefined;
        if (typeof data === 'string') {
            id = data;
        } else if (data !== undefined) {
            id = this.safeString (data, 'orderId');
        }
        const result = {
            'id': id,
            'info': response,
            'txid': undefined,
            'timestamp': undefined,
            'datetime': undefined,
            'network': undefined,
            'addressFrom': undefined,
            'address': undefined,
            'addressTo': undefined,
            'amount': undefined,
            'type': 'withdrawal',
            'currency': undefined,
            'status': undefined,
            'updated': undefined,
            'tagFrom': undefined,
            'tag': undefined,
            'tagTo': undefined,
            'comment': undefined,
            'fee': undefined,
        };
        const withdrawOptions = this.safeValue (this.options, 'withdraw', {});
        const fillResponseFromRequest = this.safeValue (withdrawOptions, 'fillResponseFromRequest', true);
        if (fillResponseFromRequest) {
            result['currency'] = code;
            result['timestamp'] = this.milliseconds ();
            result['datetime'] = this.iso8601 (this.milliseconds ());
            result['amount'] = amount;
            result['tag'] = tag;
            result['address'] = address;
            result['addressTo'] = address;
            result['network'] = chain;
        }
        return result;
    }

    async fetchWithdrawals (code: string = undefined, since: Int = undefined, limit: Int = undefined, params = {}) {
        /**
         * @method
         * @name bitget#fetchWithdrawals
         * @description fetch all withdrawals made from an account
         * @see https://bitgetlimited.github.io/apidoc/en/spot/#get-withdraw-list
         * @param {string} code unified currency code
         * @param {int} [since] the earliest time in ms to fetch withdrawals for
         * @param {int} [limit] the maximum number of withdrawals structures to retrieve
         * @param {object} [params] extra parameters specific to the bitget api endpoint
         * @param {string} [params.pageNo] pageNo default 1
         * @param {string} [params.pageSize] pageSize default 20. Max 100
         * @param {int} [params.until] end time in ms
         * @param {boolean} [params.paginate] default false, when true will automatically paginate by calling this endpoint multiple times. See in the docs all the [availble parameters](https://github.com/ccxt/ccxt/wiki/Manual#pagination-params)
         * @returns {object[]} a list of [transaction structures]{@link https://github.com/ccxt/ccxt/wiki/Manual#transaction-structure}
         */
        await this.loadMarkets ();
        let paginate = false;
        [ paginate, params ] = this.handleOptionAndParams (params, 'fetchWithdrawals', 'paginate');
        if (paginate) {
            return await this.fetchPaginatedCallDynamic ('fetchWithdrawals', code, since, limit, params);
        }
        if (code === undefined) {
            throw new ArgumentsRequired (this.id + ' fetchWithdrawals() requires a `code` argument');
        }
        const currency = this.currency (code);
        if (since === undefined) {
            since = this.milliseconds () - 7776000000; // 90 days
        }
        let request = {
            'coin': currency['code'],
            'startTime': since,
            'endTime': this.milliseconds (),
        };
        [ request, params ] = this.handleUntilOption ('endTime', request, params);
        if (limit !== undefined) {
            request['pageSize'] = limit;
        }
        const response = await this.privateSpotGetWalletWithdrawalList (this.extend (request, params));
        //
        //      {
        //          "code": "00000",
        //          "msg": "success",
        //          "requestTime": 0,
        //          "data": [{
        //              "id": "925607360021839872",
        //              "txId": "f73a4ac034da06b729f49676ca8801f406a093cf90c69b16e5a1cc9080df4ccb",
        //              "coin": "USDT",
        //              "type": "deposit",
        //              "amount": "19.44800000",
        //              "status": "success",
        //              "toAddress": "TRo4JMfZ1XYHUgnLsUMfDEf8MWzcWaf8uh",
        //              "fee": null,
        //              "chain": "TRC20",
        //              "confirm": null,
        //              "cTime": "1656407912259",
        //              "uTime": "1656407940148"
        //          }]
        //      }
        //
        const rawTransactions = this.safeValue (response, 'data', []);
        return this.parseTransactions (rawTransactions, currency, since, limit);
    }

    parseTransaction (transaction, currency = undefined) {
        //
        //     {
        //         "id": "925607360021839872",
        //         "txId": "f73a4ac034da06b729f49676ca8801f406a093cf90c69b16e5a1cc9080df4ccb",
        //         "coin": "USDT",
        //         "type": "deposit",
        //         "amount": "19.44800000",
        //         "status": "success",
        //         "toAddress": "TRo4JMfZ1XYHUgnLsUMfDEf8MWzcWaf8uh",
        //         "fee": "-3.06388160",
        //         "chain": "TRC20",
        //         "confirm": null,
        //         "tag": null,
        //         "cTime": "1656407912259",
        //         "uTime": "1656407940148"
        //     }
        //
        const currencyId = this.safeString (transaction, 'coin');
        const code = this.safeCurrencyCode (currencyId);
        let amountString = this.safeString (transaction, 'amount');
        const timestamp = this.safeInteger (transaction, 'cTime');
        const networkId = this.safeString (transaction, 'chain');
        const status = this.safeString (transaction, 'status');
        const tag = this.safeString (transaction, 'tag');
        const feeCostString = this.safeString (transaction, 'fee');
        const feeCostAbsString = Precise.stringAbs (feeCostString);
        let fee = undefined;
        if (feeCostAbsString !== undefined) {
            fee = { 'currency': code, 'cost': this.parseNumber (feeCostAbsString) };
            amountString = Precise.stringSub (amountString, feeCostAbsString);
        }
        return {
            'id': this.safeString (transaction, 'id'),
            'info': transaction,
            'txid': this.safeString (transaction, 'txId'),
            'timestamp': timestamp,
            'datetime': this.iso8601 (timestamp),
            'network': this.networkIdToCode (networkId),
            'addressFrom': undefined,
            'address': this.safeString (transaction, 'toAddress'),
            'addressTo': this.safeString (transaction, 'toAddress'),
            'amount': this.parseNumber (amountString),
            'type': this.safeString (transaction, 'type'),
            'currency': code,
            'status': this.parseTransactionStatus (status),
            'updated': this.safeInteger (transaction, 'uTime'),
            'tagFrom': undefined,
            'tag': tag,
            'tagTo': tag,
            'comment': undefined,
            'fee': fee,
        };
    }

    parseTransactionStatus (status) {
        const statuses = {
            'success': 'ok',
            'Pending': 'pending',
            'pending_review': 'pending',
            'pending_review_fail': 'failed',
            'reject': 'failed',
        };
        return this.safeString (statuses, status, status);
    }

    async fetchDepositAddress (code: string, params = {}) {
        /**
         * @method
         * @name bitget#fetchDepositAddress
         * @description fetch the deposit address for a currency associated with this account
         * @see https://bitgetlimited.github.io/apidoc/en/spot/#get-coin-address
         * @param {string} code unified currency code
         * @param {object} [params] extra parameters specific to the bitget api endpoint
         * @returns {object} an [address structure]{@link https://github.com/ccxt/ccxt/wiki/Manual#address-structure}
         */
        await this.loadMarkets ();
        const networkCode = this.safeString (params, 'network');
        const networkId = this.networkCodeToId (networkCode, code);
        const currency = this.currency (code);
        const request = {
            'coin': currency['code'],
        };
        if (networkId !== undefined) {
            request['chain'] = networkId;
        }
        const response = await this.privateSpotGetWalletDepositAddress (this.extend (request, params));
        //
        //     {
        //         "code": "00000",
        //         "msg": "success",
        //         "data": {
        //             "address": "1HPn8Rx2y6nNSfagQBKy27GB99Vbzg89wv",
        //             "chain": "BTC-Bitcoin",
        //             "coin": "BTC",
        //             "tag": "",
        //             "url": "https://btc.com/1HPn8Rx2y6nNSfagQBKy27GB99Vbzg89wv"
        //         }
        //     }
        //
        const data = this.safeValue (response, 'data', {});
        return this.parseDepositAddress (data, currency);
    }

    parseDepositAddress (depositAddress, currency = undefined) {
        //
        //    {
        //        "address": "1HPn8Rx2y6nNSfagQBKy27GB99Vbzg89wv",
        //        "chain": "BTC-Bitcoin",
        //        "coin": "BTC",
        //        "tag": "",
        //        "url": "https://btc.com/1HPn8Rx2y6nNSfagQBKy27GB99Vbzg89wv"
        //    }
        //
        const currencyId = this.safeString (depositAddress, 'coin');
        const networkId = this.safeString (depositAddress, 'chain');
        const parsedCurrency = this.safeCurrencyCode (currencyId, currency);
        return {
            'currency': parsedCurrency,
            'address': this.safeString (depositAddress, 'address'),
            'tag': this.safeString (depositAddress, 'tag'),
            'network': this.networkIdToCode (networkId, parsedCurrency),
            'info': depositAddress,
        };
    }

    async fetchOrderBook (symbol: string, limit: Int = undefined, params = {}) {
        /**
         * @method
         * @name bitget#fetchOrderBook
         * @description fetches information on open orders with bid (buy) and ask (sell) prices, volumes and other data
         * @see https://bitgetlimited.github.io/apidoc/en/spot/#get-depth
         * @see https://bitgetlimited.github.io/apidoc/en/mix/#get-depth
         * @param {string} symbol unified symbol of the market to fetch the order book for
         * @param {int} [limit] the maximum amount of order book entries to return
         * @param {object} [params] extra parameters specific to the bitget api endpoint
         * @returns {object} A dictionary of [order book structures]{@link https://github.com/ccxt/ccxt/wiki/Manual#order-book-structure} indexed by market symbols
         */
        await this.loadMarkets ();
        const market = this.market (symbol);
        const request = {
            'symbol': market['id'],
        };
        if (limit !== undefined) {
            request['limit'] = limit;
        }
        let response = undefined;
        if (market['spot']) {
            response = await this.publicSpotGetMarketDepth (this.extend (request, params));
        } else {
            response = await this.publicMixGetMarketDepth (this.extend (request, params));
        }
        //
        //     {
        //       code: '00000',
        //       msg: 'success',
        //       requestTime: 1645854610294,
        //       data: {
        //         asks: [ [ '39102', '11.026' ] ],
        //         bids: [ [ '39100.5', '1.773' ] ],
        //         timestamp: '1645854610294'
        //       }
        //     }
        //
        const data = this.safeValue (response, 'data');
        const timestamp = this.safeInteger (data, 'timestamp');
        return this.parseOrderBook (data, symbol, timestamp);
    }

    parseTicker (ticker, market = undefined) {
        //
        // spot
        //
        //     {
        //         symbol: 'BTCUSDT',
        //         high24h: '40252.43',
        //         low24h: '38548.54',
        //         close: '39102.16',
        //         quoteVol: '67295596.1458',
        //         baseVol: '1723.4152',
        //         usdtVol: '67295596.14578',
        //         ts: '1645856170030',
        //         buyOne: '39096.16',
        //         sellOne: '39103.99'
        //     }
        //
        // swap
        //
        //     {
        //         symbol: 'BTCUSDT_UMCBL',
        //         last: '39086',
        //         bestAsk: '39087',
        //         bestBid: '39086',
        //         high24h: '40312',
        //         low24h: '38524.5',
        //         timestamp: '1645856591864',
        //         priceChangePercent: '-0.00861',
        //         baseVolume: '142251.757',
        //         quoteVolume: '5552388715.9215',
        //         usdtVolume: '5552388715.9215'
        //     }
        // spot tickers
        //    {
        //        "symbol":"LINKUSDT",
        //        "high24h":"5.2816",
        //        "low24h":"5.0828",
        //        "close":"5.24",
        //        "quoteVol":"1427864.6815",
        //        "baseVol":"276089.9017",
        //        "usdtVol":"1427864.68148328",
        //        "ts":"1686653354407",
        //        "buyOne":"5.239",
        //        "sellOne":"5.2404",
        //        "+":"95.187",
        //        "askSz":"947.6127",
        //        "openUtc0":"5.1599",
        //        "changeUtc":"0.01552",
        //        "change":"0.02594"
        //    }
        // swap tickers
        //    {
        //        "symbol":"BTCUSDT_UMCBL",
        //        "last":"26139",
        //        "bestAsk":"26139",
        //        "bestBid":"26138.5",
        //        "bidSz":"4.62",
        //        "askSz":"11.142",
        //        "high24h":"26260",
        //        "low24h":"25637",
        //        "timestamp":"1686653988192",
        //        "priceChangePercent":"0.01283",
        //        "baseVolume":"130207.098",
        //        "quoteVolume":"3378775678.441",
        //        "usdtVolume":"3378775678.441",
        //        "openUtc":"25889",
        //        "chgUtc":"0.00966",
        //        "indexPrice":"26159.375846",
        //        "fundingRate":"0.000062",
        //        "holdingAmount":"74551.735"
        //    }
        //
        let marketId = this.safeString (ticker, 'symbol');
        if ((market === undefined) && (marketId !== undefined) && (marketId.indexOf ('_') === -1)) {
            // fetchTickers fix:
            // spot symbol are different from the "request id"
            // so we need to convert it to the exchange-specific id
            // otherwise we will not be able to find the market
            marketId = marketId + '_SPBL';
        }
        const symbol = this.safeSymbol (marketId, market);
        const high = this.safeString (ticker, 'high24h');
        const low = this.safeString (ticker, 'low24h');
        const close = this.safeString2 (ticker, 'close', 'last');
        const quoteVolume = this.safeString2 (ticker, 'quoteVol', 'quoteVolume');
        const baseVolume = this.safeString2 (ticker, 'baseVol', 'baseVolume');
        const timestamp = this.safeInteger2 (ticker, 'ts', 'timestamp');
        const bidVolume = this.safeString (ticker, 'bidSz');
        const askVolume = this.safeString (ticker, 'askSz');
        const datetime = this.iso8601 (timestamp);
        const bid = this.safeString2 (ticker, 'buyOne', 'bestBid');
        const ask = this.safeString2 (ticker, 'sellOne', 'bestAsk');
        const percentage = Precise.stringMul (this.safeStringN (ticker, [ 'priceChangePercent', 'changeUtc', 'change', 'chgUtc' ]), '100');
        const open = this.safeString2 (ticker, 'openUtc0', 'openUtc');
        return this.safeTicker ({
            'symbol': symbol,
            'timestamp': timestamp,
            'datetime': datetime,
            'high': high,
            'low': low,
            'bid': bid,
            'bidVolume': bidVolume,
            'ask': ask,
            'askVolume': askVolume,
            'vwap': undefined,
            'open': open,
            'close': close,
            'last': undefined,
            'previousClose': undefined,
            'change': undefined,
            'percentage': percentage,
            'average': undefined,
            'baseVolume': baseVolume,
            'quoteVolume': quoteVolume,
            'info': ticker,
        }, market);
    }

    async fetchTicker (symbol: string, params = {}) {
        /**
         * @method
         * @name bitget#fetchTicker
         * @description fetches a price ticker, a statistical calculation with the information calculated over the past 24 hours for a specific market
         * @see https://bitgetlimited.github.io/apidoc/en/spot/#get-single-ticker
         * @see https://bitgetlimited.github.io/apidoc/en/mix/#get-single-symbol-ticker
         * @param {string} symbol unified symbol of the market to fetch the ticker for
         * @param {object} [params] extra parameters specific to the bitget api endpoint
         * @returns {object} a [ticker structure]{@link https://github.com/ccxt/ccxt/wiki/Manual#ticker-structure}
         */
        await this.loadMarkets ();
        const market = this.market (symbol);
        const request = {
            'symbol': market['id'],
        };
        let response = undefined;
        const extended = this.extend (request, params);
        if (market['spot']) {
            response = await this.publicSpotGetMarketTicker (extended);
        } else {
            response = await this.publicMixGetMarketTicker (extended);
        }
        //
        //     {
        //         code: '00000',
        //         msg: 'success',
        //         requestTime: '1645856138576',
        //         data: {
        //             symbol: 'BTCUSDT',
        //             high24h: '40252.43',
        //             low24h: '38548.54',
        //             close: '39104.65',
        //             quoteVol: '67221762.2184',
        //             baseVol: '1721.527',
        //             usdtVol: '67221762.218361',
        //             ts: '1645856138031',
        //             buyOne: '39102.55',
        //             sellOne: '39110.56'
        //         }
        //     }
        //
        const data = this.safeValue (response, 'data');
        return this.parseTicker (data, market);
    }

    async fetchTickers (symbols: string[] = undefined, params = {}) {
        /**
         * @method
         * @name bitget#fetchTickers
         * @description fetches price tickers for multiple markets, statistical calculations with the information calculated over the past 24 hours each market
         * @see https://bitgetlimited.github.io/apidoc/en/spot/#get-all-tickers
         * @see https://bitgetlimited.github.io/apidoc/en/mix/#get-all-symbol-ticker
         * @param {string[]|undefined} symbols unified symbols of the markets to fetch the ticker for, all market tickers are returned if not assigned
         * @param {object} [params] extra parameters specific to the bitget api endpoint
         * @returns {object} a dictionary of [ticker structures]{@link https://github.com/ccxt/ccxt/wiki/Manual#ticker-structure}
         */
        const sandboxMode = this.safeValue (this.options, 'sandboxMode', false);
        await this.loadMarkets ();
        let type = undefined;
        let market = undefined;
        if (symbols !== undefined) {
            const symbol = this.safeValue (symbols, 0);
            market = this.market (symbol);
        }
        [ type, params ] = this.handleMarketTypeAndParams ('fetchTickers', market, params);
        const request = {};
        if (type !== 'spot') {
            let subType = undefined;
            [ subType, params ] = this.handleSubTypeAndParams ('fetchTickers', undefined, params);
            let productType = (subType === 'linear') ? 'UMCBL' : 'DMCBL';
            if (sandboxMode) {
                productType = 'S' + productType;
            }
            request['productType'] = productType;
        }
        const extended = this.extend (request, params);
        let response = undefined;
        if (type === 'spot') {
            response = await this.publicSpotGetMarketTickers (extended);
        } else {
            response = await this.publicMixGetMarketTickers (extended);
        }
        //
        // spot
        //
        //     {
        //         "code":"00000",
        //         "msg":"success",
        //         "requestTime":1653237548496,
        //         "data":[
        //             {
        //                 "symbol":"LINKUSDT",
        //                 "high24h":"7.2634",
        //                 "low24h":"7.1697",
        //                 "close":"7.2444",
        //                 "quoteVol":"330424.2366",
        //                 "baseVol":"46401.3116",
        //                 "usdtVol":"330424.2365573",
        //                 "ts":"1653237548026",
        //                 "buyOne":"7.2382",
        //                 "sellOne":"7.2513"
        //             },
        //         ]
        //     }
        //
        // swap
        //
        //     {
        //         "code":"00000",
        //         "msg":"success",
        //         "requestTime":1653237819762,
        //         "data":[
        //             {
        //                 "symbol":"BTCUSDT_UMCBL",
        //                 "last":"29891.5",
        //                 "bestAsk":"29891.5",
        //                 "bestBid":"29889.5",
        //                 "high24h":"29941.5",
        //                 "low24h":"29737.5",
        //                 "timestamp":"1653237819761",
        //                 "priceChangePercent":"0.00163",
        //                 "baseVolume":"127937.56",
        //                 "quoteVolume":"3806276573.6285",
        //                 "usdtVolume":"3806276573.6285"
        //             },
        //         ]
        //     }
        //
        const data = this.safeValue (response, 'data');
        return this.parseTickers (data, symbols);
    }

    parseTrade (trade, market = undefined) {
        //
        // spot
        //
        //     {
        //         "symbol": "BTCUSDT_SPBL",
        //         "tradeId": "1075200479040323585",
        //         "side": "Sell",
        //         "fillPrice": "29381.54",
        //         "fillQuantity": "0.0056",
        //         "fillTime": "1692073691000"
        //     }
        //
        // swap (public trades)
        //
        //     {
        //         "tradeId": "1075199767891652609",
        //         "price": "29376.5",
        //         "size": "6.035",
        //         "side": "Buy",
        //         "timestamp": "1692073521000",
        //         "symbol": "BTCUSDT_UMCBL"
        //     }
        //
        // spot: fetchMyTrades
        //
        //     {
        //         "accountId": "7264631750",
        //         "symbol": "BTCUSDT_SPBL",
        //         "orderId": "1098394344925597696",
        //         "fillId": "1098394344974925824",
        //         "orderType": "market",
        //         "side": "sell",
        //         "fillPrice": "28467.68",
        //         "fillQuantity": "0.0002",
        //         "fillTotalAmount": "5.693536",
        //         "feeCcy": "USDT",
        //         "fees": "-0.005693536",
        //         "takerMakerFlag": "taker",
        //         "cTime": "1697603539699"
        //     }
        //
        // swap and future: fetchMyTrades
        //
        //     {
        //         "tradeId": "1099351653724958721",
        //         "symbol": "BTCUSDT_UMCBL",
        //         "orderId": "1099351653682413569",
        //         "price": "29531.3",
        //         "sizeQty": "0.001",
        //         "fee": "-0.01771878",
        //         "side": "close_long",
        //         "fillAmount": "29.5313",
        //         "profit": "0.001",
        //         "enterPointSource": "WEB",
        //         "tradeSide": "close_long",
        //         "holdMode": "double_hold",
        //         "takerMakerFlag": "taker",
        //         "cTime": "1697831779891"
        //     }
        //
        // isolated and cross margin: fetchMyTrades
        //
        //     {
        //         "orderId": "1099353730455318528",
        //         "fillId": "1099353730627092481",
        //         "orderType": "market",
        //         "side": "sell",
        //         "fillPrice": "29543.7",
        //         "fillQuantity": "0.0001",
        //         "fillTotalAmount": "2.95437",
        //         "feeCcy": "USDT",
        //         "fees": "-0.00295437",
        //         "ctime": "1697832275063"
        //     }
        //
        const marketId = this.safeString (trade, 'symbol');
        const symbol = this.safeSymbol (marketId, market);
        const timestamp = this.safeIntegerN (trade, [ 'fillTime', 'timestamp', 'ctime', 'cTime' ]);
        let fee = undefined;
        const feeAmount = this.safeString (trade, 'fees');
        if (feeAmount !== undefined) {
            const currencyCode = this.safeCurrencyCode (this.safeString (trade, 'feeCcy'));
            fee = {
                'code': currencyCode, // kept here for backward-compatibility, but will be removed soon
                'currency': currencyCode,
                'cost': Precise.stringNeg (feeAmount),
            };
        }
        return this.safeTrade ({
            'info': trade,
            'id': this.safeString2 (trade, 'tradeId', 'fillId'),
            'order': this.safeString (trade, 'orderId'),
            'symbol': symbol,
            'side': this.safeStringLower (trade, 'side'),
            'type': this.safeString (trade, 'orderType'),
            'takerOrMaker': this.safeString (trade, 'takerMakerFlag'),
            'price': this.safeString2 (trade, 'fillPrice', 'price'),
            'amount': this.safeStringN (trade, [ 'fillQuantity', 'size', 'sizeQty' ]),
            'cost': undefined,
            'timestamp': timestamp,
            'datetime': this.iso8601 (timestamp),
            'fee': fee,
        }, market);
    }

    async fetchTrades (symbol: string, since: Int = undefined, limit: Int = undefined, params = {}) {
        /**
         * @method
         * @name bitget#fetchTrades
         * @description get the list of most recent trades for a particular symbol
         * @see https://bitgetlimited.github.io/apidoc/en/spot/#get-market-trades
         * @see https://bitgetlimited.github.io/apidoc/en/mix/#get-fills
         * @see https://bitgetlimited.github.io/apidoc/en/spot/#get-recent-trades
         * @see https://bitgetlimited.github.io/apidoc/en/mix/#get-recent-fills
         * @param {string} symbol unified symbol of the market to fetch trades for
         * @param {int} [since] timestamp in ms of the earliest trade to fetch
         * @param {int} [limit] the maximum amount of trades to fetch
         * @param {object} [params] extra parameters specific to the bitget api endpoint
         * @param {int} [params.until] the latest time in ms to fetch deposits for
         * @param {boolean} [params.paginate] *only applies to publicSpotGetMarketFillsHistory and publicMixGetMarketFillsHistory* default false, when true will automatically paginate by calling this endpoint multiple times
         * @returns {Trade[]} a list of [trade structures]{@link https://github.com/ccxt/ccxt/wiki/Manual#public-trades}
         */
        await this.loadMarkets ();
        let paginate = false;
        [ paginate, params ] = this.handleOptionAndParams (params, 'fetchTrades', 'paginate');
        if (paginate) {
            return await this.fetchPaginatedCallCursor ('fetchTrades', symbol, since, limit, params, 'tradeId', 'tradeId') as Trade[];
        }
        const market = this.market (symbol);
        const request = {
            'symbol': market['id'],
        };
        if (limit !== undefined) {
            request['limit'] = limit;
        }
        const until = this.safeInteger2 (params, 'until', 'endTime');
        if (since !== undefined) {
            request['startTime'] = since;
            if (until === undefined) {
                const now = this.milliseconds ();
                request['endTime'] = now;
            }
        }
        if (until !== undefined) {
            params = this.omit (params, 'until');
            request['endTime'] = until;
        }
        const options = this.safeValue (this.options, 'fetchTrades', {});
        let response = undefined;
        if (market['spot']) {
            const spotOptions = this.safeValue (options, 'spot', {});
            const defaultSpotMethod = this.safeString (spotOptions, 'method', 'publicSpotGetMarketFillsHistory');
            const spotMethod = this.safeString (params, 'method', defaultSpotMethod);
            params = this.omit (params, 'method');
            if (spotMethod === 'publicSpotGetMarketFillsHistory') {
                response = await this.publicSpotGetMarketFillsHistory (this.extend (request, params));
            } else if (spotMethod === 'publicSpotGetMarketFills') {
                response = await this.publicSpotGetMarketFills (this.extend (request, params));
            }
        } else {
            const swapOptions = this.safeValue (options, 'swap', {});
            const defaultSwapMethod = this.safeString (swapOptions, 'method', 'publicMixGetMarketFillsHistory');
            const swapMethod = this.safeString (params, 'method', defaultSwapMethod);
            params = this.omit (params, 'method');
            if (swapMethod === 'publicMixGetMarketFillsHistory') {
                response = await this.publicMixGetMarketFillsHistory (this.extend (request, params));
                //
                //     {
                //         "tradeId": "1084459062491590657",
                //         "price": "25874",
                //         "size": "1.624",
                //         "side": "Buy",
                //         "timestamp": "1694281109000",
                //         "symbol": "BTCUSDT_UMCBL",
                //     }
                //
            } else if (swapMethod === 'publicMixGetMarketFills') {
                response = await this.publicMixGetMarketFills (this.extend (request, params));
            }
        }
        //
        // spot
        //
        //     {
        //         "code": "00000",
        //         "msg": "success",
        //         "requestTime": 1692073693562,
        //         "data": [
        //             {
        //                 "symbol": "BTCUSDT_SPBL",
        //                 "tradeId": "1075200479040323585",
        //                 "side": "Sell",
        //                 "fillPrice": "29381.54",
        //                 "fillQuantity": "0.0056",
        //                 "fillTime": "1692073691000"
        //             },
        //         ]
        //     }
        //
        // swap
        //
        //     {
        //         "code": "00000",
        //         "msg": "success",
        //         "requestTime": 1692073522689,
        //         "data": [
        //             {
        //                 "tradeId": "1075199767891652609",
        //                 "price": "29376.5",
        //                 "size": "6.035",
        //                 "side": "Buy",
        //                 "timestamp": "1692073521000",
        //                 "symbol": "BTCUSDT_UMCBL"
        //             },
        //         ]
        //     }
        //
        const data = this.safeValue (response, 'data', []);
        return this.parseTrades (data, market, since, limit);
    }

    async fetchTradingFee (symbol: string, params = {}) {
        /**
         * @method
         * @name bitget#fetchTradingFee
         * @description fetch the trading fees for a market
         * @see https://bitgetlimited.github.io/apidoc/en/spot/#get-single-symbol
         * @param {string} symbol unified market symbol
         * @param {object} [params] extra parameters specific to the bitget api endpoint
         * @returns {object} a [fee structure]{@link https://github.com/ccxt/ccxt/wiki/Manual#fee-structure}
         */
        await this.loadMarkets ();
        const market = this.market (symbol);
        const request = {
            'symbol': market['id'],
        };
        const response = await this.publicSpotGetPublicProduct (this.extend (request, params));
        //
        //     {
        //         code: '00000',
        //         msg: 'success',
        //         requestTime: '1646255374000',
        //         data: {
        //           symbol: 'ethusdt_SPBL',
        //           symbolName: null,
        //           baseCoin: 'ETH',
        //           quoteCoin: 'USDT',
        //           minTradeAmount: '0',
        //           maxTradeAmount: '0',
        //           takerFeeRate: '0.002',
        //           makerFeeRate: '0.002',
        //           priceScale: '2',
        //           quantityScale: '4',
        //           status: 'online'
        //         }
        //     }
        //
        const data = this.safeValue (response, 'data', {});
        return this.parseTradingFee (data, market);
    }

    async fetchTradingFees (params = {}) {
        /**
         * @method
         * @name bitget#fetchTradingFees
         * @description fetch the trading fees for multiple markets
         * @see https://bitgetlimited.github.io/apidoc/en/spot/#get-symbols
         * @param {object} [params] extra parameters specific to the bitget api endpoint
         * @returns {object} a dictionary of [fee structures]{@link https://github.com/ccxt/ccxt/wiki/Manual#fee-structure} indexed by market symbols
         */
        await this.loadMarkets ();
        const response = await this.publicSpotGetPublicProducts (params);
        //
        //     {
        //         code: '00000',
        //         msg: 'success',
        //         requestTime: '1646255662391',
        //         data: [
        //           {
        //             symbol: 'ALPHAUSDT_SPBL',
        //             symbolName: 'ALPHAUSDT',
        //             baseCoin: 'ALPHA',
        //             quoteCoin: 'USDT',
        //             minTradeAmount: '2',
        //             maxTradeAmount: '0',
        //             takerFeeRate: '0.001',
        //             makerFeeRate: '0.001',
        //             priceScale: '4',
        //             quantityScale: '4',
        //             status: 'online'
        //           },
        //           ...
        //         ]
        //     }
        //
        const data = this.safeValue (response, 'data', []);
        const result = {};
        for (let i = 0; i < data.length; i++) {
            const feeInfo = data[i];
            const fee = this.parseTradingFee (feeInfo);
            const symbol = fee['symbol'];
            result[symbol] = fee;
        }
        return result;
    }

    parseTradingFee (data, market = undefined) {
        const marketId = this.safeString (data, 'symbol');
        return {
            'info': data,
            'symbol': this.safeSymbol (marketId, market),
            'maker': this.safeNumber (data, 'makerFeeRate'),
            'taker': this.safeNumber (data, 'takerFeeRate'),
        };
    }

    parseOHLCV (ohlcv, market = undefined): OHLCV {
        //
        // spot
        //
        //     {
        //         open: '57882.31',
        //         high: '58967.24',
        //         low: '57509.56',
        //         close: '57598.96',
        //         quoteVol: '439160536.605821',
        //         baseVol: '7531.2927',
        //         usdtVol: '439160536.605821',
        //         ts: '1637337600000'
        //     }
        //
        // swap
        //
        //     [
        //         "1645911960000",
        //         "39406",
        //         "39407",
        //         "39374.5",
        //         "39379",
        //         "35.526",
        //         "1399132.341"
        //     ]
        //
        return [
            this.safeInteger2 (ohlcv, 0, 'ts'),
            this.safeNumber2 (ohlcv, 1, 'open'),
            this.safeNumber2 (ohlcv, 2, 'high'),
            this.safeNumber2 (ohlcv, 3, 'low'),
            this.safeNumber2 (ohlcv, 4, 'close'),
            this.safeNumber2 (ohlcv, 5, 'baseVol'),
        ];
    }

    async fetchOHLCV (symbol: string, timeframe = '1m', since: Int = undefined, limit: Int = undefined, params = {}) {
        /**
         * @method
         * @name bitget#fetchOHLCV
         * @description fetches historical candlestick data containing the open, high, low, and close price, and the volume of a market
         * @see https://bitgetlimited.github.io/apidoc/en/spot/#get-candle-data
         * @see https://bitgetlimited.github.io/apidoc/en/spot/#get-history-candle-data
         * @see https://bitgetlimited.github.io/apidoc/en/mix/#get-candle-data
         * @see https://bitgetlimited.github.io/apidoc/en/mix/#get-history-candle-data
         * @see https://bitgetlimited.github.io/apidoc/en/mix/#get-history-index-candle-data
         * @see https://bitgetlimited.github.io/apidoc/en/mix/#get-history-mark-candle-data
         * @param {string} symbol unified symbol of the market to fetch OHLCV data for
         * @param {string} timeframe the length of time each candle represents
         * @param {int} [since] timestamp in ms of the earliest candle to fetch
         * @param {int} [limit] the maximum amount of candles to fetch
         * @param {object} [params] extra parameters specific to the bitget api endpoint
         * @param {int} [params.until] timestamp in ms of the latest candle to fetch
         * @param {boolean} [params.paginate] default false, when true will automatically paginate by calling this endpoint multiple times. See in the docs all the [availble parameters](https://github.com/ccxt/ccxt/wiki/Manual#pagination-params)
         * @returns {int[][]} A list of candles ordered as timestamp, open, high, low, close, volume
         */
        await this.loadMarkets ();
        let paginate = false;
        [ paginate, params ] = this.handleOptionAndParams (params, 'fetchOHLCV', 'paginate');
        if (paginate) {
            return await this.fetchPaginatedCallDeterministic ('fetchOHLCV', symbol, since, limit, timeframe, params, 1000) as OHLCV[];
        }
        const market = this.market (symbol);
        const request = {
            'symbol': market['id'],
        };
        const until = this.safeInteger2 (params, 'until', 'till');
        const limitIsUndefined = (limit === undefined);
        if (limit === undefined) {
            limit = 200;
        }
        request['limit'] = limit;
        const marketType = market['spot'] ? 'spot' : 'swap';
        const timeframes = this.options['timeframes'][marketType];
        const selectedTimeframe = this.safeString (timeframes, timeframe, timeframe);
        const duration = this.parseTimeframe (timeframe);
        if (market['spot']) {
            request['period'] = selectedTimeframe;
            request['limit'] = limit;
            if (since !== undefined) {
                request['after'] = since;
                if (until === undefined) {
                    request['before'] = this.sum (since, limit * duration * 1000);
                }
            }
            if (until !== undefined) {
                request['before'] = until;
            }
        } else if (market['contract']) {
            request['granularity'] = selectedTimeframe;
            const now = this.milliseconds ();
            if (since === undefined) {
                request['startTime'] = now - limit * (duration * 1000);
                request['endTime'] = now;
            } else {
                request['startTime'] = since;
                if (until !== undefined) {
                    request['endTime'] = until;
                } else {
                    request['endTime'] = this.sum (since, limit * duration * 1000);
                }
            }
        }
        const options = this.safeValue (this.options, 'fetchOHLCV', {});
        params = this.omit (params, [ 'until', 'till' ]);
        let response = undefined;
        if (market['spot']) {
            const spotOptions = this.safeValue (options, 'spot', {});
            const defaultSpotMethod = this.safeString (spotOptions, 'method', 'publicSpotGetMarketCandles');
            const method = this.safeString (params, 'method', defaultSpotMethod);
            params = this.omit (params, 'method');
            if (method === 'publicSpotGetMarketCandles') {
                if (limitIsUndefined) {
                    request['limit'] = 1000;
                }
                response = await this.publicSpotGetMarketCandles (this.extend (request, params));
            } else if (method === 'publicSpotGetMarketHistoryCandles') {
                response = await this.publicSpotGetMarketHistoryCandles (this.extend (request, params));
            }
        } else {
            const swapOptions = this.safeValue (options, 'swap', {});
            const defaultSwapMethod = this.safeString (swapOptions, 'method', 'publicMixGetMarketCandles');
            const swapMethod = this.safeString (params, 'method', defaultSwapMethod);
            const priceType = this.safeString (params, 'price');
            params = this.omit (params, [ 'method', 'price' ]);
            if ((priceType === 'mark') || (swapMethod === 'publicMixGetMarketHistoryMarkCandles')) {
                response = await this.publicMixGetMarketHistoryMarkCandles (this.extend (request, params));
            } else if ((priceType === 'index') || (swapMethod === 'publicMixGetMarketHistoryIndexCandles')) {
                response = await this.publicMixGetMarketHistoryIndexCandles (this.extend (request, params));
            } else if (swapMethod === 'publicMixGetMarketCandles') {
                if (limitIsUndefined) {
                    request['limit'] = 1000;
                }
                response = await this.publicMixGetMarketCandles (this.extend (request, params));
            } else if (swapMethod === 'publicMixGetMarketHistoryCandles') {
                response = await this.publicMixGetMarketHistoryCandles (this.extend (request, params));
            }
        }
        if (response === '') {
            return []; // happens when a new token is listed
        }
        //  [ ["1645911960000","39406","39407","39374.5","39379","35.526","1399132.341"] ]
        const data = this.safeValue (response, 'data', response);
        return this.parseOHLCVs (data, market, timeframe, since, limit);
    }

    async fetchBalance (params = {}) {
        /**
         * @method
         * @name bitget#fetchBalance
         * @description query for balance and get the amount of funds available for trading or funds locked in orders
         * @see https://bitgetlimited.github.io/apidoc/en/spot/#get-account-assets
         * @see https://bitgetlimited.github.io/apidoc/en/mix/#get-account-list
         * @see https://bitgetlimited.github.io/apidoc/en/margin/#get-cross-assets
         * @see https://bitgetlimited.github.io/apidoc/en/margin/#get-isolated-assets
         * @param {object} [params] extra parameters specific to the bitget api endpoint
         * @returns {object} a [balance structure]{@link https://github.com/ccxt/ccxt/wiki/Manual#balance-structure}
         */
        const sandboxMode = this.safeValue (this.options, 'sandboxMode', false);
        await this.loadMarkets ();
        const request = {};
        let marketType = undefined;
        let marginMode = undefined;
        let response = undefined;
        [ marketType, params ] = this.handleMarketTypeAndParams ('fetchBalance', undefined, params);
        [ marginMode, params ] = this.handleMarginModeAndParams ('fetchBalance', params);
        if ((marketType === 'swap') || (marketType === 'future')) {
            let subType = undefined;
            [ subType, params ] = this.handleSubTypeAndParams ('fetchBalance', undefined, params);
            let productType = (subType === 'linear') ? 'UMCBL' : 'DMCBL';
            if (sandboxMode) {
                productType = 'S' + productType;
            }
            request['productType'] = productType;
            response = await this.privateMixGetAccountAccounts (this.extend (request, params));
        } else if (marginMode === 'isolated') {
            response = await this.privateMarginGetIsolatedAccountAssets (this.extend (request, params));
        } else if (marginMode === 'cross') {
            response = await this.privateMarginGetCrossAccountAssets (this.extend (request, params));
        } else if (marketType === 'spot') {
            response = await this.privateSpotGetAccountAssets (this.extend (request, params));
        } else {
            throw new NotSupported (this.id + ' fetchBalance() does not support ' + marketType + ' accounts');
        }
        // spot
        //
        //     {
        //         "code": "00000",
        //         "msg": "success",
        //         "requestTime": 1697507299139,
        //         "data": [
        //             {
        //                 "coinId": 1,
        //                 "coinName": "BTC",
        //                 "available": "0.00000000",
        //                 "frozen": "0.00000000",
        //                 "lock": "0.00000000",
        //                 "uTime": "1697248128000"
        //             },
        //         ]
        //     }
        //
        // swap
        //
        //     {
        //         "code": "00000",
        //         "msg": "success",
        //         "requestTime": 1697507505367,
        //         "data": [
        //             {
        //                 "marginCoin": "STETH",
        //                 "locked": "0",
        //                 "available": "0",
        //                 "crossMaxAvailable": "0",
        //                 "fixedMaxAvailable": "0",
        //                 "maxTransferOut": "0",
        //                 "equity": "0",
        //                 "usdtEquity": "0",
        //                 "btcEquity": "0",
        //                 "crossRiskRate": "0",
        //                 "unrealizedPL": "0",
        //                 "bonus": "0"
        //             },
        //         ]
        //     }
        //
        // isolated margin
        //
        //     {
        //         "code": "00000",
        //         "msg": "success",
        //         "requestTime": 1697501436571,
        //         "data": [
        //             {
        //                 "symbol": "BTCUSDT",
        //                 "coin": "BTC",
        //                 "totalAmount": "0.00021654",
        //                 "available": "0.00021654",
        //                 "transferable": "0.00021654",
        //                 "frozen": "0",
        //                 "borrow": "0",
        //                 "interest": "0",
        //                 "net": "0.00021654",
        //                 "ctime": "1697248128071"
        //             },
        //         ]
        //     }
        //
        // cross margin
        //
        //     {
        //         "code": "00000",
        //         "msg": "success",
        //         "requestTime": 1697515463804,
        //         "data": [
        //             {
        //                 "coin": "BTC",
        //                 "totalAmount": "0.00024996",
        //                 "available": "0.00024996",
        //                 "transferable": "0.00004994",
        //                 "frozen": "0",
        //                 "borrow": "0.0001",
        //                 "interest": "0.00000001",
        //                 "net": "0.00014995",
        //                 "ctime": "1697251265504"
        //             },
        //         ]
        //     }
        //
        const data = this.safeValue (response, 'data', []);
        return this.parseBalance (data);
    }

    parseBalance (balance) {
        const result = { 'info': balance };
        //
        // spot
        //
        //     {
        //         "coinId": 1,
        //         "coinName": "BTC",
        //         "available": "0.00000000",
        //         "frozen": "0.00000000",
        //         "lock": "0.00000000",
        //         "uTime": "1697248128000"
        //     }
        //
        // swap
        //
        //     {
        //         "marginCoin": "STETH",
        //         "locked": "0",
        //         "available": "0",
        //         "crossMaxAvailable": "0",
        //         "fixedMaxAvailable": "0",
        //         "maxTransferOut": "0",
        //         "equity": "0",
        //         "usdtEquity": "0",
        //         "btcEquity": "0",
        //         "crossRiskRate": "0",
        //         "unrealizedPL": "0",
        //         "bonus": "0"
        //     }
        //
        // isolated margin
        //
        //     {
        //         "symbol": "BTCUSDT",
        //         "coin": "BTC",
        //         "totalAmount": "0.00021654",
        //         "available": "0.00021654",
        //         "transferable": "0.00021654",
        //         "frozen": "0",
        //         "borrow": "0",
        //         "interest": "0",
        //         "net": "0.00021654",
        //         "ctime": "1697248128071"
        //     }
        //
        // cross margin
        //
        //     {
        //         "coin": "BTC",
        //         "totalAmount": "0.00024995",
        //         "available": "0.00024995",
        //         "transferable": "0.00004993",
        //         "frozen": "0",
        //         "borrow": "0.0001",
        //         "interest": "0.00000001",
        //         "net": "0.00014994",
        //         "ctime": "1697251265504"
        //     }
        //
        for (let i = 0; i < balance.length; i++) {
            const entry = balance[i];
            const account = this.account ();
            const currencyId = this.safeStringN (entry, [ 'coinName', 'marginCoin', 'coin' ]);
            const code = this.safeCurrencyCode (currencyId);
            const borrow = this.safeString (entry, 'borrow');
            if (borrow !== undefined) {
                const interest = this.safeString (entry, 'interest');
                account['free'] = this.safeString (entry, 'transferable');
                account['total'] = this.safeString (entry, 'totalAmount');
                account['debt'] = Precise.stringAdd (borrow, interest);
            } else {
                // Use transferable instead of available for swap and margin https://github.com/ccxt/ccxt/pull/19127
                const spotAccountFree = this.safeString (entry, 'available');
                const contractAccountFree = this.safeString (entry, 'maxTransferOut');
                account['free'] = (contractAccountFree !== undefined) ? contractAccountFree : spotAccountFree;
                const frozen = this.safeString (entry, 'frozen');
                const locked = this.safeString2 (entry, 'lock', 'locked');
                account['used'] = Precise.stringAdd (frozen, locked);
            }
            result[code] = account;
        }
        return this.safeBalance (result);
    }

    parseOrderStatus (status) {
        const statuses = {
            'new': 'open',
            'init': 'open',
            'not_trigger': 'open',
            'partial_fill': 'open',
            'triggered': 'closed',
            'full_fill': 'closed',
            'filled': 'closed',
            'fail_trigger': 'canceled',
            'cancel': 'canceled',
            'cancelled': 'canceled',
            'canceled': 'canceled',
        };
        return this.safeString (statuses, status, status);
    }

    parseOrder (order, market = undefined): Order {
        //
        // spot
        //     {
        //         "accountId": "222222222",
        //         "symbol": "TRXUSDT_SPBL",
        //         "orderId": "1041901704004947968",
        //         "clientOrderId": "c5e8a5e1-a07f-4202-8061-b88bd598b264",
        //         "price": "0",
        //         "quantity": "10.0000000000000000",
        //         "orderType": "market",
        //         "side": "buy",
        //         "status": "full_fill",
        //         "fillPrice": "0.0699782527055350",
        //         "fillQuantity": "142.9015000000000000",
        //         "fillTotalAmount": "9.9999972790000000",
        //         "enterPointSource": "API",
        //         "feeDetail": "{\"BGB\":{\"deduction\":true,\"feeCoinCode\":\"BGB\",\"totalDeductionFee\":-0.017118519726,\"totalFee\":-0.017118519726}}",
        //         "orderSource": "market",
        //         "cTime": "1684134644509"
        //     }
        //
        // swap
        //     {
        //       symbol: 'BTCUSDT_UMCBL',
        //       size: 0.001,
        //       orderId: '881640729145409536',
        //       clientOid: '881640729204129792',
        //       filledQty: 0.001,
        //       fee: 0,
        //       price: null,
        //       priceAvg: 38429.5,
        //       state: 'filled',
        //       side: 'open_long',
        //       timeInForce: 'normal',
        //       totalProfits: 0,
        //       posSide: 'long',
        //       marginCoin: 'USDT',
        //       filledAmount: 38.4295,
        //       orderType: 'market',
        //       cTime: '1645925450611',
        //       uTime: '1645925450746'
        //     }
        //
        // stop
        //
        //     {
        //         "orderId": "910246821491617792",
        //         "symbol": "BTCUSDT_UMCBL",
        //         "marginCoin": "USDT",
        //         "size": "16",
        //         "executePrice": "20000",
        //         "triggerPrice": "24000",
        //         "status": "not_trigger",
        //         "orderType": "limit",
        //         "planType": "normal_plan",
        //         "side": "open_long",
        //         "triggerType": "market_price",
        //         "presetTakeProfitPrice": "0",
        //         "presetTakeLossPrice": "0",
        //         "cTime": "1652745674488"
        //     }
        //
        // swap, isolated and cross margin: cancelOrder
        //
        //     {
        //         "orderId": "1098749943604719616",
        //         "clientOid": "0ec8d262b3d2436aa651095a745b9b8d"
        //     }
        //
        // spot: cancelOrder
        //
        //     {
        //         "code": "00000",
        //         "msg": "success",
        //         "requestTime": 1697689270716,
        //         "data": "1098753830701928448"
        //     }
        //
        // isolated and cross margin: fetchOpenOrders, fetchCanceledOrders, fetchClosedOrders
        //
        //     {
        //         "symbol": "BTCUSDT",
        //         "orderType": "limit",
        //         "source": "WEB",
        //         "orderId": "1099108898629627904",
        //         "clientOid": "f9b55416029e4cc2bbbe2f40ac368c38",
        //         "loanType": "autoLoan",
        //         "price": "25000",
        //         "side": "buy",
        //         "status": "new",
        //         "baseQuantity": "0.0002",
        //         "quoteAmount": "5",
        //         "fillPrice": "0",
        //         "fillQuantity": "0",
        //         "fillTotalAmount": "0",
        //         "ctime": "1697773902588"
        //     }
        // cancelOrders failing
        //
        //         {
        //           "orderId": "1627293504611",
        //           "clientOid": "BITGET#1627293504611",
        //           "errorMsg":"Duplicate clientOid"
        //         }
        //
        const errorMessage = this.safeString (order, 'errorMsg');
        if (errorMessage !== undefined) {
            return this.safeOrder ({
                'info': order,
                'id': this.safeString (order, 'orderId'),
                'clientOrderId': this.safeString (order, 'clientOrderId'),
                'status': 'rejected',
            }, market);
        }
        const marketId = this.safeString (order, 'symbol');
        market = this.safeMarket (marketId, market);
        const timestamp = this.safeInteger2 (order, 'cTime', 'ctime');
        const updateTimestamp = this.safeInteger (order, 'uTime');
        const rawStatus = this.safeString2 (order, 'status', 'state');
        let side = this.safeString2 (order, 'side', 'posSide');
        if ((side === 'open_long') || (side === 'close_short')) {
            side = 'buy';
        } else if ((side === 'close_long') || (side === 'open_short')) {
            side = 'sell';
        }
        let fee = undefined;
        const feeCostString = this.safeString (order, 'fee');
        if (feeCostString !== undefined) {
            // swap
            fee = {
                'cost': feeCostString,
                'currency': market['settle'],
            };
        }
        const feeDetail = this.safeValue (order, 'feeDetail');
        if (feeDetail !== undefined) {
            const parsedFeeDetail = JSON.parse (feeDetail);
            const feeValues = Object.values (parsedFeeDetail);
            const first = this.safeValue (feeValues, 0);
            fee = {
                'cost': this.safeString (first, 'totalFee'),
                'currency': this.safeCurrencyCode (this.safeString (first, 'feeCoinCode')),
            };
        }
        return this.safeOrder ({
            'info': order,
            'id': this.safeString2 (order, 'orderId', 'data'),
            'clientOrderId': this.safeString2 (order, 'clientOrderId', 'clientOid'),
            'timestamp': timestamp,
            'datetime': this.iso8601 (timestamp),
            'lastTradeTimestamp': updateTimestamp,
            'lastUpdateTimestamp': updateTimestamp,
            'symbol': market['symbol'],
            'type': this.safeString (order, 'orderType'),
            'timeInForce': undefined,
            'postOnly': undefined,
            'side': side,
            'price': this.safeString2 (order, 'price', 'executePrice'),
            'stopPrice': this.safeNumber (order, 'triggerPrice'),
            'triggerPrice': this.safeNumber (order, 'triggerPrice'),
            'average': this.safeString2 (order, 'fillPrice', 'priceAvg'),
            'cost': this.safeString2 (order, 'fillTotalAmount', 'filledAmount'),
            'amount': this.safeStringN (order, [ 'quantity', 'size', 'baseQuantity' ]),
            'filled': this.safeString2 (order, 'fillQuantity', 'filledQty'),
            'remaining': undefined,
            'status': this.parseOrderStatus (rawStatus),
            'fee': fee,
            'trades': undefined,
        }, market);
    }

    async createOrder (symbol: string, type: OrderType, side: OrderSide, amount, price = undefined, params = {}) {
        /**
         * @method
         * @name bitget#createOrder
         * @description create a trade order
         * @see https://bitgetlimited.github.io/apidoc/en/spot/#place-order
         * @see https://bitgetlimited.github.io/apidoc/en/spot/#place-plan-order
         * @see https://bitgetlimited.github.io/apidoc/en/mix/#place-order
         * @see https://bitgetlimited.github.io/apidoc/en/mix/#place-stop-order
         * @see https://bitgetlimited.github.io/apidoc/en/mix/#place-position-tpsl
         * @see https://bitgetlimited.github.io/apidoc/en/mix/#place-plan-order
         * @see https://bitgetlimited.github.io/apidoc/en/margin/#isolated-place-order
         * @see https://bitgetlimited.github.io/apidoc/en/margin/#cross-place-order
         * @param {string} symbol unified symbol of the market to create an order in
         * @param {string} type 'market' or 'limit'
         * @param {string} side 'buy' or 'sell' or 'open_long' or 'open_short' or 'close_long' or 'close_short'
         * @param {float} amount how much of currency you want to trade in units of base currency
         * @param {float} [price] the price at which the order is to be fullfilled, in units of the quote currency, ignored in market orders
         * @param {object} [params] extra parameters specific to the bitget api endpoint
         * @param {float} [params.triggerPrice] *swap only* The price at which a trigger order is triggered at
         * @param {float} [params.stopLossPrice] *swap only* The price at which a stop loss order is triggered at
         * @param {float} [params.takeProfitPrice] *swap only* The price at which a take profit order is triggered at
         * @param {object} [params.takeProfit] *takeProfit object in params* containing the triggerPrice at which the attached take profit order will be triggered (perpetual swap markets only)
         * @param {float} [params.takeProfit.triggerPrice] *swap only* take profit trigger price
         * @param {object} [params.stopLoss] *stopLoss object in params* containing the triggerPrice at which the attached stop loss order will be triggered (perpetual swap markets only)
         * @param {float} [params.stopLoss.triggerPrice] *swap only* stop loss trigger price
         * @param {string} [params.timeInForce] "GTC", "IOC", "FOK", or "PO"
         * @param {string} [params.marginMode] 'isolated' or 'cross' for spot margin trading
         * @param {string} [params.loanType] *spot margin only* 'normal', 'autoLoan', 'autoRepay', or 'autoLoanAndRepay' default is 'normal'
         * @returns {object} an [order structure]{@link https://github.com/ccxt/ccxt/wiki/Manual#order-structure}
         */
        await this.loadMarkets ();
        const market = this.market (symbol);
        let marginMode = undefined;
        [ marginMode, params ] = this.handleMarginModeAndParams ('createOrder', params);
        const triggerPrice = this.safeValue2 (params, 'stopPrice', 'triggerPrice');
        const stopLossTriggerPrice = this.safeValue (params, 'stopLossPrice');
        const takeProfitTriggerPrice = this.safeValue (params, 'takeProfitPrice');
        const isTriggerOrder = triggerPrice !== undefined;
        const isStopLossTriggerOrder = stopLossTriggerPrice !== undefined;
        const isTakeProfitTriggerOrder = takeProfitTriggerPrice !== undefined;
        const isStopLossOrTakeProfitTrigger = isStopLossTriggerOrder || isTakeProfitTriggerOrder;
        const request = this.createOrderRequest (symbol, type, side, amount, price, params);
        let response = undefined;
        if (market['spot']) {
            if (isTriggerOrder) {
                response = await this.privateSpotPostPlanPlacePlan (request);
            } else if (marginMode === 'isolated') {
                response = await this.privateMarginPostIsolatedOrderPlaceOrder (request);
            } else if (marginMode === 'cross') {
                response = await this.privateMarginPostCrossOrderPlaceOrder (request);
            } else {
                response = await this.privateSpotPostTradeOrders (request);
            }
        } else {
            if (isTriggerOrder) {
                response = await this.privateMixPostPlanPlacePlan (request);
            } else if (isStopLossOrTakeProfitTrigger) {
                response = await this.privateMixPostPlanPlacePositionsTPSL (request);
            } else {
                response = await this.privateMixPostOrderPlaceOrder (request);
            }
        }
        //
        //     {
        //         "code": "00000",
        //         "msg": "success",
        //         "requestTime": 1645932209602,
        //         "data": {
        //             "orderId": "881669078313766912",
        //             "clientOrderId": "iauIBf#a45b595f96474d888d0ada"
        //         }
        //     }
        //
        const data = this.safeValue (response, 'data', {});
        return this.parseOrder (data, market);
    }

    createOrderRequest (symbol, type, side, amount, price = undefined, params = {}) {
        const market = this.market (symbol);
        let marketType = undefined;
        let marginMode = undefined;
        [ marketType, params ] = this.handleMarketTypeAndParams ('createOrder', market, params);
        [ marginMode, params ] = this.handleMarginModeAndParams ('createOrder', params);
        const marketId = market['id'];
        const parts = marketId.split ('_');
        const marginMarketId = this.safeStringUpper (parts, 0);
        const symbolRequest = (marginMode !== undefined) ? marginMarketId : marketId;
        const request = {
            'symbol': symbolRequest,
            'orderType': type,
        };
        const isMarketOrder = type === 'market';
        const triggerPrice = this.safeValue2 (params, 'stopPrice', 'triggerPrice');
        const stopLossTriggerPrice = this.safeValue (params, 'stopLossPrice');
        const takeProfitTriggerPrice = this.safeValue (params, 'takeProfitPrice');
        const stopLoss = this.safeValue (params, 'stopLoss');
        const takeProfit = this.safeValue (params, 'takeProfit');
        const isTriggerOrder = triggerPrice !== undefined;
        const isStopLossTriggerOrder = stopLossTriggerPrice !== undefined;
        const isTakeProfitTriggerOrder = takeProfitTriggerPrice !== undefined;
        const isStopLoss = stopLoss !== undefined;
        const isTakeProfit = takeProfit !== undefined;
        const isStopLossOrTakeProfitTrigger = isStopLossTriggerOrder || isTakeProfitTriggerOrder;
        const isStopLossOrTakeProfit = isStopLoss || isTakeProfit;
        if (this.sum (isTriggerOrder, isStopLossTriggerOrder, isTakeProfitTriggerOrder) > 1) {
            throw new ExchangeError (this.id + ' createOrder() params can only contain one of triggerPrice, stopLossPrice, takeProfitPrice');
        }
        if ((type === 'limit') && (triggerPrice === undefined)) {
            request['price'] = this.priceToPrecision (symbol, price);
        }
        // default triggerType to market price for unification
        const triggerType = this.safeString (params, 'triggerType', 'market_price');
        const reduceOnly = this.safeValue (params, 'reduceOnly', false);
        const clientOrderId = this.safeString2 (params, 'clientOid', 'clientOrderId');
        const exchangeSpecificTifParam = this.safeStringN (params, [ 'force', 'timeInForceValue', 'timeInForce' ]);
        let postOnly = undefined;
        [ postOnly, params ] = this.handlePostOnly (isMarketOrder, exchangeSpecificTifParam === 'post_only', params);
        const defaultTimeInForce = this.safeStringLower (this.options, 'defaultTimeInForce');
        const timeInForce = this.safeStringLower (params, 'timeInForce', defaultTimeInForce);
        let timeInForceKey = 'timeInForceValue';
        if (marketType === 'spot') {
            if (marginMode !== undefined) {
                timeInForceKey = 'timeInForce';
            } else if (triggerPrice === undefined) {
                timeInForceKey = 'force';
            }
        }
        if (postOnly) {
            request[timeInForceKey] = 'post_only';
        } else if (timeInForce === 'gtc') {
            const gtcRequest = (marginMode !== undefined) ? 'gtc' : 'normal';
            request[timeInForceKey] = gtcRequest;
        } else if (timeInForce === 'fok') {
            request[timeInForceKey] = 'fok';
        } else if (timeInForce === 'ioc') {
            request[timeInForceKey] = 'ioc';
        }
        params = this.omit (params, [ 'stopPrice', 'triggerType', 'stopLossPrice', 'takeProfitPrice', 'stopLoss', 'takeProfit', 'postOnly', 'reduceOnly' ]);
        if ((marketType === 'swap') || (marketType === 'future')) {
            request['marginCoin'] = market['settleId'];
            if (clientOrderId !== undefined) {
                request['clientOid'] = clientOrderId;
            }
            if (isTriggerOrder || isStopLossOrTakeProfitTrigger) {
                request['triggerType'] = triggerType;
            }
            if (isStopLossOrTakeProfitTrigger) {
                if (!isMarketOrder) {
                    throw new ExchangeError (this.id + ' createOrder() bitget stopLoss or takeProfit orders must be market orders');
                }
                request['holdSide'] = (side === 'buy') ? 'long' : 'short';
            } else {
                request['size'] = this.amountToPrecision (symbol, amount);
                if (reduceOnly) {
                    request['side'] = (side === 'buy') ? 'close_short' : 'close_long';
                } else {
                    if (side === 'buy') {
                        request['side'] = 'open_long';
                    } else if (side === 'sell') {
                        request['side'] = 'open_short';
                    } else {
                        request['side'] = side;
                    }
                }
            }
            if (isTriggerOrder) {
                request['triggerPrice'] = this.priceToPrecision (symbol, triggerPrice);
                if (price !== undefined) {
                    request['executePrice'] = this.priceToPrecision (symbol, price);
                }
            } else if (isStopLossOrTakeProfitTrigger) {
                if (isStopLossTriggerOrder) {
                    request['triggerPrice'] = this.priceToPrecision (symbol, stopLossTriggerPrice);
                    request['planType'] = 'pos_loss';
                } else if (isTakeProfitTriggerOrder) {
                    request['triggerPrice'] = this.priceToPrecision (symbol, takeProfitTriggerPrice);
                    request['planType'] = 'pos_profit';
                }
            } else {
                if (isStopLoss) {
                    const slTriggerPrice = this.safeValue2 (stopLoss, 'triggerPrice', 'stopPrice');
                    request['presetStopLossPrice'] = this.priceToPrecision (symbol, slTriggerPrice);
                }
                if (isTakeProfit) {
                    const tpTriggerPrice = this.safeValue2 (takeProfit, 'triggerPrice', 'stopPrice');
                    request['presetTakeProfitPrice'] = this.priceToPrecision (symbol, tpTriggerPrice);
                }
            }
        } else if (marketType === 'spot') {
            if (isStopLossOrTakeProfitTrigger || isStopLossOrTakeProfit) {
                throw new InvalidOrder (this.id + ' createOrder() does not support stop loss/take profit orders on spot markets, only swap markets');
            }
            let quantity = undefined;
            const createMarketBuyOrderRequiresPrice = this.safeValue (this.options, 'createMarketBuyOrderRequiresPrice', true);
            if (createMarketBuyOrderRequiresPrice && isMarketOrder && (side === 'buy')) {
                if (price === undefined) {
                    throw new InvalidOrder (this.id + ' createOrder() requires price argument for market buy orders on spot markets to calculate the total amount to spend (amount * price), alternatively set the createMarketBuyOrderRequiresPrice option to false and pass in the cost to spend into the amount parameter');
                } else {
                    const amountString = this.numberToString (amount);
                    const priceString = this.numberToString (price);
                    const cost = this.parseNumber (Precise.stringMul (amountString, priceString));
                    quantity = this.priceToPrecision (symbol, cost);
                }
            } else {
                quantity = this.amountToPrecision (symbol, amount);
            }
            request['side'] = side;
            if (triggerPrice !== undefined) {
                if (quantity !== undefined) {
                    request['size'] = quantity;
                }
                request['triggerType'] = triggerType;
                request['triggerPrice'] = this.priceToPrecision (symbol, triggerPrice);
                if (price !== undefined) {
                    request['executePrice'] = this.priceToPrecision (symbol, price);
                }
                if (clientOrderId !== undefined) {
                    request['clientOrderId'] = clientOrderId;
                }
            } else if (marginMode !== undefined) {
                request['loanType'] = 'normal';
                if (clientOrderId !== undefined) {
                    request['clientOid'] = clientOrderId;
                }
                if (createMarketBuyOrderRequiresPrice && isMarketOrder && (side === 'buy')) {
                    request['quoteAmount'] = quantity;
                } else {
                    request['baseQuantity'] = quantity;
                }
            } else {
                if (clientOrderId !== undefined) {
                    request['clientOrderId'] = clientOrderId;
                }
                if (quantity !== undefined) {
                    request['quantity'] = quantity;
                }
            }
        } else {
            throw new NotSupported (this.id + ' createOrder() does not support ' + marketType + ' orders');
        }
        return this.extend (request, params);
    }

    async createOrders (orders: OrderRequest[], params = {}) {
        /**
         * @method
         * @name bitget#createOrders
         * @description create a list of trade orders (all orders should be of the same symbol)
         * @see https://bitgetlimited.github.io/apidoc/en/spot/#batch-order
         * @see https://bitgetlimited.github.io/apidoc/en/mix/#batch-order
<<<<<<< HEAD
         * @param {array} orders list of orders to create, each object should contain the parameters required by createOrder, namely symbol, type, side, amount, price and params
=======
         * @see https://bitgetlimited.github.io/apidoc/en/margin/#isolated-batch-order
         * @see https://bitgetlimited.github.io/apidoc/en/margin/#cross-batch-order
         * @param {array} orders list of orders to create, each object should contain the parameters required by createOrder, namely symbol, type, side, amount, price and params
         * @param {object} [params] extra parameters specific to the api endpoint
>>>>>>> 47700a47
         * @returns {object} an [order structure]{@link https://github.com/ccxt/ccxt/wiki/Manual#order-structure}
         */
        await this.loadMarkets ();
        const ordersRequests = [];
        let symbol = undefined;
<<<<<<< HEAD
=======
        let marginMode = undefined;
>>>>>>> 47700a47
        for (let i = 0; i < orders.length; i++) {
            const rawOrder = orders[i];
            const marketId = this.safeString (rawOrder, 'symbol');
            if (symbol === undefined) {
                symbol = marketId;
            } else {
                if (symbol !== marketId) {
                    throw new BadRequest (this.id + ' createOrders() requires all orders to have the same symbol');
                }
            }
            const type = this.safeString (rawOrder, 'type');
            const side = this.safeString (rawOrder, 'side');
            const amount = this.safeValue (rawOrder, 'amount');
            const price = this.safeValue (rawOrder, 'price');
            const orderParams = this.safeValue (rawOrder, 'params', {});
<<<<<<< HEAD
=======
            const marginResult = this.handleMarginModeAndParams ('createOrders', params);
            const currentMarginMode = marginResult[0];
            if (currentMarginMode !== undefined) {
                if (marginMode === undefined) {
                    marginMode = currentMarginMode;
                } else {
                    if (marginMode !== currentMarginMode) {
                        throw new BadRequest (this.id + ' createOrders() requires all orders to have the same margin mode (isolated or cross)');
                    }
                }
            }
>>>>>>> 47700a47
            const orderRequest = this.createOrderRequest (marketId, type, side, amount, price, orderParams);
            ordersRequests.push (orderRequest);
        }
        const market = this.market (symbol);
<<<<<<< HEAD
        const request = {
            'symbol': market['id'],
=======
        const symbolRequest = (marginMode !== undefined) ? (market['info']['symbolName']) : (market['id']);
        const request = {
            'symbol': symbolRequest,
>>>>>>> 47700a47
        };
        let response = undefined;
        if (market['spot']) {
            request['orderList'] = ordersRequests;
<<<<<<< HEAD
            response = await this.privateSpotPostTradeBatchOrders (request);
        } else {
            request['orderDataList'] = ordersRequests;
            request['marginCoin'] = market['settleId'];
            response = await this.privateMixPostOrderBatchOrders (request);
=======
        }
        if ((market['swap']) || (market['future'])) {
            request['orderDataList'] = ordersRequests;
            request['marginCoin'] = market['settleId'];
            response = await this.privateMixPostOrderBatchOrders (request);
        } else if (marginMode === 'isolated') {
            response = await this.privateMarginPostIsolatedOrderBatchPlaceOrder (request);
        } else if (marginMode === 'cross') {
            response = await this.privateMarginPostCrossOrderBatchPlaceOrder (request);
        } else {
            response = await this.privateSpotPostTradeBatchOrders (request);
>>>>>>> 47700a47
        }
        //
        // {
        //     "code": "00000",
        //     "data": {
        //       "orderInfo": [
        //         {
        //           "orderId": "1627293504612",
        //           "clientOid": "BITGET#1627293504612"
        //         }
        //       ],
        //       "failure":[
        //         {
        //           "orderId": "1627293504611",
        //           "clientOid": "BITGET#1627293504611",
        //           "errorMsg":"Duplicate clientOid"
        //         }
        //       ]
        //     },
        //     "msg": "success",
        //     "requestTime": 1627293504612
        //   }
        //
        const data = this.safeValue (response, 'data', {});
        const failure = this.safeValue (data, 'failure', []);
        const orderInfo = this.safeValue2 (data, 'orderInfo', 'resultList', []);
        const both = this.arrayConcat (orderInfo, failure);
        return this.parseOrders (both);
    }

    async editOrder (id: string, symbol, type, side, amount = undefined, price = undefined, params = {}) {
        /**
         * @method
         * @name bitget#editOrder
         * @description edit a trade order
         * @see https://bitgetlimited.github.io/apidoc/en/spot/#modify-plan-order
         * @see https://bitgetlimited.github.io/apidoc/en/mix/#modify-plan-order
         * @see https://bitgetlimited.github.io/apidoc/en/mix/#modify-plan-order-tpsl
         * @see https://bitgetlimited.github.io/apidoc/en/mix/#modify-stop-order
         * @param {string} id cancel order id
         * @param {string} symbol unified symbol of the market to create an order in
         * @param {string} type 'market' or 'limit'
         * @param {string} side 'buy' or 'sell'
         * @param {float} amount how much of currency you want to trade in units of base currency
         * @param {float} [price] the price at which the order is to be fullfilled, in units of the base currency, ignored in market orders
         * @param {object} [params] extra parameters specific to the bitget api endpoint
         * @returns {object} an [order structure]{@link https://github.com/ccxt/ccxt/wiki/Manual#order-structure}
         */
        await this.loadMarkets ();
        const market = this.market (symbol);
        const [ marketType, query ] = this.handleMarketTypeAndParams ('editOrder', market, params);
        const request = {
            'orderId': id,
            'orderType': type,
        };
        const isMarketOrder = type === 'market';
        const triggerPrice = this.safeValue2 (params, 'stopPrice', 'triggerPrice');
        const isTriggerOrder = triggerPrice !== undefined;
        const stopLossPrice = this.safeValue (params, 'stopLossPrice');
        const isStopLossOrder = stopLossPrice !== undefined;
        const takeProfitPrice = this.safeValue (params, 'takeProfitPrice');
        const isTakeProfitOrder = takeProfitPrice !== undefined;
        const isStopOrder = isStopLossOrder || isTakeProfitOrder;
        if (this.sum (isTriggerOrder, isStopLossOrder, isTakeProfitOrder) > 1) {
            throw new ExchangeError (this.id + ' editOrder() params can only contain one of triggerPrice, stopLossPrice, takeProfitPrice');
        }
        if (!isStopOrder && !isTriggerOrder) {
            throw new InvalidOrder (this.id + ' editOrder() only support plan orders');
        }
        if (triggerPrice !== undefined) {
            // default triggerType to market price for unification
            const triggerType = this.safeString (params, 'triggerType', 'market_price');
            request['triggerType'] = triggerType;
            request['triggerPrice'] = this.priceToPrecision (symbol, triggerPrice);
            request['executePrice'] = this.priceToPrecision (symbol, price);
        }
        const omitted = this.omit (query, [ 'stopPrice', 'triggerType', 'stopLossPrice', 'takeProfitPrice' ]);
        let response = undefined;
        if (marketType === 'spot') {
            if (isStopOrder) {
                throw new InvalidOrder (this.id + ' editOrder() does not support stop orders on spot markets, only swap markets');
            }
            const editMarketBuyOrderRequiresPrice = this.safeValue (this.options, 'editMarketBuyOrderRequiresPrice', true);
            if (editMarketBuyOrderRequiresPrice && isMarketOrder && (side === 'buy')) {
                if (price === undefined) {
                    throw new InvalidOrder (this.id + ' editOrder() requires price argument for market buy orders on spot markets to calculate the total amount to spend (amount * price), alternatively set the editMarketBuyOrderRequiresPrice option to false and pass in the cost to spend into the amount parameter');
                } else {
                    const amountString = this.numberToString (amount);
                    const priceString = this.numberToString (price);
                    const cost = this.parseNumber (Precise.stringMul (amountString, priceString));
                    request['size'] = this.priceToPrecision (symbol, cost);
                }
            } else {
                request['size'] = this.amountToPrecision (symbol, amount);
            }
            response = await this.privateSpotPostPlanModifyPlan (this.extend (request, omitted));
        } else {
            request['symbol'] = market['id'];
            request['size'] = this.amountToPrecision (symbol, amount);
            if ((marketType !== 'swap') && (marketType !== 'future')) {
                throw new NotSupported (this.id + ' editOrder() does not support ' + marketType + ' market');
            }
            request['marginCoin'] = market['settleId'];
            if (isStopOrder) {
                if (!isMarketOrder) {
                    throw new ExchangeError (this.id + ' editOrder() bitget stopLoss or takeProfit orders must be market orders');
                }
                if (isStopLossOrder) {
                    request['triggerPrice'] = this.priceToPrecision (symbol, stopLossPrice);
                    request['planType'] = 'loss_plan';
                } else if (isTakeProfitOrder) {
                    request['triggerPrice'] = this.priceToPrecision (symbol, takeProfitPrice);
                    request['planType'] = 'profit_plan';
                }
                response = await this.privateMixPostPlanModifyTPSLPlan (this.extend (request, omitted));
            } else {
                response = await this.privateMixPostPlanModifyPlan (this.extend (request, omitted));
            }
        }
        //
        // spot
        //     {
        //         "code": "00000",
        //         "msg": "success",
        //         "requestTime": 1668136575920,
        //         "data": {
        //         "orderId": "974792060738441216",
        //         "clientOrderId": "974792554995224576"
        //         }
        //     }
        //
        const data = this.safeValue (response, 'data');
        return this.parseOrder (data, market);
    }

    async cancelOrder (id: string, symbol: string = undefined, params = {}) {
        /**
         * @method
         * @name bitget#cancelOrder
         * @description cancels an open order
         * @see https://bitgetlimited.github.io/apidoc/en/spot/#cancel-order
         * @see https://bitgetlimited.github.io/apidoc/en/spot/#cancel-plan-order
         * @see https://bitgetlimited.github.io/apidoc/en/mix/#cancel-order
         * @see https://bitgetlimited.github.io/apidoc/en/mix/#cancel-plan-order-tpsl
         * @see https://bitgetlimited.github.io/apidoc/en/margin/#isolated-cancel-order
         * @see https://bitgetlimited.github.io/apidoc/en/margin/#cross-cancel-order
         * @param {string} id order id
         * @param {string} symbol unified symbol of the market the order was made in
         * @param {object} [params] extra parameters specific to the bitget api endpoint
         * @param {string} [params.marginMode] 'isolated' or 'cross' for spot margin trading
         * @returns {object} An [order structure]{@link https://github.com/ccxt/ccxt/wiki/Manual#order-structure}
         */
        this.checkRequiredSymbol ('cancelOrder', symbol);
        await this.loadMarkets ();
        const market = this.market (symbol);
        let marketType = undefined;
        let marginMode = undefined;
        let response = undefined;
        [ marketType, params ] = this.handleMarketTypeAndParams ('cancelOrder', market, params);
        [ marginMode, params ] = this.handleMarginModeAndParams ('cancelOrder', params);
        const symbolRequest = (marginMode !== undefined) ? (market['info']['symbolName']) : (market['id']);
        const request = {
            'symbol': symbolRequest,
            'orderId': id,
        };
        const stop = this.safeValue (params, 'stop');
        const planType = this.safeString (params, 'planType');
        params = this.omit (params, [ 'stop', 'planType' ]);
        if ((marketType === 'swap') || (marketType === 'future')) {
            request['marginCoin'] = market['settleId'];
            if (stop) {
                if (planType === undefined) {
                    throw new ArgumentsRequired (this.id + ' cancelOrder() requires a planType parameter for stop orders, either normal_plan, profit_plan or loss_plan');
                }
                request['planType'] = planType;
                response = await this.privateMixPostPlanCancelPlan (this.extend (request, params));
            } else {
                response = await this.privateMixPostOrderCancelOrder (this.extend (request, params));
            }
        } else if (marketType === 'spot') {
            if (marginMode !== undefined) {
                if (marginMode === 'isolated') {
                    response = await this.privateMarginPostIsolatedOrderCancelOrder (this.extend (request, params));
                } else if (marginMode === 'cross') {
                    response = await this.privateMarginPostCrossOrderCancelOrder (this.extend (request, params));
                }
            } else {
                if (stop) {
                    response = await this.privateSpotPostPlanCancelPlan (this.extend (request, params));
                } else {
                    response = await this.privateSpotPostTradeCancelOrder (this.extend (request, params));
                }
            }
        } else {
            throw new NotSupported (this.id + ' cancelOrder() does not support ' + marketType + ' orders');
        }
        //
        // spot
        //
        //     {
        //         "code": "00000",
        //         "msg": "success",
        //         "requestTime": 1697689270716,
        //         "data": "1098753830701928448"
        //     }
        //
        // isolated margin
        //
        //     {
        //         "code": "00000",
        //         "msg": "success",
        //         "requestTime": 1697688367859,
        //         "data": {
        //             "resultList": [
        //                 {
        //                     "orderId": "1098749943604719616",
        //                     "clientOid": "0ec8d262b3d2436aa651095a745b9b8d"
        //                 }
        //             ],
        //             "failure": []
        //         }
        //     }
        //
        // cross margin
        //
        //     {
        //         "code": "00000",
        //         "msg": "success",
        //         "requestTime": :1697689028972,
        //         "data": {
        //             "resultList": [
        //                 {
        //                     "orderId": "1098751730051067906",
        //                     "clientOid": "ecb50ca373374c5bb814bc724e36b0eb"
        //                 }
        //             ],
        //             "failure": []
        //         }
        //     }
        //
        // swap
        //
        //     {
        //         "code": "00000",
        //         "msg": "success",
        //         "requestTime": 1697690413177,
        //         "data": {
        //             "orderId": "1098758604547850241",
        //             "clientOid": "1098758604585598977"
        //         }
        //     }
        //
        let order = response;
        if ((marketType === 'swap') || (marketType === 'future')) {
            order = this.safeValue (response, 'data', {});
        } else if (marginMode !== undefined) {
            const data = this.safeValue (response, 'data', {});
            const resultList = this.safeValue (data, 'resultList', []);
            order = resultList[0];
        }
        return this.parseOrder (order, market);
    }

    async cancelOrders (ids, symbol: string = undefined, params = {}) {
        /**
         * @method
         * @name bitget#cancelOrders
         * @description cancel multiple orders
         * @see https://bitgetlimited.github.io/apidoc/en/spot/#cancel-order-in-batch-v2-single-instruments
         * @see https://bitgetlimited.github.io/apidoc/en/mix/#batch-cancel-order
         * @see https://bitgetlimited.github.io/apidoc/en/margin/#isolated-batch-cancel-orders
         * @see https://bitgetlimited.github.io/apidoc/en/margin/#cross-batch-cancel-order
         * @param {string[]} ids order ids
         * @param {string} symbol unified market symbol, default is undefined
         * @param {object} [params] extra parameters specific to the bitget api endpoint
         * @param {string} [params.marginMode] 'isolated' or 'cross' for spot margin trading
         * @returns {object} an list of [order structures]{@link https://github.com/ccxt/ccxt/wiki/Manual#order-structure}
         */
        this.checkRequiredSymbol ('cancelOrders', symbol);
        await this.loadMarkets ();
        const market = this.market (symbol);
        let type = undefined;
        let marginMode = undefined;
        [ marginMode, params ] = this.handleMarginModeAndParams ('cancelOrders', params);
        [ type, params ] = this.handleMarketTypeAndParams ('cancelOrders', market, params);
        const request = {};
        let response = undefined;
        if (type === 'spot') {
            request['symbol'] = market['info']['symbolName']; // regular id like LTCUSDT_SPBL does not work here
            request['orderIds'] = ids;
            if (marginMode !== undefined) {
                if (marginMode === 'cross') {
                    response = await this.privateMarginPostCrossOrderBatchCancelOrder (this.extend (request, params));
                } else {
                    response = await this.privateMarginPostIsolatedOrderBatchCancelOrder (this.extend (request, params));
                }
            } else {
                response = await this.privateSpotPostTradeCancelBatchOrdersV2 (this.extend (request, params));
            }
        } else {
            request['symbol'] = market['id'];
            request['marginCoin'] = market['quote'];
            request['orderIds'] = ids;
            response = await this.privateMixPostOrderCancelBatchOrders (this.extend (request, params));
        }
        //
        //     spot
        //
        //     {
        //         "code": "00000",
        //         "msg": "success",
        //         "requestTime": "1680008815965",
        //         "data": {
        //             "resultList": [
        //                 {
        //                     "orderId": "1024598257429823488",
        //                     "clientOrderId": "876493ce-c287-4bfc-9f4a-8b1905881313"
        //                 },
        //             ],
        //             "failed": []
        //         }
        //     }
        //
        //     swap
        //
        //     {
        //         "result":true,
        //         "symbol":"cmt_btcusdt",
        //         "order_ids":[
        //             "258414711",
        //             "478585558"
        //         ],
        //         "fail_infos":[
        //             {
        //                 "order_id":"258414711",
        //                 "err_code":"401",
        //                 "err_msg":""
        //             }
        //         ]
        //     }
        //
        return response;
    }

    async cancelAllOrders (symbol: string = undefined, params = {}) {
        /**
         * @method
         * @name bitget#cancelAllOrders
         * @description cancel all open orders
         * @see https://bitgetlimited.github.io/apidoc/en/mix/#cancel-all-order
         * @see https://bitgetlimited.github.io/apidoc/en/mix/#cancel-all-trigger-order-tpsl
         * @see https://bitgetlimited.github.io/apidoc/en/margin/#isolated-batch-cancel-orders
         * @see https://bitgetlimited.github.io/apidoc/en/margin/#cross-batch-cancel-order
         * @param {string} symbol unified market symbol
         * @param {object} [params] extra parameters specific to the bitget api endpoint
         * @param {string} [params.marginMode] 'isolated' or 'cross' for spot margin trading
         * @returns {object[]} a list of [order structures]{@link https://github.com/ccxt/ccxt/wiki/Manual#order-structure}
         */
        const sandboxMode = this.safeValue (this.options, 'sandboxMode', false);
        await this.loadMarkets ();
        let market = undefined;
        if (symbol !== undefined) {
            market = this.market (symbol);
        }
        let subType = undefined;
        [ subType, params ] = this.handleSubTypeAndParams ('cancelAllOrders', market, params);
        let productType = (subType === 'linear') ? 'UMCBL' : 'DMCBL';
        if (sandboxMode) {
            productType = 'S' + productType;
        }
        let marketType = undefined;
        [ marketType, params ] = this.handleMarketTypeAndParams ('cancelAllOrders', market, params);
        let marginMode = undefined;
        [ marginMode, params ] = this.handleMarginModeAndParams ('cancelAllOrders', params);
        if (marketType === 'spot') {
            if (marginMode === undefined) {
                throw new NotSupported (this.id + ' cancelAllOrders () does not support spot markets, only spot-margin');
            }
            this.checkRequiredSymbol ('cancelAllOrders', symbol);
            const spotMarginRequest = {
                'symbol': market['info']['symbolName'], // regular id like LTCUSDT_SPBL does not work here
            };
            if (marginMode === 'cross') {
                return await this.privateMarginPostCrossOrderBatchCancelOrder (this.extend (spotMarginRequest, params));
            } else {
                return await this.privateMarginPostIsolatedOrderBatchCancelOrder (this.extend (spotMarginRequest, params));
            }
        }
        const request = {
            'productType': productType,
            'marginCoin': this.safeString (market, 'settleId', 'USDT'),
        };
        const stop = this.safeValue2 (params, 'stop', 'trigger');
        const planType = this.safeString (params, 'planType');
        params = this.omit (params, [ 'stop', 'trigger' ]);
        let response = undefined;
        if (stop !== undefined || planType !== undefined) {
            if (planType === undefined) {
                throw new ArgumentsRequired (this.id + ' cancelOrder() requires a planType parameter for stop orders, either normal_plan, profit_plan, loss_plan, pos_profit, pos_loss, moving_plan or track_plan');
            }
            response = await this.privateMixPostPlanCancelAllPlan (this.extend (request, params));
        } else {
            response = await this.privateMixPostOrderCancelAllOrders (this.extend (request, params));
        }
        //
        //     {
        //         "code": "00000",
        //         "msg": "success",
        //         "requestTime": 1663312535998,
        //         "data": {
        //             "result": true,
        //             "order_ids": ["954564352813969409"],
        //             "fail_infos": [
        //                 {
        //                     "order_id": "",
        //                     "err_code": "",
        //                     "err_msg": ""
        //                 }
        //             ]
        //         }
        //     }
        //
        return response;
    }

    async fetchOrder (id: string, symbol: string = undefined, params = {}) {
        /**
         * @method
         * @name bitget#fetchOrder
         * @description fetches information on an order made by the user
         * @see https://bitgetlimited.github.io/apidoc/en/spot/#get-order-details
         * @see https://bitgetlimited.github.io/apidoc/en/mix/#get-order-details
         * @param {string} symbol unified symbol of the market the order was made in
         * @param {object} [params] extra parameters specific to the bitget api endpoint
         * @returns {object} An [order structure]{@link https://github.com/ccxt/ccxt/wiki/Manual#order-structure}
         */
        this.checkRequiredSymbol ('fetchOrder', symbol);
        await this.loadMarkets ();
        const market = this.market (symbol);
        const [ marketType, query ] = this.handleMarketTypeAndParams ('fetchOrder', market, params);
        const request = {
            'symbol': market['id'],
            'orderId': id,
        };
        let response = undefined;
        if (marketType === 'spot') {
            response = await this.privateSpotPostTradeOrderInfo (this.extend (request, query));
        } else if ((marketType === 'swap') || (marketType === 'future')) {
            response = await this.privateMixGetOrderDetail (this.extend (request, query));
        } else {
            throw new NotSupported (this.id + ' fetchOrder() does not support ' + marketType + ' market');
        }
        // spot
        //     {
        //       code: '00000',
        //       msg: 'success',
        //       requestTime: '1645926849436',
        //       data: [
        //         {
        //           accountId: '6394957606',
        //           symbol: 'BTCUSDT_SPBL',
        //           orderId: '881626139738935296',
        //           clientOrderId: '525890c8-767e-4cd6-8585-38160ed7bb5e',
        //           price: '38000.000000000000',
        //           quantity: '0.000700000000',
        //           orderType: 'limit',
        //           side: 'buy',
        //           status: 'new',
        //           fillPrice: '0.000000000000',
        //           fillQuantity: '0.000000000000',
        //           fillTotalAmount: '0.000000000000',
        //           cTime: '1645921972212'
        //         }
        //       ]
        //     }
        //
        // swap
        //     {
        //       code: '00000',
        //       msg: 'success',
        //       requestTime: '1645926587877',
        //       data: {
        //         symbol: 'BTCUSDT_UMCBL',
        //         size: '0.001',
        //         orderId: '881640729145409536',
        //         clientOid: '881640729204129792',
        //         filledQty: '0.001',
        //         fee: '0E-8',
        //         price: null,
        //         priceAvg: '38429.50',
        //         state: 'filled',
        //         side: 'open_long',
        //         timeInForce: 'normal',
        //         totalProfits: '0E-8',
        //         posSide: 'long',
        //         marginCoin: 'USDT',
        //         filledAmount: '38.4295',
        //         orderType: 'market',
        //         cTime: '1645925450611',
        //         uTime: '1645925450746'
        //       }
        //     }
        //
        // response will be string after filled, see: ccxt/ccxt#17900
        if (typeof response === 'string') {
            response = JSON.parse (response);
        }
        const data = this.safeValue (response, 'data');
        const first = this.safeValue (data, 0, data);
        return this.parseOrder (first, market);
    }

    async fetchOpenOrders (symbol: string = undefined, since: Int = undefined, limit: Int = undefined, params = {}) {
        /**
         * @method
         * @name bitget#fetchOpenOrders
         * @description fetch all unfilled currently open orders
         * @see https://bitgetlimited.github.io/apidoc/en/spot/#get-order-list
         * @see https://bitgetlimited.github.io/apidoc/en/spot/#get-current-plan-orders
         * @see https://bitgetlimited.github.io/apidoc/en/mix/#get-all-open-order
         * @see https://bitgetlimited.github.io/apidoc/en/mix/#get-plan-order-tpsl-list
         * @see https://bitgetlimited.github.io/apidoc/en/mix/#get-open-order
         * @see https://bitgetlimited.github.io/apidoc/en/margin/#isolated-open-orders
         * @see https://bitgetlimited.github.io/apidoc/en/margin/#get-cross-open-orders
         * @param {string} symbol unified market symbol
         * @param {int} [since] the earliest time in ms to fetch open orders for
         * @param {int} [limit] the maximum number of open order structures to retrieve
         * @param {object} [params] extra parameters specific to the bitget api endpoint
         * @returns {Order[]} a list of [order structures]{@link https://github.com/ccxt/ccxt/wiki/Manual#order-structure}
         */
        await this.loadMarkets ();
        const request = {};
        let market = undefined;
        let marketType = undefined;
        let marginMode = undefined;
        let response = undefined;
        if (symbol !== undefined) {
            market = this.market (symbol);
            const symbolRequest = (marginMode !== undefined) ? (market['info']['symbolName']) : (market['id']);
            request['symbol'] = symbolRequest;
        }
        [ marketType, params ] = this.handleMarketTypeAndParams ('fetchOpenOrders', market, params);
        [ marginMode, params ] = this.handleMarginModeAndParams ('fetchOpenOrders', params);
        const stop = this.safeValue2 (params, 'stop', 'trigger');
        params = this.omit (params, [ 'stop', 'trigger' ]);
        if (stop) {
            this.checkRequiredSymbol ('fetchOpenOrders', symbol);
            if (marketType === 'spot') {
                if (limit !== undefined) {
                    request['pageSize'] = limit;
                }
                response = await this.privateSpotPostPlanCurrentPlan (this.extend (request, params));
            } else {
                response = await this.privateMixGetPlanCurrentPlan (this.extend (request, params));
            }
        } else {
            if (marketType === 'spot') {
                if (marginMode !== undefined) {
                    const clientOrderId = this.safeString2 (params, 'clientOid', 'clientOrderId');
                    const endTime = this.safeIntegerN (params, [ 'endTime', 'until', 'till' ]);
                    params = this.omit (params, [ 'until', 'till', 'clientOrderId' ]);
                    if (clientOrderId !== undefined) {
                        request['clientOid'] = clientOrderId;
                    }
                    if (endTime !== undefined) {
                        request['endTime'] = endTime;
                    }
                    if (since !== undefined) {
                        request['startTime'] = since;
                    }
                    if (limit !== undefined) {
                        request['pageSize'] = limit;
                    }
                    if (marginMode === 'isolated') {
                        response = await this.privateMarginGetIsolatedOrderOpenOrders (this.extend (request, params));
                    } else if (marginMode === 'cross') {
                        response = await this.privateMarginGetCrossOrderOpenOrders (this.extend (request, params));
                    }
                } else {
                    response = await this.privateSpotPostTradeOpenOrders (this.extend (request, params));
                }
            } else {
                if (market === undefined) {
                    let subType = undefined;
                    [ subType, params ] = this.handleSubTypeAndParams ('fetchOpenOrders', undefined, params);
                    let productType = (subType === 'linear') ? 'UMCBL' : 'DMCBL';
                    const sandboxMode = this.safeValue (this.options, 'sandboxMode', false);
                    if (sandboxMode) {
                        productType = 'S' + productType;
                    }
                    request['productType'] = productType;
                    response = await this.privateMixGetOrderMarginCoinCurrent (this.extend (request, params));
                } else {
                    this.checkRequiredSymbol ('fetchOpenOrders', symbol);
                    response = await this.privateMixGetOrderCurrent (this.extend (request, params));
                }
            }
        }
        //
        //  spot
        //     {
        //       code: '00000',
        //       msg: 'success',
        //       requestTime: 1645921640193,
        //       data: [
        //         {
        //           accountId: '6394957606',
        //           symbol: 'BTCUSDT_SPBL',
        //           orderId: '881623995442958336',
        //           clientOrderId: '135335e9-b054-4e43-b00a-499f11d3a5cc',
        //           price: '39000.000000000000',
        //           quantity: '0.000700000000',
        //           orderType: 'limit',
        //           side: 'buy',
        //           status: 'new',
        //           fillPrice: '0.000000000000',
        //           fillQuantity: '0.000000000000',
        //           fillTotalAmount: '0.000000000000',
        //           cTime: '1645921460972'
        //         }
        //       ]
        //     }
        //
        // swap
        //     {
        //       code: '00000',
        //       msg: 'success',
        //       requestTime: 1645922324630,
        //       data: [
        //         {
        //           symbol: 'BTCUSDT_UMCBL',
        //           size: 0.001,
        //           orderId: '881627074081226752',
        //           clientOid: '881627074160918528',
        //           filledQty: 0,
        //           fee: 0,
        //           price: 38000,
        //           state: 'new',
        //           side: 'open_long',
        //           timeInForce: 'normal',
        //           totalProfits: 0,
        //           posSide: 'long',
        //           marginCoin: 'USDT',
        //           filledAmount: 0,
        //           orderType: 'limit',
        //           cTime: '1645922194995',
        //           uTime: '1645922194995'
        //         }
        //       ]
        //     }
        //
        // stop
        //
        //     {
        //         "code": "00000",
        //         "msg": "success",
        //         "requestTime": 1652745815697,
        //         "data": [
        //             {
        //                 "orderId": "910246821491617792",
        //                 "symbol": "BTCUSDT_UMCBL",
        //                 "marginCoin": "USDT",
        //                 "size": "16",
        //                 "executePrice": "20000",
        //                 "triggerPrice": "24000",
        //                 "status": "not_trigger",
        //                 "orderType": "limit",
        //                 "planType": "normal_plan",
        //                 "side": "open_long",
        //                 "triggerType": "market_price",
        //                 "presetTakeProfitPrice": "0",
        //                 "presetTakeLossPrice": "0",
        //                 "cTime": "1652745674488"
        //             }
        //         ]
        //     }
        //
        // spot plan order
        //
        //     {
        //         "code": "00000",
        //         "msg": "success",
        //         "requestTime": 1668134581006,
        //         "data": {
        //             "nextFlag": false,
        //             "endId": 974792555020390400,
        //             "orderList": [{
        //                 "orderId": "974792555020390400",
        //                 "symbol": "TRXUSDT_SPBL",
        //                 "size": "151",
        //                 "executePrice": "0.041572",
        //                 "triggerPrice": "0.041572",
        //                 "status": "not_trigger",
        //                 "orderType": "limit",
        //                 "side": "buy",
        //                 "triggerType": "fill_price",
        //                 "cTime": "1668134576563"
        //             }]
        //         }
        //     }
        //
        // isolated and cross margin
        //
        //     {
        //         "code": "00000",
        //         "msg": "success",
        //         "requestTime": 1697773997250,
        //         "data": {
        //             "orderList": [
        //                 {
        //                     "symbol": "BTCUSDT",
        //                     "orderType": "limit",
        //                     "source": "WEB",
        //                     "orderId": "1099108898629627904",
        //                     "clientOid": "f9b55416029e4cc2bbbe2f40ac368c38",
        //                     "loanType": "autoLoan",
        //                     "price": "25000",
        //                     "side": "buy",
        //                     "status": "new",
        //                     "baseQuantity": "0.0002",
        //                     "quoteAmount": "5",
        //                     "fillPrice": "0",
        //                     "fillQuantity": "0",
        //                     "fillTotalAmount": "0",
        //                     "ctime": "1697773902588"
        //                 }
        //             ],
        //             "maxId": "1099108898629627904",
        //             "minId": "1099108898629627904"
        //         }
        //     }
        //
        if (typeof response === 'string') {
            response = JSON.parse (response);
        }
        const data = this.safeValue (response, 'data', []);
        if (marginMode !== undefined) {
            const resultList = this.safeValue (data, 'orderList', []);
            return this.parseOrders (resultList, market, since, limit);
        }
        if (!Array.isArray (data)) {
            const result = this.safeValue (data, 'orderList', []);
            return this.addPaginationCursorToResult (data, result) as Order[];
        }
        return this.parseOrders (data, market, since, limit);
    }

    async fetchClosedOrders (symbol: string = undefined, since: Int = undefined, limit: Int = undefined, params = {}) {
        /**
         * @method
         * @name bitget#fetchClosedOrders
         * @description fetches information on multiple closed orders made by the user
         * @see https://bitgetlimited.github.io/apidoc/en/spot/#get-order-history
         * @see https://bitgetlimited.github.io/apidoc/en/spot/#get-history-plan-orders
         * @see https://bitgetlimited.github.io/apidoc/en/mix/#get-history-orders
         * @see https://bitgetlimited.github.io/apidoc/en/mix/#get-history-plan-orders-tpsl
         * @see https://bitgetlimited.github.io/apidoc/en/margin/#get-isolated-order-history
         * @see https://bitgetlimited.github.io/apidoc/en/margin/#get-cross-order-history
         * @param {string} symbol unified market symbol of the closed orders
         * @param {int} [since] timestamp in ms of the earliest order
         * @param {int} [limit] the max number of closed orders to return
         * @param {object} [params] extra parameters specific to the bitget api endpoint
         * @param {int} [params.until] the latest time in ms to fetch entries for
         * @returns {Order[]} a list of [order structures]{@link https://github.com/ccxt/ccxt/wiki/Manual#order-structure}
         */
        await this.loadMarkets ();
        this.checkRequiredSymbol ('fetchClosedOrders', symbol);
        const market = this.market (symbol);
        let paginate = false;
        [ paginate, params ] = this.handleOptionAndParams (params, 'fetchClosedOrders', 'paginate');
        if (paginate) {
            const isStop = this.safeValue2 (params, 'stop', 'trigger', false);
            const cursorReceived = (market['spot'] && !isStop) ? 'orderId' : 'endId';
            const cursorSent = (market['spot'] && !isStop) ? 'after' : 'lastEndId';
            return await this.fetchPaginatedCallCursor ('fetchClosedOrders', symbol, since, limit, params, cursorReceived, cursorSent, undefined, 50) as Order[];
        }
        const response = await this.fetchCanceledAndClosedOrders (symbol, since, limit, params);
        const result = [];
        for (let i = 0; i < response.length; i++) {
            const entry = response[i];
            const status = this.parseOrderStatus (this.safeString2 (entry, 'state', 'status'));
            if (status === 'closed') {
                result.push (entry);
            }
        }
        return this.parseOrders (result, market, since, limit);
    }

    async fetchCanceledOrders (symbol: string = undefined, since: Int = undefined, limit: Int = undefined, params = {}) {
        /**
         * @method
         * @name bitget#fetchCanceledOrders
         * @description fetches information on multiple canceled orders made by the user
         * @see https://bitgetlimited.github.io/apidoc/en/spot/#get-order-history
         * @see https://bitgetlimited.github.io/apidoc/en/spot/#get-history-plan-orders
         * @see https://bitgetlimited.github.io/apidoc/en/mix/#get-history-orders
         * @see https://bitgetlimited.github.io/apidoc/en/mix/#get-history-plan-orders-tpsl
         * @see https://bitgetlimited.github.io/apidoc/en/margin/#get-isolated-order-history
         * @see https://bitgetlimited.github.io/apidoc/en/margin/#get-cross-order-history
         * @param {string} symbol unified market symbol of the canceled orders
         * @param {int} [since] timestamp in ms of the earliest order
         * @param {int} [limit] the max number of canceled orders to return
         * @param {object} [params] extra parameters specific to the bitget api endpoint
         * @param {int} [params.until] the latest time in ms to fetch entries for
         * @returns {object} a list of [order structures]{@link https://github.com/ccxt/ccxt/wiki/Manual#order-structure}
         */
        await this.loadMarkets ();
        this.checkRequiredSymbol ('fetchCanceledOrders', symbol);
        const market = this.market (symbol);
        let paginate = false;
        [ paginate, params ] = this.handleOptionAndParams (params, 'fetchCanceledOrders', 'paginate');
        if (paginate) {
            const isStop = this.safeValue2 (params, 'stop', 'trigger', false);
            const cursorReceived = (market['spot'] && !isStop) ? 'orderId' : 'endId';
            const cursorSent = (market['spot'] && !isStop) ? 'after' : 'lastEndId';
            return await this.fetchPaginatedCallCursor ('fetchCanceledOrders', symbol, since, limit, params, cursorReceived, cursorSent, undefined, 50) as Order[];
        }
        const response = await this.fetchCanceledAndClosedOrders (symbol, since, limit, params);
        const result = [];
        for (let i = 0; i < response.length; i++) {
            const entry = response[i];
            const status = this.parseOrderStatus (this.safeString2 (entry, 'state', 'status'));
            if (status === 'canceled') {
                result.push (entry);
            }
        }
        return this.parseOrders (result, market, since, limit);
    }

    async fetchCanceledAndClosedOrders (symbol: string = undefined, since: Int = undefined, limit: Int = undefined, params = {}) {
        await this.loadMarkets ();
        const market = this.market (symbol);
        let marketType = undefined;
        let marginMode = undefined;
        let response = undefined;
        [ marketType, params ] = this.handleMarketTypeAndParams ('fetchCanceledAndClosedOrders', market, params);
        [ marginMode, params ] = this.handleMarginModeAndParams ('fetchCanceledAndClosedOrders', params);
        const symbolRequest = (marginMode !== undefined) ? (market['info']['symbolName']) : (market['id']);
        const request = {
            'symbol': symbolRequest,
        };
        const now = this.milliseconds ();
        const endTime = this.safeIntegerN (params, [ 'endTime', 'until', 'till' ]);
        const stop = this.safeValue (params, 'stop');
        params = this.omit (params, [ 'until', 'till', 'stop' ]);
        if (stop || (marketType === 'swap') || (marketType === 'future')) {
            if (limit === undefined) {
                limit = 100;
            }
            request['pageSize'] = limit;
            if (since === undefined) {
                if (marketType === 'spot') {
                    since = now - 7776000000;
                } else {
                    since = 0;
                }
            }
            request['startTime'] = since;
            if (endTime === undefined) {
                request['endTime'] = this.milliseconds ();
            } else {
                request['endTime'] = endTime;
            }
        }
        if (stop) {
            if (marketType === 'spot') {
                response = await this.privateSpotPostPlanHistoryPlan (this.extend (request, params));
            } else {
                response = await this.privateMixGetPlanHistoryPlan (this.extend (request, params));
            }
        } else {
            if ((marketType === 'swap') || (marketType === 'future')) {
                response = await this.privateMixGetOrderHistory (this.extend (request, params));
            } else {
                if (marginMode !== undefined) {
                    if (since === undefined) {
                        since = now - 7776000000;
                    }
                    request['startTime'] = since;
                    if (endTime !== undefined) {
                        request['endTime'] = endTime;
                    }
                    if (limit !== undefined) {
                        request['pageSize'] = limit;
                    }
                    if (marginMode === 'isolated') {
                        response = await this.privateMarginGetIsolatedOrderHistory (this.extend (request, params));
                    } else if (marginMode === 'cross') {
                        response = await this.privateMarginGetCrossOrderHistory (this.extend (request, params));
                    }
                } else {
                    if (limit !== undefined) {
                        request['limit'] = limit;
                    }
                    if (since !== undefined) {
                        request['after'] = since;
                    }
                    if (endTime !== undefined) {
                        params = this.omit (params, 'endTime');
                        request['before'] = endTime;
                    }
                    response = await this.privateSpotPostTradeHistory (this.extend (request, params));
                }
            }
        }
        //
        // spot
        //
        //     {
        //         "code": "00000",
        //         "msg": "success",
        //         "requestTime": 1663623237813,
        //         "data": [
        //             {
        //                 "accountId": "7264631750",
        //                 "symbol": "BTCUSDT_SPBL",
        //                 "orderId": "909129926745432064",
        //                 "clientOrderId": "9e12ee3d-6a87-4e68-b1cc-094422d223a5",
        //                 "price": "30001.580000000000",
        //                 "quantity": "0.000600000000",
        //                 "orderType": "limit",
        //                 "side": "sell",
        //                 "status": "full_fill",
        //                 "fillPrice": "30001.580000000000",
        //                 "fillQuantity": "0.000600000000",
        //                 "fillTotalAmount": "18.000948000000",
        //                 "cTime": "1652479386030"
        //             },
        //             ...
        //         ]
        //     }
        //
        // swap
        //
        //     {
        //         "code": "00000",
        //         "msg": "success",
        //         "requestTime": 1663622728935,
        //         "data": {
        //             "nextFlag": false,
        //             "endId": "908510348120305664",
        //             "orderList": [
        //                 {
        //                     "symbol": "BTCUSDT_UMCBL",
        //                     "size": 0.004,
        //                     "orderId": "954568553644306433",
        //                     "clientOid": "954568553677860864",
        //                     "filledQty": 0.000,
        //                     "fee": 0E-8,
        //                     "price": 18000.00,
        //                     "state": "canceled",
        //                     "side": "open_long",
        //                     "timeInForce": "normal",
        //                     "totalProfits": 0E-8,
        //                     "posSide": "long",
        //                     "marginCoin": "USDT",
        //                     "filledAmount": 0.0000,
        //                     "orderType": "limit",
        //                     "leverage": "3",
        //                     "marginMode": "fixed",
        //                     "cTime": "1663312798899",
        //                     "uTime": "1663312809425"
        //                 },
        //                 ...
        //             ]
        //         }
        //     }
        //
        // spot plan order
        //
        //     {
        //         "code": "00000",
        //         "msg": "success",
        //         "requestTime": 1668134626684,
        //         "data": {
        //             "nextFlag": false,
        //             "endId": 974792060738441216,
        //             "orderList": [
        //                 {
        //                 "orderId": "974792060738441216",
        //                 "symbol": "TRXUSDT_SPBL",
        //                 "size": "156",
        //                 "executePrice": "0.041272",
        //                 "triggerPrice": "0.041222",
        //                 "status": "cancel",
        //                 "orderType": "limit",
        //                 "side": "buy",
        //                 "triggerType": "fill_price",
        //                 "cTime": "1668134458717"
        //                 }
        //             ]
        //         }
        //     }
        //
        // swap plan order
        //
        //     {
        //         "code":"00000",
        //         "data":[
        //             {
        //                 "orderId":"803521986049314816",
        //                 "executeOrderId":"84271931884910",
        //                 "symbol":"BTCUSDT_UMCBL",
        //                 "marginCoin":"USDT",
        //                 "size":"1",
        //                 "executePrice":"38923.1",
        //                 "triggerPrice":"45000.3",
        //                 "status":"cancel",
        //                 "orderType":"limit",
        //                 "planType":"normal_plan",
        //                 "side":"open_long",
        //                 "triggerType":"fill_price",
        //                 "presetTakeProfitPrice":"0",
        //                 "presetTakeLossPrice":"0",
        //                 "ctime":"1627300490867"
        //             }
        //         ],
        //         "msg":"success",
        //         "requestTime":1627354109502
        //     }
        //
        // isolated and cross margin
        //
        //     {
        //         "code": "00000",
        //         "msg": "success",
        //         "requestTime": 1697779608818,
        //         "data": {
        //             "orderList": [
        //                 {
        //                     "symbol": "BTCUSDT",
        //                     "orderType": "limit",
        //                     "source": "API",
        //                     "orderId": "1098761451063619584",
        //                     "clientOid": "8d8ac3454ed345fca914c9cd55682121",
        //                     "loanType": "normal",
        //                     "price": "25000",
        //                     "side": "buy",
        //                     "status": "cancelled",
        //                     "baseQuantity": "0.0002",
        //                     "quoteAmount": "0",
        //                     "fillPrice": "0",
        //                     "fillQuantity": "0",
        //                     "fillTotalAmount": "0",
        //                     "ctime": "1697691064614"
        //                 },
        //             ],
        //             "maxId": "1098761451063619584",
        //             "minId": "1098394690472521728"
        //         }
        //     }
        //
        const data = this.safeValue (response, 'data');
        if (data !== undefined) {
            if ('orderList' in data) {
                const orderList = this.safeValue (data, 'orderList');
                if (!orderList) {
                    return [];
                }
                return this.addPaginationCursorToResult (data, orderList);
            } else {
                return this.addPaginationCursorToResult (response, data);
            }
        }
        const parsedData = JSON.parse (response);
        return this.safeValue (parsedData, 'data', []);
    }

    addPaginationCursorToResult (response, data) {
        const endId = this.safeValue (response, 'endId');
        if (endId !== undefined) {
            const dataLength = data.length;
            if (dataLength > 0) {
                const first = data[0];
                const last = data[dataLength - 1];
                first['endId'] = endId;
                last['endId'] = endId;
                data[0] = first;
                data[dataLength - 1] = last;
            }
        }
        return data;
    }

    async fetchLedger (code: string = undefined, since: Int = undefined, limit: Int = undefined, params = {}) {
        /**
         * @method
         * @name bitget#fetchLedger
         * @see https://bitgetlimited.github.io/apidoc/en/spot/#get-bills
         * @description fetch the history of changes, actions done by the user or operations that altered balance of the user
         * @param {string} code unified currency code, default is undefined
         * @param {int} [since] timestamp in ms of the earliest ledger entry, default is undefined
         * @param {int} [limit] max number of ledger entrys to return, default is undefined
         * @param {object} [params] extra parameters specific to the bitget api endpoint
         * @param {int} [params.until] end tim in ms
         * @param {boolean} [params.paginate] default false, when true will automatically paginate by calling this endpoint multiple times. See in the docs all the [availble parameters](https://github.com/ccxt/ccxt/wiki/Manual#pagination-params)
         * @returns {object} a [ledger structure]{@link https://github.com/ccxt/ccxt/wiki/Manual#ledger-structure}
         */
        await this.loadMarkets ();
        let paginate = false;
        [ paginate, params ] = this.handleOptionAndParams (params, 'fetchLedger', 'paginate');
        if (paginate) {
            return await this.fetchPaginatedCallDynamic ('fetchLedger', code, since, limit, params, 500);
        }
        let currency = undefined;
        let request = {};
        if (code !== undefined) {
            currency = this.currency (code);
            request['coinId'] = currency['id'];
        }
        if (since !== undefined) {
            request['before'] = since;
        }
        [ request, params ] = this.handleUntilOption ('after', request, params);
        const response = await this.privateSpotPostAccountBills (this.extend (request, params));
        //
        //     {
        //       code: '00000',
        //       msg: 'success',
        //       requestTime: '1645929886887',
        //       data: [
        //         {
        //           billId: '881626974170554368',
        //           coinId: '2',
        //           coinName: 'USDT',
        //           groupType: 'transfer',
        //           bizType: 'transfer-out',
        //           quantity: '-10.00000000',
        //           balance: '73.36005300',
        //           fees: '0.00000000',
        //           cTime: '1645922171146'
        //         }
        //       ]
        //     }
        //
        const data = this.safeValue (response, 'data');
        return this.parseLedger (data, currency, since, limit);
    }

    parseLedgerEntry (item, currency = undefined) {
        //
        //     {
        //       billId: '881626974170554368',
        //       coinId: '2',
        //       coinName: 'USDT',
        //       groupType: 'transfer',
        //       bizType: 'transfer-out',
        //       quantity: '-10.00000000',
        //       balance: '73.36005300',
        //       fees: '0.00000000',
        //       cTime: '1645922171146'
        //     }
        //
        const id = this.safeString (item, 'billId');
        const currencyId = this.safeString (item, 'coinId');
        const code = this.safeCurrencyCode (currencyId);
        const amount = this.parseNumber (Precise.stringAbs (this.safeString (item, 'quantity')));
        const timestamp = this.safeInteger (item, 'cTime');
        const bizType = this.safeString (item, 'bizType');
        let direction = undefined;
        if (bizType !== undefined && bizType.indexOf ('-') >= 0) {
            const parts = bizType.split ('-');
            direction = parts[1];
        }
        const type = this.safeString (item, 'groupType');
        const fee = this.safeNumber (item, 'fees');
        const after = this.safeNumber (item, 'balance');
        return {
            'info': item,
            'id': id,
            'timestamp': timestamp,
            'datetime': this.iso8601 (timestamp),
            'direction': direction,
            'account': undefined,
            'referenceId': undefined,
            'referenceAccount': undefined,
            'type': type,
            'currency': code,
            'amount': amount,
            'before': undefined,
            'after': after,
            'status': undefined,
            'fee': fee,
        };
    }

    async fetchMyTrades (symbol: string = undefined, since: Int = undefined, limit: Int = undefined, params = {}) {
        /**
         * @method
         * @name bitget#fetchMyTrades
         * @description fetch all trades made by the user
         * @see https://bitgetlimited.github.io/apidoc/en/spot/#get-transaction-details
         * @see https://bitgetlimited.github.io/apidoc/en/mix/#get-order-fill-detail
         * @see https://bitgetlimited.github.io/apidoc/en/margin/#get-isolated-transaction-details
         * @see https://bitgetlimited.github.io/apidoc/en/margin/#get-cross-order-fills
         * @param {string} symbol unified market symbol
         * @param {int} [since] the earliest time in ms to fetch trades for
         * @param {int} [limit] the maximum number of trades structures to retrieve
         * @param {object} [params] extra parameters specific to the bitget api endpoint
         * @param {int} [params.until] the latest time in ms to fetch entries for
         * @param {boolean} [params.paginate] default false, when true will automatically paginate by calling this endpoint multiple times. See in the docs all the [available parameters](https://github.com/ccxt/ccxt/wiki/Manual#pagination-params)
         * @returns {Trade[]} a list of [trade structures]{@link https://github.com/ccxt/ccxt/wiki/Manual#trade-structure}
         */
        this.checkRequiredSymbol ('fetchMyTrades', symbol);
        await this.loadMarkets ();
        const market = this.market (symbol);
        let paginate = false;
        [ paginate, params ] = this.handleOptionAndParams (params, 'fetchMyTrades', 'paginate');
        if (paginate) {
            if (market['spot']) {
                return await this.fetchPaginatedCallCursor ('fetchMyTrades', symbol, since, limit, params, 'orderId', 'after', undefined, 50) as Trade[];
            } else {
                return await this.fetchPaginatedCallDynamic ('fetchMyTrades', symbol, since, limit, params, 500) as Trade[];
            }
        }
        let response = undefined;
        let marginMode = undefined;
        [ marginMode, params ] = this.handleMarginModeAndParams ('fetchMyTrades', params);
        const symbolRequest = (marginMode !== undefined) ? (market['info']['symbolName']) : (market['id']);
        let request = {
            'symbol': symbolRequest,
        };
        if (market['spot']) {
            if (marginMode !== undefined) {
                [ request, params ] = this.handleUntilOption ('endTime', request, params);
                if (since !== undefined) {
                    request['startTime'] = since;
                } else {
                    const now = this.milliseconds ();
                    request['startTime'] = now - 7776000000;
                }
                if (limit !== undefined) {
                    request['pageSize'] = limit;
                }
                if (marginMode === 'isolated') {
                    response = await this.privateMarginGetIsolatedOrderFills (this.extend (request, params));
                } else if (marginMode === 'cross') {
                    response = await this.privateMarginGetCrossOrderFills (this.extend (request, params));
                }
            } else {
                [ request, params ] = this.handleUntilOption ('before', request, params);
                if (since !== undefined) {
                    request['after'] = since;
                }
                if (limit !== undefined) {
                    request['limit'] = limit;
                }
                response = await this.privateSpotPostTradeFills (this.extend (request, params));
            }
        } else {
            const orderId = this.safeString (params, 'orderId'); // when order id is not defined, startTime and endTime are required
            if (since !== undefined) {
                request['startTime'] = since;
            } else if (orderId === undefined) {
                request['startTime'] = 0;
            }
            [ request, params ] = this.handleUntilOption ('endTime', request, params);
            if (!('endTime' in request) && (orderId === undefined)) {
                request['endTime'] = this.milliseconds ();
            }
            response = await this.privateMixGetOrderFills (this.extend (request, params));
        }
        //
        // spot
        //
        //     {
        //         "code": "00000",
        //         "msg": "success",
        //         "requestTime": 1697831543676,
        //         "data": [
        //             {
        //                 "accountId": "7264631750",
        //                 "symbol": "BTCUSDT_SPBL",
        //                 "orderId": "1098394344925597696",
        //                 "fillId": "1098394344974925824",
        //                 "orderType": "market",
        //                 "side": "sell",
        //                 "fillPrice": "28467.68",
        //                 "fillQuantity": "0.0002",
        //                 "fillTotalAmount": "5.693536",
        //                 "feeCcy": "USDT",
        //                 "fees": "-0.005693536",
        //                 "takerMakerFlag": "taker",
        //                 "cTime": "1697603539699"
        //             },
        //         ]
        //     }
        //
        // swap and future
        //
        //     {
        //         "code": "00000",
        //         "msg": "success",
        //         "requestTime": 1697831790948,
        //         "data": [
        //             {
        //                 "tradeId": "1099351653724958721",
        //                 "symbol": "BTCUSDT_UMCBL",
        //                 "orderId": "1099351653682413569",
        //                 "price": "29531.3",
        //                 "sizeQty": "0.001",
        //                 "fee": "-0.01771878",
        //                 "side": "close_long",
        //                 "fillAmount": "29.5313",
        //                 "profit": "0.001",
        //                 "enterPointSource": "WEB",
        //                 "tradeSide": "close_long",
        //                 "holdMode": "double_hold",
        //                 "takerMakerFlag": "taker",
        //                 "cTime": "1697831779891"
        //             },
        //         ]
        //     }
        //
        // isolated and cross margin
        //
        //     {
        //         "code": "00000",
        //         "msg": "success",
        //         "requestTime": 1697832285469,
        //         "data": {
        //             "fills": [
        //                 {
        //                     "orderId": "1099353730455318528",
        //                     "fillId": "1099353730627092481",
        //                     "orderType": "market",
        //                     "side": "sell",
        //                     "fillPrice": "29543.7",
        //                     "fillQuantity": "0.0001",
        //                     "fillTotalAmount": "2.95437",
        //                     "feeCcy": "USDT",
        //                     "fees": "-0.00295437",
        //                     "ctime": "1697832275063"
        //                 },
        //             ],
        //             "minId": "1099353591699161118",
        //             "maxId": "1099353730627092481"
        //         }
        //     }
        //
        const data = this.safeValue (response, 'data');
        if (marginMode !== undefined) {
            const fills = this.safeValue (data, 'fills', []);
            return this.parseTrades (fills, market, since, limit);
        }
        return this.parseTrades (data, market, since, limit);
    }

    async fetchOrderTrades (id: string, symbol: string = undefined, since: Int = undefined, limit: Int = undefined, params = {}) {
        /**
         * @method
         * @name bitget#fetchOrderTrades
         * @description fetch all the trades made from a single order
         * @see https://bitgetlimited.github.io/apidoc/en/spot/#get-transaction-details
         * @see https://bitgetlimited.github.io/apidoc/en/mix/#get-order-fill-detail
         * @param {string} id order id
         * @param {string} symbol unified market symbol
         * @param {int} [since] the earliest time in ms to fetch trades for
         * @param {int} [limit] the maximum number of trades to retrieve
         * @param {object} [params] extra parameters specific to the bitget api endpoint
         * @returns {object[]} a list of [trade structures]{@link https://github.com/ccxt/ccxt/wiki/Manual#trade-structure}
         */
        this.checkRequiredSymbol ('fetchOrderTrades', symbol);
        await this.loadMarkets ();
        const market = this.market (symbol);
        const [ marketType, query ] = this.handleMarketTypeAndParams ('fetchOrderTrades', market, params);
        const request = {
            'symbol': market['id'],
            'orderId': id,
        };
        let response = undefined;
        if (marketType === 'spot') {
            response = await this.privateSpotPostTradeFills (this.extend (request, query));
        } else if ((marketType === 'swap') || (marketType === 'future')) {
            response = await this.privateMixGetOrderFills (this.extend (request, query));
        } else {
            throw new NotSupported (this.id + ' fetchOrderTrades() does not support ' + marketType + ' market');
        }
        // spot
        //
        // swap
        //     {
        //       code: '00000',
        //       msg: 'success',
        //       requestTime: 1645927862710,
        //       data: [
        //         {
        //           tradeId: '881640729552281602',
        //           symbol: 'BTCUSDT_UMCBL',
        //           orderId: '881640729145409536',
        //           price: '38429.50',
        //           sizeQty: '0.001',
        //           fee: '0',
        //           side: 'open_long',
        //           fillAmount: '38.4295',
        //           profit: '0',
        //           cTime: '1645925450694'
        //         }
        //       ]
        //     }
        //
        const data = this.safeValue (response, 'data');
        return this.parseTrades (data, market, since, limit);
    }

    async fetchPosition (symbol: string, params = {}) {
        /**
         * @method
         * @name bitget#fetchPosition
         * @description fetch data on a single open contract trade position
         * @see https://bitgetlimited.github.io/apidoc/en/mix/#get-symbol-position-v2
         * @param {string} symbol unified market symbol of the market the position is held in, default is undefined
         * @param {object} [params] extra parameters specific to the bitget api endpoint
         * @returns {object} a [position structure]{@link https://github.com/ccxt/ccxt/wiki/Manual#position-structure}
         */
        await this.loadMarkets ();
        const market = this.market (symbol);
        const request = {
            'symbol': market['id'],
            'marginCoin': market['settleId'],
        };
        const response = await this.privateMixGetPositionSinglePositionV2 (this.extend (request, params));
        //
        //     {
        //       code: '00000',
        //       msg: 'success',
        //       requestTime: '1645933957584',
        //       data: [
        //         {
        //           marginCoin: 'USDT',
        //           symbol: 'BTCUSDT_UMCBL',
        //           holdSide: 'long',
        //           openDelegateCount: '0',
        //           margin: '1.921475',
        //           available: '0.001',
        //           locked: '0',
        //           total: '0.001',
        //           leverage: '20',
        //           achievedProfits: '0',
        //           averageOpenPrice: '38429.5',
        //           marginMode: 'fixed',
        //           holdMode: 'double_hold',
        //           unrealizedPL: '0.1634',
        //           liquidationPrice: '0',
        //           keepMarginRate: '0.004',
        //           cTime: '1645922194988'
        //         }
        //       ]
        //     }
        //
        const data = this.safeValue (response, 'data', []);
        const first = this.safeValue (data, 0, {});
        const position = this.parsePosition (first, market);
        return position;
    }

    async fetchPositions (symbols: string[] = undefined, params = {}) {
        /**
         * @method
         * @name bitget#fetchPositions
         * @description fetch all open positions
         * @see https://bitgetlimited.github.io/apidoc/en/mix/#get-all-position-v2
         * @see https://bitgetlimited.github.io/apidoc/en/mix/#get-history-position
         * @param {string[]|undefined} symbols list of unified market symbols
         * @param {object} [params] extra parameters specific to the bitget api endpoint
         * @returns {object[]} a list of [position structure]{@link https://github.com/ccxt/ccxt/wiki/Manual#position-structure}
         */
        const sandboxMode = this.safeValue (this.options, 'sandboxMode', false);
        await this.loadMarkets ();
        const fetchPositionsOptions = this.safeValue (this.options, 'fetchPositions', {});
        const method = this.safeString (fetchPositionsOptions, 'method', 'privateMixGetPositionAllPositionV2');
        let market = undefined;
        if (symbols !== undefined) {
            const first = this.safeString (symbols, 0);
            market = this.market (first);
        }
        let subType = undefined;
        [ subType, params ] = this.handleSubTypeAndParams ('fetchPositions', market, params);
        let productType = (subType === 'linear') ? 'UMCBL' : 'DMCBL';
        if (sandboxMode) {
            productType = 'S' + productType;
        }
        const request = {
            'productType': productType,
        };
        if (method === 'privateMixGetPositionHistoryPosition') {
            // endTime and startTime mandatory
            let since = this.safeInteger2 (params, 'startTime', 'since');
            if (since === undefined) {
                since = this.milliseconds () - 7689600000; // 3 months ago
            }
            request['startTime'] = since;
            let until = this.safeInteger2 (params, 'endTime', 'until');
            if (until === undefined) {
                until = this.milliseconds ();
            }
            request['endTime'] = until;
        }
        let response = undefined;
        let isHistory = false;
        if (method === 'privateMixGetPositionAllPositionV2') {
            response = await this.privateMixGetPositionAllPositionV2 (this.extend (request, params));
        } else {
            isHistory = true;
            response = await this.privateMixGetPositionHistoryPosition (this.extend (request, params));
        }
        //
        //     {
        //       code: '00000',
        //       msg: 'success',
        //       requestTime: '1645933905060',
        //       data: [
        //         {
        //           marginCoin: 'USDT',
        //           symbol: 'BTCUSDT_UMCBL',
        //           holdSide: 'long',
        //           openDelegateCount: '0',
        //           margin: '1.921475',
        //           available: '0.001',
        //           locked: '0',
        //           total: '0.001',
        //           leverage: '20',
        //           achievedProfits: '0',
        //           averageOpenPrice: '38429.5',
        //           marginMode: 'fixed',
        //           holdMode: 'double_hold',
        //           unrealizedPL: '0.14869',
        //           liquidationPrice: '0',
        //           keepMarginRate: '0.004',
        //           cTime: '1645922194988'
        //         }
        //       ]
        //     }
        //     {
        //         "code": "00000",
        //         "msg": "success",
        //         "requestTime": 0,
        //         "data": {
        //           "list": [
        //             {
        //               "symbol": "ETHUSDT_UMCBL",
        //               "marginCoin": "USDT",
        //               "holdSide": "short",
        //               "openAvgPrice": "1206.7",
        //               "closeAvgPrice": "1206.8",
        //               "marginMode": "fixed",
        //               "openTotalPos": "1.15",
        //               "closeTotalPos": "1.15",
        //               "pnl": "-0.11",
        //               "netProfit": "-1.780315",
        //               "totalFunding": "0",
        //               "openFee": "-0.83",
        //               "closeFee": "-0.83",
        //               "ctime": "1689300233897",
        //               "utime": "1689300238205"
        //             }
        //           ],
        //           "endId": "1062308959580516352"
        //         }
        //       }
        //
        let position = [];
        if (!isHistory) {
            position = this.safeValue (response, 'data', []);
        } else {
            const data = this.safeValue (response, 'data', {});
            position = this.safeValue (data, 'list', []);
        }
        const result = [];
        for (let i = 0; i < position.length; i++) {
            result.push (this.parsePosition (position[i]));
        }
        symbols = this.marketSymbols (symbols);
        return this.filterByArrayPositions (result, 'symbol', symbols, false);
    }

    parsePosition (position, market = undefined) {
        //
        //     {
        //         marginCoin: 'USDT',
        //         symbol: 'BTCUSDT_UMCBL',
        //         holdSide: 'long',
        //         openDelegateCount: '0',
        //         margin: '1.921475',
        //         available: '0.001',
        //         locked: '0',
        //         total: '0.001',
        //         leverage: '20',
        //         achievedProfits: '0',
        //         averageOpenPrice: '38429.5',
        //         marginMode: 'fixed',
        //         holdMode: 'double_hold',
        //         unrealizedPL: '0.14869',
        //         liquidationPrice: '0',
        //         keepMarginRate: '0.004',
        //         cTime: '1645922194988'
        //     }
        //
        // history
        //
        //     {
        //       "symbol": "ETHUSDT_UMCBL",
        //       "marginCoin": "USDT",
        //       "holdSide": "short",
        //       "openAvgPrice": "1206.7",
        //       "closeAvgPrice": "1206.8",
        //       "marginMode": "fixed",
        //       "openTotalPos": "1.15",
        //       "closeTotalPos": "1.15",
        //       "pnl": "-0.11",
        //       "netProfit": "-1.780315",
        //       "totalFunding": "0",
        //       "openFee": "-0.83",
        //       "closeFee": "-0.83",
        //       "ctime": "1689300233897",
        //       "utime": "1689300238205"
        //     }
        //
        const marketId = this.safeString (position, 'symbol');
        market = this.safeMarket (marketId, market);
        const symbol = market['symbol'];
        const timestamp = this.safeInteger2 (position, 'cTime', 'ctime');
        let marginMode = this.safeString (position, 'marginMode');
        let collateral = undefined;
        let initialMargin = undefined;
        const unrealizedPnl = this.safeString (position, 'unrealizedPL');
        const rawCollateral = this.safeString (position, 'margin');
        if (marginMode === 'fixed') {
            marginMode = 'isolated';
            collateral = Precise.stringAdd (rawCollateral, unrealizedPnl);
        } else if (marginMode === 'crossed') {
            marginMode = 'cross';
            initialMargin = rawCollateral;
        }
        const holdMode = this.safeString (position, 'holdMode');
        let hedged = undefined;
        if (holdMode === 'double_hold') {
            hedged = true;
        } else if (holdMode === 'single_hold') {
            hedged = false;
        }
        const side = this.safeString (position, 'holdSide');
        const leverage = this.safeString (position, 'leverage');
        const contractSizeNumber = this.safeValue (market, 'contractSize');
        const contractSize = this.numberToString (contractSizeNumber);
        const baseAmount = this.safeString (position, 'total');
        const entryPrice = this.safeString2 (position, 'averageOpenPrice', 'openAvgPrice');
        const maintenanceMarginPercentage = this.safeString (position, 'keepMarginRate');
        const openNotional = Precise.stringMul (entryPrice, baseAmount);
        if (initialMargin === undefined) {
            initialMargin = Precise.stringDiv (openNotional, leverage);
        }
        let contracts = this.parseNumber (Precise.stringDiv (baseAmount, contractSize));
        if (contracts === undefined) {
            contracts = this.safeNumber (position, 'closeTotalPos');
        }
        const markPrice = this.safeString (position, 'marketPrice');
        const notional = Precise.stringMul (baseAmount, markPrice);
        const initialMarginPercentage = Precise.stringDiv (initialMargin, notional);
        let liquidationPrice = this.parseNumber (this.omitZero (this.safeString (position, 'liquidationPrice')));
        const calcTakerFeeRate = '0.0006';
        const calcTakerFeeMult = '0.9994';
        if ((liquidationPrice === undefined) && (marginMode === 'isolated') && Precise.stringGt (baseAmount, '0')) {
            let signedMargin = Precise.stringDiv (rawCollateral, baseAmount);
            let signedMmp = maintenanceMarginPercentage;
            if (side === 'short') {
                signedMargin = Precise.stringNeg (signedMargin);
                signedMmp = Precise.stringNeg (signedMmp);
            }
            let mmrMinusOne = Precise.stringSub ('1', signedMmp);
            let numerator = Precise.stringSub (entryPrice, signedMargin);
            if (side === 'long') {
                mmrMinusOne = Precise.stringMul (mmrMinusOne, calcTakerFeeMult);
            } else {
                numerator = Precise.stringMul (numerator, calcTakerFeeMult);
            }
            liquidationPrice = this.parseNumber (Precise.stringDiv (numerator, mmrMinusOne));
        }
        const feeToClose = Precise.stringMul (notional, calcTakerFeeRate);
        const maintenanceMargin = Precise.stringAdd (Precise.stringMul (maintenanceMarginPercentage, notional), feeToClose);
        const marginRatio = Precise.stringDiv (maintenanceMargin, collateral);
        const percentage = Precise.stringMul (Precise.stringDiv (unrealizedPnl, initialMargin, 4), '100');
        return this.safePosition ({
            'info': position,
            'id': undefined,
            'symbol': symbol,
            'notional': this.parseNumber (notional),
            'marginMode': marginMode,
            'liquidationPrice': liquidationPrice,
            'entryPrice': this.parseNumber (entryPrice),
            'unrealizedPnl': this.parseNumber (unrealizedPnl),
            'realizedPnl': this.safeNumber (position, 'pnl'),
            'percentage': this.parseNumber (percentage),
            'contracts': contracts,
            'contractSize': contractSizeNumber,
            'markPrice': this.parseNumber (markPrice),
            'lastPrice': this.safeNumber (position, 'closeAvgPrice'),
            'side': side,
            'hedged': hedged,
            'timestamp': timestamp,
            'datetime': this.iso8601 (timestamp),
            'lastUpdateTimestamp': this.safeInteger (position, 'utime'),
            'maintenanceMargin': this.parseNumber (maintenanceMargin),
            'maintenanceMarginPercentage': this.parseNumber (maintenanceMarginPercentage),
            'collateral': this.parseNumber (collateral),
            'initialMargin': this.parseNumber (initialMargin),
            'initialMarginPercentage': this.parseNumber (initialMarginPercentage),
            'leverage': this.parseNumber (leverage),
            'marginRatio': this.parseNumber (marginRatio),
            'stopLossPrice': undefined,
            'takeProfitPrice': undefined,
        });
    }

    async fetchFundingRateHistory (symbol: string = undefined, since: Int = undefined, limit: Int = undefined, params = {}) {
        /**
         * @method
         * @name bitget#fetchFundingRateHistory
         * @see https://bitgetlimited.github.io/apidoc/en/mix/#get-history-funding-rate
         * @description fetches historical funding rate prices
         * @param {string} symbol unified symbol of the market to fetch the funding rate history for
         * @param {int} [since] timestamp in ms of the earliest funding rate to fetch
         * @param {int} [limit] the maximum amount of [funding rate structures]{@link https://github.com/ccxt/ccxt/wiki/Manual#funding-rate-history-structure} to fetch
         * @param {object} [params] extra parameters specific to the bitget api endpoint
         * @param {boolean} [params.paginate] default false, when true will automatically paginate by calling this endpoint multiple times. See in the docs all the [availble parameters](https://github.com/ccxt/ccxt/wiki/Manual#pagination-params)
         * @returns {object[]} a list of [funding rate structures]{@link https://github.com/ccxt/ccxt/wiki/Manual#funding-rate-history-structure}
         */
        this.checkRequiredSymbol ('fetchFundingRateHistory', symbol);
        await this.loadMarkets ();
        let paginate = false;
        [ paginate, params ] = this.handleOptionAndParams (params, 'fetchFundingRateHistory', 'paginate');
        if (paginate) {
            return await this.fetchPaginatedCallIncremental ('fetchFundingRateHistory', symbol, since, limit, params, 'pageNo', 50) as FundingRateHistory[];
        }
        const market = this.market (symbol);
        const request = {
            'symbol': market['id'],
            // 'pageSize': limit, // default 20
            // 'pageNo': 1,
            // 'nextPage': false,
        };
        if (limit !== undefined) {
            request['pageSize'] = limit;
        }
        request['nextPage'] = true;
        const response = await this.publicMixGetMarketHistoryFundRate (this.extend (request, params));
        //
        //     {
        //         "code": "00000",
        //         "msg": "success",
        //         "requestTime": 1652406728393,
        //         "data": [
        //             {
        //                 "symbol": "BTCUSDT",
        //                 "fundingRate": "-0.0003",
        //                 "settleTime": "1652396400000"
        //             },
        //         ]
        //     }
        //
        const data = this.safeValue (response, 'data', []);
        const rates = [];
        for (let i = 0; i < data.length; i++) {
            const entry = data[i];
            const marketId = this.safeString (entry, 'symbol');
            const symbolInner = this.safeSymbol (marketId, market);
            const timestamp = this.safeInteger (entry, 'settleTime');
            rates.push ({
                'info': entry,
                'symbol': symbolInner,
                'fundingRate': this.safeNumber (entry, 'fundingRate'),
                'timestamp': timestamp,
                'datetime': this.iso8601 (timestamp),
            });
        }
        const sorted = this.sortBy (rates, 'timestamp');
        return this.filterBySymbolSinceLimit (sorted, market['symbol'], since, limit) as FundingRateHistory[];
    }

    async fetchFundingRate (symbol: string, params = {}) {
        /**
         * @method
         * @name bitget#fetchFundingRate
         * @description fetch the current funding rate
         * @see https://bitgetlimited.github.io/apidoc/en/mix/#get-current-funding-rate
         * @param {string} symbol unified market symbol
         * @param {object} [params] extra parameters specific to the bitget api endpoint
         * @returns {object} a [funding rate structure]{@link https://github.com/ccxt/ccxt/wiki/Manual#funding-rate-structure}
         */
        await this.loadMarkets ();
        const market = this.market (symbol);
        if (!market['swap']) {
            throw new BadSymbol (this.id + ' fetchFundingRate() supports swap contracts only');
        }
        const request = {
            'symbol': market['id'],
        };
        const response = await this.publicMixGetMarketCurrentFundRate (this.extend (request, params));
        //
        //     {
        //         "code": "00000",
        //         "msg": "success",
        //         "requestTime": 1652401684275,
        //         "data": {
        //             "symbol": "BTCUSDT_UMCBL",
        //             "fundingRate": "-0.000182"
        //         }
        //     }
        //
        const data = this.safeValue (response, 'data', {});
        return this.parseFundingRate (data, market);
    }

    parseFundingRate (contract, market = undefined) {
        //
        //     {
        //         "symbol": "BTCUSDT_UMCBL",
        //         "fundingRate": "-0.000182"
        //     }
        //
        const marketId = this.safeString (contract, 'symbol');
        const symbol = this.safeSymbol (marketId, market);
        return {
            'info': contract,
            'symbol': symbol,
            'markPrice': undefined,
            'indexPrice': undefined,
            'interestRate': undefined,
            'estimatedSettlePrice': undefined,
            'timestamp': undefined,
            'datetime': undefined,
            'fundingRate': this.safeNumber (contract, 'fundingRate'),
            'fundingTimestamp': undefined,
            'fundingDatetime': undefined,
            'nextFundingRate': undefined,
            'nextFundingTimestamp': undefined,
            'nextFundingDatetime': undefined,
            'previousFundingRate': undefined,
            'previousFundingTimestamp': undefined,
            'previousFundingDatetime': undefined,
        };
    }

    async fetchFundingHistory (symbol: string = undefined, since: Int = undefined, limit: Int = undefined, params = {}) {
        /**
         * @method
         * @name bitget#fetchFundingHistory
         * @description fetch the funding history
         * @see https://bitgetlimited.github.io/apidoc/en/mix/#get-account-bill
         * @param {string} symbol unified market symbol
         * @param {int} [since] the starting timestamp in milliseconds
         * @param {int} [limit] the number of entries to return
         * @param {object} [params] extra parameters specific to the bitget api endpoint
         * @returns {object[]} a list of [funding history structures]{@link https://github.com/ccxt/ccxt/wiki/Manual#funding-history-structure}
         */
        await this.loadMarkets ();
        this.checkRequiredSymbol ('fetchFundingHistory', symbol);
        const market = this.market (symbol);
        if (!market['swap']) {
            throw new BadSymbol (this.id + ' fetchFundingHistory() supports swap contracts only');
        }
        if (since === undefined) {
            since = this.milliseconds () - 31556952000; // 1 year
        }
        const request = {
            'symbol': market['id'],
            'marginCoin': market['quoteId'],
            'startTime': since,
            'endTime': this.milliseconds (),
        };
        if (limit !== undefined) {
            request['pageSize'] = limit;
        }
        const response = await this.privateMixGetAccountAccountBill (this.extend (request, params));
        //
        //    {
        //        "code": "00000",
        //        "msg": "success",
        //        "data": {
        //            "result": [
        //                {
        //                    "id": "892962903462432768",
        //                    "symbol": "ETHUSDT_UMCBL",
        //                    "marginCoin": "USDT",
        //                    "amount": "0",
        //                    "fee": "-0.1765104",
        //                    "feeByCoupon": "",
        //                    "feeCoin": "USDT",
        //                    "business": "contract_settle_fee",
        //                    "cTime": "1648624867354"
        //                }
        //            ],
        //            "endId": "885353495773458432",
        //            "nextFlag": false,
        //            "preFlag": false
        //    }
        //
        const data = this.safeValue (response, 'data', {});
        const result = this.safeValue (data, 'result', []);
        return this.parseFundingHistories (result, market, since, limit);
    }

    parseFundingHistory (contract, market = undefined) {
        //
        //     {
        //         "id": "892962903462432768",
        //         "symbol": "ETHUSDT_UMCBL",
        //         "marginCoin": "USDT",
        //         "amount": "0",
        //         "fee": "-0.1765104",
        //         "feeByCoupon": "",
        //         "feeCoin": "USDT",
        //         "business": "contract_settle_fee",
        //         "cTime": "1648624867354"
        //     }
        //
        const marketId = this.safeString (contract, 'symbol');
        const symbol = this.safeSymbol (marketId, market, undefined, 'swap');
        const currencyId = this.safeString (contract, 'marginCoin');
        const code = this.safeCurrencyCode (currencyId);
        const amount = this.safeNumber (contract, 'amount');
        const timestamp = this.safeInteger (contract, 'cTime');
        const id = this.safeString (contract, 'id');
        return {
            'info': contract,
            'symbol': symbol,
            'timestamp': timestamp,
            'datetime': this.iso8601 (timestamp),
            'code': code,
            'amount': amount,
            'id': id,
        };
    }

    parseFundingHistories (contracts, market = undefined, since: Int = undefined, limit: Int = undefined): FundingHistory[] {
        const result = [];
        for (let i = 0; i < contracts.length; i++) {
            const contract = contracts[i];
            const business = this.safeString (contract, 'business');
            if (business !== 'contract_settle_fee') {
                continue;
            }
            result.push (this.parseFundingHistory (contract, market));
        }
        const sorted = this.sortBy (result, 'timestamp');
        return this.filterBySinceLimit (sorted, since, limit);
    }

    async modifyMarginHelper (symbol: string, amount, type, params = {}) {
        await this.loadMarkets ();
        const holdSide = this.safeString (params, 'holdSide');
        const market = this.market (symbol);
        const marginCoin = (market['linear']) ? market['quote'] : market['base'];
        const request = {
            'symbol': market['id'],
            'marginCoin': marginCoin,
            'amount': this.amountToPrecision (symbol, amount), // positive value for adding margin, negative for reducing
            'holdSide': holdSide, // long or short
        };
        params = this.omit (params, 'holdSide');
        const response = await this.privateMixPostAccountSetMargin (this.extend (request, params));
        //
        //     {
        //         "code": "00000",
        //         "msg": "success",
        //         "requestTime": 1652483636792,
        //         "data": {
        //             "result": true
        //         }
        //     }
        //
        return this.extend (this.parseMarginModification (response, market), {
            'amount': this.parseNumber (amount),
            'type': type,
        });
    }

    parseMarginModification (data, market = undefined) {
        const errorCode = this.safeString (data, 'code');
        const status = (errorCode === '00000') ? 'ok' : 'failed';
        const code = (market['linear']) ? market['quote'] : market['base'];
        return {
            'info': data,
            'type': undefined,
            'amount': undefined,
            'code': code,
            'symbol': market['symbol'],
            'status': status,
        };
    }

    async reduceMargin (symbol: string, amount, params = {}) {
        /**
         * @method
         * @name bitget#reduceMargin
         * @description remove margin from a position
         * @see https://bitgetlimited.github.io/apidoc/en/mix/#change-margin
         * @param {string} symbol unified market symbol
         * @param {float} amount the amount of margin to remove
         * @param {object} [params] extra parameters specific to the bitget api endpoint
         * @returns {object} a [margin structure]{@link https://github.com/ccxt/ccxt/wiki/Manual#reduce-margin-structure}
         */
        if (amount > 0) {
            throw new BadRequest (this.id + ' reduceMargin() amount parameter must be a negative value');
        }
        const holdSide = this.safeString (params, 'holdSide');
        if (holdSide === undefined) {
            throw new ArgumentsRequired (this.id + ' reduceMargin() requires a holdSide parameter, either long or short');
        }
        return await this.modifyMarginHelper (symbol, amount, 'reduce', params);
    }

    async addMargin (symbol: string, amount, params = {}) {
        /**
         * @method
         * @name bitget#addMargin
         * @description add margin
         * @see https://bitgetlimited.github.io/apidoc/en/mix/#change-margin
         * @param {string} symbol unified market symbol
         * @param {float} amount amount of margin to add
         * @param {object} [params] extra parameters specific to the bitget api endpoint
         * @returns {object} a [margin structure]{@link https://github.com/ccxt/ccxt/wiki/Manual#add-margin-structure}
         */
        const holdSide = this.safeString (params, 'holdSide');
        if (holdSide === undefined) {
            throw new ArgumentsRequired (this.id + ' addMargin() requires a holdSide parameter, either long or short');
        }
        return await this.modifyMarginHelper (symbol, amount, 'add', params);
    }

    async fetchLeverage (symbol: string, params = {}) {
        /**
         * @method
         * @name bitget#fetchLeverage
         * @description fetch the set leverage for a market
         * @see https://bitgetlimited.github.io/apidoc/en/mix/#get-single-account
         * @param {string} symbol unified market symbol
         * @param {object} [params] extra parameters specific to the bitget api endpoint
         * @returns {object} a [leverage structure]{@link https://github.com/ccxt/ccxt/wiki/Manual#leverage-structure}
         */
        await this.loadMarkets ();
        const market = this.market (symbol);
        const request = {
            'symbol': market['id'],
            'marginCoin': market['settleId'],
        };
        const response = await this.privateMixGetAccountAccount (this.extend (request, params));
        //
        //     {
        //         "code": "00000",
        //         "msg": "success",
        //         "requestTime": 0,
        //         "data": {
        //             "marginCoin": "SUSDT",
        //             "locked": "0",
        //             "available": "3000",
        //             "crossMaxAvailable": "3000",
        //             "fixedMaxAvailable": "3000",
        //             "maxTransferOut": "3000",
        //             "equity": "3000",
        //             "usdtEquity": "3000",
        //             "btcEquity": "0.12217217236",
        //             "crossRiskRate": "0",
        //             "crossMarginLeverage": 20,
        //             "fixedLongLeverage": 40,
        //             "fixedShortLeverage": 10,
        //             "marginMode": "fixed",
        //             "holdMode": "double_hold",
        //             "unrealizedPL": null,
        //             "bonus": "0"
        //         }
        //     }
        //
        return response;
    }

    async setLeverage (leverage, symbol: string = undefined, params = {}) {
        /**
         * @method
         * @name bitget#setLeverage
         * @description set the level of leverage for a market
         * @see https://bitgetlimited.github.io/apidoc/en/mix/#change-leverage
         * @param {float} leverage the rate of leverage
         * @param {string} symbol unified market symbol
         * @param {object} [params] extra parameters specific to the bitget api endpoint
         * @returns {object} response from the exchange
         */
        this.checkRequiredSymbol ('setLeverage', symbol);
        await this.loadMarkets ();
        const market = this.market (symbol);
        const request = {
            'symbol': market['id'],
            'marginCoin': market['settleId'],
            'leverage': leverage,
            // 'holdSide': 'long',
        };
        return await this.privateMixPostAccountSetLeverage (this.extend (request, params));
    }

    async setMarginMode (marginMode, symbol: string = undefined, params = {}) {
        /**
         * @method
         * @name bitget#setMarginMode
         * @description set margin mode to 'cross' or 'isolated'
         * @see https://bitgetlimited.github.io/apidoc/en/mix/#change-margin-mode
         * @param {string} marginMode 'cross' or 'isolated'
         * @param {string} symbol unified market symbol
         * @param {object} [params] extra parameters specific to the bitget api endpoint
         * @returns {object} response from the exchange
         */
        this.checkRequiredSymbol ('setMarginMode', symbol);
        marginMode = marginMode.toLowerCase ();
        if (marginMode === 'isolated') {
            marginMode = 'fixed';
        }
        if (marginMode === 'cross') {
            marginMode = 'crossed';
        }
        if ((marginMode !== 'fixed') && (marginMode !== 'crossed')) {
            throw new ArgumentsRequired (this.id + ' setMarginMode() marginMode must be either fixed (isolated) or crossed (cross)');
        }
        await this.loadMarkets ();
        const market = this.market (symbol);
        const request = {
            'symbol': market['id'],
            'marginCoin': market['settleId'],
            'marginMode': marginMode,
        };
        return await this.privateMixPostAccountSetMarginMode (this.extend (request, params));
    }

    async setPositionMode (hedged, symbol: string = undefined, params = {}) {
        /**
         * @method
         * @name bitget#setPositionMode
         * @description set hedged to true or false for a market
         * @see https://bitgetlimited.github.io/apidoc/en/mix/#change-hold-mode
         * @param {bool} hedged set to true to use dualSidePosition
         * @param {string} symbol not used by bitget setPositionMode ()
         * @param {object} [params] extra parameters specific to the bitget api endpoint
         * @returns {object} response from the exchange
         *
         */
        await this.loadMarkets ();
        const sandboxMode = this.safeValue (this.options, 'sandboxMode', false);
        const holdMode = hedged ? 'double_hold' : 'single_hold';
        const request = {
            'holdMode': holdMode,
        };
        let subType = undefined;
        let market = undefined;
        if (symbol !== undefined) {
            market = this.market (symbol);
        }
        [ subType, params ] = this.handleSubTypeAndParams ('setPositionMode', market, params);
        let productType = (subType === 'linear') ? 'UMCBL' : 'DMCBL';
        if (sandboxMode) {
            productType = 'S' + productType;
        }
        request['productType'] = productType;
        const response = await this.privateMixPostAccountSetPositionMode (this.extend (request, params));
        //
        //    {
        //         "code": "40919",
        //         "msg": "This function is not open yet",
        //         "requestTime": 1672212431093,
        //         "data": null
        //     }
        //
        return response;
    }

    async fetchOpenInterest (symbol: string, params = {}) {
        /**
         * @method
         * @name bitget#fetchOpenInterest
         * @description Retrieves the open interest of a currency
         * @see https://bitgetlimited.github.io/apidoc/en/mix/#get-open-interest
         * @param {string} symbol Unified CCXT market symbol
         * @param {object} [params] exchange specific parameters
         * @returns {object} an open interest structure{@link https://github.com/ccxt/ccxt/wiki/Manual#interest-history-structure}
         */
        await this.loadMarkets ();
        const market = this.market (symbol);
        if (!market['contract']) {
            throw new BadRequest (this.id + ' fetchOpenInterest() supports contract markets only');
        }
        const request = {
            'symbol': market['id'],
        };
        const response = await this.publicMixGetMarketOpenInterest (this.extend (request, params));
        //
        //     {
        //         "code": "00000",
        //         "msg": "success",
        //         "requestTime": 0,
        //         "data": {
        //             "symbol": "BTCUSDT_UMCBL",
        //             "amount": "130818.967",
        //             "timestamp": "1663399151127"
        //         }
        //     }
        //
        const data = this.safeValue (response, 'data', {});
        return this.parseOpenInterest (data, market);
    }

    async fetchTransfers (code: string = undefined, since: Int = undefined, limit: Int = undefined, params = {}) {
        /**
         * @method
         * @name bitget#fetchTransfers
         * @description fetch a history of internal transfers made on an account
         * @see https://bitgetlimited.github.io/apidoc/en/spot/#get-transfer-list
         * @param {string} code unified currency code of the currency transferred
         * @param {int} [since] the earliest time in ms to fetch transfers for
         * @param {int} [limit] the maximum number of  transfers structures to retrieve
         * @param {object} [params] extra parameters specific to the bitget api endpoint
         * @param {int} [params.until] the latest time in ms to fetch entries for
         * @param {boolean} [params.paginate] default false, when true will automatically paginate by calling this endpoint multiple times. See in the docs all the [availble parameters](https://github.com/ccxt/ccxt/wiki/Manual#pagination-params)
         * @returns {object[]} a list of [transfer structures]{@link https://github.com/ccxt/ccxt/wiki/Manual#transfer-structure}
         */
        await this.loadMarkets ();
        let paginate = false;
        [ paginate, params ] = this.handleOptionAndParams (params, 'fetchTransfers', 'paginate');
        if (paginate) {
            return await this.fetchPaginatedCallDynamic ('fetchTransfers', code, since, limit, params);
        }
        let type = undefined;
        [ type, params ] = this.handleMarketTypeAndParams ('fetchTransfers', undefined, params);
        const fromAccount = this.safeString (params, 'fromAccount', type);
        params = this.omit (params, 'fromAccount');
        const accountsByType = this.safeValue (this.options, 'accountsByType', {});
        type = this.safeString (accountsByType, fromAccount);
        let request = {
            'fromType': type,
        };
        let currency = undefined;
        if (code !== undefined) {
            currency = this.currency (code);
            request['coinId'] = currency['id'];
        }
        if (since !== undefined) {
            request['before'] = since;
        }
        if (limit !== undefined) {
            request['limit'] = limit;
        }
        [ request, params ] = this.handleUntilOption ('after', request, params);
        const response = await this.privateSpotGetAccountTransferRecords (this.extend (request, params));
        //
        //     {
        //         "code":"00000",
        //         "message":"success",
        //         "data":[{
        //             "cTime":"1622697148",
        //             "coinId":"22",
        //             "coinName":"usdt",
        //             "groupType":"deposit",
        //             "bizType":"transfer-in",
        //             "quantity":"1",
        //             "balance": "1",
        //             "fees":"0",
        //             "billId":"1291"
        //         }]
        //     }
        //
        const data = this.safeValue (response, 'data', []);
        return this.parseTransfers (data, currency, since, limit);
    }

    async transfer (code: string, amount, fromAccount, toAccount, params = {}) {
        /**
         * @method
         * @name bitget#transfer
         * @see https://bitgetlimited.github.io/apidoc/en/spot/#transfer-v2
         * @description transfer currency internally between wallets on the same account
         * @param {string} code unified currency code
         * @param {float} amount amount to transfer
         * @param {string} fromAccount account to transfer from
         * @param {string} toAccount account to transfer to
         * @param {object} [params] extra parameters specific to the bitget api endpoint
         *
         * EXCHANGE SPECIFIC PARAMS
         * @param {string} [params.clientOid] custom id
         * @returns {object} a [transfer structure]{@link https://github.com/ccxt/ccxt/wiki/Manual#transfer-structure}
         */
        await this.loadMarkets ();
        const currency = this.currency (code);
        const fromSwap = fromAccount === 'swap';
        const toSwap = toAccount === 'swap';
        const usdt = currency['code'] === 'USDT';
        if (fromSwap) {
            fromAccount = usdt ? 'mix_usdt' : 'mix_usd';
        } else if (toSwap) {
            toAccount = usdt ? 'mix_usdt' : 'mix_usd';
        }
        const request = {
            'fromType': fromAccount,
            'toType': toAccount,
            'amount': amount,
            'coin': currency['info']['coinName'],
        };
        const response = await this.privateSpotPostWalletTransferV2 (this.extend (request, params));
        //
        //    {
        //        "code": "00000",
        //        "msg": "success",
        //        "requestTime": 1668119107154,
        //        "data": "SUCCESS"
        //    }
        //
        return this.parseTransfer (response, currency);
    }

    parseTransfer (transfer, currency = undefined) {
        //
        // transfer
        //
        //    {
        //        "code": "00000",
        //        "msg": "success",
        //        "requestTime": 1668119107154,
        //        "data": "SUCCESS"
        //    }
        //
        // fetchTransfers
        //
        //     {
        //         "cTime":"1622697148",
        //         "coinId":"22",
        //         "coinName":"usdt",
        //         "groupType":"deposit",
        //         "bizType":"transfer-in",
        //         "quantity":"1",
        //         "balance": "1",
        //         "fees":"0",
        //         "billId":"1291"
        //     }
        //
        let timestamp = this.safeInteger2 (transfer, 'requestTime', 'tradeTime');
        if (timestamp === undefined) {
            timestamp = this.safeTimestamp (transfer, 'cTime');
        }
        const msg = this.safeStringLowerN (transfer, [ 'msg', 'status' ]);
        let currencyId = this.safeString2 (transfer, 'code', 'coinName');
        if (currencyId === '00000') {
            currencyId = undefined;
        }
        const fromAccountRaw = this.safeString (transfer, 'fromType');
        const accountsById = this.safeValue (this.options, 'accountsById', {});
        const fromAccount = this.safeString (accountsById, fromAccountRaw, fromAccountRaw);
        const toAccountRaw = this.safeString (transfer, 'toType');
        const toAccount = this.safeString (accountsById, toAccountRaw, toAccountRaw);
        return {
            'info': transfer,
            'id': this.safeString2 (transfer, 'id', 'billId'),
            'timestamp': timestamp,
            'datetime': this.iso8601 (timestamp),
            'currency': this.safeCurrencyCode (currencyId),
            'amount': this.safeNumberN (transfer, [ 'size', 'quantity', 'amount' ]),
            'fromAccount': fromAccount,
            'toAccount': toAccount,
            'status': this.parseTransferStatus (msg),
        };
    }

    parseDepositWithdrawFee (fee, currency = undefined) {
        //
        // {
        //     "chains": [
        //       {
        //         "browserUrl": "https://bscscan.com/tx/",
        //         "chain": "BEP20",
        //         "depositConfirm": "15",
        //         "extraWithDrawFee": "0",
        //         "minDepositAmount": "0.000001",
        //         "minWithdrawAmount": "0.0000078",
        //         "needTag": "false",
        //         "rechargeable": "true",
        //         "withdrawConfirm": "15",
        //         "withdrawFee": "0.0000051",
        //         "withdrawable": "true"
        //       },
        //       {
        //         "browserUrl": "https://blockchair.com/bitcoin/transaction/",
        //         "chain": "BTC",
        //         "depositConfirm": "1",
        //         "extraWithDrawFee": "0",
        //         "minDepositAmount": "0.0001",
        //         "minWithdrawAmount": "0.002",
        //         "needTag": "false",
        //         "rechargeable": "true",
        //         "withdrawConfirm": "1",
        //         "withdrawFee": "0.0005",
        //         "withdrawable": "true"
        //       }
        //     ],
        //     "coinId": "1",
        //     "coinName": "BTC",
        //     "transfer": "true"
        // }
        //
        const chains = this.safeValue (fee, 'chains', []);
        const chainsLength = chains.length;
        const result = {
            'info': fee,
            'withdraw': {
                'fee': undefined,
                'percentage': undefined,
            },
            'deposit': {
                'fee': undefined,
                'percentage': undefined,
            },
            'networks': {},
        };
        for (let i = 0; i < chainsLength; i++) {
            const chain = chains[i];
            const networkId = this.safeString (chain, 'chain');
            const currencyCode = this.safeString (currency, 'code');
            const networkCode = this.networkIdToCode (networkId, currencyCode);
            result['networks'][networkCode] = {
                'deposit': { 'fee': undefined, 'percentage': undefined },
                'withdraw': { 'fee': this.safeNumber (chain, 'withdrawFee'), 'percentage': false },
            };
            if (chainsLength === 1) {
                result['withdraw']['fee'] = this.safeNumber (chain, 'withdrawFee');
                result['withdraw']['percentage'] = false;
            }
        }
        return result;
    }

    async fetchDepositWithdrawFees (codes: string[] = undefined, params = {}) {
        /**
         * @method
         * @name bitget#fetchDepositWithdrawFees
         * @description fetch deposit and withdraw fees
         * @see https://bitgetlimited.github.io/apidoc/en/spot/#get-coin-list
         * @param {string[]|undefined} codes list of unified currency codes
         * @param {object} [params] extra parameters specific to the bitget api endpoint
         * @returns {object} a list of [fee structures]{@link https://github.com/ccxt/ccxt/wiki/Manual#fee-structure}
         */
        await this.loadMarkets ();
        const response = await this.publicSpotGetPublicCurrencies (params);
        const data = this.safeValue (response, 'data');
        return this.parseDepositWithdrawFees (data, codes, 'coinName');
    }

    parseTransferStatus (status) {
        const statuses = {
            'success': 'ok',
            'successful': 'ok',
        };
        return this.safeString (statuses, status, status);
    }

    parseOpenInterest (interest, market = undefined) {
        //
        //     {
        //         "symbol": "BTCUSDT_UMCBL",
        //         "amount": "130818.967",
        //         "timestamp": "1663399151127"
        //     }
        //
        const timestamp = this.safeInteger (interest, 'timestamp');
        const id = this.safeString (interest, 'symbol');
        const symbol = this.safeSymbol (id, market);
        const amount = this.safeNumber (interest, 'amount');
        return this.safeOpenInterest ({
            'symbol': symbol,
            'openInterestAmount': amount,
            'openInterestValue': undefined,
            'timestamp': timestamp,
            'datetime': this.iso8601 (timestamp),
            'info': interest,
        }, market);
    }

    async borrowMargin (code: string, amount, symbol: string = undefined, params = {}) {
        /**
         * @method
         * @name bitget#borrowMargin
         * @description create a loan to borrow margin
         * @see https://bitgetlimited.github.io/apidoc/en/margin/#cross-borrow
         * @see https://bitgetlimited.github.io/apidoc/en/margin/#isolated-borrow
         * @param {string} code unified currency code of the currency to borrow
         * @param {string} amount the amount to borrow
         * @param {string} [symbol] unified market symbol
         * @param {object} [params] extra parameters specific to the bitget api endpoint
         * @param {string} [params.marginMode] 'isolated' or 'cross', symbol is required for 'isolated'
         * @returns {object} a [margin loan structure]{@link https://github.com/ccxt/ccxt/wiki/Manual#margin-loan-structure}
         */
        await this.loadMarkets ();
        const currency = this.currency (code);
        const request = {
            'coin': currency['info']['coinName'],
            'borrowAmount': this.currencyToPrecision (code, amount),
        };
        let response = undefined;
        let marginMode = undefined;
        [ marginMode, params ] = this.handleMarginModeAndParams ('borrowMargin', params);
        if ((symbol !== undefined) || (marginMode === 'isolated')) {
            this.checkRequiredSymbol ('borrowMargin', symbol);
            const market = this.market (symbol);
            const marketId = market['id'];
            const parts = marketId.split ('_');
            const marginMarketId = this.safeStringUpper (parts, 0);
            request['symbol'] = marginMarketId;
            response = await this.privateMarginPostIsolatedAccountBorrow (this.extend (request, params));
        } else {
            response = await this.privateMarginPostCrossAccountBorrow (this.extend (request, params));
        }
        //
        // isolated
        //
        //     {
        //         "code": "00000",
        //         "msg": "success",
        //         "requestTime": 1697250952516,
        //         "data": {
        //             "clientOid": null,
        //             "symbol": "BTCUSDT",
        //             "coin": "BTC",
        //             "borrowAmount": "0.001"
        //         }
        //     }
        //
        // cross
        //
        //     {
        //         "code": "00000",
        //         "msg": "success",
        //         "requestTime": 1697251314271,
        //         "data": {
        //             "clientOid": null,
        //             "coin": "BTC",
        //             "borrowAmount": "0.0001"
        //         }
        //     }
        //
        const data = this.safeValue (response, 'data', {});
        return this.parseMarginLoan (data, currency);
    }

    async repayMargin (code: string, amount, symbol: string = undefined, params = {}) {
        /**
         * @method
         * @name bitget#repayMargin
         * @description repay borrowed margin and interest
         * @see https://bitgetlimited.github.io/apidoc/en/margin/#cross-repay
         * @see https://bitgetlimited.github.io/apidoc/en/margin/#isolated-repay
         * @param {string} code unified currency code of the currency to repay
         * @param {string} amount the amount to repay
         * @param {string} [symbol] unified market symbol
         * @param {object} [params] extra parameters specific to the bitget api endpoint
         * @param {string} [params.marginMode] 'isolated' or 'cross', symbol is required for 'isolated'
         * @returns {object} a [margin loan structure]{@link https://github.com/ccxt/ccxt/wiki/Manual#margin-loan-structure}
         */
        await this.loadMarkets ();
        const currency = this.currency (code);
        const request = {
            'coin': currency['info']['coinName'],
            'repayAmount': this.currencyToPrecision (code, amount),
        };
        let response = undefined;
        let marginMode = undefined;
        [ marginMode, params ] = this.handleMarginModeAndParams ('repayMargin', params);
        if ((symbol !== undefined) || (marginMode === 'isolated')) {
            this.checkRequiredSymbol ('repayMargin', symbol);
            const market = this.market (symbol);
            const marketId = market['id'];
            const parts = marketId.split ('_');
            const marginMarketId = this.safeStringUpper (parts, 0);
            request['symbol'] = marginMarketId;
            response = await this.privateMarginPostIsolatedAccountRepay (this.extend (request, params));
        } else {
            response = await this.privateMarginPostCrossAccountRepay (this.extend (request, params));
        }
        //
        // isolated
        //
        //     {
        //         "code": "00000",
        //         "msg": "success",
        //         "requestTime": 1697251988593,
        //         "data": {
        //             "remainDebtAmount": "0",
        //             "clientOid": null,
        //             "symbol": "BTCUSDT",
        //             "coin": "BTC",
        //             "repayAmount": "0.00100001"
        //         }
        //     }
        //
        // cross
        //
        //     {
        //         "code": "00000",
        //         "msg": "success",
        //         "requestTime": 1697252151042,
        //         "data": {
        //             "remainDebtAmount": "0",
        //             "clientOid": null,
        //             "coin": "BTC",
        //             "repayAmount": "0.00010001"
        //         }
        //     }
        //
        const data = this.safeValue (response, 'data', {});
        return this.parseMarginLoan (data, currency);
    }

    parseMarginLoan (info, currency = undefined) {
        //
        // isolated: borrowMargin
        //
        //     {
        //         "clientOid": null,
        //         "symbol": "BTCUSDT",
        //         "coin": "BTC",
        //         "borrowAmount": "0.001"
        //     }
        //
        // cross: borrowMargin
        //
        //     {
        //         "clientOid": null,
        //         "coin": "BTC",
        //         "borrowAmount": "0.0001"
        //     }
        //
        // isolated: repayMargin
        //
        //     {
        //         "remainDebtAmount": "0",
        //         "clientOid": null,
        //         "symbol": "BTCUSDT",
        //         "coin": "BTC",
        //         "repayAmount": "0.00100001"
        //     }
        //
        // cross: repayMargin
        //
        //     {
        //         "remainDebtAmount": "0",
        //         "clientOid": null,
        //         "coin": "BTC",
        //         "repayAmount": "0.00010001"
        //     }
        //
        const currencyId = this.safeString (info, 'coin');
        const marketId = this.safeString (info, 'symbol');
        let symbol = undefined;
        if (marketId !== undefined) {
            symbol = this.safeSymbol (marketId);
        }
        return {
            'id': this.safeString (info, 'clientOid'),
            'currency': this.safeCurrencyCode (currencyId, currency),
            'amount': this.safeNumber2 (info, 'borrowAmount', 'repayAmount'),
            'symbol': symbol,
            'timestamp': undefined,
            'datetime': undefined,
            'info': info,
        };
    }

    async fetchMyLiquidations (symbol: string = undefined, since: Int = undefined, limit: Int = undefined, params = {}) {
        /**
         * @method
         * @name bitget#fetchMyLiquidations
         * @description retrieves the users liquidated positions
         * @see https://bitgetlimited.github.io/apidoc/en/margin/#get-isolated-liquidation-records
         * @see https://bitgetlimited.github.io/apidoc/en/margin/#get-cross-liquidation-records
         * @param {string} [symbol] unified CCXT market symbol
         * @param {int} [since] the earliest time in ms to fetch liquidations for
         * @param {int} [limit] the maximum number of liquidation structures to retrieve
         * @param {object} [params] exchange specific parameters for the bitget api endpoint
         * @param {int} [params.until] timestamp in ms of the latest liquidation
         * @param {string} [params.marginMode] 'cross' or 'isolated' default value is 'cross'
         * @returns {object} an array of [liquidation structures]{@link https://github.com/ccxt/ccxt/wiki/Manual#liquidation-structure}
         */
        await this.loadMarkets ();
        let market = undefined;
        if (symbol !== undefined) {
            market = this.market (symbol);
        }
        let type = undefined;
        [ type, params ] = this.handleMarketTypeAndParams ('fetchMyLiquidations', market, params);
        if (type !== 'spot') {
            throw new NotSupported (this.id + ' fetchMyLiquidations() supports spot margin markets only');
        }
        let request = {};
        [ request, params ] = this.handleUntilOption ('endTime', request, params);
        if (since !== undefined) {
            request['startTime'] = since;
        } else {
            request['startTime'] = this.milliseconds () - 7776000000;
        }
        if (limit !== undefined) {
            request['pageSize'] = limit;
        }
        let response = undefined;
        let marginMode = undefined;
        [ marginMode, params ] = this.handleMarginModeAndParams ('fetchMyLiquidations', params, 'cross');
        if (marginMode === 'isolated') {
            this.checkRequiredSymbol ('fetchMyLiquidations', symbol);
            request['symbol'] = market['info']['symbolName'];
            response = await this.privateMarginGetIsolatedLiquidationList (this.extend (request, params));
        } else if (marginMode === 'cross') {
            response = await this.privateMarginGetCrossLiquidationList (this.extend (request, params));
        }
        //
        // isolated
        //
        //     {
        //         "code": "00000",
        //         "msg": "success",
        //         "requestTime": 1698114119193,
        //         "data": {
        //             "resultList": [
        //                 {
        //                     "liqId": "123",
        //                     "symbol": "BTCUSDT",
        //                     "liqStartTime": "1653453245342",
        //                     "liqEndTime": "16312423423432",
        //                     "liqRisk": "1.01",
        //                     "totalAssets": "1242.34",
        //                     "totalDebt": "1100",
        //                     "LiqFee": "1.2",
        //                     "cTime": "1653453245342"
        //                 }
        //             ],
        //             "maxId": "0",
        //             "minId": "0"
        //         }
        //     }
        //
        // cross
        //
        //     {
        //         "code": "00000",
        //         "msg": "success",
        //         "requestTime": 1698114119193,
        //         "data": {
        //             "resultList": [
        //                 {
        //                     "liqId": "123",
        //                     "liqStartTime": "1653453245342",
        //                     "liqEndTime": "16312423423432",
        //                     "liqRisk": "1.01",
        //                     "totalAssets": "1242.34",
        //                     "totalDebt": "1100",
        //                     "LiqFee": "1.2",
        //                     "cTime": "1653453245342"
        //                 }
        //             ],
        //             "maxId": "0",
        //             "minId": "0"
        //         }
        //     }
        //
        const data = this.safeValue (response, 'data', {});
        const liquidations = this.safeValue (data, 'resultList', []);
        return this.parseLiquidations (liquidations, market, since, limit);
    }

    parseLiquidation (liquidation, market = undefined) {
        //
        // isolated
        //
        //     {
        //         "liqId": "123",
        //         "symbol": "BTCUSDT",
        //         "liqStartTime": "1653453245342",
        //         "liqEndTime": "16312423423432",
        //         "liqRisk": "1.01",
        //         "totalAssets": "1242.34",
        //         "totalDebt": "1100",
        //         "LiqFee": "1.2",
        //         "cTime": "1653453245342"
        //     }
        //
        // cross
        //
        //     {
        //         "liqId": "123",
        //         "liqStartTime": "1653453245342",
        //         "liqEndTime": "16312423423432",
        //         "liqRisk": "1.01",
        //         "totalAssets": "1242.34",
        //         "totalDebt": "1100",
        //         "LiqFee": "1.2",
        //         "cTime": "1653453245342"
        //     }
        //
        const marketId = this.safeString (liquidation, 'symbol');
        const timestamp = this.safeInteger (liquidation, 'liqEndTime');
        const liquidationFee = this.safeString (liquidation, 'LiqFee');
        const totalDebt = this.safeString (liquidation, 'totalDebt');
        const quoteValueString = Precise.stringAdd (liquidationFee, totalDebt);
<<<<<<< HEAD
        return {
=======
        return this.safeLiquidation ({
>>>>>>> 47700a47
            'info': liquidation,
            'symbol': this.safeSymbol (marketId, market),
            'contracts': undefined,
            'contractSize': undefined,
            'price': undefined,
            'baseValue': undefined,
            'quoteValue': this.parseNumber (quoteValueString),
            'timestamp': timestamp,
            'datetime': this.iso8601 (timestamp),
<<<<<<< HEAD
        };
=======
        });
>>>>>>> 47700a47
    }

    async fetchBorrowRate (code: string, params = {}) {
        /**
         * @method
         * @name bitget#fetchBorrowRate
         * @description fetch the rate of interest to borrow a currency for margin trading
         * @see https://bitgetlimited.github.io/apidoc/en/margin/#get-isolated-margin-interest-rate-and-max-borrowable-amount
         * @see https://bitgetlimited.github.io/apidoc/en/margin/#get-cross-margin-interest-rate-and-borrowable
         * @param {string} code unified currency code
         * @param {object} [params] extra parameters specific to the bitget api endpoint
         * @param {string} [params.symbol] required for isolated margin
         * @returns {object} a [borrow rate structure]{@link https://github.com/ccxt/ccxt/wiki/Manual#borrow-rate-structure}
         */
        await this.loadMarkets ();
        const currency = this.currency (code);
        let market = undefined;
        const symbol = this.safeString (params, 'symbol');
        params = this.omit (params, 'symbol');
        if (symbol !== undefined) {
            market = this.market (symbol);
        }
        const request = {};
        let response = undefined;
        let marginMode = undefined;
        [ marginMode, params ] = this.handleMarginModeAndParams ('fetchBorrowRate', params, 'cross');
        if ((symbol !== undefined) || (marginMode === 'isolated')) {
            this.checkRequiredSymbol ('fetchBorrowRate', symbol);
            request['symbol'] = market['info']['symbolName'];
            response = await this.publicMarginGetIsolatedPublicInterestRateAndLimit (this.extend (request, params));
        } else if (marginMode === 'cross') {
            request['coin'] = currency['code'];
            response = await this.publicMarginGetCrossPublicInterestRateAndLimit (this.extend (request, params));
        }
        //
        // isolated
        //
        //     {
        //         "code": "00000",
        //         "msg": "success",
        //         "requestTime": 1698208075332,
        //         "data": [
        //             {
        //                 "symbol": "BTCUSDT",
        //                 "leverage": "10",
        //                 "baseCoin": "BTC",
        //                 "baseTransferInAble": true,
        //                 "baseBorrowAble": true,
        //                 "baseDailyInterestRate": "0.00007",
        //                 "baseYearlyInterestRate": "0.02555",
        //                 "baseMaxBorrowableAmount": "35",
        //                 "baseVips": [
        //                     {
        //                         "level": "0",
        //                         "dailyInterestRate": "0.00007",
        //                         "yearlyInterestRate": "0.02555",
        //                         "discountRate": "1"
        //                     },
        //                 ],
        //                 "quoteCoin": "USDT",
        //                 "quoteTransferInAble": true,
        //                 "quoteBorrowAble": true,
        //                 "quoteDailyInterestRate": "0.00012627",
        //                 "quoteYearlyInterestRate": "0.04608855",
        //                 "quoteMaxBorrowableAmount": "300000",
        //                 "quoteVips": [
        //                     {
        //                         "level": "0",
        //                         "dailyInterestRate": "0.000126279",
        //                         "yearlyInterestRate": "0.046091835",
        //                         "discountRate": "1"
        //                     },
        //                 ]
        //             }
        //         ]
        //     }
        //
        // cross
        //
        //     {
        //         "code": "00000",
        //         "msg": "success",
        //         "requestTime": 1698208150986,
        //         "data": [
        //             {
        //                 "coin": "BTC",
        //                 "leverage": "3",
        //                 "transferInAble": true,
        //                 "borrowAble": true,
        //                 "dailyInterestRate": "0.00007",
        //                 "yearlyInterestRate": "0.02555",
        //                 "maxBorrowableAmount": "26",
        //                 "vips": [
        //                     {
        //                         "level": "0",
        //                         "dailyInterestRate": "0.00007",
        //                         "yearlyInterestRate": "0.02555",
        //                         "discountRate": "1"
        //                     },
        //                 ]
        //             }
        //         ]
        //     }
        //
        const timestamp = this.safeInteger (response, 'requestTime');
        const data = this.safeValue (response, 'data', []);
        const first = this.safeValue (data, 0, {});
        first['timestamp'] = timestamp;
        return this.parseBorrowRate (first, currency);
    }

    parseBorrowRate (info, currency = undefined) {
        //
        // isolated
        //
        //     {
        //         "symbol": "BTCUSDT",
        //         "leverage": "10",
        //         "baseCoin": "BTC",
        //         "baseTransferInAble": true,
        //         "baseBorrowAble": true,
        //         "baseDailyInterestRate": "0.00007",
        //         "baseYearlyInterestRate": "0.02555",
        //         "baseMaxBorrowableAmount": "35",
        //         "baseVips": [
        //             {
        //                 "level": "0",
        //                 "dailyInterestRate": "0.00007",
        //                 "yearlyInterestRate": "0.02555",
        //                 "discountRate": "1"
        //             },
        //         ],
        //         "quoteCoin": "USDT",
        //         "quoteTransferInAble": true,
        //         "quoteBorrowAble": true,
        //         "quoteDailyInterestRate": "0.00012627",
        //         "quoteYearlyInterestRate": "0.04608855",
        //         "quoteMaxBorrowableAmount": "300000",
        //         "quoteVips": [
        //             {
        //                 "level": "0",
        //                 "dailyInterestRate": "0.000126279",
        //                 "yearlyInterestRate": "0.046091835",
        //                 "discountRate": "1"
        //             },
        //         ]
        //     }
        //
        // cross
        //
        //     {
        //         "coin": "BTC",
        //         "leverage": "3",
        //         "transferInAble": true,
        //         "borrowAble": true,
        //         "dailyInterestRate": "0.00007",
        //         "yearlyInterestRate": "0.02555",
        //         "maxBorrowableAmount": "26",
        //         "vips": [
        //             {
        //                 "level": "0",
        //                 "dailyInterestRate": "0.00007",
        //                 "yearlyInterestRate": "0.02555",
        //                 "discountRate": "1"
        //             },
        //         ]
        //     }
        //
        const code = currency['code'];
        const baseCoin = this.safeString (info, 'baseCoin');
        const quoteCoin = this.safeString (info, 'quoteCoin');
        let currencyId = undefined;
        let interestRate = undefined;
        if (baseCoin !== undefined) {
            if (code === baseCoin) {
                currencyId = baseCoin;
                interestRate = this.safeNumber (info, 'baseDailyInterestRate');
            } else if (code === quoteCoin) {
                currencyId = quoteCoin;
                interestRate = this.safeNumber (info, 'quoteDailyInterestRate');
            }
        } else {
            currencyId = this.safeString (info, 'coin');
            interestRate = this.safeNumber (info, 'dailyInterestRate');
        }
        const timestamp = this.safeInteger (info, 'timestamp');
        return {
            'currency': this.safeCurrencyCode (currencyId, currency),
            'rate': interestRate,
            'period': 86400000, // 1-Day
            'timestamp': timestamp,
            'datetime': this.iso8601 (timestamp),
            'info': info,
        };
    }

<<<<<<< HEAD
=======
    async fetchBorrowInterest (code: string = undefined, symbol: string = undefined, since: Int = undefined, limit: Int = undefined, params = {}) {
        /**
         * @method
         * @name bitget#fetchBorrowInterest
         * @description fetch the interest owed by the user for borrowing currency for margin trading
         * @see https://bitgetlimited.github.io/apidoc/en/margin/#get-isolated-interest-records
         * @see https://bitgetlimited.github.io/apidoc/en/margin/#get-cross-interest-records
         * @param {string} [code] unified currency code
         * @param {string} [symbol] unified market symbol when fetching interest in isolated markets
         * @param {int} [since] the earliest time in ms to fetch borrow interest for
         * @param {int} [limit] the maximum number of structures to retrieve
         * @param {object} [params] extra parameters specific to the bitget api endpoint
         * @returns {object[]} a list of [borrow interest structures]{@link https://github.com/ccxt/ccxt/wiki/Manual#borrow-interest-structure}
         */
        await this.loadMarkets ();
        let market = undefined;
        if (symbol !== undefined) {
            market = this.market (symbol);
        }
        const request = {};
        let currency = undefined;
        if (code !== undefined) {
            currency = this.currency (code);
            request['coin'] = currency['id'];
        }
        if (since !== undefined) {
            request['startTime'] = since;
        } else {
            request['startTime'] = this.milliseconds () - 7776000000;
        }
        if (limit !== undefined) {
            request['pageSize'] = limit;
        }
        let response = undefined;
        let marginMode = undefined;
        [ marginMode, params ] = this.handleMarginModeAndParams ('fetchBorrowInterest', params, 'cross');
        if (marginMode === 'isolated') {
            this.checkRequiredSymbol ('fetchBorrowInterest', symbol);
            request['symbol'] = market['info']['symbolName'];
            response = await this.privateMarginGetIsolatedInterestList (this.extend (request, params));
        } else if (marginMode === 'cross') {
            response = await this.privateMarginGetCrossInterestList (this.extend (request, params));
        }
        //
        // isolated
        //
        //     {
        //         "code": "00000",
        //         "msg": "success",
        //         "requestTime": 1698282523888,
        //         "data": {
        //             "resultList": [
        //                 {
        //                     "interestId": "1100560904468705284",
        //                     "interestCoin": "USDT",
        //                     "interestRate": "0.000126279",
        //                     "loanCoin": "USDT",
        //                     "amount": "0.00000298",
        //                     "type": "scheduled",
        //                     "symbol": "BTCUSDT",
        //                     "ctime": "1698120000000"
        //                 },
        //             ],
        //             "maxId": "1100560904468705284",
        //             "minId": "1096915487398965249"
        //         }
        //     }
        //
        // cross
        //
        //     {
        //         "code": "00000",
        //         "msg": "success",
        //         "requestTime": 1698282552126,
        //         "data": {
        //             "resultList": [
        //                 {
        //                     "interestId": "1099126154352799744",
        //                     "interestCoin": "USDT",
        //                     "interestRate": "0.000126279",
        //                     "loanCoin": "USDT",
        //                     "amount": "0.00002631",
        //                     "type": "scheduled",
        //                     "ctime": "1697778000000"
        //                 },
        //             ],
        //             "maxId": "1099126154352799744",
        //             "minId": "1096917004629716993"
        //         }
        //     }
        //
        const data = this.safeValue (response, 'data', {});
        const rows = this.safeValue (data, 'resultList', []);
        const interest = this.parseBorrowInterests (rows, market);
        return this.filterByCurrencySinceLimit (interest, code, since, limit);
    }

    parseBorrowInterest (info, market = undefined) {
        //
        // isolated
        //
        //     {
        //         "interestId": "1100560904468705284",
        //         "interestCoin": "USDT",
        //         "interestRate": "0.000126279",
        //         "loanCoin": "USDT",
        //         "amount": "0.00000298",
        //         "type": "scheduled",
        //         "symbol": "BTCUSDT",
        //         "ctime": "1698120000000"
        //     }
        //
        // cross
        //
        //     {
        //         "interestId": "1099126154352799744",
        //         "interestCoin": "USDT",
        //         "interestRate": "0.000126279",
        //         "loanCoin": "USDT",
        //         "amount": "0.00002631",
        //         "type": "scheduled",
        //         "ctime": "1697778000000"
        //     }
        //
        const marketId = this.safeString (info, 'symbol');
        market = this.safeMarket (marketId, market);
        const marginMode = (marketId !== undefined) ? 'isolated' : 'cross';
        const timestamp = this.safeInteger (info, 'ctime');
        return {
            'symbol': this.safeString (market, 'symbol'),
            'marginMode': marginMode,
            'currency': this.safeCurrencyCode (this.safeString (info, 'interestCoin')),
            'interest': this.safeNumber (info, 'amount'),
            'interestRate': this.safeNumber (info, 'interestRate'),
            'amountBorrowed': undefined,
            'timestamp': timestamp,
            'datetime': this.iso8601 (timestamp),
            'info': info,
        };
    }

>>>>>>> 47700a47
    handleErrors (code, reason, url, method, headers, body, response, requestHeaders, requestBody) {
        if (!response) {
            return undefined; // fallback to default error handler
        }
        //
        // spot
        //
        //     {"status":"fail","err_code":"01001","err_msg":"系统异常，请稍后重试"}
        //     {"status":"error","ts":1595594160149,"err_code":"invalid-parameter","err_msg":"invalid size, valid range: [1,2000]"}
        //     {"status":"error","ts":1595684716042,"err_code":"invalid-parameter","err_msg":"illegal sign invalid"}
        //     {"status":"error","ts":1595700216275,"err_code":"bad-request","err_msg":"your balance is low!"}
        //     {"status":"error","ts":1595700344504,"err_code":"invalid-parameter","err_msg":"invalid type"}
        //     {"status":"error","ts":1595703343035,"err_code":"bad-request","err_msg":"order cancel fail"}
        //     {"status":"error","ts":1595704360508,"err_code":"invalid-parameter","err_msg":"accesskey not null"}
        //     {"status":"error","ts":1595704490084,"err_code":"invalid-parameter","err_msg":"permissions not right"}
        //     {"status":"error","ts":1595711862763,"err_code":"system exception","err_msg":"system exception"}
        //     {"status":"error","ts":1595730308979,"err_code":"bad-request","err_msg":"20003"}
        //
        // swap
        //
        //     {"code":"40015","msg":"","requestTime":1595698564931,"data":null}
        //     {"code":"40017","msg":"Order id must not be blank","requestTime":1595702477835,"data":null}
        //     {"code":"40017","msg":"Order Type must not be blank","requestTime":1595698516162,"data":null}
        //     {"code":"40301","msg":"","requestTime":1595667662503,"data":null}
        //     {"code":"40017","msg":"Contract code must not be blank","requestTime":1595703151651,"data":null}
        //     {"code":"40108","msg":"","requestTime":1595885064600,"data":null}
        //     {"order_id":"513468410013679613","client_oid":null,"symbol":"ethusd","result":false,"err_code":"order_no_exist_error","err_msg":"订单不存在！"}
        //
        const message = this.safeString (response, 'err_msg');
        const errorCode = this.safeString2 (response, 'code', 'err_code');
        const feedback = this.id + ' ' + body;
        const nonEmptyMessage = ((message !== undefined) && (message !== ''));
        if (nonEmptyMessage) {
            this.throwExactlyMatchedException (this.exceptions['exact'], message, feedback);
            this.throwBroadlyMatchedException (this.exceptions['broad'], message, feedback);
        }
        const nonZeroErrorCode = (errorCode !== undefined) && (errorCode !== '00000');
        if (nonZeroErrorCode) {
            this.throwExactlyMatchedException (this.exceptions['exact'], errorCode, feedback);
        }
        if (nonZeroErrorCode || nonEmptyMessage) {
            throw new ExchangeError (feedback); // unknown message
        }
        return undefined;
    }

    sign (path, api = [], method = 'GET', params = {}, headers = undefined, body = undefined) {
        const signed = api[0] === 'private';
        const endpoint = api[1];
        let pathPart = '';
        if (endpoint === 'spot') {
            pathPart = '/api/spot/v1';
        } else if (endpoint === 'mix') {
            pathPart = '/api/mix/v1';
        } else if (endpoint === 'user') {
            pathPart = '/api/user/v1';
        } else if (endpoint === 'broker') {
            pathPart = '/api/broker/v1';
        } else if (endpoint === 'margin') {
            pathPart = '/api/margin/v1';
        } else {
            pathPart = '/api/p2p/v1';
        }
        const request = '/' + this.implodeParams (path, params);
        const payload = pathPart + request;
        let url = this.implodeHostname (this.urls['api'][endpoint]) + payload;
        const query = this.omit (params, this.extractParams (path));
        if (!signed && (method === 'GET')) {
            const keys = Object.keys (query);
            const keysLength = keys.length;
            if (keysLength > 0) {
                url = url + '?' + this.urlencode (query);
            }
        }
        if (signed) {
            this.checkRequiredCredentials ();
            const timestamp = this.milliseconds ().toString ();
            let auth = timestamp + method + payload;
            if (method === 'POST') {
                body = this.json (params);
                auth += body;
            } else {
                if (Object.keys (params).length) {
                    const queryInner = '?' + this.urlencode (this.keysort (params));
                    url += queryInner;
                    auth += queryInner;
                }
            }
            const signature = this.hmac (this.encode (auth), this.encode (this.secret), sha256, 'base64');
            const broker = this.safeString (this.options, 'broker');
            headers = {
                'ACCESS-KEY': this.apiKey,
                'ACCESS-SIGN': signature,
                'ACCESS-TIMESTAMP': timestamp,
                'ACCESS-PASSPHRASE': this.password,
                'X-CHANNEL-API-CODE': broker,
            };
            if (method === 'POST') {
                headers['Content-Type'] = 'application/json';
            }
        }
        return { 'url': url, 'method': method, 'body': body, 'headers': headers };
    }
}<|MERGE_RESOLUTION|>--- conflicted
+++ resolved
@@ -6,11 +6,7 @@
 import { Precise } from './base/Precise.js';
 import { TICK_SIZE } from './base/functions/number.js';
 import { sha256 } from './static_dependencies/noble-hashes/sha256.js';
-<<<<<<< HEAD
-import { Int, OrderSide, OrderType, Trade, OHLCV, Order, FundingRateHistory, OrderRequest } from './base/types.js';
-=======
 import { Int, OrderSide, OrderType, Trade, OHLCV, Order, FundingRateHistory, OrderRequest, FundingHistory } from './base/types.js';
->>>>>>> 47700a47
 
 //  ---------------------------------------------------------------------------
 
@@ -46,10 +42,7 @@
                 'editOrder': true,
                 'fetchAccounts': false,
                 'fetchBalance': true,
-<<<<<<< HEAD
-=======
                 'fetchBorrowInterest': true,
->>>>>>> 47700a47
                 'fetchBorrowRate': true,
                 'fetchBorrowRateHistories': false,
                 'fetchBorrowRateHistory': false,
@@ -3429,23 +3422,16 @@
          * @description create a list of trade orders (all orders should be of the same symbol)
          * @see https://bitgetlimited.github.io/apidoc/en/spot/#batch-order
          * @see https://bitgetlimited.github.io/apidoc/en/mix/#batch-order
-<<<<<<< HEAD
-         * @param {array} orders list of orders to create, each object should contain the parameters required by createOrder, namely symbol, type, side, amount, price and params
-=======
          * @see https://bitgetlimited.github.io/apidoc/en/margin/#isolated-batch-order
          * @see https://bitgetlimited.github.io/apidoc/en/margin/#cross-batch-order
          * @param {array} orders list of orders to create, each object should contain the parameters required by createOrder, namely symbol, type, side, amount, price and params
          * @param {object} [params] extra parameters specific to the api endpoint
->>>>>>> 47700a47
          * @returns {object} an [order structure]{@link https://github.com/ccxt/ccxt/wiki/Manual#order-structure}
          */
         await this.loadMarkets ();
         const ordersRequests = [];
         let symbol = undefined;
-<<<<<<< HEAD
-=======
         let marginMode = undefined;
->>>>>>> 47700a47
         for (let i = 0; i < orders.length; i++) {
             const rawOrder = orders[i];
             const marketId = this.safeString (rawOrder, 'symbol');
@@ -3461,8 +3447,6 @@
             const amount = this.safeValue (rawOrder, 'amount');
             const price = this.safeValue (rawOrder, 'price');
             const orderParams = this.safeValue (rawOrder, 'params', {});
-<<<<<<< HEAD
-=======
             const marginResult = this.handleMarginModeAndParams ('createOrders', params);
             const currentMarginMode = marginResult[0];
             if (currentMarginMode !== undefined) {
@@ -3474,30 +3458,17 @@
                     }
                 }
             }
->>>>>>> 47700a47
             const orderRequest = this.createOrderRequest (marketId, type, side, amount, price, orderParams);
             ordersRequests.push (orderRequest);
         }
         const market = this.market (symbol);
-<<<<<<< HEAD
-        const request = {
-            'symbol': market['id'],
-=======
         const symbolRequest = (marginMode !== undefined) ? (market['info']['symbolName']) : (market['id']);
         const request = {
             'symbol': symbolRequest,
->>>>>>> 47700a47
         };
         let response = undefined;
         if (market['spot']) {
             request['orderList'] = ordersRequests;
-<<<<<<< HEAD
-            response = await this.privateSpotPostTradeBatchOrders (request);
-        } else {
-            request['orderDataList'] = ordersRequests;
-            request['marginCoin'] = market['settleId'];
-            response = await this.privateMixPostOrderBatchOrders (request);
-=======
         }
         if ((market['swap']) || (market['future'])) {
             request['orderDataList'] = ordersRequests;
@@ -3509,7 +3480,6 @@
             response = await this.privateMarginPostCrossOrderBatchPlaceOrder (request);
         } else {
             response = await this.privateSpotPostTradeBatchOrders (request);
->>>>>>> 47700a47
         }
         //
         // {
@@ -6312,11 +6282,7 @@
         const liquidationFee = this.safeString (liquidation, 'LiqFee');
         const totalDebt = this.safeString (liquidation, 'totalDebt');
         const quoteValueString = Precise.stringAdd (liquidationFee, totalDebt);
-<<<<<<< HEAD
-        return {
-=======
         return this.safeLiquidation ({
->>>>>>> 47700a47
             'info': liquidation,
             'symbol': this.safeSymbol (marketId, market),
             'contracts': undefined,
@@ -6326,11 +6292,7 @@
             'quoteValue': this.parseNumber (quoteValueString),
             'timestamp': timestamp,
             'datetime': this.iso8601 (timestamp),
-<<<<<<< HEAD
-        };
-=======
         });
->>>>>>> 47700a47
     }
 
     async fetchBorrowRate (code: string, params = {}) {
@@ -6527,8 +6489,6 @@
         };
     }
 
-<<<<<<< HEAD
-=======
     async fetchBorrowInterest (code: string = undefined, symbol: string = undefined, since: Int = undefined, limit: Int = undefined, params = {}) {
         /**
          * @method
@@ -6670,7 +6630,6 @@
         };
     }
 
->>>>>>> 47700a47
     handleErrors (code, reason, url, method, headers, body, response, requestHeaders, requestBody) {
         if (!response) {
             return undefined; // fallback to default error handler
