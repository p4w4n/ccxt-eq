--- conflicted
+++ resolved
@@ -2023,18 +2023,10 @@
          * @param {int} [since] the earliest time in ms to fetch deposits for
          * @param {int} [limit] the maximum number of deposits structures to retrieve
          * @param {object} [params] extra parameters specific to the bitget api endpoint
-<<<<<<< HEAD
          * @param {int} [params.until] end time in milliseconds
          * @param {string} [params.idLessThan] return records with id less than the provided value
-         * @param {boolean} [params.paginate] default false, when true will automatically paginate by calling this endpoint multiple times
-         * @returns {object[]} a list of [transaction structures]{@link https://github.com/ccxt/ccxt/wiki/Manual#transaction-structure}
-=======
-         * @param {string} [params.pageNo] pageNo default 1
-         * @param {string} [params.pageSize] pageSize default 20. Max 100
-         * @param {int} [params.until] end tim in ms
-         * @param {boolean} [params.paginate] default false, when true will automatically paginate by calling this endpoint multiple times. See in the docs all the [availble parameters](https://github.com/ccxt/ccxt/wiki/Manual#pagination-params)
+         * @param {boolean} [params.paginate] default false, when true will automatically paginate by calling this endpoint multiple times. See in the docs all the [available parameters](https://github.com/ccxt/ccxt/wiki/Manual#pagination-params)
          * @returns {object[]} a list of [transaction structures]{@link https://docs.ccxt.com/#/?id=transaction-structure}
->>>>>>> 7c7171fe
          */
         await this.loadMarkets ();
         let paginate = false;
@@ -2097,13 +2089,8 @@
          * @param {string} address the address to withdraw to
          * @param {string} tag
          * @param {object} [params] extra parameters specific to the bitget api endpoint
-<<<<<<< HEAD
          * @param {string} [params.chain] the blockchain network the withdrawal is taking place on
          * @returns {object} a [transaction structure]{@link https://github.com/ccxt/ccxt/wiki/Manual#transaction-structure}
-=======
-         * @param {string} [params.chain] the chain to withdraw to
-         * @returns {object} a [transaction structure]{@link https://docs.ccxt.com/#/?id=transaction-structure}
->>>>>>> 7c7171fe
          */
         this.checkAddress (address);
         const chain = this.safeString2 (params, 'chain', 'network');
@@ -2183,18 +2170,10 @@
          * @param {int} [since] the earliest time in ms to fetch withdrawals for
          * @param {int} [limit] the maximum number of withdrawals structures to retrieve
          * @param {object} [params] extra parameters specific to the bitget api endpoint
-<<<<<<< HEAD
          * @param {int} [params.until] end time in milliseconds
          * @param {string} [params.idLessThan] return records with id less than the provided value
-         * @param {boolean} [params.paginate] default false, when true will automatically paginate by calling this endpoint multiple times
-         * @returns {object[]} a list of [transaction structures]{@link https://github.com/ccxt/ccxt/wiki/Manual#transaction-structure}
-=======
-         * @param {string} [params.pageNo] pageNo default 1
-         * @param {string} [params.pageSize] pageSize default 20. Max 100
-         * @param {int} [params.until] end time in ms
-         * @param {boolean} [params.paginate] default false, when true will automatically paginate by calling this endpoint multiple times. See in the docs all the [availble parameters](https://github.com/ccxt/ccxt/wiki/Manual#pagination-params)
+         * @param {boolean} [params.paginate] default false, when true will automatically paginate by calling this endpoint multiple times. See in the docs all the [available parameters](https://github.com/ccxt/ccxt/wiki/Manual#pagination-params)
          * @returns {object[]} a list of [transaction structures]{@link https://docs.ccxt.com/#/?id=transaction-structure}
->>>>>>> 7c7171fe
          */
         await this.loadMarkets ();
         let paginate = false;
@@ -2250,11 +2229,8 @@
     }
 
     parseTransaction (transaction, currency: Currency = undefined): Transaction {
-<<<<<<< HEAD
         //
         // fetchDeposits
-=======
->>>>>>> 7c7171fe
         //
         //     {
         //         "orderId": "1083832260799930368",
@@ -2348,12 +2324,7 @@
          * @see https://www.bitget.com/api-doc/spot/account/Get-Deposit-Address
          * @param {string} code unified currency code
          * @param {object} [params] extra parameters specific to the bitget api endpoint
-<<<<<<< HEAD
-         * @param {string} [params.chain] the blockchain network the withdrawal is taking place on
-         * @returns {object} an [address structure]{@link https://github.com/ccxt/ccxt/wiki/Manual#address-structure}
-=======
          * @returns {object} an [address structure]{@link https://docs.ccxt.com/#/?id=address-structure}
->>>>>>> 7c7171fe
          */
         await this.loadMarkets ();
         const networkCode = this.safeString2 (params, 'chain', 'network');
@@ -2739,20 +2710,6 @@
     }
 
     parseTrade (trade, market: Market = undefined): Trade {
-<<<<<<< HEAD
-=======
-        //
-        // spot
-        //
-        //     {
-        //         "symbol": "BTCUSDT_SPBL",
-        //         "tradeId": "1075200479040323585",
-        //         "side": "Sell",
-        //         "fillPrice": "29381.54",
-        //         "fillQuantity": "0.0056",
-        //         "fillTime": "1692073691000"
-        //     }
->>>>>>> 7c7171fe
         //
         // spot, swap and future: fetchTrades
         //
@@ -2860,15 +2817,9 @@
          * @param {int} [since] timestamp in ms of the earliest trade to fetch
          * @param {int} [limit] the maximum amount of trades to fetch
          * @param {object} [params] extra parameters specific to the bitget api endpoint
-<<<<<<< HEAD
          * @param {int} [params.until] *only applies to publicSpotGetV2SpotMarketFillsHistory and publicMixGetV2MixMarketFillsHistory* the latest time in ms to fetch trades for
          * @param {boolean} [params.paginate] *only applies to publicSpotGetV2SpotMarketFillsHistory and publicMixGetV2MixMarketFillsHistory* default false, when true will automatically paginate by calling this endpoint multiple times
-         * @returns {Trade[]} a list of [trade structures]{@link https://github.com/ccxt/ccxt/wiki/Manual#public-trades}
-=======
-         * @param {int} [params.until] the latest time in ms to fetch deposits for
-         * @param {boolean} [params.paginate] *only applies to publicSpotGetMarketFillsHistory and publicMixGetMarketFillsHistory* default false, when true will automatically paginate by calling this endpoint multiple times
          * @returns {Trade[]} a list of [trade structures]{@link https://docs.ccxt.com/#/?id=public-trades}
->>>>>>> 7c7171fe
          */
         await this.loadMarkets ();
         let paginate = false;
@@ -6788,12 +6739,8 @@
          * @see https://bitgetlimited.github.io/apidoc/en/margin/#get-isolated-margin-interest-rate-and-max-borrowable-amount
          * @param {string} symbol unified market symbol
          * @param {object} [params] extra parameters specific to the bitget api endpoint
-<<<<<<< HEAD
-         * @returns {object} an [isolated borrow rate structure]{@link https://github.com/ccxt/ccxt/wiki/Manual#isolated-borrow-rate-structure}
-=======
          * @param {string} [params.symbol] required for isolated margin
          * @returns {object} an [isolated borrow rate structure]{@link https://docs.ccxt.com/#/?id=isolated-borrow-rate-structure}
->>>>>>> 7c7171fe
          */
         await this.loadMarkets ();
         const market = this.market (symbol);
