
//  ---------------------------------------------------------------------------

import Exchange from './abstract/digifinex.js';
import { AccountSuspended, BadRequest, BadResponse, NetworkError, DDoSProtection, NotSupported, AuthenticationError, PermissionDenied, ExchangeError, InsufficientFunds, InvalidOrder, InvalidNonce, OrderNotFound, InvalidAddress, RateLimitExceeded, BadSymbol } from './base/errors.js';
import { TICK_SIZE } from './base/functions/number.js';
import { Precise } from './base/Precise.js';
import { sha256 } from './static_dependencies/noble-hashes/sha256.js';
<<<<<<< HEAD
import { FundingRateHistory, Int, OrderSide, OrderType, OrderRequest } from './base/types.js';
=======
import { FundingRateHistory, Int, OHLCV, Order, OrderSide, OrderType } from './base/types.js';
>>>>>>> 9642e07b

//  ---------------------------------------------------------------------------

/**
 * @class digifinex
 * @extends Exchange
 */
export default class digifinex extends Exchange {
    describe () {
        return this.deepExtend (super.describe (), {
            'id': 'digifinex',
            'name': 'DigiFinex',
            'countries': [ 'SG' ],
            'version': 'v3',
            'rateLimit': 900, // 300 for posts
            'has': {
                'CORS': undefined,
                'spot': true,
                'margin': true,
                'swap': true,
                'future': false,
                'option': false,
                'addMargin': true,
                'cancelOrder': true,
                'cancelOrders': true,
                'createOrder': true,
                'createOrders': true,
                'createPostOnlyOrder': true,
                'createReduceOnlyOrder': true,
                'createStopLimitOrder': false,
                'createStopMarketOrder': false,
                'createStopOrder': false,
                'fetchBalance': true,
                'fetchBorrowInterest': true,
                'fetchBorrowRate': true,
                'fetchBorrowRateHistories': false,
                'fetchBorrowRateHistory': false,
                'fetchBorrowRates': true,
                'fetchCurrencies': true,
                'fetchDepositAddress': true,
                'fetchDeposits': true,
                'fetchDepositWithdrawFee': 'emulated',
                'fetchDepositWithdrawFees': true,
                'fetchFundingHistory': true,
                'fetchFundingRate': true,
                'fetchFundingRateHistory': true,
                'fetchFundingRates': false,
                'fetchIndexOHLCV': false,
                'fetchLedger': true,
                'fetchLeverage': false,
                'fetchLeverageTiers': true,
                'fetchMarginMode': false,
                'fetchMarketLeverageTiers': true,
                'fetchMarkets': true,
                'fetchMarkOHLCV': false,
                'fetchMyTrades': true,
                'fetchOHLCV': true,
                'fetchOpenOrders': true,
                'fetchOrder': true,
                'fetchOrderBook': true,
                'fetchOrders': true,
                'fetchPosition': true,
                'fetchPositionMode': false,
                'fetchPositions': true,
                'fetchPositionsRisk': false,
                'fetchPremiumIndexOHLCV': false,
                'fetchStatus': true,
                'fetchTicker': true,
                'fetchTickers': true,
                'fetchTime': true,
                'fetchTrades': true,
                'fetchTradingFee': true,
                'fetchTradingFees': false,
                'fetchTransfers': true,
                'fetchWithdrawals': true,
                'reduceMargin': true,
                'setLeverage': true,
                'setMargin': false,
                'setMarginMode': true,
                'setPositionMode': false,
                'transfer': true,
                'withdraw': true,
            },
            'timeframes': {
                '1m': '1',
                '5m': '5',
                '15m': '15',
                '30m': '30',
                '1h': '60',
                '4h': '240',
                '12h': '720',
                '1d': '1D',
                '1w': '1W',
            },
            'urls': {
                'logo': 'https://user-images.githubusercontent.com/51840849/87443315-01283a00-c5fe-11ea-8628-c2a0feaf07ac.jpg',
                'api': {
                    'rest': 'https://openapi.digifinex.com',
                },
                'www': 'https://www.digifinex.com',
                'doc': [
                    'https://docs.digifinex.com',
                ],
                'fees': 'https://digifinex.zendesk.com/hc/en-us/articles/360000328422-Fee-Structure-on-DigiFinex',
                'referral': 'https://www.digifinex.com/en-ww/from/DhOzBg?channelCode=ljaUPp',
            },
            'api': {
                'public': {
                    'spot': {
                        'get': [
                            '{market}/symbols',
                            'kline',
                            'margin/currencies',
                            'margin/symbols',
                            'markets',
                            'order_book',
                            'ping',
                            'spot/symbols',
                            'time',
                            'trades',
                            'trades/symbols',
                            'ticker',
                            'currencies',
                        ],
                    },
                    'swap': {
                        'get': [
                            'public/api_weight',
                            'public/candles',
                            'public/candles_history',
                            'public/depth',
                            'public/funding_rate',
                            'public/funding_rate_history',
                            'public/instrument',
                            'public/instruments',
                            'public/ticker',
                            'public/tickers',
                            'public/time',
                            'public/trades',
                        ],
                    },
                },
                'private': {
                    'spot': {
                        'get': [
                            '{market}/financelog',
                            '{market}/mytrades',
                            '{market}/order',
                            '{market}/order/detail',
                            '{market}/order/current',
                            '{market}/order/history',
                            'margin/assets',
                            'margin/financelog',
                            'margin/mytrades',
                            'margin/order',
                            'margin/order/current',
                            'margin/order/history',
                            'margin/positions',
                            'otc/financelog',
                            'spot/assets',
                            'spot/financelog',
                            'spot/mytrades',
                            'spot/order',
                            'spot/order/current',
                            'spot/order/history',
                            'deposit/address',
                            'deposit/history',
                            'withdraw/history',
                        ],
                        'post': [
                            '{market}/order/cancel',
                            '{market}/order/new',
                            '{market}/order/batch_new',
                            'margin/order/cancel',
                            'margin/order/new',
                            'margin/position/close',
                            'spot/order/cancel',
                            'spot/order/new',
                            'transfer',
                            'withdraw/new',
                            'withdraw/cancel',
                        ],
                    },
                    'swap': {
                        'get': [
                            'account/balance',
                            'account/positions',
                            'account/finance_record',
                            'account/trading_fee_rate',
                            'account/transfer_record',
                            'account/funding_fee',
                            'trade/history_orders',
                            'trade/history_trades',
                            'trade/open_orders',
                            'trade/order_info',
                        ],
                        'post': [
                            'account/leverage',
                            'account/position_mode',
                            'account/position_margin',
                            'trade/batch_cancel_order',
                            'trade/batch_order',
                            'trade/cancel_order',
                            'trade/order_place',
                            'follow/sponsor_order',
                            'follow/close_order',
                            'follow/cancel_order',
                            'follow/user_center_current',
                            'follow/user_center_history',
                            'follow/expert_current_open_order',
                            'follow/add_algo',
                            'follow/cancel_algo',
                            'follow/account_available',
                            'follow/plan_task',
                            'follow/instrument_list',
                        ],
                    },
                },
            },
            'fees': {
                'trading': {
                    'tierBased': true,
                    'percentage': true,
                    'maker': this.parseNumber ('0.002'),
                    'taker': this.parseNumber ('0.002'),
                },
            },
            'precisionMode': TICK_SIZE,
            'exceptions': {
                'exact': {
                    '10001': [ BadRequest, "Wrong request method, please check it's a GET ot POST request" ],
                    '10002': [ AuthenticationError, 'Invalid ApiKey' ],
                    '10003': [ AuthenticationError, "Sign doesn't match" ],
                    '10004': [ BadRequest, 'Illegal request parameters' ],
                    '10005': [ DDoSProtection, 'Request frequency exceeds the limit' ],
                    '10006': [ PermissionDenied, 'Unauthorized to execute this request' ],
                    '10007': [ PermissionDenied, 'IP address Unauthorized' ],
                    '10008': [ InvalidNonce, 'Timestamp for this request is invalid, timestamp must within 1 minute' ],
                    '10009': [ NetworkError, 'Unexist endpoint, please check endpoint URL' ],
                    '10011': [ AccountSuspended, 'ApiKey expired. Please go to client side to re-create an ApiKey' ],
                    '20001': [ PermissionDenied, 'Trade is not open for this trading pair' ],
                    '20002': [ PermissionDenied, 'Trade of this trading pair is suspended' ],
                    '20003': [ InvalidOrder, 'Invalid price or amount' ],
                    '20007': [ InvalidOrder, 'Price precision error' ],
                    '20008': [ InvalidOrder, 'Amount precision error' ],
                    '20009': [ InvalidOrder, 'Amount is less than the minimum requirement' ],
                    '20010': [ InvalidOrder, 'Cash Amount is less than the minimum requirement' ],
                    '20011': [ InsufficientFunds, 'Insufficient balance' ],
                    '20012': [ BadRequest, 'Invalid trade type, valid value: buy/sell)' ],
                    '20013': [ InvalidOrder, 'No order info found' ],
                    '20014': [ BadRequest, 'Invalid date, Valid format: 2018-07-25)' ],
                    '20015': [ BadRequest, 'Date exceeds the limit' ],
                    '20018': [ PermissionDenied, 'Your trading rights have been banned by the system' ],
                    '20019': [ BadSymbol, 'Wrong trading pair symbol. Correct format:"usdt_btc". Quote asset is in the front' ],
                    '20020': [ DDoSProtection, "You have violated the API operation trading rules and temporarily forbid trading. At present, we have certain restrictions on the user's transaction rate and withdrawal rate." ],
                    '50000': [ ExchangeError, 'Exception error' ],
                    '20021': [ BadRequest, 'Invalid currency' ],
                    '20022': [ BadRequest, 'The ending timestamp must be larger than the starting timestamp' ],
                    '20023': [ BadRequest, 'Invalid transfer type' ],
                    '20024': [ BadRequest, 'Invalid amount' ],
                    '20025': [ BadRequest, 'This currency is not transferable at the moment' ],
                    '20026': [ InsufficientFunds, 'Transfer amount exceed your balance' ],
                    '20027': [ PermissionDenied, 'Abnormal account status' ],
                    '20028': [ PermissionDenied, 'Blacklist for transfer' ],
                    '20029': [ PermissionDenied, 'Transfer amount exceed your daily limit' ],
                    '20030': [ BadRequest, 'You have no position on this trading pair' ],
                    '20032': [ PermissionDenied, 'Withdrawal limited' ],
                    '20033': [ BadRequest, 'Wrong Withdrawal ID' ],
                    '20034': [ PermissionDenied, 'Withdrawal service of this crypto has been closed' ],
                    '20035': [ PermissionDenied, 'Withdrawal limit' ],
                    '20036': [ ExchangeError, 'Withdrawal cancellation failed' ],
                    '20037': [ InvalidAddress, 'The withdrawal address, Tag or chain type is not included in the withdrawal management list' ],
                    '20038': [ InvalidAddress, 'The withdrawal address is not on the white list' ],
                    '20039': [ ExchangeError, "Can't be canceled in current status" ],
                    '20040': [ RateLimitExceeded, 'Withdraw too frequently; limitation: 3 times a minute, 100 times a day' ],
                    '20041': [ PermissionDenied, 'Beyond the daily withdrawal limit' ],
                    '20042': [ BadSymbol, 'Current trading pair does not support API trading' ],
                    '400002': [ BadRequest, 'Invalid Parameter' ],
                },
                'broad': {
                },
            },
            'options': {
                'defaultType': 'spot',
                'types': [ 'spot', 'margin', 'otc' ],
                'accountsByType': {
                    'spot': '1',
                    'margin': '2',
                    'OTC': '3',
                },
                'networks': {
                    'ARBITRUM': 'Arbitrum',
                    'AVALANCEC': 'AVAX-CCHAIN',
                    'AVALANCEX': 'AVAX-XCHAIN',
                    'BEP20': 'BEP20',
                    'BSC': 'BEP20',
                    'CARDANO': 'Cardano',
                    'CELO': 'Celo',
                    'CHILIZ': 'Chiliz',
                    'COSMOS': 'COSMOS',
                    'CRC20': 'Crypto.com',
                    'CRONOS': 'Crypto.com',
                    'DOGECOIN': 'DogeChain',
                    'ERC20': 'ERC20',
                    'ETH': 'ERC20',
                    'ETHW': 'ETHW',
                    'IOTA': 'MIOTA',
                    'KLAYTN': 'KLAY',
                    'MATIC': 'Polygon',
                    'METIS': 'MetisDAO',
                    'MOONBEAM': 'GLMR',
                    'MOONRIVER': 'Moonriver',
                    'OPTIMISM': 'OPETH',
                    'POLYGON': 'Polygon',
                    'RIPPLE': 'XRP',
                    'SOLANA': 'SOL', // SOL & SPL
                    'STELLAR': 'Stella', // XLM
                    'TERRACLASSIC': 'TerraClassic',
                    'TERRA': 'Terra',
                    'TON': 'Ton',
                    'TRC20': 'TRC20',
                    'TRON': 'TRC20',
                    'TRX': 'TRC20',
                    'VECHAIN': 'Vechain', // VET
                },
            },
            'commonCurrencies': {
                'BHT': 'Black House Test',
                'EPS': 'Epanus',
                'FREE': 'FreeRossDAO',
                'MBN': 'Mobilian Coin',
                'TEL': 'TEL666',
            },
        });
    }

    async fetchCurrencies (params = {}) {
        /**
         * @method
         * @name digifinex#fetchCurrencies
         * @description fetches all available currencies on an exchange
         * @param {object} [params] extra parameters specific to the digifinex api endpoint
         * @returns {object} an associative dictionary of currencies
         */
        const response = await this.publicSpotGetCurrencies (params);
        //
        //     {
        //         "data":[
        //             {
        //                 "deposit_status":1,
        //                 "min_deposit_amount":10,
        //                 "withdraw_fee_rate":0,
        //                 "min_withdraw_amount":10,
        //                 "min_withdraw_fee":5,
        //                 "currency":"USDT",
        //                 "withdraw_status":0,
        //                 "chain":"OMNI"
        //             },
        //             {
        //                 "deposit_status":1,
        //                 "min_deposit_amount":10,
        //                 "withdraw_fee_rate":0,
        //                 "min_withdraw_amount":10,
        //                 "min_withdraw_fee":3,
        //                 "currency":"USDT",
        //                 "withdraw_status":1,
        //                 "chain":"ERC20"
        //             },
        //             {
        //                 "deposit_status":0,
        //                 "min_deposit_amount":0,
        //                 "withdraw_fee_rate":0,
        //                 "min_withdraw_amount":0,
        //                 "min_withdraw_fee":0,
        //                 "currency":"DGF13",
        //                 "withdraw_status":0,
        //                 "chain":""
        //             },
        //         ],
        //         "code":200
        //     }
        //
        const data = this.safeValue (response, 'data', []);
        const result = {};
        for (let i = 0; i < data.length; i++) {
            const currency = data[i];
            const id = this.safeString (currency, 'currency');
            const code = this.safeCurrencyCode (id);
            const depositStatus = this.safeInteger (currency, 'deposit_status', 1);
            const withdrawStatus = this.safeInteger (currency, 'withdraw_status', 1);
            const deposit = depositStatus > 0;
            const withdraw = withdrawStatus > 0;
            const active = deposit && withdraw;
            const feeString = this.safeString (currency, 'min_withdraw_fee'); // withdraw_fee_rate was zero for all currencies, so this was the worst case scenario
            const minWithdrawString = this.safeString (currency, 'min_withdraw_amount');
            const minDepositString = this.safeString (currency, 'min_deposit_amount');
            const minDeposit = this.parseNumber (minDepositString);
            const minWithdraw = this.parseNumber (minWithdrawString);
            const fee = this.parseNumber (feeString);
            // define precision with temporary way
            const minFoundPrecision = Precise.stringMin (feeString, Precise.stringMin (minDepositString, minWithdrawString));
            const precision = this.parseNumber (minFoundPrecision);
            const networkId = this.safeString (currency, 'chain');
            const networkCode = this.networkIdToCode (networkId);
            const network = {
                'info': currency,
                'id': networkId,
                'network': networkCode,
                'active': active,
                'fee': fee,
                'precision': precision,
                'deposit': deposit,
                'withdraw': withdraw,
                'limits': {
                    'amount': {
                        'min': undefined,
                        'max': undefined,
                    },
                    'withdraw': {
                        'min': minWithdraw,
                        'max': undefined,
                    },
                    'deposit': {
                        'min': minDeposit,
                        'max': undefined,
                    },
                },
            };
            if (code in result) {
                if (Array.isArray (result[code]['info'])) {
                    result[code]['info'].push (currency);
                } else {
                    result[code]['info'] = [ result[code]['info'], currency ];
                }
                if (withdraw) {
                    result[code]['withdraw'] = true;
                    result[code]['limits']['withdraw']['min'] = Math.min (result[code]['limits']['withdraw']['min'], minWithdraw);
                }
                if (deposit) {
                    result[code]['deposit'] = true;
                    result[code]['limits']['deposit']['min'] = Math.min (result[code]['limits']['deposit']['min'], minDeposit);
                }
                if (active) {
                    result[code]['active'] = true;
                }
            } else {
                result[code] = {
                    'id': id,
                    'code': code,
                    'info': currency,
                    'type': undefined,
                    'name': undefined,
                    'active': active,
                    'deposit': deposit,
                    'withdraw': withdraw,
                    'fee': this.parseNumber (feeString),
                    'precision': undefined,
                    'limits': {
                        'amount': {
                            'min': undefined,
                            'max': undefined,
                        },
                        'withdraw': {
                            'min': minWithdraw,
                            'max': undefined,
                        },
                        'deposit': {
                            'min': minDeposit,
                            'max': undefined,
                        },
                    },
                    'networks': {},
                };
            }
            if (networkId !== undefined) {
                result[code]['networks'][networkId] = network;
            } else {
                result[code]['active'] = active;
                result[code]['fee'] = this.parseNumber (feeString);
                result[code]['deposit'] = deposit;
                result[code]['withdraw'] = withdraw;
                result[code]['limits'] = {
                    'amount': {
                        'min': undefined,
                        'max': undefined,
                    },
                    'withdraw': {
                        'min': minWithdraw,
                        'max': undefined,
                    },
                    'deposit': {
                        'min': minDeposit,
                        'max': undefined,
                    },
                };
            }
            result[code]['precision'] = (result[code]['precision'] === undefined) ? precision : Math.max (result[code]['precision'], precision);
        }
        return result;
    }

    async fetchMarkets (params = {}) {
        /**
         * @method
         * @name digifinex#fetchMarkets
         * @description retrieves data on all markets for digifinex
         * @param {object} [params] extra parameters specific to the exchange api endpoint
         * @returns {object[]} an array of objects representing market data
         */
        const options = this.safeValue (this.options, 'fetchMarkets', {});
        const method = this.safeString (options, 'method', 'fetch_markets_v2');
        if (method === 'fetch_markets_v2') {
            return await this.fetchMarketsV2 (params);
        }
        return await this.fetchMarketsV1 (params);
    }

    async fetchMarketsV2 (params = {}) {
        const defaultType = this.safeString (this.options, 'defaultType');
        const [ marginMode, query ] = this.handleMarginModeAndParams ('fetchMarketsV2', params);
        const method = (marginMode !== undefined) ? 'publicSpotGetMarginSymbols' : 'publicSpotGetTradesSymbols';
        let promises = [ this[method] (query), this.publicSwapGetPublicInstruments (params) ];
        promises = await Promise.all (promises);
        const spotMarkets = promises[0];
        const swapMarkets = promises[1];
        //
        // spot and margin
        //
        //     {
        //         "symbol_list":[
        //             {
        //                 "order_types":["LIMIT","MARKET"],
        //                 "quote_asset":"USDT",
        //                 "minimum_value":2,
        //                 "amount_precision":4,
        //                 "status":"TRADING",
        //                 "minimum_amount":0.0001,
        //                 "symbol":"BTC_USDT",
        //                 "is_allow":1,
        //                 "zone":"MAIN",
        //                 "base_asset":"BTC",
        //                 "price_precision":2
        //             }
        //         ],
        //         "code":0
        //     }
        //
        // swap
        //
        //     {
        //         "code": 0,
        //         "data": [
        //             {
        //                 "instrument_id": "BTCUSDTPERP",
        //                 "type": "REAL",
        //                 "contract_type": "PERPETUAL",
        //                 "base_currency": "BTC",
        //                 "quote_currency": "USDT",
        //                 "clear_currency": "USDT",
        //                 "contract_value": "0.001",
        //                 "contract_value_currency": "BTC",
        //                 "is_inverse": false,
        //                 "is_trading": true,
        //                 "status": "ONLINE",
        //                 "price_precision": 4,
        //                 "tick_size": "0.0001",
        //                 "min_order_amount": 1,
        //                 "open_max_limits": [
        //                     {
        //                         "leverage": "50",
        //                         "max_limit": "1000000"
        //                     }
        //                 ]
        //             },
        //         ]
        //     }
        //
        const spotData = this.safeValue (spotMarkets, 'symbol_list', []);
        const swapData = this.safeValue (swapMarkets, 'data', []);
        const response = this.arrayConcat (spotData, swapData);
        const result = [];
        for (let i = 0; i < response.length; i++) {
            const market = response[i];
            const id = this.safeString2 (market, 'symbol', 'instrument_id');
            const baseId = this.safeString2 (market, 'base_asset', 'base_currency');
            const quoteId = this.safeString2 (market, 'quote_asset', 'quote_currency');
            const settleId = this.safeString (market, 'clear_currency');
            const base = this.safeCurrencyCode (baseId);
            const quote = this.safeCurrencyCode (quoteId);
            const settle = this.safeCurrencyCode (settleId);
            //
            // The status is documented in the exchange API docs as follows:
            // TRADING, HALT (delisted), BREAK (trading paused)
            // https://docs.digifinex.vip/en-ww/v3/#/public/spot/symbols
            // However, all spot markets actually have status === 'HALT'
            // despite that they appear to be active on the exchange website.
            // Apparently, we can't trust this status.
            // const status = this.safeString (market, 'status');
            // const active = (status === 'TRADING');
            //
            let isAllowed = this.safeInteger (market, 'is_allow', 1);
            let type = (defaultType === 'margin') ? 'margin' : 'spot';
            const spot = settle === undefined;
            const swap = !spot;
            const margin = (marginMode !== undefined) ? true : undefined;
            let symbol = base + '/' + quote;
            let isInverse = undefined;
            let isLinear = undefined;
            if (swap) {
                type = 'swap';
                symbol = base + '/' + quote + ':' + settle;
                isInverse = this.safeValue (market, 'is_inverse');
                isLinear = (!isInverse) ? true : false;
                const isTrading = this.safeValue (market, 'isTrading');
                if (isTrading) {
                    isAllowed = 1;
                }
            }
            result.push ({
                'id': id,
                'symbol': symbol,
                'base': base,
                'quote': quote,
                'settle': settle,
                'baseId': baseId,
                'quoteId': quoteId,
                'settleId': settleId,
                'type': type,
                'spot': spot,
                'margin': margin,
                'swap': swap,
                'future': false,
                'option': false,
                'active': isAllowed ? true : false,
                'contract': swap,
                'linear': isLinear,
                'inverse': isInverse,
                'contractSize': this.safeNumber (market, 'contract_value'),
                'expiry': undefined,
                'expiryDatetime': undefined,
                'strike': undefined,
                'optionType': undefined,
                'precision': {
                    'amount': this.parseNumber (this.parsePrecision (this.safeString (market, 'amount_precision'))),
                    'price': this.parseNumber (this.parsePrecision (this.safeString (market, 'price_precision'))),
                },
                'limits': {
                    'leverage': {
                        'min': undefined,
                        'max': undefined,
                    },
                    'amount': {
                        'min': this.safeNumber2 (market, 'minimum_amount', 'min_order_amount'),
                        'max': undefined,
                    },
                    'price': {
                        'min': this.safeNumber (market, 'tick_size'),
                        'max': undefined,
                    },
                    'cost': {
                        'min': this.safeNumber (market, 'minimum_value'),
                        'max': undefined,
                    },
                },
                'created': undefined,
                'info': market,
            });
        }
        return result;
    }

    async fetchMarketsV1 (params = {}) {
        const response = await this.publicSpotGetMarkets (params);
        //
        //     {
        //         "data": [
        //             {
        //                 "volume_precision":4,
        //                 "price_precision":2,
        //                 "market":"btc_usdt",
        //                 "min_amount":2,
        //                 "min_volume":0.0001
        //             },
        //         ],
        //         "date":1564507456,
        //         "code":0
        //     }
        //
        const markets = this.safeValue (response, 'data', []);
        const result = [];
        for (let i = 0; i < markets.length; i++) {
            const market = markets[i];
            const id = this.safeString (market, 'market');
            const [ baseId, quoteId ] = id.split ('_');
            const base = this.safeCurrencyCode (baseId);
            const quote = this.safeCurrencyCode (quoteId);
            result.push ({
                'id': id,
                'symbol': base + '/' + quote,
                'base': base,
                'quote': quote,
                'settle': undefined,
                'baseId': baseId,
                'quoteId': quoteId,
                'settleId': undefined,
                'type': 'spot',
                'spot': true,
                'margin': undefined,
                'swap': false,
                'future': false,
                'option': false,
                'active': undefined,
                'contract': false,
                'linear': undefined,
                'inverse': undefined,
                'contractSize': undefined,
                'expiry': undefined,
                'expiryDatetime': undefined,
                'strike': undefined,
                'optionType': undefined,
                'precision': {
                    'price': this.parseNumber (this.parsePrecision (this.safeString (market, 'price_precision'))),
                    'amount': this.parseNumber (this.parsePrecision (this.safeString (market, 'volume_precision'))),
                },
                'limits': {
                    'leverage': {
                        'min': undefined,
                        'max': undefined,
                    },
                    'amount': {
                        'min': this.safeNumber (market, 'min_volume'),
                        'max': undefined,
                    },
                    'price': {
                        'min': undefined,
                        'max': undefined,
                    },
                    'cost': {
                        'min': this.safeNumber (market, 'min_amount'),
                        'max': undefined,
                    },
                },
                'info': market,
            });
        }
        return result;
    }

    parseBalance (response) {
        //
        // spot and margin
        //
        //     {
        //         "currency": "BTC",
        //         "free": 4723846.89208129,
        //         "total": 0
        //     }
        //
        // swap
        //
        //     {
        //         "equity": "0",
        //         "currency": "BTC",
        //         "margin": "0",
        //         "frozen_margin": "0",
        //         "frozen_money": "0",
        //         "margin_ratio": "0",
        //         "realized_pnl": "0",
        //         "avail_balance": "0",
        //         "unrealized_pnl": "0",
        //         "time_stamp": 1661487402396
        //     }
        //
        const result = { 'info': response };
        for (let i = 0; i < response.length; i++) {
            const balance = response[i];
            const currencyId = this.safeString (balance, 'currency');
            const code = this.safeCurrencyCode (currencyId);
            const account = this.account ();
            const free = this.safeString2 (balance, 'free', 'avail_balance');
            const total = this.safeString2 (balance, 'total', 'equity');
            account['free'] = free;
            account['used'] = Precise.stringSub (total, free);
            account['total'] = total;
            result[code] = account;
        }
        return this.safeBalance (result);
    }

    async fetchBalance (params = {}) {
        /**
         * @method
         * @name digifinex#fetchBalance
         * @description query for balance and get the amount of funds available for trading or funds locked in orders
         * @see https://docs.digifinex.com/en-ww/spot/v3/rest.html#spot-account-assets
         * @see https://docs.digifinex.com/en-ww/spot/v3/rest.html#margin-assets
         * @see https://docs.digifinex.com/en-ww/swap/v2/rest.html#accountbalance
         * @param {object} [params] extra parameters specific to the digifinex api endpoint
         * @returns {object} a [balance structure]{@link https://github.com/ccxt/ccxt/wiki/Manual#balance-structure}
         */
        await this.loadMarkets ();
        let marketType = undefined;
        [ marketType, params ] = this.handleMarketTypeAndParams ('fetchBalance', undefined, params);
        let method = this.getSupportedMapping (marketType, {
            'spot': 'privateSpotGetSpotAssets',
            'margin': 'privateSpotGetMarginAssets',
            'swap': 'privateSwapGetAccountBalance',
        });
        const [ marginMode, query ] = this.handleMarginModeAndParams ('fetchBalance', params);
        if (marginMode !== undefined) {
            method = 'privateSpotGetMarginAssets';
            marketType = 'margin';
        }
        const response = await this[method] (query);
        //
        // spot and margin
        //
        //     {
        //         "code": 0,
        //         "list": [
        //             {
        //                 "currency": "BTC",
        //                 "free": 4723846.89208129,
        //                 "total": 0
        //             },
        //             ...
        //         ]
        //     }
        //
        // swap
        //
        //     {
        //         "code": 0,
        //         "data": [
        //             {
        //                 "equity": "0",
        //                 "currency": "BTC",
        //                 "margin": "0",
        //                 "frozen_margin": "0",
        //                 "frozen_money": "0",
        //                 "margin_ratio": "0",
        //                 "realized_pnl": "0",
        //                 "avail_balance": "0",
        //                 "unrealized_pnl": "0",
        //                 "time_stamp": 1661487402396
        //             },
        //             ...
        //         ]
        //     }
        //
        const balanceRequest = (marketType === 'swap') ? 'data' : 'list';
        const balances = this.safeValue (response, balanceRequest, []);
        return this.parseBalance (balances);
    }

    async fetchOrderBook (symbol: string, limit: Int = undefined, params = {}) {
        /**
         * @method
         * @name digifinex#fetchOrderBook
         * @description fetches information on open orders with bid (buy) and ask (sell) prices, volumes and other data
         * @see https://docs.digifinex.com/en-ww/spot/v3/rest.html#get-orderbook
         * @see https://docs.digifinex.com/en-ww/swap/v2/rest.html#orderbook
         * @param {string} symbol unified symbol of the market to fetch the order book for
         * @param {int} [limit] the maximum amount of order book entries to return
         * @param {object} [params] extra parameters specific to the digifinex api endpoint
         * @returns {object} A dictionary of [order book structures]{@link https://github.com/ccxt/ccxt/wiki/Manual#order-book-structure} indexed by market symbols
         */
        await this.loadMarkets ();
        const market = this.market (symbol);
        const [ marketType, query ] = this.handleMarketTypeAndParams ('fetchOrderBook', market, params);
        const request = {};
        let method = undefined;
        if (marketType === 'swap') {
            method = 'publicSwapGetPublicDepth';
            request['instrument_id'] = market['id'];
        } else {
            method = 'publicSpotGetOrderBook';
            request['symbol'] = market['id'];
        }
        if (limit !== undefined) {
            request['limit'] = limit;
        }
        const response = await this[method] (this.extend (request, query));
        //
        // spot
        //
        //     {
        //         "bids": [
        //             [9605.77,0.0016],
        //             [9605.46,0.0003],
        //             [9602.04,0.0127],
        //         ],
        //         "asks": [
        //             [9627.22,0.025803],
        //             [9627.12,0.168543],
        //             [9626.52,0.0011529],
        //         ],
        //         "date":1564509499,
        //         "code":0
        //     }
        //
        // swap
        //
        //     {
        //         "code": 0,
        //         "data": {
        //             "instrument_id": "BTCUSDTPERP",
        //             "timestamp": 1667975290425,
        //             "asks": [
        //                 ["18384.7",3492],
        //                 ["18402.7",5000],
        //                 ["18406.7",5000],
        //             ],
        //             "bids": [
        //                 ["18366.2",4395],
        //                 ["18364.3",3070],
        //                 ["18359.4",5000],
        //             ]
        //         }
        //     }
        //
        let timestamp = undefined;
        let orderBook = undefined;
        if (marketType === 'swap') {
            orderBook = this.safeValue (response, 'data', {});
            timestamp = this.safeInteger (orderBook, 'timestamp');
        } else {
            orderBook = response;
            timestamp = this.safeTimestamp (response, 'date');
        }
        return this.parseOrderBook (orderBook, market['symbol'], timestamp);
    }

    async fetchTickers (symbols: string[] = undefined, params = {}) {
        /**
         * @method
         * @name digifinex#fetchTickers
         * @description fetches price tickers for multiple markets, statistical calculations with the information calculated over the past 24 hours each market
         * @see https://docs.digifinex.com/en-ww/spot/v3/rest.html#ticker-price
         * @see https://docs.digifinex.com/en-ww/swap/v2/rest.html#tickers
         * @param {string[]|undefined} symbols unified symbols of the markets to fetch the ticker for, all market tickers are returned if not assigned
         * @param {object} [params] extra parameters specific to the digifinex api endpoint
         * @returns {object} a dictionary of [ticker structures]{@link https://github.com/ccxt/ccxt/wiki/Manual#ticker-structure}
         */
        await this.loadMarkets ();
        symbols = this.marketSymbols (symbols);
        const first = this.safeString (symbols, 0);
        let market = undefined;
        if (first !== undefined) {
            market = this.market (first);
        }
        let type = undefined;
        [ type, params ] = this.handleMarketTypeAndParams ('fetchTickers', market, params);
        let method = 'publicSpotGetTicker';
        const request = {};
        if (type === 'swap') {
            method = 'publicSwapGetPublicTickers';
        }
        const response = await this[method] (this.extend (request, params));
        //
        // spot
        //
        //    {
        //        "ticker": [{
        //            "vol": 40717.4461,
        //            "change": -1.91,
        //            "base_vol": 392447999.65374,
        //            "sell": 9592.23,
        //            "last": 9592.22,
        //            "symbol": "btc_usdt",
        //            "low": 9476.24,
        //            "buy": 9592.03,
        //            "high": 9793.87
        //        }],
        //        "date": 1589874294,
        //        "code": 0
        //    }
        //
        // swap
        //
        //     {
        //         "code": 0,
        //         "data": [
        //             {
        //                 "instrument_id": "SUSHIUSDTPERP",
        //                 "index_price": "1.1297",
        //                 "mark_price": "1.1289",
        //                 "max_buy_price": "1.1856",
        //                 "min_sell_price": "1.0726",
        //                 "best_bid": "1.1278",
        //                 "best_bid_size": "500",
        //                 "best_ask": "1.1302",
        //                 "best_ask_size": "471",
        //                 "high_24h": "1.2064",
        //                 "open_24h": "1.1938",
        //                 "low_24h": "1.1239",
        //                 "last": "1.1302",
        //                 "last_qty": "29",
        //                 "volume_24h": "4946163",
        //                 "price_change_percent": "-0.053275255486681085",
        //                 "open_interest": "-",
        //                 "timestamp": 1663222782100
        //             },
        //             ...
        //         ]
        //     }
        //
        const result = {};
        const tickers = this.safeValue2 (response, 'ticker', 'data', []);
        const date = this.safeInteger (response, 'date');
        for (let i = 0; i < tickers.length; i++) {
            const rawTicker = this.extend ({
                'date': date,
            }, tickers[i]);
            const ticker = this.parseTicker (rawTicker);
            const symbol = ticker['symbol'];
            result[symbol] = ticker;
        }
        return this.filterByArrayTickers (result, 'symbol', symbols);
    }

    async fetchTicker (symbol: string, params = {}) {
        /**
         * @method
         * @name digifinex#fetchTicker
         * @description fetches a price ticker, a statistical calculation with the information calculated over the past 24 hours for a specific market
         * @see https://docs.digifinex.com/en-ww/spot/v3/rest.html#ticker-price
         * @see https://docs.digifinex.com/en-ww/swap/v2/rest.html#ticker
         * @param {string} symbol unified symbol of the market to fetch the ticker for
         * @param {object} [params] extra parameters specific to the digifinex api endpoint
         * @returns {object} a [ticker structure]{@link https://github.com/ccxt/ccxt/wiki/Manual#ticker-structure}
         */
        await this.loadMarkets ();
        const market = this.market (symbol);
        let method = 'publicSpotGetTicker';
        const request = {};
        if (market['swap']) {
            method = 'publicSwapGetPublicTicker';
            request['instrument_id'] = market['id'];
        } else {
            request['symbol'] = market['id'];
        }
        const response = await this[method] (this.extend (request, params));
        //
        // spot
        //
        //    {
        //        "ticker": [{
        //            "vol": 40717.4461,
        //            "change": -1.91,
        //            "base_vol": 392447999.65374,
        //            "sell": 9592.23,
        //            "last": 9592.22,
        //            "symbol": "btc_usdt",
        //            "low": 9476.24,
        //            "buy": 9592.03,
        //            "high": 9793.87
        //        }],
        //        "date": 1589874294,
        //        "code": 0
        //    }
        //
        // swap
        //
        //     {
        //         "code": 0,
        //         "data": {
        //             "instrument_id": "BTCUSDTPERP",
        //             "index_price": "20141.9967",
        //             "mark_price": "20139.3404",
        //             "max_buy_price": "21146.4838",
        //             "min_sell_price": "19132.2725",
        //             "best_bid": "20140.0998",
        //             "best_bid_size": "3116",
        //             "best_ask": "20140.0999",
        //             "best_ask_size": "9004",
        //             "high_24h": "20410.6496",
        //             "open_24h": "20308.6998",
        //             "low_24h": "19600",
        //             "last": "20140.0999",
        //             "last_qty": "2",
        //             "volume_24h": "49382816",
        //             "price_change_percent": "-0.008301855936636448",
        //             "open_interest": "-",
        //             "timestamp": 1663221614998
        //         }
        //     }
        //
        const date = this.safeInteger (response, 'date');
        const tickers = this.safeValue (response, 'ticker', []);
        const data = this.safeValue (response, 'data', {});
        const firstTicker = this.safeValue (tickers, 0, {});
        let result = undefined;
        if (market['swap']) {
            result = data;
        } else {
            result = this.extend ({ 'date': date }, firstTicker);
        }
        return this.parseTicker (result, market);
    }

    parseTicker (ticker, market = undefined) {
        //
        // spot: fetchTicker, fetchTickers
        //
        //     {
        //         "last":0.021957,
        //         "symbol": "btc_usdt",
        //         "base_vol":2249.3521732227,
        //         "change":-0.6,
        //         "vol":102443.5111,
        //         "sell":0.021978,
        //         "low":0.021791,
        //         "buy":0.021946,
        //         "high":0.022266,
        //         "date"1564518452, // injected from fetchTicker/fetchTickers
        //     }
        //
        // swap: fetchTicker, fetchTickers
        //
        //     {
        //         "instrument_id": "BTCUSDTPERP",
        //         "index_price": "20141.9967",
        //         "mark_price": "20139.3404",
        //         "max_buy_price": "21146.4838",
        //         "min_sell_price": "19132.2725",
        //         "best_bid": "20140.0998",
        //         "best_bid_size": "3116",
        //         "best_ask": "20140.0999",
        //         "best_ask_size": "9004",
        //         "high_24h": "20410.6496",
        //         "open_24h": "20308.6998",
        //         "low_24h": "19600",
        //         "last": "20140.0999",
        //         "last_qty": "2",
        //         "volume_24h": "49382816",
        //         "price_change_percent": "-0.008301855936636448",
        //         "open_interest": "-",
        //         "timestamp": 1663221614998
        //     }
        //
        const marketId = this.safeStringUpper2 (ticker, 'symbol', 'instrument_id');
        const symbol = this.safeSymbol (marketId, market);
        market = this.safeMarket (marketId);
        let timestamp = this.safeTimestamp (ticker, 'date');
        if (market['swap']) {
            timestamp = this.safeInteger (ticker, 'timestamp');
        }
        const last = this.safeString (ticker, 'last');
        return this.safeTicker ({
            'symbol': symbol,
            'timestamp': timestamp,
            'datetime': this.iso8601 (timestamp),
            'high': this.safeString2 (ticker, 'high', 'high_24h'),
            'low': this.safeString2 (ticker, 'low', 'low_24h'),
            'bid': this.safeString2 (ticker, 'buy', 'best_bid'),
            'bidVolume': this.safeString (ticker, 'best_bid_size'),
            'ask': this.safeString2 (ticker, 'sell', 'best_ask'),
            'askVolume': this.safeString (ticker, 'best_ask_size'),
            'vwap': undefined,
            'open': this.safeString (ticker, 'open_24h'),
            'close': last,
            'last': last,
            'previousClose': undefined,
            'change': undefined,
            'percentage': this.safeString2 (ticker, 'change', 'price_change_percent'),
            'average': undefined,
            'baseVolume': this.safeString2 (ticker, 'vol', 'volume_24h'),
            'quoteVolume': this.safeString (ticker, 'base_vol'),
            'info': ticker,
        }, market);
    }

    parseTrade (trade, market = undefined) {
        //
        // spot: fetchTrades
        //
        //     {
        //         "date":1564520003,
        //         "id":1596149203,
        //         "amount":0.7073,
        //         "type":"buy",
        //         "price":0.02193,
        //     }
        //
        // swap: fetchTrades
        //
        //     {
        //         "instrument_id": "BTCUSDTPERP",
        //         "trade_id": "1595190773677035521",
        //         "direction": "4",
        //         "volume": "4",
        //         "price": "16188.3",
        //         "trade_time": 1669158092314
        //     }
        //
        // spot: fetchMyTrades
        //
        //     {
        //         "symbol": "BTC_USDT",
        //         "order_id": "6707cbdcda0edfaa7f4ab509e4cbf966",
        //         "id": 28457,
        //         "price": 0.1,
        //         "amount": 0,
        //         "fee": 0.096,
        //         "fee_currency": "USDT",
        //         "timestamp": 1499865549,
        //         "side": "buy", // or "side": "sell_market"
        //         "is_maker": true
        //     }
        //
        // swap: fetchMyTrades
        //
        //     {
        //         "trade_id": "1590136768424841218",
        //         "instrument_id": "BTCUSDTPERP",
        //         "order_id": "1590136768156405760",
        //         "type": 1,
        //         "order_type": 8,
        //         "price": "18514.5",
        //         "size": "1",
        //         "fee": "0.00925725",
        //         "close_profit": "0",
        //         "leverage": "20",
        //         "trade_type": 0,
        //         "match_role": 1,
        //         "trade_time": 1667953123562
        //     }
        //
        const id = this.safeString2 (trade, 'id', 'trade_id');
        const orderId = this.safeString (trade, 'order_id');
        const priceString = this.safeString (trade, 'price');
        const amountString = this.safeStringN (trade, [ 'amount', 'volume', 'size' ]);
        const marketId = this.safeStringUpper2 (trade, 'symbol', 'instrument_id');
        const symbol = this.safeSymbol (marketId, market);
        if (market === undefined) {
            market = this.safeMarket (marketId);
        }
        let timestamp = this.safeTimestamp2 (trade, 'date', 'timestamp');
        let side = this.safeString2 (trade, 'type', 'side');
        let type = undefined;
        let takerOrMaker = undefined;
        if (market['type'] === 'swap') {
            timestamp = this.safeInteger (trade, 'trade_time');
            const orderType = this.safeString (trade, 'order_type');
            const tradeRole = this.safeString (trade, 'match_role');
            const direction = this.safeString (trade, 'direction');
            if (orderType !== undefined) {
                type = (orderType === '0') ? 'limit' : undefined;
            }
            if (tradeRole === '1') {
                takerOrMaker = 'taker';
            } else if (tradeRole === '2') {
                takerOrMaker = 'maker';
            } else {
                takerOrMaker = undefined;
            }
            if ((side === '1') || (direction === '1')) {
                // side = 'open long';
                side = 'buy';
            } else if ((side === '2') || (direction === '2')) {
                // side = 'open short';
                side = 'sell';
            } else if ((side === '3') || (direction === '3')) {
                // side = 'close long';
                side = 'sell';
            } else if ((side === '4') || (direction === '4')) {
                // side = 'close short';
                side = 'buy';
            }
        } else {
            const parts = side.split ('_');
            side = this.safeString (parts, 0);
            type = this.safeString (parts, 1);
            if (type === undefined) {
                type = 'limit';
            }
            const isMaker = this.safeValue (trade, 'is_maker');
            takerOrMaker = isMaker ? 'maker' : 'taker';
        }
        let fee = undefined;
        const feeCostString = this.safeString (trade, 'fee');
        if (feeCostString !== undefined) {
            const feeCurrencyId = this.safeString (trade, 'fee_currency');
            let feeCurrencyCode = undefined;
            if (feeCurrencyId !== undefined) {
                feeCurrencyCode = this.safeCurrencyCode (feeCurrencyId);
            }
            fee = {
                'cost': feeCostString,
                'currency': feeCurrencyCode,
            };
        }
        return this.safeTrade ({
            'id': id,
            'info': trade,
            'timestamp': timestamp,
            'datetime': this.iso8601 (timestamp),
            'symbol': symbol,
            'type': type,
            'order': orderId,
            'side': side,
            'price': priceString,
            'amount': amountString,
            'cost': undefined,
            'takerOrMaker': takerOrMaker,
            'fee': fee,
        }, market);
    }

    async fetchTime (params = {}) {
        /**
         * @method
         * @name digifinex#fetchTime
         * @description fetches the current integer timestamp in milliseconds from the exchange server
         * @param {object} [params] extra parameters specific to the digifinex api endpoint
         * @returns {int} the current integer timestamp in milliseconds from the exchange server
         */
        const response = await this.publicSpotGetTime (params);
        //
        //     {
        //         "server_time": 1589873762,
        //         "code": 0
        //     }
        //
        return this.safeTimestamp (response, 'server_time');
    }

    async fetchStatus (params = {}) {
        /**
         * @method
         * @name digifinex#fetchStatus
         * @description the latest known information on the availability of the exchange API
         * @param {object} [params] extra parameters specific to the digifinex api endpoint
         * @returns {object} a [status structure]{@link https://github.com/ccxt/ccxt/wiki/Manual#exchange-status-structure}
         */
        const response = await this.publicSpotGetPing (params);
        //
        //     {
        //         "msg": "pong",
        //         "code": 0
        //     }
        //
        const code = this.safeInteger (response, 'code');
        const status = (code === 0) ? 'ok' : 'maintenance';
        return {
            'status': status,
            'updated': undefined,
            'eta': undefined,
            'url': undefined,
            'info': response,
        };
    }

    async fetchTrades (symbol: string, since: Int = undefined, limit: Int = undefined, params = {}) {
        /**
         * @method
         * @name digifinex#fetchTrades
         * @description get the list of most recent trades for a particular symbol
         * @see https://docs.digifinex.com/en-ww/spot/v3/rest.html#get-recent-trades
         * @see https://docs.digifinex.com/en-ww/swap/v2/rest.html#recenttrades
         * @param {string} symbol unified symbol of the market to fetch trades for
         * @param {int} [since] timestamp in ms of the earliest trade to fetch
         * @param {int} [limit] the maximum amount of trades to fetch
         * @param {object} [params] extra parameters specific to the digifinex api endpoint
         * @returns {Trade[]} a list of [trade structures]{@link https://github.com/ccxt/ccxt/wiki/Manual#public-trades}
         */
        await this.loadMarkets ();
        const market = this.market (symbol);
        let method = 'publicSpotGetTrades';
        const request = {};
        if (market['swap']) {
            method = 'publicSwapGetPublicTrades';
            request['instrument_id'] = market['id'];
        } else {
            request['symbol'] = market['id'];
        }
        if (limit !== undefined) {
            request['limit'] = market['swap'] ? Math.min (limit, 100) : limit;
        }
        const response = await this[method] (this.extend (request, params));
        //
        // spot
        //
        //     {
        //         "data":[
        //             {
        //                 "date":1564520003,
        //                 "id":1596149203,
        //                 "amount":0.7073,
        //                 "type":"buy",
        //                 "price":0.02193,
        //             },
        //             {
        //                 "date":1564520002,
        //                 "id":1596149165,
        //                 "amount":0.3232,
        //                 "type":"sell",
        //                 "price":0.021927,
        //             },
        //         ],
        //         "code": 0,
        //         "date": 1564520003,
        //     }
        //
        // swap
        //
        //     {
        //         "code": 0,
        //         "data": [
        //             {
        //                 "instrument_id": "BTCUSDTPERP",
        //                 "trade_id": "1595190773677035521",
        //                 "direction": "4",
        //                 "volume": "4",
        //                 "price": "16188.3",
        //                 "trade_time": 1669158092314
        //             },
        //             ...
        //         ]
        //     }
        //
        const data = this.safeValue (response, 'data', []);
        return this.parseTrades (data, market, since, limit);
    }

    parseOHLCV (ohlcv, market = undefined): OHLCV {
        //
        //     [
        //         1556712900,
        //         2205.899,
        //         0.029967,
        //         0.02997,
        //         0.029871,
        //         0.029927
        //     ]
        //
        if (market['swap']) {
            return [
                this.safeInteger (ohlcv, 0),
                this.safeNumber (ohlcv, 1), // open
                this.safeNumber (ohlcv, 2), // high
                this.safeNumber (ohlcv, 3), // low
                this.safeNumber (ohlcv, 4), // close
                this.safeNumber (ohlcv, 5), // volume
            ];
        } else {
            return [
                this.safeTimestamp (ohlcv, 0),
                this.safeNumber (ohlcv, 5), // open
                this.safeNumber (ohlcv, 3), // high
                this.safeNumber (ohlcv, 4), // low
                this.safeNumber (ohlcv, 2), // close
                this.safeNumber (ohlcv, 1), // volume
            ];
        }
    }

    async fetchOHLCV (symbol: string, timeframe = '1m', since: Int = undefined, limit: Int = undefined, params = {}) {
        /**
         * @method
         * @name digifinex#fetchOHLCV
         * @description fetches historical candlestick data containing the open, high, low, and close price, and the volume of a market
         * @see https://docs.digifinex.com/en-ww/spot/v3/rest.html#get-candles-data
         * @see https://docs.digifinex.com/en-ww/swap/v2/rest.html#recentcandle
         * @param {string} symbol unified symbol of the market to fetch OHLCV data for
         * @param {string} timeframe the length of time each candle represents
         * @param {int} [since] timestamp in ms of the earliest candle to fetch
         * @param {int} [limit] the maximum amount of candles to fetch
         * @param {object} [params] extra parameters specific to the digifinex api endpoint
         * @returns {int[][]} A list of candles ordered as timestamp, open, high, low, close, volume
         */
        await this.loadMarkets ();
        const market = this.market (symbol);
        let method = 'publicSpotGetKline';
        const request = {};
        if (market['swap']) {
            method = 'publicSwapGetPublicCandles';
            request['instrument_id'] = market['id'];
            request['granularity'] = timeframe;
            if (limit !== undefined) {
                request['limit'] = limit;
            }
        } else {
            request['symbol'] = market['id'];
            request['period'] = this.safeString (this.timeframes, timeframe, timeframe);
            if (since !== undefined) {
                const startTime = this.parseToInt (since / 1000);
                request['start_time'] = startTime;
                if (limit !== undefined) {
                    const duration = this.parseTimeframe (timeframe);
                    request['end_time'] = this.sum (startTime, limit * duration);
                }
            } else if (limit !== undefined) {
                const endTime = this.seconds ();
                const duration = this.parseTimeframe (timeframe);
                request['start_time'] = this.sum (endTime, -limit * duration);
            }
        }
        const response = await this[method] (this.extend (request, params));
        //
        // spot
        //
        //     {
        //         "code":0,
        //         "data":[
        //             [1556712900,2205.899,0.029967,0.02997,0.029871,0.029927],
        //             [1556713800,1912.9174,0.029992,0.030014,0.029955,0.02996],
        //             [1556714700,1556.4795,0.029974,0.030019,0.029969,0.02999],
        //         ]
        //     }
        //
        // swap
        //
        //     {
        //         "code": 0,
        //         "data": {
        //             "instrument_id": "BTCUSDTPERP",
        //             "granularity": "1m",
        //             "candles": [
        //                 [1588089660000,"6900","6900","6900","6900","0","0"],
        //                 [1588089720000,"6900","6900","6900","6900","0","0"],
        //                 [1588089780000,"6900","6900","6900","6900","0","0"],
        //             ]
        //         }
        //     }
        //
        let candles = undefined;
        if (market['swap']) {
            const data = this.safeValue (response, 'data', {});
            candles = this.safeValue (data, 'candles', []);
        } else {
            candles = this.safeValue (response, 'data', []);
        }
        return this.parseOHLCVs (candles, market, timeframe, since, limit);
    }

    async createOrder (symbol: string, type: OrderType, side: OrderSide, amount, price = undefined, params = {}) {
        /**
         * @method
         * @name digifinex#createOrder
         * @description create a trade order
         * @see https://docs.digifinex.com/en-ww/spot/v3/rest.html#create-new-order
         * @see https://docs.digifinex.com/en-ww/swap/v2/rest.html#orderplace
         * @param {string} symbol unified symbol of the market to create an order in
         * @param {string} type 'market' or 'limit'
         * @param {string} side 'buy' or 'sell'
         * @param {float} amount how much you want to trade in units of the base currency, spot market orders use the quote currency, swap requires the number of contracts
         * @param {float} [price] the price at which the order is to be fullfilled, in units of the quote currency, ignored in market orders
         * @param {object} [params] extra parameters specific to the digifinex api endpoint
         * @param {string} [params.timeInForce] "GTC", "IOC", "FOK", or "PO"
         * @param {bool} [params.postOnly] true or false
         * @param {bool} [params.reduceOnly] true or false
         * @param {string} [params.marginMode] 'cross' or 'isolated', for spot margin trading
         * @returns {object} an [order structure]{@link https://github.com/ccxt/ccxt/wiki/Manual#order-structure}
         */
        await this.loadMarkets ();
        const market = this.market (symbol);
        let marginMode = undefined;
        [ marginMode, params ] = this.handleMarginModeAndParams ('createOrder', params);
        const request = this.createOrderRequest (symbol, type, side, amount, price, params);
        let response = undefined;
        if (market['swap']) {
            response = await this.privateSwapPostTradeOrderPlace (request);
        } else {
            if (marginMode !== undefined) {
                response = await this.privateSpotPostMarginOrderNew (request);
            } else {
                response = await this.privateSpotPostSpotOrderNew (request);
            }
        }
        //
        // spot and margin
        //
        //     {
        //         "code": 0,
        //         "order_id": "198361cecdc65f9c8c9bb2fa68faec40"
        //     }
        //
        // swap
        //
        //     {
        //         "code": 0,
        //         "data": "1590873693003714560"
        //     }
        //
        const order = this.parseOrder (response, market);
        order['symbol'] = market['symbol'];
        order['type'] = type;
        order['side'] = side;
        order['amount'] = amount;
        order['price'] = price;
        return order;
    }

    async createOrders (orders: OrderRequest[], params = {}) {
        /**
         * @method
         * @name digifinex#createOrders
         * @description create a list of trade orders (all orders should be of the same symbol)
         * @see https://docs.digifinex.com/en-ww/spot/v3/rest.html#create-multiple-order
         * @see https://docs.digifinex.com/en-ww/swap/v2/rest.html#batchorder
         * @param {array} orders list of orders to create, each object should contain the parameters required by createOrder, namely symbol, type, side, amount, price and params
         * @param {object} [params] extra parameters specific to the digifinex api endpoint
         * @returns {object} an [order structure]{@link https://github.com/ccxt/ccxt/wiki/Manual#order-structure}
         */
        await this.loadMarkets ();
        const ordersRequests = [];
        let symbol = undefined;
        let marginMode = undefined;
        for (let i = 0; i < orders.length; i++) {
            const rawOrder = orders[i];
            const marketId = this.safeString (rawOrder, 'symbol');
            if (symbol === undefined) {
                symbol = marketId;
            } else {
                if (symbol !== marketId) {
                    throw new BadRequest (this.id + ' createOrders() requires all orders to have the same symbol');
                }
            }
            const type = this.safeString (rawOrder, 'type');
            const side = this.safeString (rawOrder, 'side');
            const amount = this.safeValue (rawOrder, 'amount');
            const price = this.safeValue (rawOrder, 'price');
            const orderParams = this.safeValue (rawOrder, 'params', {});
            const marginResult = this.handleMarginModeAndParams ('createOrders', params);
            const currentMarginMode = marginResult[0];
            if (currentMarginMode !== undefined) {
                if (marginMode === undefined) {
                    marginMode = currentMarginMode;
                } else {
                    if (marginMode !== currentMarginMode) {
                        throw new BadRequest (this.id + ' createOrders() requires all orders to have the same margin mode (isolated or cross)');
                    }
                }
            }
            const orderRequest = this.createOrderRequest (marketId, type, side, amount, price, orderParams);
            ordersRequests.push (orderRequest);
        }
        const market = this.market (symbol);
        const request = {};
        let response = undefined;
        if (market['swap']) {
            response = await this.privateSwapPostTradeBatchOrder (ordersRequests);
        } else {
            request['market'] = (marginMode !== undefined) ? 'margin' : 'spot';
            request['symbol'] = market['id'];
            request['list'] = this.json (ordersRequests);
            response = await this.privateSpotPostMarketOrderBatchNew (request);
        }
        //
        // spot
        //
        //     {
        //         "code": 0,
        //         "order_ids": [
        //             "064290fbe2d26e7b28d7e6c0a5cf70a5",
        //             "24c8f9b73d81e4d9d8d7e3280281c258"
        //         ]
        //     }
        //
        // swap
        //
        //     {
        //         "code": 0,
        //         "data": [
        //             "1720297963537829888",
        //             "1720297963537829889"
        //         ]
        //     }
        //
        let data = [];
        if (market['swap']) {
            data = this.safeValue (response, 'data', []);
        } else {
            data = this.safeValue (response, 'order_ids', []);
        }
        const result = [];
        for (let i = 0; i < orders.length; i++) {
            const rawOrder = orders[i];
            const individualOrder = {};
            individualOrder['order_id'] = data[i];
            individualOrder['instrument_id'] = market['id'];
            individualOrder['amount'] = this.safeNumber (rawOrder, 'amount');
            individualOrder['price'] = this.safeNumber (rawOrder, 'price');
            result.push (individualOrder);
        }
        return this.parseOrders (result, market);
    }

    createOrderRequest (symbol: string, type: OrderType, side: OrderSide, amount, price = undefined, params = {}) {
        /**
         * @method
         * @ignore
         * @name digifinex#createOrderRequest
         * @description helper function to build request
         * @param {string} symbol unified symbol of the market to create an order in
         * @param {string} type 'market' or 'limit'
         * @param {string} side 'buy' or 'sell'
         * @param {float} amount how much you want to trade in units of the base currency, spot market orders use the quote currency, swap requires the number of contracts
         * @param {float} [price] the price at which the order is to be fullfilled, in units of the quote currency, ignored in market orders
         * @param {object} [params] extra parameters specific to the digifinex api endpoint
         * @returns {object} request to be sent to the exchange
         */
        const market = this.market (symbol);
        let marketType = undefined;
        let marginMode = undefined;
        [ marketType, params ] = this.handleMarketTypeAndParams ('createOrderRequest', market, params);
        [ marginMode, params ] = this.handleMarginModeAndParams ('createOrderRequest', params);
        if (marginMode !== undefined) {
            marketType = 'margin';
        }
        const request = {};
        const swap = (marketType === 'swap');
        const isMarketOrder = (type === 'market');
        const isLimitOrder = (type === 'limit');
        const marketIdRequest = swap ? 'instrument_id' : 'symbol';
        request[marketIdRequest] = market['id'];
        let postOnly = this.isPostOnly (isMarketOrder, false, params);
        let postOnlyParsed = undefined;
        if (swap) {
            const reduceOnly = this.safeValue (params, 'reduceOnly', false);
            const timeInForce = this.safeString (params, 'timeInForce');
            let orderType = undefined;
            if (side === 'buy') {
                const requestType = (reduceOnly) ? 4 : 1;
                request['type'] = requestType;
            } else {
                const requestType = (reduceOnly) ? 3 : 2;
                request['type'] = requestType;
            }
            if (isLimitOrder) {
                orderType = 0;
            }
            if (timeInForce === 'FOK') {
                orderType = isMarketOrder ? 15 : 9;
            } else if (timeInForce === 'IOC') {
                orderType = isMarketOrder ? 13 : 4;
            } else if ((timeInForce === 'GTC') || (isMarketOrder)) {
                orderType = 14;
            } else if (timeInForce === 'PO') {
                postOnly = true;
            }
            if (price !== undefined) {
                request['price'] = this.priceToPrecision (symbol, price);
            }
            request['order_type'] = orderType;
            request['size'] = amount;  // swap orders require the amount to be the number of contracts
            params = this.omit (params, [ 'reduceOnly', 'timeInForce' ]);
        } else {
            postOnlyParsed = (postOnly === true) ? 1 : 2;
            request['market'] = marketType;
            let suffix = '';
            if (type === 'market') {
                suffix = '_market';
            } else {
                request['price'] = this.priceToPrecision (symbol, price);
            }
            request['type'] = side + suffix;
            // limit orders require the amount in the base currency, market orders require the amount in the quote currency
            request['amount'] = this.amountToPrecision (symbol, amount);
        }
        if (postOnly) {
            if (postOnlyParsed) {
                request['post_only'] = postOnlyParsed;
            } else {
                request['post_only'] = postOnly;
            }
        }
        params = this.omit (params, [ 'postOnly' ]);
        return this.extend (request, params);
    }

    async cancelOrder (id: string, symbol: string = undefined, params = {}) {
        /**
         * @method
         * @name digifinex#cancelOrder
         * @description cancels an open order
         * @see https://docs.digifinex.com/en-ww/spot/v3/rest.html#cancel-order
         * @see https://docs.digifinex.com/en-ww/swap/v2/rest.html#cancelorder
         * @param {string} id order id
         * @param {string} symbol not used by digifinex cancelOrder ()
         * @param {object} [params] extra parameters specific to the digifinex api endpoint
         * @returns {object} An [order structure]{@link https://github.com/ccxt/ccxt/wiki/Manual#order-structure}
         */
        await this.loadMarkets ();
        let market = undefined;
        if (symbol !== undefined) {
            market = this.market (symbol);
        }
        let marketType = undefined;
        [ marketType, params ] = this.handleMarketTypeAndParams ('cancelOrder', market, params);
        let method = this.getSupportedMapping (marketType, {
            'spot': 'privateSpotPostSpotOrderCancel',
            'margin': 'privateSpotPostMarginOrderCancel',
            'swap': 'privateSwapPostTradeCancelOrder',
        });
        const [ marginMode, query ] = this.handleMarginModeAndParams ('cancelOrder', params);
        if (marginMode !== undefined) {
            method = 'privateSpotPostMarginOrderCancel';
            marketType = 'margin';
        }
        id = id.toString ();
        const request = {
            'order_id': id,
        };
        if (marketType === 'swap') {
            this.checkRequiredSymbol ('cancelOrder', symbol);
            request['instrument_id'] = market['id'];
        } else {
            request['market'] = marketType;
        }
        const response = await this[method] (this.extend (request, query));
        //
        // spot and margin
        //
        //     {
        //         "code": 0,
        //         "success": [
        //             "198361cecdc65f9c8c9bb2fa68faec40",
        //             "3fb0d98e51c18954f10d439a9cf57de0"
        //         ],
        //         "error": [
        //             "78a7104e3c65cc0c5a212a53e76d0205"
        //         ]
        //     }
        //
        // swap
        //
        //     {
        //         "code": 0,
        //         "data": "1590923061186531328"
        //     }
        //
        if ((marketType === 'spot') || (marketType === 'margin')) {
            const canceledOrders = this.safeValue (response, 'success', []);
            const numCanceledOrders = canceledOrders.length;
            if (numCanceledOrders !== 1) {
                throw new OrderNotFound (this.id + ' cancelOrder() ' + id + ' not found');
            }
        }
        return response;
    }

    async cancelOrders (ids, symbol: string = undefined, params = {}) {
        /**
         * @method
         * @name digifinex#cancelOrders
         * @description cancel multiple orders
         * @param {string[]} ids order ids
         * @param {string} symbol not used by digifinex cancelOrders ()
         * @param {object} [params] extra parameters specific to the digifinex api endpoint
         * @returns {object} an list of [order structures]{@link https://github.com/ccxt/ccxt/wiki/Manual#order-structure}
         */
        await this.loadMarkets ();
        const defaultType = this.safeString (this.options, 'defaultType', 'spot');
        const orderType = this.safeString (params, 'type', defaultType);
        params = this.omit (params, 'type');
        const request = {
            'market': orderType,
            'order_id': ids.join (','),
        };
        const response = await this.privateSpotPostSpotOrderCancel (this.extend (request, params));
        //
        //     {
        //         "code": 0,
        //         "success": [
        //             "198361cecdc65f9c8c9bb2fa68faec40",
        //             "3fb0d98e51c18954f10d439a9cf57de0"
        //         ],
        //         "error": [
        //             "78a7104e3c65cc0c5a212a53e76d0205"
        //         ]
        //     }
        //
        const canceledOrders = this.safeValue (response, 'success', []);
        const numCanceledOrders = canceledOrders.length;
        if (numCanceledOrders < 1) {
            throw new OrderNotFound (this.id + ' cancelOrders() error');
        }
        return response;
    }

    parseOrderStatus (status) {
        const statuses = {
            '0': 'open',
            '1': 'open', // partially filled
            '2': 'closed',
            '3': 'canceled',
            '4': 'canceled', // partially filled and canceled
        };
        return this.safeString (statuses, status, status);
    }

    parseOrder (order, market = undefined): Order {
        //
        // spot: createOrder
        //
        //     {
        //         "code": 0,
        //         "order_id": "198361cecdc65f9c8c9bb2fa68faec40"
        //     }
        //
        // swap: createOrder
        //
        //     {
        //         "code": 0,
        //         "data": "1590873693003714560"
        //     }
        //
        // spot and swap: createOrders
        //
        //     {
        //         "order_id": "d64d92a5e0a120f792f385485bc3d95b",
        //         "instrument_id": "BTC_USDT",
        //         "amount": 0.0001,
        //         "price": 27000
        //     }
        //
        // spot: fetchOrder, fetchOpenOrders, fetchOrders
        //
        //     {
        //         "symbol": "BTC_USDT",
        //         "order_id": "dd3164b333a4afa9d5730bb87f6db8b3",
        //         "created_date": 1562303547,
        //         "finished_date": 0,
        //         "price": 0.1,
        //         "amount": 1,
        //         "cash_amount": 1,
        //         "executed_amount": 0,
        //         "avg_price": 0,
        //         "status": 1,
        //         "type": "buy",
        //         "kind": "margin"
        //     }
        //
        // swap: fetchOrder, fetchOpenOrders, fetchOrders
        //
        //     {
        //         "order_id": "1590898207657824256",
        //         "instrument_id": "BTCUSDTPERP",
        //         "margin_mode": "crossed",
        //         "contract_val": "0.001",
        //         "type": 1,
        //         "order_type": 0,
        //         "price": "14000",
        //         "size": "6",
        //         "filled_qty": "0",
        //         "price_avg": "0",
        //         "fee": "0",
        //         "state": 0,
        //         "leverage": "20",
        //         "turnover": "0",
        //         "has_stop": 0,
        //         "insert_time": 1668134664828,
        //         "time_stamp": 1668134664828
        //     }
        //
        let timestamp = undefined;
        let lastTradeTimestamp = undefined;
        let timeInForce = undefined;
        let type = undefined;
        let side = this.safeString (order, 'type');
        const marketId = this.safeString2 (order, 'symbol', 'instrument_id');
        const symbol = this.safeSymbol (marketId, market);
        market = this.market (symbol);
        if (market['type'] === 'swap') {
            const orderType = this.safeInteger (order, 'order_type');
            if (orderType !== undefined) {
                if ((orderType === 9) || (orderType === 10) || (orderType === 11) || (orderType === 12) || (orderType === 15)) {
                    timeInForce = 'FOK';
                } else if ((orderType === 1) || (orderType === 2) || (orderType === 3) || (orderType === 4) || (orderType === 13)) {
                    timeInForce = 'IOC';
                } else if ((orderType === 6) || (orderType === 7) || (orderType === 8) || (orderType === 14)) {
                    timeInForce = 'GTC';
                }
                if ((orderType === 0) || (orderType === 1) || (orderType === 4) || (orderType === 5) || (orderType === 9) || (orderType === 10)) {
                    type = 'limit';
                } else {
                    type = 'market';
                }
            }
            if (side === '1') {
                side = 'open long';
            } else if (side === '2') {
                side = 'open short';
            } else if (side === '3') {
                side = 'close long';
            } else if (side === '4') {
                side = 'close short';
            }
            timestamp = this.safeInteger (order, 'insert_time');
            lastTradeTimestamp = this.safeInteger (order, 'time_stamp');
        } else {
            timestamp = this.safeTimestamp (order, 'created_date');
            lastTradeTimestamp = this.safeTimestamp (order, 'finished_date');
            if (side !== undefined) {
                const parts = side.split ('_');
                const numParts = parts.length;
                if (numParts > 1) {
                    side = parts[0];
                    type = parts[1];
                } else {
                    type = 'limit';
                }
            }
        }
        return this.safeOrder ({
            'info': order,
            'id': this.safeString2 (order, 'order_id', 'data'),
            'clientOrderId': undefined,
            'timestamp': timestamp,
            'datetime': this.iso8601 (timestamp),
            'lastTradeTimestamp': lastTradeTimestamp,
            'symbol': symbol,
            'type': type,
            'timeInForce': timeInForce,
            'postOnly': undefined,
            'side': side,
            'price': this.safeNumber (order, 'price'),
            'stopPrice': undefined,
            'triggerPrice': undefined,
            'amount': this.safeNumber2 (order, 'amount', 'size'),
            'filled': this.safeNumber2 (order, 'executed_amount', 'filled_qty'),
            'remaining': undefined,
            'cost': undefined,
            'average': this.safeNumber2 (order, 'avg_price', 'price_avg'),
            'status': this.parseOrderStatus (this.safeString2 (order, 'status', 'state')),
            'fee': {
                'cost': this.safeNumber (order, 'fee'),
            },
            'trades': undefined,
        }, market);
    }

    async fetchOpenOrders (symbol: string = undefined, since: Int = undefined, limit: Int = undefined, params = {}) {
        /**
         * @method
         * @name digifinex#fetchOpenOrders
         * @description fetch all unfilled currently open orders
         * @see https://docs.digifinex.com/en-ww/spot/v3/rest.html#current-active-orders
         * @see https://docs.digifinex.com/en-ww/swap/v2/rest.html#openorder
         * @param {string} symbol unified market symbol
         * @param {int} [since] the earliest time in ms to fetch open orders for
         * @param {int} [limit] the maximum number of  open orders structures to retrieve
         * @param {object} [params] extra parameters specific to the digifinex api endpoint
         * @returns {Order[]} a list of [order structures]{@link https://github.com/ccxt/ccxt/wiki/Manual#order-structure}
         */
        await this.loadMarkets ();
        let market = undefined;
        if (symbol !== undefined) {
            market = this.market (symbol);
        }
        let marketType = undefined;
        [ marketType, params ] = this.handleMarketTypeAndParams ('fetchOpenOrders', market, params);
        let method = this.getSupportedMapping (marketType, {
            'spot': 'privateSpotGetSpotOrderCurrent',
            'margin': 'privateSpotGetMarginOrderCurrent',
            'swap': 'privateSwapGetTradeOpenOrders',
        });
        const [ marginMode, query ] = this.handleMarginModeAndParams ('fetchOpenOrders', params);
        if (marginMode !== undefined) {
            method = 'privateSpotGetMarginOrderCurrent';
            marketType = 'margin';
        }
        const request = {};
        const swap = (marketType === 'swap');
        if (swap) {
            if (since !== undefined) {
                request['start_timestamp'] = since;
            }
            if (limit !== undefined) {
                request['limit'] = limit;
            }
        } else {
            request['market'] = marketType;
        }
        if (market !== undefined) {
            const marketIdRequest = swap ? 'instrument_id' : 'symbol';
            request[marketIdRequest] = market['id'];
        }
        const response = await this[method] (this.extend (request, query));
        //
        // spot and margin
        //
        //     {
        //         "code": 0,
        //         "data": [
        //             {
        //                 "symbol": "BTC_USDT",
        //                 "order_id": "dd3164b333a4afa9d5730bb87f6db8b3",
        //                 "created_date": 1562303547,
        //                 "finished_date": 0,
        //                 "price": 0.1,
        //                 "amount": 1,
        //                 "cash_amount": 1,
        //                 "executed_amount": 0,
        //                 "avg_price": 0,
        //                 "status": 1,
        //                 "type": "buy",
        //                 "kind": "margin"
        //             }
        //         ]
        //     }
        //
        // swap
        //
        //     {
        //         "code": 0,
        //         "data": [
        //             {
        //                 "order_id": "1590898207657824256",
        //                 "instrument_id": "BTCUSDTPERP",
        //                 "margin_mode": "crossed",
        //                 "contract_val": "0.001",
        //                 "type": 1,
        //                 "order_type": 0,
        //                 "price": "14000",
        //                 "size": "6",
        //                 "filled_qty": "0",
        //                 "price_avg": "0",
        //                 "fee": "0",
        //                 "state": 0,
        //                 "leverage": "20",
        //                 "turnover": "0",
        //                 "has_stop": 0,
        //                 "insert_time": 1668134664828,
        //                 "time_stamp": 1668134664828
        //             },
        //             ...
        //         ]
        //     }
        //
        const data = this.safeValue (response, 'data', []);
        return this.parseOrders (data, market, since, limit);
    }

    async fetchOrders (symbol: string = undefined, since: Int = undefined, limit: Int = undefined, params = {}) {
        /**
         * @method
         * @name digifinex#fetchOrders
         * @description fetches information on multiple orders made by the user
         * @see https://docs.digifinex.com/en-ww/spot/v3/rest.html#get-all-orders-including-history-orders
         * @see https://docs.digifinex.com/en-ww/swap/v2/rest.html#historyorder
         * @param {string} symbol unified market symbol of the market orders were made in
         * @param {int} [since] the earliest time in ms to fetch orders for
         * @param {int} [limit] the maximum number of  orde structures to retrieve
         * @param {object} [params] extra parameters specific to the digifinex api endpoint
         * @returns {Order[]} a list of [order structures]{@link https://github.com/ccxt/ccxt/wiki/Manual#order-structure}
         */
        await this.loadMarkets ();
        let market = undefined;
        if (symbol !== undefined) {
            market = this.market (symbol);
        }
        let marketType = undefined;
        [ marketType, params ] = this.handleMarketTypeAndParams ('fetchOrders', market, params);
        let method = this.getSupportedMapping (marketType, {
            'spot': 'privateSpotGetSpotOrderHistory',
            'margin': 'privateSpotGetMarginOrderHistory',
            'swap': 'privateSwapGetTradeHistoryOrders',
        });
        const [ marginMode, query ] = this.handleMarginModeAndParams ('fetchOrders', params);
        if (marginMode !== undefined) {
            method = 'privateSpotGetMarginOrderHistory';
            marketType = 'margin';
        }
        const request = {};
        if (marketType === 'swap') {
            if (since !== undefined) {
                request['start_timestamp'] = since;
            }
        } else {
            request['market'] = marketType;
            if (since !== undefined) {
                request['start_time'] = this.parseToInt (since / 1000); // default 3 days from now, max 30 days
            }
        }
        if (market !== undefined) {
            const marketIdRequest = (marketType === 'swap') ? 'instrument_id' : 'symbol';
            request[marketIdRequest] = market['id'];
        }
        if (limit !== undefined) {
            request['limit'] = limit;
        }
        const response = await this[method] (this.extend (request, query));
        //
        // spot and margin
        //
        //     {
        //         "code": 0,
        //         "data": [
        //             {
        //                 "symbol": "BTC_USDT",
        //                 "order_id": "dd3164b333a4afa9d5730bb87f6db8b3",
        //                 "created_date": 1562303547,
        //                 "finished_date": 0,
        //                 "price": 0.1,
        //                 "amount": 1,
        //                 "cash_amount": 1,
        //                 "executed_amount": 0,
        //                 "avg_price": 0,
        //                 "status": 1,
        //                 "type": "buy",
        //                 "kind": "margin"
        //             }
        //         ]
        //     }
        //
        // swap
        //
        //     {
        //         "code": 0,
        //         "data": [
        //             {
        //                 "order_id": "1590136768156405760",
        //                 "instrument_id": "BTCUSDTPERP",
        //                 "margin_mode": "crossed",
        //                 "contract_val": "0.001",
        //                 "type": 1,
        //                 "order_type": 8,
        //                 "price": "18660.2",
        //                 "size": "1",
        //                 "filled_qty": "1",
        //                 "price_avg": "18514.5",
        //                 "fee": "0.00925725",
        //                 "state": 2,
        //                 "leverage": "20",
        //                 "turnover": "18.5145",
        //                 "has_stop": 0,
        //                 "insert_time": 1667953123526,
        //                 "time_stamp": 1667953123596
        //             },
        //             ...
        //         ]
        //     }
        //
        const data = this.safeValue (response, 'data', []);
        return this.parseOrders (data, market, since, limit);
    }

    async fetchOrder (id: string, symbol: string = undefined, params = {}) {
        /**
         * @method
         * @name digifinex#fetchOrder
         * @description fetches information on an order made by the user
         * @see https://docs.digifinex.com/en-ww/spot/v3/rest.html#get-order-status
         * @see https://docs.digifinex.com/en-ww/swap/v2/rest.html#orderinfo
         * @param {string} id order id
         * @param {string} symbol unified symbol of the market the order was made in
         * @param {object} [params] extra parameters specific to the digifinex api endpoint
         * @returns {object} An [order structure]{@link https://github.com/ccxt/ccxt/wiki/Manual#order-structure}
         */
        await this.loadMarkets ();
        let market = undefined;
        if (symbol !== undefined) {
            market = this.market (symbol);
        }
        let marketType = undefined;
        [ marketType, params ] = this.handleMarketTypeAndParams ('fetchOrder', market, params);
        let method = this.getSupportedMapping (marketType, {
            'spot': 'privateSpotGetSpotOrder',
            'margin': 'privateSpotGetMarginOrder',
            'swap': 'privateSwapGetTradeOrderInfo',
        });
        const [ marginMode, query ] = this.handleMarginModeAndParams ('fetchOrder', params);
        if (marginMode !== undefined) {
            method = 'privateSpotGetMarginOrder';
            marketType = 'margin';
        }
        const request = {
            'order_id': id,
        };
        if (marketType === 'swap') {
            if (market !== undefined) {
                request['instrument_id'] = market['id'];
            }
        } else {
            request['market'] = marketType;
        }
        const response = await this[method] (this.extend (request, query));
        //
        // spot and margin
        //
        //     {
        //         "code": 0,
        //         "data": [
        //             {
        //                 "symbol": "BTC_USDT",
        //                 "order_id": "dd3164b333a4afa9d5730bb87f6db8b3",
        //                 "created_date": 1562303547,
        //                 "finished_date": 0,
        //                 "price": 0.1,
        //                 "amount": 1,
        //                 "cash_amount": 1,
        //                 "executed_amount": 0,
        //                 "avg_price": 0,
        //                 "status": 1,
        //                 "type": "buy",
        //                 "kind": "margin"
        //             }
        //         ]
        //     }
        //
        // swap
        //
        //     {
        //         "code": 0,
        //         "data": {
        //             "order_id": "1590923061186531328",
        //             "instrument_id": "ETHUSDTPERP",
        //             "margin_mode": "crossed",
        //             "contract_val": "0.01",
        //             "type": 1,
        //             "order_type": 0,
        //             "price": "900",
        //             "size": "6",
        //             "filled_qty": "0",
        //             "price_avg": "0",
        //             "fee": "0",
        //             "state": 0,
        //             "leverage": "20",
        //             "turnover": "0",
        //             "has_stop": 0,
        //             "insert_time": 1668140590372,
        //             "time_stamp": 1668140590372
        //         }
        //     }
        //
        const data = this.safeValue (response, 'data');
        const order = (marketType === 'swap') ? data : this.safeValue (data, 0);
        if (order === undefined) {
            throw new OrderNotFound (this.id + ' fetchOrder() order ' + id.toString () + ' not found');
        }
        return this.parseOrder (order, market);
    }

    async fetchMyTrades (symbol: string = undefined, since: Int = undefined, limit: Int = undefined, params = {}) {
        /**
         * @method
         * @name digifinex#fetchMyTrades
         * @description fetch all trades made by the user
         * @see https://docs.digifinex.com/en-ww/spot/v3/rest.html#customer-39-s-trades
         * @see https://docs.digifinex.com/en-ww/swap/v2/rest.html#historytrade
         * @param {string} symbol unified market symbol
         * @param {int} [since] the earliest time in ms to fetch trades for
         * @param {int} [limit] the maximum number of trades structures to retrieve
         * @param {object} [params] extra parameters specific to the digifinex api endpoint
         * @returns {Trade[]} a list of [trade structures]{@link https://github.com/ccxt/ccxt/wiki/Manual#trade-structure}
         */
        await this.loadMarkets ();
        let market = undefined;
        const request = {};
        if (symbol !== undefined) {
            market = this.market (symbol);
        }
        let marketType = undefined;
        [ marketType, params ] = this.handleMarketTypeAndParams ('fetchMyTrades', market, params);
        let method = this.getSupportedMapping (marketType, {
            'spot': 'privateSpotGetSpotMytrades',
            'margin': 'privateSpotGetMarginMytrades',
            'swap': 'privateSwapGetTradeHistoryTrades',
        });
        const [ marginMode, query ] = this.handleMarginModeAndParams ('fetchMyTrades', params);
        if (marginMode !== undefined) {
            method = 'privateSpotGetMarginMytrades';
            marketType = 'margin';
        }
        if (marketType === 'swap') {
            if (since !== undefined) {
                request['start_timestamp'] = since;
            }
        } else {
            request['market'] = marketType;
            if (since !== undefined) {
                request['start_time'] = this.parseToInt (since / 1000); // default 3 days from now, max 30 days
            }
        }
        const marketIdRequest = (marketType === 'swap') ? 'instrument_id' : 'symbol';
        if (symbol !== undefined) {
            request[marketIdRequest] = market['id'];
        }
        if (limit !== undefined) {
            request['limit'] = limit;
        }
        const response = await this[method] (this.extend (request, query));
        //
        // spot and margin
        //
        //      {
        //          "list":[
        //              {
        //                  "timestamp":1639506068,
        //                  "is_maker":false,
        //                  "id":"8975951332",
        //                  "amount":31.83,
        //                  "side":"sell_market",
        //                  "symbol":"DOGE_USDT",
        //                  "fee_currency":"USDT",
        //                  "fee":0.01163774826
        //                  ,"order_id":"32b169792f4a7a19e5907dc29fc123d4",
        //                  "price":0.182811
        //                }
        //             ],
        //           "code": 0
        //      }
        //
        // swap
        //
        //     {
        //         "code": 0,
        //         "data": [
        //             {
        //                 "trade_id": "1590136768424841218",
        //                 "instrument_id": "BTCUSDTPERP",
        //                 "order_id": "1590136768156405760",
        //                 "type": 1,
        //                 "order_type": 8,
        //                 "price": "18514.5",
        //                 "size": "1",
        //                 "fee": "0.00925725",
        //                 "close_profit": "0",
        //                 "leverage": "20",
        //                 "trade_type": 0,
        //                 "match_role": 1,
        //                 "trade_time": 1667953123562
        //             },
        //             ...
        //         ]
        //     }
        //
        const responseRequest = (marketType === 'swap') ? 'data' : 'list';
        const data = this.safeValue (response, responseRequest, []);
        return this.parseTrades (data, market, since, limit);
    }

    parseLedgerEntryType (type) {
        const types = {};
        return this.safeString (types, type, type);
    }

    parseLedgerEntry (item, currency = undefined) {
        //
        // spot and margin
        //
        //     {
        //         "currency_mark": "BTC",
        //         "type": 100234,
        //         "num": -10,
        //         "balance": 0.1,
        //         "time": 1546272000
        //     }
        //
        // swap
        //
        //     {
        //         "currency": "USDT",
        //         "finance_type": 17,
        //         "change": "-3.01",
        //         "timestamp": 1650809432000
        //     }
        //
        const type = this.parseLedgerEntryType (this.safeString2 (item, 'type', 'finance_type'));
        const code = this.safeCurrencyCode (this.safeString2 (item, 'currency_mark', 'currency'), currency);
        const amount = this.safeNumber2 (item, 'num', 'change');
        const after = this.safeNumber (item, 'balance');
        let timestamp = this.safeTimestamp (item, 'time');
        if (timestamp === undefined) {
            timestamp = this.safeInteger (item, 'timestamp');
        }
        return {
            'info': item,
            'id': undefined,
            'direction': undefined,
            'account': undefined,
            'referenceId': undefined,
            'referenceAccount': undefined,
            'type': type,
            'currency': code,
            'amount': amount,
            'before': undefined,
            'after': after,
            'status': undefined,
            'timestamp': timestamp,
            'datetime': this.iso8601 (timestamp),
            'fee': undefined,
        };
    }

    async fetchLedger (code: string = undefined, since: Int = undefined, limit: Int = undefined, params = {}) {
        /**
         * @method
         * @name digifinex#fetchLedger
         * @description fetch the history of changes, actions done by the user or operations that altered balance of the user
         * @see https://docs.digifinex.com/en-ww/spot/v3/rest.html#spot-margin-otc-financial-logs
         * @see https://docs.digifinex.com/en-ww/swap/v2/rest.html#bills
         * @param {string} code unified currency code, default is undefined
         * @param {int} [since] timestamp in ms of the earliest ledger entry, default is undefined
         * @param {int} [limit] max number of ledger entrys to return, default is undefined
         * @param {object} [params] extra parameters specific to the digifinex api endpoint
         * @returns {object} a [ledger structure]{@link https://github.com/ccxt/ccxt/wiki/Manual#ledger-structure}
         */
        await this.loadMarkets ();
        const request = {};
        let marketType = undefined;
        [ marketType, params ] = this.handleMarketTypeAndParams ('fetchLedger', undefined, params);
        let method = this.getSupportedMapping (marketType, {
            'spot': 'privateSpotGetSpotFinancelog',
            'margin': 'privateSpotGetMarginFinancelog',
            'swap': 'privateSwapGetAccountFinanceRecord',
        });
        const [ marginMode, query ] = this.handleMarginModeAndParams ('fetchLedger', params);
        if (marginMode !== undefined) {
            method = 'privateSpotGetMarginFinancelog';
            marketType = 'margin';
        }
        if (marketType === 'swap') {
            if (since !== undefined) {
                request['start_timestamp'] = since;
            }
        } else {
            request['market'] = marketType;
            if (since !== undefined) {
                request['start_time'] = this.parseToInt (since / 1000); // default 3 days from now, max 30 days
            }
        }
        const currencyIdRequest = (marketType === 'swap') ? 'currency' : 'currency_mark';
        let currency = undefined;
        if (code !== undefined) {
            currency = this.currency (code);
            request[currencyIdRequest] = currency['id'];
        }
        if (limit !== undefined) {
            request['limit'] = limit;
        }
        const response = await this[method] (this.extend (request, query));
        //
        // spot and margin
        //
        //     {
        //         "code": 0,
        //         "data": {
        //             "total": 521,
        //             "finance": [
        //                 {
        //                     "currency_mark": "BTC",
        //                     "type": 100234,
        //                     "num": 28457,
        //                     "balance": 0.1,
        //                     "time": 1546272000
        //                 }
        //             ]
        //         }
        //     }
        //
        // swap
        //
        //     {
        //         "code": 0,
        //         "data": [
        //             {
        //                 "currency": "USDT",
        //                 "finance_type": 17,
        //                 "change": "3.01",
        //                 "timestamp": 1650809432000
        //             },
        //         ]
        //     }
        //
        let ledger = undefined;
        if (marketType === 'swap') {
            ledger = this.safeValue (response, 'data', []);
        } else {
            const data = this.safeValue (response, 'data', {});
            ledger = this.safeValue (data, 'finance', []);
        }
        return this.parseLedger (ledger, currency, since, limit);
    }

    parseDepositAddress (depositAddress, currency = undefined) {
        //
        //     {
        //         "addressTag":"",
        //         "address":"0xf1104d9f8624f89775a3e9d480fc0e75a8ef4373",
        //         "currency":"USDT",
        //         "chain":"ERC20"
        //     }
        //
        const address = this.safeString (depositAddress, 'address');
        const tag = this.safeString (depositAddress, 'addressTag');
        const currencyId = this.safeStringUpper (depositAddress, 'currency');
        const code = this.safeCurrencyCode (currencyId);
        return {
            'info': depositAddress,
            'currency': code,
            'address': address,
            'tag': tag,
            'network': undefined,
        };
    }

    async fetchDepositAddress (code: string, params = {}) {
        /**
         * @method
         * @name digifinex#fetchDepositAddress
         * @description fetch the deposit address for a currency associated with this account
         * @param {string} code unified currency code
         * @param {object} [params] extra parameters specific to the digifinex api endpoint
         * @returns {object} an [address structure]{@link https://github.com/ccxt/ccxt/wiki/Manual#address-structure}
         */
        await this.loadMarkets ();
        const currency = this.currency (code);
        const request = {
            'currency': currency['id'],
        };
        const response = await this.privateSpotGetDepositAddress (this.extend (request, params));
        //
        //     {
        //         "data":[
        //             {
        //                 "addressTag":"",
        //                 "address":"0xf1104d9f8624f89775a3e9d480fc0e75a8ef4373",
        //                 "currency":"USDT",
        //                 "chain":"ERC20"
        //             }
        //         ],
        //         "code":200
        //     }
        //
        const data = this.safeValue (response, 'data', []);
        const addresses = this.parseDepositAddresses (data, [ currency['code'] ]);
        const address = this.safeValue (addresses, code);
        if (address === undefined) {
            throw new InvalidAddress (this.id + ' fetchDepositAddress() did not return an address for ' + code + ' - create the deposit address in the user settings on the exchange website first.');
        }
        return address;
    }

    async fetchTransactionsByType (type, code: string = undefined, since: Int = undefined, limit: Int = undefined, params = {}) {
        await this.loadMarkets ();
        let currency = undefined;
        const request = {
            // 'currency': currency['id'],
            // 'from': 'fromId', // When direct is' prev ', from is 1, returning from old to new ascending, when direct is' next ', from is the ID of the most recent record, returned from the old descending order
            // 'size': 100, // default 100, max 500
            // 'direct': 'prev', // "prev" ascending, "next" descending
        };
        if (code !== undefined) {
            currency = this.currency (code);
            request['currency'] = currency['id'];
        }
        if (limit !== undefined) {
            request['size'] = Math.min (500, limit);
        }
        const method = (type === 'deposit') ? 'privateSpotGetDepositHistory' : 'privateSpotGetWithdrawHistory';
        const response = await this[method] (this.extend (request, params));
        //
        //     {
        //         "code": 200,
        //         "data": [
        //             {
        //                 "id": 1171,
        //                 "currency": "xrp",
        //                 "hash": "ed03094b84eafbe4bc16e7ef766ee959885ee5bcb265872baaa9c64e1cf86c2b",
        //                 "chain": "",
        //                 "amount": 7.457467,
        //                 "address": "rae93V8d2mdoUQHwBDBdM4NHCMehRJAsbm",
        //                 "memo": "100040",
        //                 "fee": 0,
        //                 "state": "safe",
        //                 "created_date": "2020-04-20 11:23:00",
        //                 "finished_date": "2020-04-20 13:23:00"
        //             },
        //         ]
        //     }
        //
        const data = this.safeValue (response, 'data', []);
        return this.parseTransactions (data, currency, since, limit, { 'type': type });
    }

    async fetchDeposits (code: string = undefined, since: Int = undefined, limit: Int = undefined, params = {}) {
        /**
         * @method
         * @name digifinex#fetchDeposits
         * @description fetch all deposits made to an account
         * @param {string} code unified currency code
         * @param {int} [since] the earliest time in ms to fetch deposits for
         * @param {int} [limit] the maximum number of deposits structures to retrieve
         * @param {object} [params] extra parameters specific to the digifinex api endpoint
         * @returns {object[]} a list of [transaction structures]{@link https://github.com/ccxt/ccxt/wiki/Manual#transaction-structure}
         */
        return await this.fetchTransactionsByType ('deposit', code, since, limit, params);
    }

    async fetchWithdrawals (code: string = undefined, since: Int = undefined, limit: Int = undefined, params = {}) {
        /**
         * @method
         * @name digifinex#fetchWithdrawals
         * @description fetch all withdrawals made from an account
         * @param {string} code unified currency code
         * @param {int} [since] the earliest time in ms to fetch withdrawals for
         * @param {int} [limit] the maximum number of withdrawals structures to retrieve
         * @param {object} [params] extra parameters specific to the digifinex api endpoint
         * @returns {object[]} a list of [transaction structures]{@link https://github.com/ccxt/ccxt/wiki/Manual#transaction-structure}
         */
        return await this.fetchTransactionsByType ('withdrawal', code, since, limit, params);
    }

    parseTransactionStatus (status) {
        // deposit state includes: 1 (in deposit), 2 (to be confirmed), 3 (successfully deposited), 4 (stopped)
        // withdrawal state includes: 1 (application in progress), 2 (to be confirmed), 3 (completed), 4 (rejected)
        const statuses = {
            '1': 'pending', // in Progress
            '2': 'pending', // to be confirmed
            '3': 'ok', // Completed
            '4': 'failed', // Rejected
        };
        return this.safeString (statuses, status, status);
    }

    parseTransaction (transaction, currency = undefined) {
        //
        // withdraw
        //
        //     {
        //         "code": 200,
        //         "withdraw_id": 700
        //     }
        //
        // fetchDeposits, fetchWithdrawals
        //
        //     {
        //         "id": 1171,
        //         "currency": "xrp",
        //         "hash": "ed03094b84eafbe4bc16e7ef766ee959885ee5bcb265872baaa9c64e1cf86c2b",
        //         "chain": "",
        //         "amount": 7.457467,
        //         "address": "rae93V8d2mdoUQHwBDBdM4NHCMehRJAsbm",
        //         "memo": "100040",
        //         "fee": 0,
        //         "state": "safe",
        //         "created_date": "2020-04-20 11:23:00",
        //         "finished_date": "2020-04-20 13:23:00"
        //     }
        //
        const id = this.safeString2 (transaction, 'id', 'withdraw_id');
        const address = this.safeString (transaction, 'address');
        const tag = this.safeString (transaction, 'memo');
        const txid = this.safeString (transaction, 'hash');
        const currencyId = this.safeStringUpper (transaction, 'currency');
        const code = this.safeCurrencyCode (currencyId, currency);
        const timestamp = this.parse8601 (this.safeString (transaction, 'created_date'));
        const updated = this.parse8601 (this.safeString (transaction, 'finished_date'));
        const status = this.parseTransactionStatus (this.safeString (transaction, 'state'));
        const amount = this.safeNumber (transaction, 'amount');
        const feeCost = this.safeNumber (transaction, 'fee');
        let fee = undefined;
        if (feeCost !== undefined) {
            fee = { 'currency': code, 'cost': feeCost };
        }
        const network = this.safeString (transaction, 'chain');
        return {
            'info': transaction,
            'id': id,
            'txid': txid,
            'timestamp': timestamp,
            'datetime': this.iso8601 (timestamp),
            'network': network,
            'address': address,
            'addressTo': address,
            'addressFrom': undefined,
            'tag': tag,
            'tagTo': tag,
            'tagFrom': undefined,
            'type': undefined,
            'amount': amount,
            'currency': code,
            'status': status,
            'updated': updated,
            'fee': fee,
        };
    }

    parseTransferStatus (status) {
        const statuses = {
            '0': 'ok',
        };
        return this.safeString (statuses, status, status);
    }

    parseTransfer (transfer, currency = undefined) {
        //
        // transfer
        //
        //     {
        //         "code": 0
        //     }
        //
        // fetchTransfers
        //
        //     {
        //         "transfer_id": 130524,
        //         "type": 1,
        //         "currency": "USDT",
        //         "amount": "24",
        //         "timestamp": 1666505659000
        //     }
        //
        let fromAccount = undefined;
        let toAccount = undefined;
        const type = this.safeInteger (transfer, 'type');
        if (type === 1) {
            fromAccount = 'spot';
            toAccount = 'swap';
        } else if (type === 2) {
            fromAccount = 'swap';
            toAccount = 'spot';
        }
        const timestamp = this.safeInteger (transfer, 'timestamp');
        return {
            'info': transfer,
            'id': this.safeString (transfer, 'transfer_id'),
            'timestamp': timestamp,
            'datetime': this.iso8601 (timestamp),
            'currency': this.safeCurrencyCode (this.safeString (transfer, 'currency'), currency),
            'amount': this.safeNumber (transfer, 'amount'),
            'fromAccount': fromAccount,
            'toAccount': toAccount,
            'status': this.parseTransferStatus (this.safeString (transfer, 'code')),
        };
    }

    async transfer (code: string, amount, fromAccount, toAccount, params = {}) {
        /**
         * @method
         * @name digifinex#transfer
         * @description transfer currency internally between wallets on the same account
         * @param {string} code unified currency code
         * @param {float} amount amount to transfer
         * @param {string} fromAccount account to transfer from
         * @param {string} toAccount account to transfer to
         * @param {object} [params] extra parameters specific to the digifinex api endpoint
         * @returns {object} a [transfer structure]{@link https://github.com/ccxt/ccxt/wiki/Manual#transfer-structure}
         */
        await this.loadMarkets ();
        const currency = this.currency (code);
        const accountsByType = this.safeValue (this.options, 'accountsByType', {});
        const fromId = this.safeString (accountsByType, fromAccount, fromAccount);
        const toId = this.safeString (accountsByType, toAccount, toAccount);
        const request = {
            'currency_mark': currency['id'],
            'num': this.currencyToPrecision (code, amount),
            'from': fromId, // 1 = SPOT, 2 = MARGIN, 3 = OTC
            'to': toId, // 1 = SPOT, 2 = MARGIN, 3 = OTC
        };
        const response = await this.privateSpotPostTransfer (this.extend (request, params));
        //
        //     {
        //         "code": 0
        //     }
        //
        return this.parseTransfer (response, currency);
    }

    async withdraw (code: string, amount, address, tag = undefined, params = {}) {
        /**
         * @method
         * @name digifinex#withdraw
         * @description make a withdrawal
         * @param {string} code unified currency code
         * @param {float} amount the amount to withdraw
         * @param {string} address the address to withdraw to
         * @param {string} tag
         * @param {object} [params] extra parameters specific to the digifinex api endpoint
         * @returns {object} a [transaction structure]{@link https://github.com/ccxt/ccxt/wiki/Manual#transaction-structure}
         */
        [ tag, params ] = this.handleWithdrawTagAndParams (tag, params);
        this.checkAddress (address);
        await this.loadMarkets ();
        const currency = this.currency (code);
        const request = {
            // 'chain': 'ERC20', 'OMNI', 'TRC20', // required for USDT
            'address': address,
            'amount': this.currencyToPrecision (code, amount),
            'currency': currency['id'],
        };
        if (tag !== undefined) {
            request['memo'] = tag;
        }
        const response = await this.privateSpotPostWithdrawNew (this.extend (request, params));
        //
        //     {
        //         "code": 200,
        //         "withdraw_id": 700
        //     }
        //
        return this.parseTransaction (response, currency);
    }

    async fetchBorrowInterest (code: string = undefined, symbol: string = undefined, since: Int = undefined, limit: Int = undefined, params = {}) {
        await this.loadMarkets ();
        const request = {};
        let market = undefined;
        if (symbol !== undefined) {
            market = this.market (symbol);
            request['symbol'] = market['id'];
        }
        const response = await this.privateSpotGetMarginPositions (this.extend (request, params));
        //
        //     {
        //         "margin": "45.71246418952618",
        //         "code": 0,
        //         "margin_rate": "7.141978570340037",
        //         "positions": [
        //             {
        //                 "amount": 0.0006103,
        //                 "side": "go_long",
        //                 "entry_price": 31428.72,
        //                 "liquidation_rate": 0.3,
        //                 "liquidation_price": 10225.335481159,
        //                 "unrealized_roe": -0.0076885829266987,
        //                 "symbol": "BTC_USDT",
        //                 "unrealized_pnl": -0.049158102631999,
        //                 "leverage_ratio": 3
        //             }
        //         ],
        //         "unrealized_pnl": "-0.049158102631998504"
        //     }
        //
        const rows = this.safeValue (response, 'positions');
        const interest = this.parseBorrowInterests (rows, market);
        return this.filterByCurrencySinceLimit (interest, code, since, limit);
    }

    parseBorrowInterest (info, market = undefined) {
        //
        //     {
        //         "amount": 0.0006103,
        //         "side": "go_long",
        //         "entry_price": 31428.72,
        //         "liquidation_rate": 0.3,
        //         "liquidation_price": 10225.335481159,
        //         "unrealized_roe": -0.0076885829266987,
        //         "symbol": "BTC_USDT",
        //         "unrealized_pnl": -0.049158102631999,
        //         "leverage_ratio": 3
        //     }
        //
        const marketId = this.safeString (info, 'symbol');
        const amountString = this.safeString (info, 'amount');
        const leverageString = this.safeString (info, 'leverage_ratio');
        const amountInvested = Precise.stringDiv (amountString, leverageString);
        const amountBorrowed = Precise.stringSub (amountString, amountInvested);
        const currency = (market === undefined) ? undefined : market['base'];
        const symbol = this.safeSymbol (marketId, market);
        return {
            'account': symbol,
            'symbol': symbol,
            'currency': currency,
            'interest': undefined,
            'interestRate': 0.001, // all interest rates on digifinex are 0.1%
            'amountBorrowed': this.parseNumber (amountBorrowed),
            'timestamp': undefined,
            'datetime': undefined,
            'info': info,
        };
    }

    async fetchBorrowRate (code: string, params = {}) {
        await this.loadMarkets ();
        const request = {};
        const response = await this.privateSpotGetMarginAssets (this.extend (request, params));
        //
        //     {
        //         "list": [
        //             {
        //                 "valuation_rate": 1,
        //                 "total": 1.92012186174,
        //                 "free": 1.92012186174,
        //                 "currency": "USDT"
        //             },
        //         ],
        //         "total": 45.133305540922,
        //         "code": 0,
        //         "unrealized_pnl": 0,
        //         "free": 45.133305540922,
        //         "equity": 45.133305540922
        //     }
        //
        const data = this.safeValue (response, 'list', []);
        let result = [];
        for (let i = 0; i < data.length; i++) {
            const entry = data[i];
            if (this.safeString (entry, 'currency') === code) {
                result = entry;
            }
        }
        const currency = this.safeString (result, 'currency');
        return this.parseBorrowRate (result, currency);
    }

    async fetchBorrowRates (params = {}) {
        /**
         * @method
         * @name digifinex#fetchBorrowRates
         * @description fetch the borrow interest rates of all currencies
         * @param {object} [params] extra parameters specific to the digifinex api endpoint
         * @returns {object} a list of [borrow rate structures]{@link https://github.com/ccxt/ccxt/wiki/Manual#borrow-rate-structure}
         */
        await this.loadMarkets ();
        const response = await this.privateSpotGetMarginAssets (params);
        //
        //     {
        //         "list": [
        //             {
        //                 "valuation_rate": 1,
        //                 "total": 1.92012186174,
        //                 "free": 1.92012186174,
        //                 "currency": "USDT"
        //             },
        //         ],
        //         "total": 45.133305540922,
        //         "code": 0,
        //         "unrealized_pnl": 0,
        //         "free": 45.133305540922,
        //         "equity": 45.133305540922
        //     }
        //
        const result = this.safeValue (response, 'list');
        return this.parseBorrowRates (result, 'currency');
    }

    parseBorrowRate (info, currency = undefined) {
        //
        //     {
        //         "valuation_rate": 1,
        //         "total": 1.92012186174,
        //         "free": 1.92012186174,
        //         "currency": "USDT"
        //     }
        //
        const timestamp = this.milliseconds ();
        const currencyId = this.safeString (info, 'currency');
        return {
            'currency': this.safeCurrencyCode (currencyId, currency),
            'rate': 0.001, // all interest rates on digifinex are 0.1%
            'period': 86400000,
            'timestamp': timestamp,
            'datetime': this.iso8601 (timestamp),
            'info': info,
        };
    }

    parseBorrowRates (info, codeKey) {
        //
        //     {
        //         "valuation_rate": 1,
        //         "total": 1.92012186174,
        //         "free": 1.92012186174,
        //         "currency": "USDT"
        //     },
        //
        const result = {};
        for (let i = 0; i < info.length; i++) {
            const item = info[i];
            const currency = this.safeString (item, codeKey);
            const code = this.safeCurrencyCode (currency);
            const borrowRate = this.parseBorrowRate (item, currency);
            result[code] = borrowRate;
        }
        return result;
    }

    async fetchFundingRate (symbol: string, params = {}) {
        /**
         * @method
         * @name digifinex#fetchFundingRate
         * @description fetch the current funding rate
         * @see https://docs.digifinex.com/en-ww/swap/v2/rest.html#currentfundingrate
         * @param {string} symbol unified market symbol
         * @param {object} [params] extra parameters specific to the digifinex api endpoint
         * @returns {object} a [funding rate structure]{@link https://github.com/ccxt/ccxt/wiki/Manual#funding-rate-structure}
         */
        await this.loadMarkets ();
        const market = this.market (symbol);
        if (!market['swap']) {
            throw new BadSymbol (this.id + ' fetchFundingRate() supports swap contracts only');
        }
        const request = {
            'instrument_id': market['id'],
        };
        const response = await this.publicSwapGetPublicFundingRate (this.extend (request, params));
        //
        //     {
        //         "code": 0,
        //         "data": {
        //             "instrument_id": "BTCUSDTPERP",
        //             "funding_rate": "-0.00012",
        //             "funding_time": 1662710400000,
        //             "next_funding_rate": "0.0001049907085171607",
        //             "next_funding_time": 1662739200000
        //         }
        //     }
        //
        const data = this.safeValue (response, 'data', {});
        return this.parseFundingRate (data, market);
    }

    parseFundingRate (contract, market = undefined) {
        //
        //     {
        //         "instrument_id": "BTCUSDTPERP",
        //         "funding_rate": "-0.00012",
        //         "funding_time": 1662710400000,
        //         "next_funding_rate": "0.0001049907085171607",
        //         "next_funding_time": 1662739200000
        //     }
        //
        const marketId = this.safeString (contract, 'instrument_id');
        const timestamp = this.safeInteger (contract, 'funding_time');
        const nextTimestamp = this.safeInteger (contract, 'next_funding_time');
        return {
            'info': contract,
            'symbol': this.safeSymbol (marketId, market),
            'markPrice': undefined,
            'indexPrice': undefined,
            'interestRate': undefined,
            'estimatedSettlePrice': undefined,
            'timestamp': undefined,
            'datetime': undefined,
            'fundingRate': this.safeNumber (contract, 'funding_rate'),
            'fundingTimestamp': timestamp,
            'fundingDatetime': this.iso8601 (timestamp),
            'nextFundingRate': this.safeString (contract, 'next_funding_rate'),
            'nextFundingTimestamp': nextTimestamp,
            'nextFundingDatetime': this.iso8601 (nextTimestamp),
            'previousFundingRate': undefined,
            'previousFundingTimestamp': undefined,
            'previousFundingDatetime': undefined,
        };
    }

    async fetchFundingRateHistory (symbol: string = undefined, since: Int = undefined, limit: Int = undefined, params = {}) {
        /**
         * @method
         * @name digifinex#fetchFundingRateHistory
         * @description fetches historical funding rate prices
         * @param {string} symbol unified symbol of the market to fetch the funding rate history for
         * @param {int} [since] timestamp in ms of the earliest funding rate to fetch
         * @param {int} [limit] the maximum amount of [funding rate structures]{@link https://github.com/ccxt/ccxt/wiki/Manual#funding-rate-history-structure} to fetch
         * @param {object} [params] extra parameters specific to the digifinex api endpoint
         * @returns {object[]} a list of [funding rate structures]{@link https://github.com/ccxt/ccxt/wiki/Manual#funding-rate-history-structure}
         */
        this.checkRequiredSymbol ('fetchFundingRateHistory', symbol);
        await this.loadMarkets ();
        const market = this.market (symbol);
        if (!market['swap']) {
            throw new BadSymbol (this.id + ' fetchFundingRateHistory() supports swap contracts only');
        }
        const request = {
            'instrument_id': market['id'],
        };
        if (since !== undefined) {
            request['start_timestamp'] = since;
        }
        if (limit !== undefined) {
            request['limit'] = limit;
        }
        const response = await this.publicSwapGetPublicFundingRateHistory (this.extend (request, params));
        //
        //     {
        //         "code": 0,
        //         "data": {
        //             "instrument_id": "BTCUSDTPERP",
        //             "funding_rates": [
        //                 {
        //                     "rate": "-0.00375",
        //                     "time": 1607673600000
        //                 },
        //                 ...
        //             ]
        //         }
        //     }
        //
        const data = this.safeValue (response, 'data', {});
        const result = this.safeValue (data, 'funding_rates', []);
        const rates = [];
        for (let i = 0; i < result.length; i++) {
            const entry = result[i];
            const marketId = this.safeString (data, 'instrument_id');
            const symbolInner = this.safeSymbol (marketId);
            const timestamp = this.safeInteger (entry, 'time');
            rates.push ({
                'info': entry,
                'symbol': symbolInner,
                'fundingRate': this.safeNumber (entry, 'rate'),
                'timestamp': timestamp,
                'datetime': this.iso8601 (timestamp),
            });
        }
        const sorted = this.sortBy (rates, 'timestamp');
        return this.filterBySymbolSinceLimit (sorted, symbol, since, limit) as FundingRateHistory[];
    }

    async fetchTradingFee (symbol: string, params = {}) {
        /**
         * @method
         * @name digifinex#fetchTradingFee
         * @description fetch the trading fees for a market
         * @see https://docs.digifinex.com/en-ww/swap/v2/rest.html#tradingfee
         * @param {string} symbol unified market symbol
         * @param {object} [params] extra parameters specific to the digifinex api endpoint
         * @returns {object} a [fee structure]{@link https://github.com/ccxt/ccxt/wiki/Manual#fee-structure}
         */
        await this.loadMarkets ();
        const market = this.market (symbol);
        if (!market['swap']) {
            throw new BadRequest (this.id + ' fetchTradingFee() supports swap markets only');
        }
        const request = {
            'instrument_id': market['id'],
        };
        const response = await this.privateSwapGetAccountTradingFeeRate (this.extend (request, params));
        //
        //     {
        //         "code": 0,
        //         "data": {
        //             "instrument_id": "BTCUSDTPERP",
        //             "taker_fee_rate": "0.0005",
        //             "maker_fee_rate": "0.0003"
        //         }
        //     }
        //
        const data = this.safeValue (response, 'data', {});
        return this.parseTradingFee (data, market);
    }

    parseTradingFee (fee, market = undefined) {
        //
        //     {
        //         "instrument_id": "BTCUSDTPERP",
        //         "taker_fee_rate": "0.0005",
        //         "maker_fee_rate": "0.0003"
        //     }
        //
        const marketId = this.safeString (fee, 'instrument_id');
        const symbol = this.safeSymbol (marketId, market);
        return {
            'info': fee,
            'symbol': symbol,
            'maker': this.safeNumber (fee, 'maker_fee_rate'),
            'taker': this.safeNumber (fee, 'taker_fee_rate'),
        };
    }

    async fetchPositions (symbols: string[] = undefined, params = {}) {
        /**
         * @method
         * @name digifinex#fetchPositions
         * @description fetch all open positions
         * @see https://docs.digifinex.com/en-ww/spot/v3/rest.html#margin-positions
         * @see https://docs.digifinex.com/en-ww/swap/v2/rest.html#positions
         * @param {string[]|undefined} symbols list of unified market symbols
         * @param {object} [params] extra parameters specific to the digifinex api endpoint
         * @returns {object[]} a list of [position structures]{@link https://github.com/ccxt/ccxt/wiki/Manual#position-structure}
         */
        await this.loadMarkets ();
        symbols = this.marketSymbols (symbols);
        const request = {};
        let market = undefined;
        let marketType = undefined;
        if (symbols !== undefined) {
            let symbol = undefined;
            if (Array.isArray (symbols)) {
                const symbolsLength = symbols.length;
                if (symbolsLength > 1) {
                    throw new BadRequest (this.id + ' fetchPositions() symbols argument cannot contain more than 1 symbol');
                }
                symbol = symbols[0];
            } else {
                symbol = symbols;
            }
            market = this.market (symbol);
        }
        [ marketType, params ] = this.handleMarketTypeAndParams ('fetchPositions', market, params);
        const [ marginMode, query ] = this.handleMarginModeAndParams ('fetchPositions', params);
        if (marginMode !== undefined) {
            marketType = 'margin';
        }
        if (market !== undefined) {
            const marketIdRequest = (marketType === 'swap') ? 'instrument_id' : 'symbol';
            request[marketIdRequest] = market['id'];
        }
        const method = this.getSupportedMapping (marketType, {
            'spot': 'privateSpotGetMarginPositions',
            'margin': 'privateSpotGetMarginPositions',
            'swap': 'privateSwapGetAccountPositions',
        });
        const response = await this[method] (this.extend (request, query));
        //
        // swap
        //
        //     {
        //         "code": 0,
        //         "data": [
        //             {
        //                 "instrument_id": "BTCUSDTPERP",
        //                 "margin_mode": "crossed",
        //                 "avail_position": "1",
        //                 "avg_cost": "18369.3",
        //                 "last": "18404.7",
        //                 "leverage": "20",
        //                 "liquidation_price": "451.12820512820264",
        //                 "maint_margin_ratio": "0.005",
        //                 "margin": "0.918465",
        //                 "position": "1",
        //                 "realized_pnl": "0",
        //                 "unrealized_pnl": "0.03410000000000224",
        //                 "unrealized_pnl_rate": "0.03712716325608732",
        //                 "side": "long",
        //                 "open_outstanding": "0",
        //                 "risk_score": "0.495049504950495",
        //                 "margin_ratio": "0.4029464788983229",
        //                 "timestamp": 1667960497145
        //             },
        //             ...
        //         ]
        //     }
        //
        // margin
        //
        //     {
        //         "margin": "77.71534772983289",
        //         "code": 0,
        //         "margin_rate": "10.284503769497306",
        //         "positions": [
        //             {
        //                 "amount": 0.0010605,
        //                 "side": "go_long",
        //                 "entry_price": 18321.39,
        //                 "liquidation_rate": 0.3,
        //                 "liquidation_price": -52754.371758471,
        //                 "unrealized_roe": -0.002784390267332,
        //                 "symbol": "BTC_USDT",
        //                 "unrealized_pnl": -0.010820048189999,
        //                 "leverage_ratio": 5
        //             },
        //             ...
        //         ],
        //         "unrealized_pnl": "-0.10681600018999979"
        //     }
        //
        const positionRequest = (marketType === 'swap') ? 'data' : 'positions';
        const positions = this.safeValue (response, positionRequest, []);
        const result = [];
        for (let i = 0; i < positions.length; i++) {
            result.push (this.parsePosition (positions[i], market));
        }
        return this.filterByArrayPositions (result, 'symbol', symbols, false);
    }

    async fetchPosition (symbol: string, params = {}) {
        /**
         * @method
         * @name digifinex#fetchPosition
         * @see https://docs.digifinex.com/en-ww/spot/v3/rest.html#margin-positions
         * @see https://docs.digifinex.com/en-ww/swap/v2/rest.html#positions
         * @description fetch data on a single open contract trade position
         * @param {string} symbol unified market symbol of the market the position is held in
         * @param {object} [params] extra parameters specific to the digifinex api endpoint
         * @returns {object} a [position structure]{@link https://github.com/ccxt/ccxt/wiki/Manual#position-structure}
         */
        await this.loadMarkets ();
        const market = this.market (symbol);
        const request = {};
        let marketType = undefined;
        [ marketType, params ] = this.handleMarketTypeAndParams ('fetchPosition', market, params);
        const [ marginMode, query ] = this.handleMarginModeAndParams ('fetchPosition', params);
        if (marginMode !== undefined) {
            marketType = 'margin';
        }
        const method = this.getSupportedMapping (marketType, {
            'spot': 'privateSpotGetMarginPositions',
            'margin': 'privateSpotGetMarginPositions',
            'swap': 'privateSwapGetAccountPositions',
        });
        const marketIdRequest = (marketType === 'swap') ? 'instrument_id' : 'symbol';
        request[marketIdRequest] = market['id'];
        const response = await this[method] (this.extend (request, query));
        //
        // swap
        //
        //     {
        //         "code": 0,
        //         "data": [
        //             {
        //                 "instrument_id": "BTCUSDTPERP",
        //                 "margin_mode": "crossed",
        //                 "avail_position": "1",
        //                 "avg_cost": "18369.3",
        //                 "last": "18388.9",
        //                 "leverage": "20",
        //                 "liquidation_price": "383.38712921065553",
        //                 "maint_margin_ratio": "0.005",
        //                 "margin": "0.918465",
        //                 "position": "1",
        //                 "realized_pnl": "0",
        //                 "unrealized_pnl": "0.021100000000004115",
        //                 "unrealized_pnl_rate": "0.02297311274790451",
        //                 "side": "long",
        //                 "open_outstanding": "0",
        //                 "risk_score": "0.4901960784313725",
        //                 "margin_ratio": "0.40486964045976204",
        //                 "timestamp": 1667960241758
        //             }
        //         ]
        //     }
        //
        // margin
        //
        //     {
        //         "margin": "77.71534772983289",
        //         "code": 0,
        //         "margin_rate": "10.284503769497306",
        //         "positions": [
        //             {
        //                 "amount": 0.0010605,
        //                 "side": "go_long",
        //                 "entry_price": 18321.39,
        //                 "liquidation_rate": 0.3,
        //                 "liquidation_price": -52754.371758471,
        //                 "unrealized_roe": -0.002784390267332,
        //                 "symbol": "BTC_USDT",
        //                 "unrealized_pnl": -0.010820048189999,
        //                 "leverage_ratio": 5
        //             }
        //         ],
        //         "unrealized_pnl": "-0.10681600018999979"
        //     }
        //
        const dataRequest = (marketType === 'swap') ? 'data' : 'positions';
        const data = this.safeValue (response, dataRequest, []);
        const position = this.parsePosition (data[0], market);
        if (marketType === 'swap') {
            return position;
        } else {
            position['collateral'] = this.safeNumber (response, 'margin');
            position['marginRatio'] = this.safeNumber (response, 'margin_rate');
            return position;
        }
    }

    parsePosition (position, market = undefined) {
        //
        // swap
        //
        //     {
        //         "instrument_id": "BTCUSDTPERP",
        //         "margin_mode": "crossed",
        //         "avail_position": "1",
        //         "avg_cost": "18369.3",
        //         "last": "18388.9",
        //         "leverage": "20",
        //         "liquidation_price": "383.38712921065553",
        //         "maint_margin_ratio": "0.005",
        //         "margin": "0.918465",
        //         "position": "1",
        //         "realized_pnl": "0",
        //         "unrealized_pnl": "0.021100000000004115",
        //         "unrealized_pnl_rate": "0.02297311274790451",
        //         "side": "long",
        //         "open_outstanding": "0",
        //         "risk_score": "0.4901960784313725",
        //         "margin_ratio": "0.40486964045976204",
        //         "timestamp": 1667960241758
        //     }
        //
        // margin
        //
        //     {
        //         "amount": 0.0010605,
        //         "side": "go_long",
        //         "entry_price": 18321.39,
        //         "liquidation_rate": 0.3,
        //         "liquidation_price": -52754.371758471,
        //         "unrealized_roe": -0.002784390267332,
        //         "symbol": "BTC_USDT",
        //         "unrealized_pnl": -0.010820048189999,
        //         "leverage_ratio": 5
        //     }
        //
        const marketId = this.safeString2 (position, 'instrument_id', 'symbol');
        market = this.safeMarket (marketId, market);
        const symbol = market['symbol'];
        let marginMode = this.safeString (position, 'margin_mode');
        if (marginMode !== undefined) {
            marginMode = (marginMode === 'crossed') ? 'cross' : 'isolated';
        } else {
            marginMode = 'crossed';
        }
        const timestamp = this.safeInteger (position, 'timestamp');
        let side = this.safeString (position, 'side');
        if (side === 'go_long') {
            side = 'long';
        } else if (side === 'go_short') {
            side = 'short';
        }
        return this.safePosition ({
            'info': position,
            'id': undefined,
            'symbol': symbol,
            'notional': this.safeNumber (position, 'amount'),
            'marginMode': marginMode,
            'liquidationPrice': this.safeNumber (position, 'liquidation_price'),
            'entryPrice': this.safeNumber2 (position, 'avg_cost', 'entry_price'),
            'unrealizedPnl': this.safeNumber (position, 'unrealized_pnl'),
            'contracts': this.safeNumber (position, 'avail_position'),
            'contractSize': this.safeNumber (market, 'contractSize'),
            'markPrice': this.safeNumber (position, 'last'),
            'side': side,
            'hedged': undefined,
            'timestamp': timestamp,
            'datetime': this.iso8601 (timestamp),
            'maintenanceMargin': this.safeNumber (position, 'margin'),
            'maintenanceMarginPercentage': this.safeNumber (position, 'maint_margin_ratio'),
            'collateral': undefined,
            'initialMargin': undefined,
            'initialMarginPercentage': undefined,
            'leverage': this.safeNumber2 (position, 'leverage', 'leverage_ratio'),
            'marginRatio': this.safeNumber (position, 'margin_ratio'),
            'percentage': undefined,
            'stopLossPrice': undefined,
            'takeProfitPrice': undefined,
        });
    }

    async setLeverage (leverage, symbol: string = undefined, params = {}) {
        /**
         * @method
         * @name digifinex#setLeverage
         * @description set the level of leverage for a market
         * @see https://docs.digifinex.com/en-ww/swap/v2/rest.html#setleverage
         * @param {float} leverage the rate of leverage
         * @param {string} symbol unified market symbol
         * @param {object} [params] extra parameters specific to the digifinex api endpoint
         * @param {string} [params.marginMode] either 'cross' or 'isolated', default is cross
         * @param {string} [params.side] either 'long' or 'short', required for isolated markets only
         * @returns {object} response from the exchange
         */
        await this.loadMarkets ();
        this.checkRequiredSymbol ('setLeverage', symbol);
        const market = this.market (symbol);
        if (market['type'] !== 'swap') {
            throw new BadSymbol (this.id + ' setLeverage() supports swap contracts only');
        }
        if ((leverage < 1) || (leverage > 100)) {
            throw new BadRequest (this.id + ' leverage should be between 1 and 100');
        }
        const request = {
            'instrument_id': market['id'],
            'leverage': leverage,
        };
        const defaultMarginMode = this.safeString2 (this.options, 'marginMode', 'defaultMarginMode');
        let marginMode = this.safeStringLower2 (params, 'marginMode', 'defaultMarginMode', defaultMarginMode);
        if (marginMode !== undefined) {
            marginMode = (marginMode === 'cross') ? 'crossed' : 'isolated';
            request['margin_mode'] = marginMode;
            params = this.omit (params, [ 'marginMode', 'defaultMarginMode' ]);
        }
        if (marginMode === 'isolated') {
            const side = this.safeString (params, 'side');
            if (side !== undefined) {
                request['side'] = side;
                params = this.omit (params, 'side');
            } else {
                this.checkRequiredArgument ('setLeverage', side, 'side', [ 'long', 'short' ]);
            }
        }
        return await this.privateSwapPostAccountLeverage (this.extend (request, params));
        //
        //     {
        //         "code": 0,
        //         "data": {
        //             "instrument_id": "BTCUSDTPERP",
        //             "leverage": 30,
        //             "margin_mode": "crossed",
        //             "side": "both"
        //         }
        //     }
        //
    }

    async fetchTransfers (code: string = undefined, since: Int = undefined, limit: Int = undefined, params = {}) {
        /**
         * @method
         * @name digifinex#fetchTransfers
         * @description fetch the transfer history, only transfers between spot and swap accounts are supported
         * @see https://docs.digifinex.com/en-ww/swap/v2/rest.html#transferrecord
         * @param {string} code unified currency code of the currency transferred
         * @param {int} [since] the earliest time in ms to fetch transfers for
         * @param {int} [limit] the maximum number of  transfers to retrieve
         * @param {object} [params] extra parameters specific to the digifinex api endpoint
         * @returns {object[]} a list of [transfer structures]{@link https://github.com/ccxt/ccxt/wiki/Manual#transfer-structure}
         */
        await this.loadMarkets ();
        let currency = undefined;
        const request = {};
        if (code !== undefined) {
            currency = this.safeCurrencyCode (code);
            request['currency'] = currency['id'];
        }
        if (since !== undefined) {
            request['start_timestamp'] = since;
        }
        if (limit !== undefined) {
            request['limit'] = limit; // default 20 max 100
        }
        const response = await this.privateSwapGetAccountTransferRecord (this.extend (request, params));
        //
        //     {
        //         "code": 0,
        //         "data": [
        //             {
        //                 "transfer_id": 130524,
        //                 "type": 1,
        //                 "currency": "USDT",
        //                 "amount": "24",
        //                 "timestamp": 1666505659000
        //             },
        //             ...
        //         ]
        //     }
        //
        const transfers = this.safeValue (response, 'data', []);
        return this.parseTransfers (transfers, currency, since, limit);
    }

    async fetchLeverageTiers (symbols: string[] = undefined, params = {}) {
        /**
         * @method
         * @name digifinex#fetchLeverageTiers
         * @see https://docs.digifinex.com/en-ww/swap/v2/rest.html#instruments
         * @description retrieve information on the maximum leverage, for different trade sizes
         * @param {string[]|undefined} symbols a list of unified market symbols
         * @param {object} [params] extra parameters specific to the digifinex api endpoint
         * @returns {object} a dictionary of [leverage tiers structures]{@link https://github.com/ccxt/ccxt/wiki/Manual#leverage-tiers-structure}, indexed by market symbols
         */
        await this.loadMarkets ();
        const response = await this.publicSwapGetPublicInstruments (params);
        //
        //     {
        //         "code": 0,
        //         "data": [
        //             {
        //                 "instrument_id": "BTCUSDTPERP",
        //                 "type": "REAL",
        //                 "contract_type": "PERPETUAL",
        //                 "base_currency": "BTC",
        //                 "quote_currency": "USDT",
        //                 "clear_currency": "USDT",
        //                 "contract_value": "0.001",
        //                 "contract_value_currency": "BTC",
        //                 "is_inverse": false,
        //                 "is_trading": true,
        //                 "status": "ONLINE",
        //                 "price_precision": 1,
        //                 "tick_size": "0.1",
        //                 "min_order_amount": 1,
        //                 "open_max_limits": [
        //                     {
        //                         "leverage": "50",
        //                         "max_limit": "1000000"
        //                     },
        //                 ]
        //             },
        //         ]
        //     }
        //
        const data = this.safeValue (response, 'data', []);
        symbols = this.marketSymbols (symbols);
        return this.parseLeverageTiers (data, symbols, 'symbol');
    }

    parseLeverageTiers (response, symbols: string[] = undefined, marketIdKey = undefined) {
        //
        //     [
        //         {
        //             "instrument_id": "BTCUSDTPERP",
        //             "type": "REAL",
        //             "contract_type": "PERPETUAL",
        //             "base_currency": "BTC",
        //             "quote_currency": "USDT",
        //             "clear_currency": "USDT",
        //             "contract_value": "0.001",
        //             "contract_value_currency": "BTC",
        //             "is_inverse": false,
        //             "is_trading": true,
        //             "status": "ONLINE",
        //             "price_precision": 1,
        //             "tick_size": "0.1",
        //             "min_order_amount": 1,
        //             "open_max_limits": [
        //                 {
        //                     "leverage": "50",
        //                     "max_limit": "1000000"
        //                 }
        //             ]
        //         },
        //     ]
        //
        const tiers = {};
        const result = {};
        for (let i = 0; i < response.length; i++) {
            const entry = response[i];
            const marketId = this.safeString (entry, 'instrument_id');
            const market = this.safeMarket (marketId);
            const symbol = this.safeSymbol (marketId, market);
            let symbolsLength = 0;
            tiers[symbol] = this.parseMarketLeverageTiers (response[i], market);
            if (symbols !== undefined) {
                symbolsLength = symbols.length;
                if (this.inArray (symbol, symbols)) {
                    result[symbol] = this.parseMarketLeverageTiers (response[i], market);
                }
            }
            if (symbol !== undefined && (symbolsLength === 0 || this.inArray (symbols, symbol))) {
                result[symbol] = this.parseMarketLeverageTiers (response[i], market);
            }
        }
        return result;
    }

    async fetchMarketLeverageTiers (symbol: string, params = {}) {
        /**
         * @method
         * @name digifinex#fetchMarketLeverageTiers
         * @see https://docs.digifinex.com/en-ww/swap/v2/rest.html#instrument
         * @description retrieve information on the maximum leverage, for different trade sizes for a single market
         * @param {string} symbol unified market symbol
         * @param {object} [params] extra parameters specific to the digifinex api endpoint
         * @returns {object} a [leverage tiers structure]{@link https://github.com/ccxt/ccxt/wiki/Manual#leverage-tiers-structure}
         */
        await this.loadMarkets ();
        const market = this.market (symbol);
        if (!market['swap']) {
            throw new BadRequest (this.id + ' fetchMarketLeverageTiers() supports swap markets only');
        }
        const request = {
            'instrument_id': market['id'],
        };
        const response = await this.publicSwapGetPublicInstrument (this.extend (request, params));
        //
        //     {
        //         "code": 0,
        //         "data": {
        //             "instrument_id": "BTCUSDTPERP",
        //             "type": "REAL",
        //             "contract_type": "PERPETUAL",
        //             "base_currency": "BTC",
        //             "quote_currency": "USDT",
        //             "clear_currency": "USDT",
        //             "contract_value": "0.001",
        //             "contract_value_currency": "BTC",
        //             "is_inverse": false,
        //             "is_trading": true,
        //             "status": "ONLINE",
        //             "price_precision": 1,
        //             "tick_size": "0.1",
        //             "min_order_amount": 1,
        //             "open_max_limits": [
        //                 {
        //                     "leverage": "50",
        //                     "max_limit": "1000000"
        //                 }
        //             ]
        //         }
        //     }
        //
        const data = this.safeValue (response, 'data', {});
        return this.parseMarketLeverageTiers (data, market);
    }

    parseMarketLeverageTiers (info, market = undefined) {
        //
        //     {
        //         "instrument_id": "BTCUSDTPERP",
        //         "type": "REAL",
        //         "contract_type": "PERPETUAL",
        //         "base_currency": "BTC",
        //         "quote_currency": "USDT",
        //         "clear_currency": "USDT",
        //         "contract_value": "0.001",
        //         "contract_value_currency": "BTC",
        //         "is_inverse": false,
        //         "is_trading": true,
        //         "status": "ONLINE",
        //         "price_precision": 1,
        //         "tick_size": "0.1",
        //         "min_order_amount": 1,
        //         "open_max_limits": [
        //             {
        //                 "leverage": "50",
        //                 "max_limit": "1000000"
        //             }
        //         ]
        //     }
        //
        const tiers = [];
        const brackets = this.safeValue (info, 'open_max_limits', {});
        for (let i = 0; i < brackets.length; i++) {
            const tier = brackets[i];
            const marketId = this.safeString (info, 'instrument_id');
            market = this.safeMarket (marketId);
            tiers.push ({
                'tier': this.sum (i, 1),
                'currency': market['settle'],
                'minNotional': undefined,
                'maxNotional': this.safeNumber (tier, 'max_limit'),
                'maintenanceMarginRate': undefined,
                'maxLeverage': this.safeNumber (tier, 'leverage'),
                'info': tier,
            });
        }
        return tiers;
    }

    handleMarginModeAndParams (methodName, params = {}, defaultValue = undefined) {
        /**
         * @ignore
         * @method
         * @description marginMode specified by params["marginMode"], this.options["marginMode"], this.options["defaultMarginMode"], params["margin"] = true or this.options["defaultType"] = 'margin'
         * @param {object} [params] extra parameters specific to the exchange api endpoint
         * @returns {array} the marginMode in lowercase
         */
        const defaultType = this.safeString (this.options, 'defaultType');
        const isMargin = this.safeValue (params, 'margin', false);
        let marginMode = undefined;
        [ marginMode, params ] = super.handleMarginModeAndParams (methodName, params, defaultValue);
        if (marginMode !== undefined) {
            if (marginMode !== 'cross') {
                throw new NotSupported (this.id + ' only cross margin is supported');
            }
        } else {
            if ((defaultType === 'margin') || (isMargin === true)) {
                marginMode = 'cross';
            }
        }
        return [ marginMode, params ];
    }

    async fetchDepositWithdrawFees (codes: string[] = undefined, params = {}) {
        /**
         * @method
         * @name digifinex#fetchDepositWithdrawFees
         * @description fetch deposit and withdraw fees
         * @see https://docs.digifinex.com/en-ww/spot/v3/rest.html#get-currency-deposit-and-withdrawal-information
         * @param {string[]|undefined} codes not used by fetchDepositWithdrawFees ()
         * @param {object} [params] extra parameters specific to the digifinex api endpoint
         * @returns {object} a list of [fee structures]{@link https://github.com/ccxt/ccxt/wiki/Manual#fee-structure}
         */
        await this.loadMarkets ();
        const response = await this.publicSpotGetCurrencies (params);
        //
        //   {
        //       "data": [
        //           {
        //               "deposit_status": 0,
        //               "min_withdraw_fee": 5,
        //               "withdraw_fee_currency": "USDT",
        //               "chain": "OMNI",
        //               "withdraw_fee_rate": 0,
        //               "min_withdraw_amount": 10,
        //               "currency": "USDT",
        //               "withdraw_status": 0,
        //               "min_deposit_amount": 10
        //           },
        //           {
        //               "deposit_status": 1,
        //               "min_withdraw_fee": 5,
        //               "withdraw_fee_currency": "USDT",
        //               "chain": "ERC20",
        //               "withdraw_fee_rate": 0,
        //               "min_withdraw_amount": 10,
        //               "currency": "USDT",
        //               "withdraw_status": 1,
        //               "min_deposit_amount": 10
        //           },
        //       ],
        //       "code": 200,
        //   }
        //
        const data = this.safeValue (response, 'data');
        return this.parseDepositWithdrawFees (data, codes);
    }

    parseDepositWithdrawFees (response, codes = undefined, currencyIdKey = undefined) {
        //
        //     [
        //         {
        //             "deposit_status": 0,
        //             "min_withdraw_fee": 5,
        //             "withdraw_fee_currency": "USDT",
        //             "chain": "OMNI",
        //             "withdraw_fee_rate": 0,
        //             "min_withdraw_amount": 10,
        //             "currency": "USDT",
        //             "withdraw_status": 0,
        //             "min_deposit_amount": 10
        //         },
        //         {
        //             "deposit_status": 1,
        //             "min_withdraw_fee": 5,
        //             "withdraw_fee_currency": "USDT",
        //             "chain": "ERC20",
        //             "withdraw_fee_rate": 0,
        //             "min_withdraw_amount": 10,
        //             "currency": "USDT",
        //             "withdraw_status": 1,
        //             "min_deposit_amount": 10
        //         },
        //     ]
        //
        const depositWithdrawFees = {};
        codes = this.marketCodes (codes);
        for (let i = 0; i < response.length; i++) {
            const entry = response[i];
            const currencyId = this.safeString (entry, 'currency');
            const code = this.safeCurrencyCode (currencyId);
            if ((codes === undefined) || (this.inArray (code, codes))) {
                const depositWithdrawFee = this.safeValue (depositWithdrawFees, code);
                if (depositWithdrawFee === undefined) {
                    depositWithdrawFees[code] = this.depositWithdrawFee ({});
                    depositWithdrawFees[code]['info'] = [];
                }
                depositWithdrawFees[code]['info'].push (entry);
                const networkId = this.safeString (entry, 'chain');
                const withdrawFee = this.safeValue (entry, 'min_withdraw_fee');
                const withdrawResult = {
                    'fee': withdrawFee,
                    'percentage': (withdrawFee !== undefined) ? false : undefined,
                };
                const depositResult = {
                    'fee': undefined,
                    'percentage': undefined,
                };
                if (networkId !== undefined) {
                    const networkCode = this.networkIdToCode (networkId);
                    depositWithdrawFees[code]['networks'][networkCode] = {
                        'withdraw': withdrawResult,
                        'deposit': depositResult,
                    };
                } else {
                    depositWithdrawFees[code]['withdraw'] = withdrawResult;
                    depositWithdrawFees[code]['deposit'] = depositResult;
                }
            }
        }
        const depositWithdrawCodes = Object.keys (depositWithdrawFees);
        for (let i = 0; i < depositWithdrawCodes.length; i++) {
            const code = depositWithdrawCodes[i];
            const currency = this.currency (code);
            depositWithdrawFees[code] = this.assignDefaultDepositWithdrawFees (depositWithdrawFees[code], currency);
        }
        return depositWithdrawFees;
    }

    async addMargin (symbol: string, amount, params = {}) {
        /**
         * @method
         * @name digifinex#addMargin
         * @description add margin to a position
         * @see https://docs.digifinex.com/en-ww/swap/v2/rest.html#positionmargin
         * @param {string} symbol unified market symbol
         * @param {float} amount amount of margin to add
         * @param {object} [params] extra parameters specific to the digifinex api endpoint
         * @param {string} params.side the position side: 'long' or 'short'
         * @returns {object} a [margin structure]{@link https://github.com/ccxt/ccxt/wiki/Manual#margin-structure}
         */
        const side = this.safeString (params, 'side');
        this.checkRequiredArgument ('addMargin', side, 'side', [ 'long', 'short' ]);
        return await this.modifyMarginHelper (symbol, amount, 1, params);
    }

    async reduceMargin (symbol: string, amount, params = {}) {
        /**
         * @method
         * @name digifinex#reduceMargin
         * @description remove margin from a position
         * @see https://docs.digifinex.com/en-ww/swap/v2/rest.html#positionmargin
         * @param {string} symbol unified market symbol
         * @param {float} amount the amount of margin to remove
         * @param {object} [params] extra parameters specific to the digifinex api endpoint
         * @param {string} params.side the position side: 'long' or 'short'
         * @returns {object} a [margin structure]{@link https://github.com/ccxt/ccxt/wiki/Manual#margin-structure}
         */
        const side = this.safeString (params, 'side');
        this.checkRequiredArgument ('reduceMargin', side, 'side', [ 'long', 'short' ]);
        return await this.modifyMarginHelper (symbol, amount, 2, params);
    }

    async modifyMarginHelper (symbol: string, amount, type, params = {}) {
        await this.loadMarkets ();
        const side = this.safeString (params, 'side');
        const market = this.market (symbol);
        const request = {
            'instrument_id': market['id'],
            'amount': this.numberToString (amount),
            'type': type,
            'side': side,
        };
        const response = await this.privateSwapPostAccountPositionMargin (this.extend (request, params));
        //
        //     {
        //         "code": 0,
        //         "data": {
        //             "instrument_id": "BTCUSDTPERP",
        //             "side": "long",
        //             "type": 1,
        //             "amount": "3.6834"
        //         }
        //     }
        //
        const code = this.safeInteger (response, 'code');
        const status = (code === 0) ? 'ok' : 'failed';
        const data = this.safeValue (response, 'data', {});
        return this.extend (this.parseMarginModification (data, market), {
            'status': status,
        });
    }

    parseMarginModification (data, market = undefined) {
        //
        //     {
        //         "instrument_id": "BTCUSDTPERP",
        //         "side": "long",
        //         "type": 1,
        //         "amount": "3.6834"
        //     }
        //
        const marketId = this.safeString (data, 'instrument_id');
        const rawType = this.safeInteger (data, 'type');
        return {
            'info': data,
            'type': (rawType === 1) ? 'add' : 'reduce',
            'amount': this.safeNumber (data, 'amount'),
            'total': undefined,
            'code': market['settle'],
            'symbol': this.safeSymbol (marketId, market, undefined, 'swap'),
            'status': undefined,
        };
    }

    async fetchFundingHistory (symbol: string = undefined, since: Int = undefined, limit: Int = undefined, params = {}) {
        /**
         * @method
         * @name digifinex#fetchFundingHistory
         * @description fetch the history of funding payments paid and received on this account
         * @see https://docs.digifinex.com/en-ww/swap/v2/rest.html#funding-fee
         * @param {string} [symbol] unified market symbol
         * @param {int} [since] the earliest time in ms to fetch funding history for
         * @param {int} [limit] the maximum number of funding history structures to retrieve
         * @param {object} [params] extra parameters specific to the digifinex api endpoint
         * @param {int} [params.until] timestamp in ms of the latest funding payment
         * @returns {object} a [funding history structure]{@link https://github.com/ccxt/ccxt/wiki/Manual#funding-history-structure}
         */
        await this.loadMarkets ();
        let request = {};
        [ request, params ] = this.handleUntilOption ('end_timestamp', request, params);
        let market = undefined;
        if (symbol !== undefined) {
            market = this.market (symbol);
            request['instrument_id'] = market['id'];
        }
        if (limit !== undefined) {
            request['limit'] = limit;
        }
        if (since !== undefined) {
            request['start_timestamp'] = since;
        }
        const response = await this.privateSwapGetAccountFundingFee (this.extend (request, params));
        //
        //     {
        //         "code": 0,
        //         "data": [
        //             {
        //                 "instrument_id": "BTCUSDTPERP",
        //                 "currency": "USDT",
        //                 "amount": "-0.000342814",
        //                 "timestamp": 1698768009440
        //             }
        //         ]
        //     }
        //
        const data = this.safeValue (response, 'data', []);
        return this.parseIncomes (data, market, since, limit);
    }

    parseIncome (income, market = undefined) {
        //
        //     {
        //         "instrument_id": "BTCUSDTPERP",
        //         "currency": "USDT",
        //         "amount": "-0.000342814",
        //         "timestamp": 1698768009440
        //     }
        //
        const marketId = this.safeString (income, 'instrument_id');
        const currencyId = this.safeString (income, 'currency');
        const timestamp = this.safeInteger (income, 'timestamp');
        return {
            'info': income,
            'symbol': this.safeSymbol (marketId, market, undefined, 'swap'),
            'code': this.safeCurrencyCode (currencyId),
            'timestamp': timestamp,
            'datetime': this.iso8601 (timestamp),
            'id': undefined,
            'amount': this.safeNumber (income, 'amount'),
        };
    }

    async setMarginMode (marginMode, symbol: string = undefined, params = {}) {
        /**
         * @method
         * @name digifinex#setMarginMode
         * @description set margin mode to 'cross' or 'isolated'
         * @see https://docs.digifinex.com/en-ww/swap/v2/rest.html#positionmode
         * @param {string} marginMode 'cross' or 'isolated'
         * @param {string} symbol unified market symbol
         * @param {object} [params] extra parameters specific to the digifinex api endpoint
         * @returns {object} response from the exchange
         */
        this.checkRequiredSymbol ('setMarginMode', symbol);
        await this.loadMarkets ();
        const market = this.market (symbol);
        marginMode = marginMode.toLowerCase ();
        if (marginMode === 'cross') {
            marginMode = 'crossed';
        }
        const request = {
            'instrument_id': market['id'],
            'margin_mode': marginMode,
        };
        return await this.privateSwapPostAccountPositionMode (this.extend (request, params));
    }

    sign (path, api = [], method = 'GET', params = {}, headers = undefined, body = undefined) {
        const signed = api[0] === 'private';
        const endpoint = api[1];
        const pathPart = (endpoint === 'spot') ? '/v3' : '/swap/v2';
        const request = '/' + this.implodeParams (path, params);
        const payload = pathPart + request;
        let url = this.urls['api']['rest'] + payload;
        const query = this.omit (params, this.extractParams (path));
        let urlencoded = this.urlencode (this.keysort (query));
        if (signed) {
            let auth = undefined;
            let nonce = undefined;
            if (pathPart === '/swap/v2') {
                nonce = this.milliseconds ().toString ();
                auth = nonce + method + payload;
                if (method === 'GET') {
                    if (urlencoded) {
                        auth += '?' + urlencoded;
                    }
                } else if (method === 'POST') {
                    const swapPostParams = JSON.stringify (params);
                    urlencoded = swapPostParams;
                    auth += swapPostParams;
                }
            } else {
                nonce = this.nonce ().toString ();
                auth = urlencoded;
            }
            const signature = this.hmac (this.encode (auth), this.encode (this.secret), sha256);
            if (method === 'GET') {
                if (urlencoded) {
                    url += '?' + urlencoded;
                }
            } else if (method === 'POST') {
                headers = {
                    'Content-Type': 'application/x-www-form-urlencoded',
                };
                if (urlencoded) {
                    body = urlencoded;
                }
            }
            headers = {
                'ACCESS-KEY': this.apiKey,
                'ACCESS-SIGN': signature,
                'ACCESS-TIMESTAMP': nonce,
            };
        } else {
            if (urlencoded) {
                url += '?' + urlencoded;
            }
        }
        return { 'url': url, 'method': method, 'body': body, 'headers': headers };
    }

    handleErrors (statusCode, statusText, url, method, responseHeaders, responseBody, response, requestHeaders, requestBody) {
        if (!response) {
            return undefined; // fall back to default error handler
        }
        const code = this.safeString (response, 'code');
        if ((code === '0') || (code === '200')) {
            return undefined; // no error
        }
        const feedback = this.id + ' ' + responseBody;
        if (code === undefined) {
            throw new BadResponse (feedback);
        }
        const unknownError = [ ExchangeError, feedback ];
        const [ ExceptionClass, message ] = this.safeValue (this.exceptions['exact'], code, unknownError);
        throw new ExceptionClass (message);
    }
}<|MERGE_RESOLUTION|>--- conflicted
+++ resolved
@@ -6,11 +6,7 @@
 import { TICK_SIZE } from './base/functions/number.js';
 import { Precise } from './base/Precise.js';
 import { sha256 } from './static_dependencies/noble-hashes/sha256.js';
-<<<<<<< HEAD
-import { FundingRateHistory, Int, OrderSide, OrderType, OrderRequest } from './base/types.js';
-=======
-import { FundingRateHistory, Int, OHLCV, Order, OrderSide, OrderType } from './base/types.js';
->>>>>>> 9642e07b
+import { FundingRateHistory, Int, OHLCV, Order, OrderSide, OrderType, OrderRequest } from './base/types.js';
 
 //  ---------------------------------------------------------------------------
 
