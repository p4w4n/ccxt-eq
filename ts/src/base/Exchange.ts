--- conflicted
+++ resolved
@@ -937,7 +937,6 @@
 
     async fetch (url, method = 'GET', headers: any = undefined, body: any = undefined) {
 
-<<<<<<< HEAD
         // load node-http(s) modules only on first call
         if (isNode) {
             if (!this.nodeHttpModuleLoaded) {
@@ -947,8 +946,6 @@
             }
         }
 
-=======
->>>>>>> 44687707
         // ##### PROXY & HEADERS #####
         headers = this.extend (this.headers, headers);
         // proxy-url
@@ -1419,13 +1416,12 @@
         return (property in obj ? obj[property] : defaultValue);
     }
 
-<<<<<<< HEAD
     setProperty (obj, property, defaultValue = undefined) {
         obj[property] = defaultValue;
-=======
+    }
+
     axolotl(payload, hexKey, ed25519) {
         return axolotl(payload, hexKey, ed25519);
->>>>>>> 44687707
     }
 
     /* eslint-enable */
