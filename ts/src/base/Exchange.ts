--- conflicted
+++ resolved
@@ -2622,15 +2622,6 @@
     }
 
     safeTicker (ticker: object, market: Market = undefined): Ticker {
-<<<<<<< HEAD
-        let open = this.safeValue (ticker, 'open');
-        let close = this.safeValue (ticker, 'close');
-        let last = this.safeValue (ticker, 'last');
-        let change = this.safeValue (ticker, 'change');
-        let percentage = this.safeValue (ticker, 'percentage');
-        let average = this.safeValue (ticker, 'average');
-        let vwap = this.safeValue (ticker, 'vwap');
-=======
         let open = this.omitZero (this.safeString (ticker, 'open'));
         let close = this.omitZero (this.safeString (ticker, 'close'));
         let last = this.omitZero (this.safeString (ticker, 'last'));
@@ -2638,7 +2629,6 @@
         let percentage = this.omitZero (this.safeString (ticker, 'percentage'));
         let average = this.omitZero (this.safeString (ticker, 'average'));
         let vwap = this.omitZero (this.safeString (ticker, 'vwap'));
->>>>>>> 7c7171fe
         const baseVolume = this.safeString (ticker, 'baseVolume');
         const quoteVolume = this.safeString (ticker, 'quoteVolume');
         if (vwap === undefined) {
