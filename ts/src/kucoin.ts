
// ---------------------------------------------------------------------------

import Exchange from './abstract/kucoin.js';
import { ExchangeError, ExchangeNotAvailable, InsufficientFunds, OrderNotFound, InvalidOrder, AccountSuspended, InvalidNonce, NotSupported, BadRequest, AuthenticationError, BadSymbol, RateLimitExceeded, PermissionDenied, InvalidAddress, ArgumentsRequired } from './base/errors.js';
import { Precise } from './base/Precise.js';
import { TICK_SIZE } from './base/functions/number.js';
import { sha256 } from './static_dependencies/noble-hashes/sha256.js';
import { Int, OrderSide, OrderType, Order, OHLCV, Trade, Balances, OrderRequest } from './base/types.js';

//  ---------------------------------------------------------------------------

/**
 * @class kucoin
 * @extends Exchange
 */
export default class kucoin extends Exchange {
    describe () {
        return this.deepExtend (super.describe (), {
            'id': 'kucoin',
            'name': 'KuCoin',
            'countries': [ 'SC' ],
            'rateLimit': 10, // 100 requests per second => ( 1000ms / 100 ) = 10 ms between requests on average
            'version': 'v2',
            'certified': true,
            'pro': true,
            'comment': 'Platform 2.0',
            'quoteJsonNumbers': false,
            'has': {
                'CORS': undefined,
                'spot': true,
                'margin': true,
                'swap': false,
                'future': false,
                'option': false,
                'borrowMargin': true,
                'cancelAllOrders': true,
                'cancelOrder': true,
                'createDepositAddress': true,
                'createOrder': true,
                'createOrders': true,
                'createPostOnlyOrder': true,
                'createStopLimitOrder': true,
                'createStopMarketOrder': true,
                'createStopOrder': true,
                'editOrder': true,
                'fetchAccounts': true,
                'fetchBalance': true,
                'fetchBorrowInterest': true,
                'fetchBorrowRate': false,
                'fetchBorrowRateHistories': false,
                'fetchBorrowRateHistory': false,
                'fetchBorrowRates': false,
                'fetchClosedOrders': true,
                'fetchCurrencies': true,
                'fetchDepositAddress': true,
                'fetchDepositAddressesByNetwork': true,
                'fetchDeposits': true,
                'fetchDepositWithdrawFee': true,
                'fetchDepositWithdrawFees': true,
                'fetchFundingHistory': false,
                'fetchFundingRate': false,
                'fetchFundingRateHistory': false,
                'fetchFundingRates': false,
                'fetchIndexOHLCV': false,
                'fetchL3OrderBook': true,
                'fetchLedger': true,
                'fetchLeverageTiers': false,
                'fetchMarginMode': false,
                'fetchMarketLeverageTiers': false,
                'fetchMarkets': true,
                'fetchMarkOHLCV': false,
                'fetchMyTrades': true,
                'fetchOHLCV': true,
                'fetchOpenInterest': false,
                'fetchOpenInterestHistory': false,
                'fetchOpenOrders': true,
                'fetchOrder': true,
                'fetchOrderBook': true,
                'fetchOrderBooks': false,
                'fetchOrdersByStatus': true,
                'fetchOrderTrades': true,
                'fetchPositionMode': false,
                'fetchPremiumIndexOHLCV': false,
                'fetchStatus': true,
                'fetchTicker': true,
                'fetchTickers': true,
                'fetchTime': true,
                'fetchTrades': true,
                'fetchTradingFee': true,
                'fetchTradingFees': false,
                'fetchTransactionFee': true,
                'fetchTransfers': false,
                'fetchWithdrawals': true,
                'repayMargin': true,
                'setLeverage': false,
                'setMarginMode': false,
                'setPositionMode': false,
                'signIn': false,
                'transfer': true,
                'withdraw': true,
            },
            'urls': {
                'logo': 'https://user-images.githubusercontent.com/51840849/87295558-132aaf80-c50e-11ea-9801-a2fb0c57c799.jpg',
                'referral': 'https://www.kucoin.com/ucenter/signup?rcode=E5wkqe',
                'api': {
                    'public': 'https://api.kucoin.com',
                    'private': 'https://api.kucoin.com',
                    'futuresPrivate': 'https://api-futures.kucoin.com',
                    'futuresPublic': 'https://api-futures.kucoin.com',
                    'webExchange': 'https://kucoin.com/_api',
                },
                'www': 'https://www.kucoin.com',
                'doc': [
                    'https://docs.kucoin.com',
                ],
            },
            'requiredCredentials': {
                'apiKey': true,
                'secret': true,
                'password': true,
            },
            'api': {
                // level VIP0
                // Spot => 3000/30s => 100/s
                // Weight = x => 100/(100/x) = x
                // Futures Management Public => 2000/30s => 200/3/s
                // Weight = x => 100/(200/3/x) = x*1.5
                'public': {
                    'get': {
                        // spot trading
                        'currencies': 4.5, // 3PW
                        'currencies/{currency}': 4.5, // 3PW
                        'symbols': 6, // 4PW
                        'market/orderbook/level1': 3, // 2PW
                        'market/allTickers': 22.5, // 15PW
                        'market/stats': 22.5, // 15PW
                        'markets': 4.5, // 3PW
                        'market/orderbook/level{level}_{limit}': 6, // 4PW
                        'market/orderbook/level2_20': 3, // 2PW
                        'market/orderbook/level2_100': 6, // 4PW
                        'market/histories': 4.5, // 3PW
                        'market/candles': 4.5, // 3PW
                        'prices': 4.5, // 3PW
                        'timestamp': 4.5, // 3PW
                        'status': 4.5, // 3PW
                        // margin trading
                        'mark-price/{symbol}/current': 3, // 2PW
                        'margin/config': 25, // 25SW
                    },
                    'post': {
                        // ws
                        'bullet-public': 15, // 10PW
                    },
                },
                'private': {
                    'get': {
                        // account
                        'user-info': 30, // 20MW
                        'accounts': 7.5, // 5MW
                        'accounts/{accountId}': 7.5, // 5MW
                        'accounts/ledgers': 3, // 2MW
                        'hf/accounts/ledgers': 2, // 2SW
                        'hf/margin/account/ledgers': 2, // 2SW
                        'transaction-history': 3, // 2MW
                        'sub/user': 30, // 20MW
                        'sub-accounts/{subUserId}': 22.5, // 15MW
                        'sub-accounts': 30, // 20MW
                        'sub/api-key': 30, // 20MW
                        // funding
                        'margin/account': 40, // 40SW
                        'margin/accounts': 15, // 15SW
                        'isolated/accounts': 15, // 15SW
                        'deposit-addresses': 7.5, // 5MW
                        'deposits': 7.5, // 5MW
                        'hist-deposits': 7.5, // 5MW
                        'withdrawals': 30, // 20MW
                        'hist-withdrawals': 30, // 20MW
                        'withdrawals/quotas': 30, // 20MW
                        'accounts/transferable': 30, // 20MW
                        'transfer-list': 30, // 20MW
                        'base-fee': 3, // 3SW
                        'trade-fees': 3, // 3SW
                        // spot trading
                        'market/orderbook/level{level}': 3, // 3SW
                        'market/orderbook/level2': 3, // 3SW
                        'market/orderbook/level3': 3, // 3SW
                        'hf/orders/active': 2, // 2SW
                        'hf/orders/active/symbols': 2, // 2SW
                        'hf/orders/done': 2, // 2SW
                        'hf/orders/{orderId}': 2, // 2SW
                        'hf/orders/client-order/{clientOid}': 2, // 2SW
                        'hf/orders/dead-cancel-all/query': 2, // 2SW
                        'hf/fills': 2, // 2SW
                        'orders': 2, // 2SW
                        'limit/orders': 3, // 3SW
                        'orders/{orderId}': 2, // 2SW
                        'order/client-order/{clientOid}': 3, // 3SW
                        'fills': 10, // 10SW
                        'limit/fills': 20, // 20SW
                        'stop-order': 8, // 8SW
                        'stop-order/{orderId}': 3, // 3SW
                        'stop-order/queryOrderByClientOid': 3, // 3SW
                        // margin trading
                        'hf/margin/orders/active': 4, // 4SW
                        'hf/margin/orders/done': 10, // 10SW
                        'hf/margin/orders/{orderId}': 4, // 4SW
                        'hf/margin/orders/client-order/{clientOid}': 5, // 5SW
                        'hf/margin/fills': 5, // 5SW
                        'etf/info': 25, // 25SW
                        'risk/limit/strategy': 20, // 20SW
                        'isolated/symbols': 20, // 20SW
                        'isolated/account/{symbol}': 50, // 50SW
                        'margin/borrow': 15, // 15SW
                        'margin/repay': 15, // 15SW
                        'project/list': 10, // 10SW
                        'project/marketInterestRate': 7.5, // 5PW
                        'redeem/orders': 10, // 10SW
                        'purchase/orders': 10, // 10SW
                    },
                    'post': {
<<<<<<< HEAD
                        'accounts': 1,
                        'accounts/inner-transfer': { 'v2': 1 },
                        'accounts/sub-transfer': { 'v2': 25 }, // bad docs
                        'deposit-addresses': 1,
                        'withdrawals': 1,
                        'orders': 4, // 45/3s = 15/s => cost = 20 / 15 = 1.333333
                        'orders/test': 4, // 45/3s = 15/s => cost = 20 / 15 = 1.333333
                        'orders/multi': 20, // 3/3s = 1/s => cost = 20 / 1 = 20
                        'isolated/borrow': 2, // 30 requests per 3 seconds = 10 requests per second => cost = 20/10 = 2
                        'isolated/repay/all': 2,
                        'isolated/repay/single': 2,
                        'margin/borrow': 1,
                        'margin/order': 1,
                        'margin/order/test': 1,
                        'margin/repay/all': 1,
                        'margin/repay/single': 1,
                        'margin/lend': 1,
                        'margin/toggle-auto-lend': 1,
                        'bullet-private': 1,
                        'stop-order': 1,
                        'sub/user': 1,
                        'sub/api-key': 1,
                        'sub/api-key/update': 1,
                        'hf/orders': 0.4, // 150 times/3s = 50/s => cost = 20/50 = 0.4
                        'hf/orders/sync': 1.33, // 45 times/3s = 15/s => cost = 20/15 = 1.33
                        'hf/orders/multi': 20, // 3 times/3s = 1/s => cost = 20 / 1 = 20
                        'hf/orders/multi/sync': 20, // 3 times/3s = 1/s => cost = 20 / 1 = 20
                        'hf/orders/alter': 1, // 60 times/3s = 20/s => cost = 20/20 = 1
                        'margin/repay': 1,
                        'purchase': 1,
                        'redeem': 1,
                        'lend/purchase/update': 1,
=======
                        // account
                        'sub/user/created': 22.5, // 15MW
                        'sub/api-key': 30, // 20MW
                        'sub/api-key/update': 45, // 30MW
                        // funding
                        'deposit-addresses': 30, // 20MW
                        'withdrawals': 7.5, // 5MW
                        'accounts/universal-transfer': 6, // 4MW
                        'accounts/sub-transfer': 45, // 30MW
                        'accounts/inner-transfer': 15, // 10MW
                        'transfer-out': 30, // 20MW
                        'transfer-in': 30, // 20MW
                        // spot trading
                        'hf/orders': 1, // 1SW
                        'hf/orders/test': 1, // 1SW
                        'hf/orders/sync': 1, // 1SW
                        'hf/orders/multi': 1, // 1SW
                        'hf/orders/multi/sync': 1, // 1SW
                        'hf/orders/alter': 3, // 3SW
                        'hf/orders/dead-cancel-all': 2, // 2SW
                        'orders': 2, // 2SW
                        'orders/test': 2, // 2SW
                        'orders/multi': 3, // 3SW
                        'stop-order': 2, // 2SW
                        // margin trading
                        'hf/margin/order': 5, // 5SW
                        'hf/margin/order/test': 5, // 5SW
                        'margin/order': 5, // 5SW
                        'margin/order/test': 5, // 5SW
                        'margin/borrow': 15, // 15SW
                        'margin/repay': 10, // 10SW
                        'purchase': 15, // 15SW
                        'redeem': 15, // 15SW
                        'lend/purchase/update': 10, // 10SW
                        // ws
                        'bullet-private': 10, // 10SW
>>>>>>> 47700a47
                    },
                    'delete': {
                        // account
                        'sub/api-key': 45, // 30MW
                        // funding
                        'withdrawals/{withdrawalId}': 30, // 20MW
                        // spot trading
                        'hf/orders/{orderId}': 1, // 1SW
                        'hf/orders/sync/{orderId}': 1, // 1SW
                        'hf/orders/client-order/{clientOid}': 1, // 1SW
                        'hf/orders/sync/client-order/{clientOid}': 1, // 1SW
                        'hf/orders/cancel/{orderId}': 2, // 2SW
                        'hf/orders': 2, // 2SW
                        'orders/{orderId}': 3, // 3SW
                        'order/client-order/{clientOid}': 5, // 5SW
                        'orders': 20, // 20SW
                        'stop-order/{orderId}': 3, // 3SW
                        'stop-order/cancelOrderByClientOid': 5, // 5SW
                        'stop-order/cancel': 3, // 3SW
                        // margin trading
                        'hf/margin/orders/{orderId}': 5, // 5SW
                        'hf/margin/orders/client-order/{clientOid}': 5, // 5SW
                        'hf/margin/orders': 10, // 10SW
                    },
                },
                'futuresPublic': {
                    'get': {
                        'contracts/active': 4.5, // 3PW
                        'contracts/{symbol}': 4.5, // 3PW
                        'ticker': 3, // 2PW
                        'level2/snapshot': 4.5, // 3PW
                        'level2/depth20': 7.5, // 5PW
                        'level2/depth100': 15, // 10PW
                        'trade/history': 7.5, // 5PW
                        'kline/query': 4.5, // 3PW
                        'interest/query': 7.5, // 5PW
                        'index/query': 3, // 2PW
                        'mark-price/{symbol}/current': 4.5, // 3PW
                        'premium/query': 4.5, // 3PW
                        'funding-rate/{symbol}/current': 3, // 2PW
                        'timestamp': 3, // 2PW
                        'status': 6, // 4PW
                        // ?
                        'level2/message/query': 1.3953,
                    },
                    'post': {
                        // ws
                        'bullet-public': 15, // 10PW
                    },
                },
                'futuresPrivate': {
                    'get': {
                        // account
                        'transaction-history': 3, // 2MW
                        // funding
                        'account-overview': 7.5, // 5FW
                        'account-overview-all': 9, // 6FW
                        'transfer-list': 30, // 20MW
                        // futures
                        'orders': 3, // 2FW
                        'stopOrders': 9, // 6FW
                        'recentDoneOrders': 7.5, // 5FW
                        'orders/{orderId}': 7.5, // 5FW
                        'orders/byClientOid': 7.5, // 5FW
                        'fills': 7.5, // 5FW
                        'recentFills': 4.5, // 3FW
                        'openOrderStatistics': 15, // 10FW
                        'position': 3, // 2FW
                        'positions': 3, // 2FW
                        'contracts/risk-limit/{symbol}': 7.5, // 5FW
                        'funding-history': 7.5, // 5FW
                    },
                    'post': {
                        // funding
                        'transfer-out': 30, // 20MW
                        'transfer-in': 30, // 20MW
                        // futures
                        'orders': 3, // 2FW
                        'orders/test': 3, // 2FW
                        'position/margin/auto-deposit-status': 6, // 4FW
                        'position/margin/deposit-margin': 6, // 4FW
                        'position/risk-limit-level/change': 6, // 4FW
                        // ws
                        'bullet-private': 15, // 10FW
                    },
                    'delete': {
                        'orders/{orderId}': 1.5, // 1FW
                        'orders': 45, // 30FW
                        'stopOrders': 22.5, // 15FW
                    },
                },
                'webExchange': {
                    'get': {
                        'currency/currency/chain-info': 1, // this is temporary from webApi
                    },
                },
            },
            'timeframes': {
                '1m': '1min',
                '3m': '3min',
                '5m': '5min',
                '15m': '15min',
                '30m': '30min',
                '1h': '1hour',
                '2h': '2hour',
                '4h': '4hour',
                '6h': '6hour',
                '8h': '8hour',
                '12h': '12hour',
                '1d': '1day',
                '1w': '1week',
            },
            'precisionMode': TICK_SIZE,
            'exceptions': {
                'exact': {
                    'order not exist': OrderNotFound,
                    'order not exist.': OrderNotFound, // duplicated error temporarily
                    'order_not_exist': OrderNotFound, // {"code":"order_not_exist","msg":"order_not_exist"} ¯\_(ツ)_/¯
                    'order_not_exist_or_not_allow_to_cancel': InvalidOrder, // {"code":"400100","msg":"order_not_exist_or_not_allow_to_cancel"}
                    'Order size below the minimum requirement.': InvalidOrder, // {"code":"400100","msg":"Order size below the minimum requirement."}
                    'The withdrawal amount is below the minimum requirement.': ExchangeError, // {"code":"400100","msg":"The withdrawal amount is below the minimum requirement."}
                    'Unsuccessful! Exceeded the max. funds out-transfer limit': InsufficientFunds, // {"code":"200000","msg":"Unsuccessful! Exceeded the max. funds out-transfer limit"}
                    '400': BadRequest,
                    '401': AuthenticationError,
                    '403': NotSupported,
                    '404': NotSupported,
                    '405': NotSupported,
                    '415': NotSupported,
                    '429': RateLimitExceeded,
                    '500': ExchangeNotAvailable, // Internal Server Error -- We had a problem with our server. Try again later.
                    '503': ExchangeNotAvailable,
                    '101030': PermissionDenied, // {"code":"101030","msg":"You haven't yet enabled the margin trading"}
                    '103000': InvalidOrder, // {"code":"103000","msg":"Exceed the borrowing limit, the remaining borrowable amount is: 0USDT"}
                    '130101': BadRequest, // Parameter error
                    '130102': ExchangeError, // Maximum subscription amount has been exceeded.
                    '130103': OrderNotFound, // Subscription order does not exist.
                    '130104': ExchangeError, // Maximum number of subscription orders has been exceeded.
                    '130105': InsufficientFunds, // Insufficient balance.
                    '130106': NotSupported, // The currency does not support redemption.
                    '130107': ExchangeError, // Redemption amount exceeds subscription amount.
                    '130108': OrderNotFound, // Redemption order does not exist.
                    '130201': PermissionDenied, // Your account has restricted access to certain features. Please contact customer service for further assistance
                    '130202': ExchangeError, // The system is renewing the loan automatically. Please try again later
                    '130203': InsufficientFunds, // Insufficient account balance
                    '130204': BadRequest, // As the total lending amount for platform leverage reaches the platform's maximum position limit, the system suspends the borrowing function of leverage
                    '200004': InsufficientFunds,
                    '210014': InvalidOrder, // {"code":"210014","msg":"Exceeds the max. borrowing amount, the remaining amount you can borrow: 0USDT"}
                    '210021': InsufficientFunds, // {"code":"210021","msg":"Balance not enough"}
                    '230003': InsufficientFunds, // {"code":"230003","msg":"Balance insufficient!"}
                    '260000': InvalidAddress, // {"code":"260000","msg":"Deposit address already exists."}
                    '260100': InsufficientFunds, // {"code":"260100","msg":"account.noBalance"}
                    '300000': InvalidOrder,
                    '400000': BadSymbol,
                    '400001': AuthenticationError,
                    '400002': InvalidNonce,
                    '400003': AuthenticationError,
                    '400004': AuthenticationError,
                    '400005': AuthenticationError,
                    '400006': AuthenticationError,
                    '400007': AuthenticationError,
                    '400008': NotSupported,
                    '400100': BadRequest,
                    '400200': InvalidOrder, // {"code":"400200","msg":"Forbidden to place an order"}
                    '400350': InvalidOrder, // {"code":"400350","msg":"Upper limit for holding: 10,000USDT, you can still buy 10,000USDT worth of coin."}
                    '400370': InvalidOrder, // {"code":"400370","msg":"Max. price: 0.02500000000000000000"}
                    '400400': BadRequest, // Parameter error
                    '400500': InvalidOrder, // {"code":"400500","msg":"Your located country/region is currently not supported for the trading of this token"}
                    '400600': BadSymbol, // {"code":"400600","msg":"validation.createOrder.symbolNotAvailable"}
                    '400760': InvalidOrder, // {"code":"400760","msg":"order price should be more than XX"}
                    '401000': BadRequest, // {"code":"401000","msg":"The interface has been deprecated"}
                    '411100': AccountSuspended,
                    '415000': BadRequest, // {"code":"415000","msg":"Unsupported Media Type"}
                    '400303': PermissionDenied, // {"msg":"To enjoy the full range of our products and services, we kindly request you complete the identity verification process.","code":"400303"}
                    '500000': ExchangeNotAvailable, // {"code":"500000","msg":"Internal Server Error"}
                    '260220': InvalidAddress, // { "code": "260220", "msg": "deposit.address.not.exists" }
                    '900014': BadRequest, // {"code":"900014","msg":"Invalid chainId"}
                },
                'broad': {
                    'Exceeded the access frequency': RateLimitExceeded,
                    'require more permission': PermissionDenied,
                },
            },
            'fees': {
                'trading': {
                    'tierBased': true,
                    'percentage': true,
                    'taker': this.parseNumber ('0.001'),
                    'maker': this.parseNumber ('0.001'),
                    'tiers': {
                        'taker': [
                            [ this.parseNumber ('0'), this.parseNumber ('0.001') ],
                            [ this.parseNumber ('50'), this.parseNumber ('0.001') ],
                            [ this.parseNumber ('200'), this.parseNumber ('0.0009') ],
                            [ this.parseNumber ('500'), this.parseNumber ('0.0008') ],
                            [ this.parseNumber ('1000'), this.parseNumber ('0.0007') ],
                            [ this.parseNumber ('2000'), this.parseNumber ('0.0007') ],
                            [ this.parseNumber ('4000'), this.parseNumber ('0.0006') ],
                            [ this.parseNumber ('8000'), this.parseNumber ('0.0005') ],
                            [ this.parseNumber ('15000'), this.parseNumber ('0.00045') ],
                            [ this.parseNumber ('25000'), this.parseNumber ('0.0004') ],
                            [ this.parseNumber ('40000'), this.parseNumber ('0.00035') ],
                            [ this.parseNumber ('60000'), this.parseNumber ('0.0003') ],
                            [ this.parseNumber ('80000'), this.parseNumber ('0.00025') ],
                        ],
                        'maker': [
                            [ this.parseNumber ('0'), this.parseNumber ('0.001') ],
                            [ this.parseNumber ('50'), this.parseNumber ('0.0009') ],
                            [ this.parseNumber ('200'), this.parseNumber ('0.0007') ],
                            [ this.parseNumber ('500'), this.parseNumber ('0.0005') ],
                            [ this.parseNumber ('1000'), this.parseNumber ('0.0003') ],
                            [ this.parseNumber ('2000'), this.parseNumber ('0') ],
                            [ this.parseNumber ('4000'), this.parseNumber ('0') ],
                            [ this.parseNumber ('8000'), this.parseNumber ('0') ],
                            [ this.parseNumber ('15000'), this.parseNumber ('-0.00005') ],
                            [ this.parseNumber ('25000'), this.parseNumber ('-0.00005') ],
                            [ this.parseNumber ('40000'), this.parseNumber ('-0.00005') ],
                            [ this.parseNumber ('60000'), this.parseNumber ('-0.00005') ],
                            [ this.parseNumber ('80000'), this.parseNumber ('-0.00005') ],
                        ],
                    },
                },
                'funding': {
                    'tierBased': false,
                    'percentage': false,
                    'withdraw': {},
                    'deposit': {},
                },
            },
            'commonCurrencies': {
                'BIFI': 'BIFIF',
                'EDGE': 'DADI', // https://github.com/ccxt/ccxt/issues/5756
                'HOT': 'HOTNOW',
                'TRY': 'Trias',
                'VAI': 'VAIOT',
                'WAX': 'WAXP',
            },
            'options': {
                'version': 'v1',
                'symbolSeparator': '-',
                'fetchMyTradesMethod': 'private_get_fills',
                'fetchCurrencies': {
                    'webApiEnable': true, // fetches from WEB
                    'webApiRetries': 1,
                    'webApiMuteFailure': true,
                },
                'fetchMarkets': {
                    'fetchTickersFees': true,
                },
                'withdraw': {
                    'includeFee': false,
                },
                // endpoint versions
                'versions': {
                    'public': {
                        'GET': {
                            // spot trading
                            'currencies': 'v3',
                            'currencies/{currency}': 'v3',
                            'symbols': 'v2',
                        },
                    },
                    'private': {
                        'GET': {
                            // account
                            'user-info': 'v2',
                            'hf/margin/account/ledgers': 'v3',
                            'sub/user': 'v2',
                            'sub-accounts': 'v2',
                            // funding
                            'margin/accounts': 'v3',
                            'isolated/accounts': 'v3',
                            // 'deposit-addresses': 'v2',
                            'deposit-addresses': 'v1', // 'v1' for fetchDepositAddress, 'v2' for fetchDepositAddressesByNetwork
                            // spot trading
                            'market/orderbook/level2': 'v3',
                            'market/orderbook/level3': 'v3',
                            'market/orderbook/level{level}': 'v3',
                            // margin trading
                            'hf/margin/orders/active': 'v3',
                            'hf/margin/orders/done': 'v3',
                            'hf/margin/orders/{orderId}': 'v3',
                            'hf/margin/orders/client-order/{clientOid}': 'v3',
                            'hf/margin/fills': 'v3',
                            'etf/info': 'v3',
                            'margin/borrow': 'v3',
                            'margin/repay': 'v3',
                            'project/list': 'v3',
                            'project/marketInterestRate': 'v3',
                            'redeem/orders': 'v3',
                            'purchase/orders': 'v3',
                        },
                        'POST': {
                            // account
                            'sub/user/created': 'v2',
                            // funding
                            'accounts/universal-transfer': 'v3',
                            'accounts/sub-transfer': 'v2',
                            'accounts/inner-transfer': 'v2',
                            'transfer-out': 'v3',
                            // spot trading
                            // margin trading
                            'hf/margin/order': 'v3',
                            'hf/margin/order/test': 'v3',
                            'margin/borrow': 'v3',
                            'margin/repay': 'v3',
                            'purchase': 'v3',
                            'redeem': 'v3',
                            'lend/purchase/update': 'v3',
                        },
                        'DELETE': {
                            // account
                            // funding
                            // spot trading
                            'hf/margin/orders/{orderId}': 'v3',
                            'hf/margin/orders/client-order/{clientOid}': 'v3',
                            'hf/margin/orders': 'v3',
                            // margin trading
                        },
                    },
                    'futuresPrivate': {
                        'POST': {
                            'transfer-out': 'v3',
                        },
                    },
                },
                'partner': {
                    // the support for spot and future exchanges as separate settings
                    'spot': {
                        'id': 'ccxt',
                        'key': '9e58cc35-5b5e-4133-92ec-166e3f077cb8',
                    },
                    'future': {
                        'id': 'ccxtfutures',
                        'key': '1b327198-f30c-4f14-a0ac-918871282f15',
                    },
                    // exchange-wide settings are also supported
                    // 'id': 'ccxt'
                    // 'key': '9e58cc35-5b5e-4133-92ec-166e3f077cb8',
                },
                'accountsByType': {
                    'spot': 'trade',
                    'margin': 'margin',
                    'cross': 'margin',
                    'isolated': 'isolated',
                    'main': 'main',
                    'funding': 'main',
                    'future': 'contract',
                    'swap': 'contract',
                    'mining': 'pool',
                    'hf': 'trade_hf',
                },
                'networks': {
                    'BTC': 'btc',
                    'BTCNATIVESEGWIT': 'bech32',
                    'ERC20': 'eth',
                    'TRC20': 'trx',
                    'HRC20': 'heco',
                    'MATIC': 'matic',
                    'KCC': 'kcc', // kucoin community chain
                    'SOL': 'sol',
                    'ALGO': 'algo',
                    'EOS': 'eos',
                    'BEP20': 'bsc',
                    'BEP2': 'bnb',
                    'ARBONE': 'arbitrum',
                    'AVAXX': 'avax',
                    'AVAXC': 'avaxc',
                    'TLOS': 'tlos', // tlosevm is different
                    'CFX': 'cfx',
                    'ACA': 'aca',
                    'OPTIMISM': 'optimism',
                    'ONT': 'ont',
                    'GLMR': 'glmr',
                    'CSPR': 'cspr',
                    'KLAY': 'klay',
                    'XRD': 'xrd',
                    'RVN': 'rvn',
                    'NEAR': 'near',
                    'APT': 'aptos',
                    'ETHW': 'ethw',
                    'TON': 'ton',
                    'BCH': 'bch',
                    'BSV': 'bchsv',
                    'BCHA': 'bchabc',
                    'OSMO': 'osmo',
                    'NANO': 'nano',
                    'XLM': 'xlm',
                    'VET': 'vet',
                    'IOST': 'iost',
                    'ZIL': 'zil',
                    'XRP': 'xrp',
                    'TOMO': 'tomo',
                    'XMR': 'xmr',
                    'COTI': 'coti',
                    'XTZ': 'xtz',
                    'ADA': 'ada',
                    'WAX': 'waxp',
                    'THETA': 'theta',
                    'ONE': 'one',
                    'IOTEX': 'iotx',
                    'NULS': 'nuls',
                    'KSM': 'ksm',
                    'LTC': 'ltc',
                    'WAVES': 'waves',
                    'DOT': 'dot',
                    'STEEM': 'steem',
                    'QTUM': 'qtum',
                    'DOGE': 'doge',
                    'FIL': 'fil',
                    'XYM': 'xym',
                    'FLUX': 'flux',
                    'ATOM': 'atom',
                    'XDC': 'xdc',
                    'KDA': 'kda',
                    'ICP': 'icp',
                    'CELO': 'celo',
                    'LSK': 'lsk',
                    'VSYS': 'vsys',
                    'KAR': 'kar',
                    'XCH': 'xch',
                    'FLOW': 'flow',
                    'BAND': 'band',
                    'EGLD': 'egld',
                    'HBAR': 'hbar',
                    'XPR': 'xpr',
                    'AR': 'ar',
                    'FTM': 'ftm',
                    'KAVA': 'kava',
                    'KMA': 'kma',
                    'XEC': 'xec',
                    'IOTA': 'iota',
                    'HNT': 'hnt',
                    'ASTR': 'astr',
                    'PDEX': 'pdex',
                    'METIS': 'metis',
                    'ZEC': 'zec',
                    'POKT': 'pokt',
                    'OASYS': 'oas',
                    'OASIS': 'oasis', // a.k.a. ROSE
                    'ETC': 'etc',
                    'AKT': 'akt',
                    'FSN': 'fsn',
                    'SCRT': 'scrt',
                    'CFG': 'cfg',
                    'ICX': 'icx',
                    'KMD': 'kmd',
                    'NEM': 'NEM',
                    'STX': 'stx',
                    'DGB': 'dgb',
                    'DCR': 'dcr',
                    'CKB': 'ckb', // ckb2 is just odd entry
                    'ELA': 'ela', // esc might be another chain elastos smart chain
                    'HYDRA': 'hydra',
                    'BTM': 'btm',
                    'KARDIA': 'kai',
                    'SXP': 'sxp', // a.k.a. solar swipe
                    'NEBL': 'nebl',
                    'ZEN': 'zen',
                    'SDN': 'sdn',
                    'LTO': 'lto',
                    'WEMIX': 'wemix',
                    // 'BOBA': 'boba', // tbd
                    'EVER': 'ever',
                    'BNC': 'bnc',
                    'BNCDOT': 'bncdot',
                    // 'CMP': 'cmp', // todo: after consensus
                    'AION': 'aion',
                    'GRIN': 'grin',
                    'LOKI': 'loki',
                    'QKC': 'qkc',
                    'TT': 'TT',
                    'PIVX': 'pivx',
                    'SERO': 'sero',
                    'METER': 'meter',
                    'STATEMINE': 'statemine', // a.k.a. RMRK
                    'DVPN': 'dvpn',
                    'XPRT': 'xprt',
                    'MOVR': 'movr',
                    'ERGO': 'ergo',
                    'ABBC': 'abbc',
                    'DIVI': 'divi',
                    'PURA': 'pura',
                    'DFI': 'dfi',
                    // 'NEO': 'neo', // tbd neo legacy
                    'NEON3': 'neon3',
                    'DOCK': 'dock',
                    'TRUE': 'true',
                    'CS': 'cs',
                    'ORAI': 'orai',
                    // below will be uncommented after consensus
                    // 'BITCOINDIAMON': 'bcd',
                    // 'BITCOINGOLD': 'btg',
                    // 'HTR': 'htr',
                    // 'DEROHE': 'derohe',
                    // 'NDAU': 'ndau',
                    // 'HPB': 'hpb',
                    // 'AXE': 'axe',
                    // 'BITCOINPRIVATE': 'btcp',
                    // 'EDGEWARE': 'edg',
                    // 'JUPITER': 'jup',
                    // 'VELAS': 'vlx', // vlxevm is different
                    // // 'terra' luna lunc TBD
                    // 'DIGITALBITS': 'xdb',
                    // // fra is fra-emv on kucoin
                    // 'PASTEL': 'psl',
                    // // sysevm
                    // 'CONCORDIUM': 'ccd',
                    // 'AURORA': 'aurora',
                    // 'PHA': 'pha', // a.k.a. khala
                    // 'PAL': 'pal',
                    // 'RSK': 'rbtc',
                    // 'NIX': 'nix',
                    // 'NIM': 'nim',
                    // 'NRG': 'nrg',
                    // 'RFOX': 'rfox',
                    // 'PIONEER': 'neer',
                    // 'PIXIE': 'pix',
                    // 'ALEPHZERO': 'azero',
                    // 'ACHAIN': 'act', // actevm is different
                    // 'BOSCOIN': 'bos',
                    // 'ELECTRONEUM': 'etn',
                    // 'GOCHAIN': 'go',
                    // 'SOPHIATX': 'sphtx',
                    // 'WANCHAIN': 'wan',
                    // 'ZEEPIN': 'zpt',
                    // 'MATRIXAI': 'man',
                    // 'METADIUM': 'meta',
                    // 'METAHASH': 'mhc',
                    // // eosc --"eosforce" tbd
                    // 'IOTCHAIN': 'itc',
                    // 'CONTENTOS': 'cos',
                    // 'CPCHAIN': 'cpc',
                    // 'INTCHAIN': 'int',
                    // // 'DASH': 'dash', tbd digita-cash
                    // 'WALTONCHAIN': 'wtc',
                    // 'CONSTELLATION': 'dag',
                    // 'ONELEDGER': 'olt',
                    // 'AIRDAO': 'amb', // a.k.a. AMBROSUS
                    // 'ENERGYWEB': 'ewt',
                    // 'WAVESENTERPRISE': 'west',
                    // 'HYPERCASH': 'hc',
                    // 'ENECUUM': 'enq',
                    // 'HAVEN': 'xhv',
                    // 'CHAINX': 'pcx',
                    // // 'FLUXOLD': 'zel', // zel seems old chain (with uppercase FLUX in kucoin UI and with id 'zel')
                    // 'BUMO': 'bu',
                    // 'DEEPONION': 'onion',
                    // 'ULORD': 'ut',
                    // 'ASCH': 'xas',
                    // 'SOLARIS': 'xlr',
                    // 'APOLLO': 'apl',
                    // 'PIRATECHAIN': 'arrr',
                    // 'ULTRA': 'uos',
                    // 'EMONEY': 'ngm',
                    // 'AURORACHAIN': 'aoa',
                    // 'KLEVER': 'klv',
                    // undetermined: xns(insolar), rhoc, luk (luniverse), kts (klimatas), bchn (bitcoin cash node), god (shallow entry), lit (litmus),
                },
                'marginModes': {
                    'cross': 'MARGIN_TRADE',
                    'isolated': 'MARGIN_ISOLATED_TRADE',
                    'spot': 'TRADE',
                },
            },
        });
    }

    nonce () {
        return this.milliseconds ();
    }

    async fetchTime (params = {}) {
        /**
         * @method
         * @name kucoin#fetchTime
         * @description fetches the current integer timestamp in milliseconds from the exchange server
         * @see https://docs.kucoin.com/#server-time
         * @param {object} [params] extra parameters specific to the kucoin api endpoint
         * @returns {int} the current integer timestamp in milliseconds from the exchange server
         */
        const response = await this.publicGetTimestamp (params);
        //
        //     {
        //         "code":"200000",
        //         "msg":"success",
        //         "data":1546837113087
        //     }
        //
        return this.safeInteger (response, 'data');
    }

    async fetchStatus (params = {}) {
        /**
         * @method
         * @name kucoin#fetchStatus
         * @description the latest known information on the availability of the exchange API
         * @see https://docs.kucoin.com/#service-status
         * @param {object} [params] extra parameters specific to the kucoin api endpoint
         * @returns {object} a [status structure]{@link https://github.com/ccxt/ccxt/wiki/Manual#exchange-status-structure}
         */
        const response = await this.publicGetStatus (params);
        //
        //     {
        //         "code":"200000",
        //         "data":{
        //             "status":"open", //open, close, cancelonly
        //             "msg":"upgrade match engine" //remark for operation
        //         }
        //     }
        //
        const data = this.safeValue (response, 'data', {});
        const status = this.safeString (data, 'status');
        return {
            'status': (status === 'open') ? 'ok' : 'maintenance',
            'updated': undefined,
            'eta': undefined,
            'url': undefined,
            'info': response,
        };
    }

    async fetchMarkets (params = {}) {
        /**
         * @method
         * @name kucoin#fetchMarkets
         * @description retrieves data on all markets for kucoin
         * @see https://docs.kucoin.com/#get-symbols-list-deprecated
         * @see https://docs.kucoin.com/#get-all-tickers
         * @param {object} [params] extra parameters specific to the exchange api endpoint
         * @returns {object[]} an array of objects representing market data
         */
        const response = await this.publicGetSymbols (params);
        //
        //     {
        //         "code": "200000",
        //         "data": [
        //             {
        //                 "symbol": "XLM-USDT",
        //                 "name": "XLM-USDT",
        //                 "baseCurrency": "XLM",
        //                 "quoteCurrency": "USDT",
        //                 "feeCurrency": "USDT",
        //                 "market": "USDS",
        //                 "baseMinSize": "0.1",
        //                 "quoteMinSize": "0.01",
        //                 "baseMaxSize": "10000000000",
        //                 "quoteMaxSize": "99999999",
        //                 "baseIncrement": "0.0001",
        //                 "quoteIncrement": "0.000001",
        //                 "priceIncrement": "0.000001",
        //                 "priceLimitRate": "0.1",
        //                 "isMarginEnabled": true,
        //                 "enableTrading": true
        //             },
        //         ]
        //     }
        //
        const data = this.safeValue (response, 'data');
        const options = this.safeValue (this.options, 'fetchMarkets', {});
        const fetchTickersFees = this.safeValue (options, 'fetchTickersFees', true);
        let tickersResponse = {};
        if (fetchTickersFees) {
            tickersResponse = await this.publicGetMarketAllTickers (params);
        }
        //
        //     {
        //         "code": "200000",
        //         "data": {
        //             "time":1602832092060,
        //             "ticker":[
        //                 {
        //                     "symbol": "BTC-USDT",   // symbol
        //                     "symbolName":"BTC-USDT", // Name of trading pairs, it would change after renaming
        //                     "buy": "11328.9",   // bestAsk
        //                     "sell": "11329",    // bestBid
        //                     "changeRate": "-0.0055",    // 24h change rate
        //                     "changePrice": "-63.6", // 24h change price
        //                     "high": "11610",    // 24h highest price
        //                     "low": "11200", // 24h lowest price
        //                     "vol": "2282.70993217", // 24h volume，the aggregated trading volume in BTC
        //                     "volValue": "25984946.157790431",   // 24h total, the trading volume in quote currency of last 24 hours
        //                     "last": "11328.9",  // last price
        //                     "averagePrice": "11360.66065903",   // 24h average transaction price yesterday
        //                     "takerFeeRate": "0.001",    // Basic Taker Fee
        //                     "makerFeeRate": "0.001",    // Basic Maker Fee
        //                     "takerCoefficient": "1",    // Taker Fee Coefficient
        //                     "makerCoefficient": "1" // Maker Fee Coefficient
        //                 }
        //             ]
        //         }
        //     }
        //
        const tickersData = this.safeValue (tickersResponse, 'data', {});
        const tickers = this.safeValue (tickersData, 'ticker', []);
        const tickersByMarketId = this.indexBy (tickers, 'symbol');
        const result = [];
        for (let i = 0; i < data.length; i++) {
            const market = data[i];
            const id = this.safeString (market, 'symbol');
            const [ baseId, quoteId ] = id.split ('-');
            const base = this.safeCurrencyCode (baseId);
            const quote = this.safeCurrencyCode (quoteId);
            // const quoteIncrement = this.safeNumber (market, 'quoteIncrement');
            const ticker = this.safeValue (tickersByMarketId, id, {});
            const makerFeeRate = this.safeString (ticker, 'makerFeeRate');
            const takerFeeRate = this.safeString (ticker, 'takerFeeRate');
            const makerCoefficient = this.safeString (ticker, 'makerCoefficient');
            const takerCoefficient = this.safeString (ticker, 'takerCoefficient');
            result.push ({
                'id': id,
                'symbol': base + '/' + quote,
                'base': base,
                'quote': quote,
                'settle': undefined,
                'baseId': baseId,
                'quoteId': quoteId,
                'settleId': undefined,
                'type': 'spot',
                'spot': true,
                'margin': this.safeValue (market, 'isMarginEnabled'),
                'swap': false,
                'future': false,
                'option': false,
                'active': this.safeValue (market, 'enableTrading'),
                'contract': false,
                'linear': undefined,
                'inverse': undefined,
                'taker': this.parseNumber (Precise.stringMul (takerFeeRate, takerCoefficient)),
                'maker': this.parseNumber (Precise.stringMul (makerFeeRate, makerCoefficient)),
                'contractSize': undefined,
                'expiry': undefined,
                'expiryDatetime': undefined,
                'strike': undefined,
                'optionType': undefined,
                'precision': {
                    'amount': this.safeNumber (market, 'baseIncrement'),
                    'price': this.safeNumber (market, 'priceIncrement'),
                },
                'limits': {
                    'leverage': {
                        'min': undefined,
                        'max': undefined,
                    },
                    'amount': {
                        'min': this.safeNumber (market, 'baseMinSize'),
                        'max': this.safeNumber (market, 'baseMaxSize'),
                    },
                    'price': {
                        'min': undefined,
                        'max': undefined,
                    },
                    'cost': {
                        'min': this.safeNumber (market, 'quoteMinSize'),
                        'max': this.safeNumber (market, 'quoteMaxSize'),
                    },
                },
                'created': undefined,
                'info': market,
            });
        }
        return result;
    }

    async fetchCurrencies (params = {}) {
        /**
         * @method
         * @name kucoin#fetchCurrencies
         * @description fetches all available currencies on an exchange
         * @see https://docs.kucoin.com/#get-currencies
         * @param {object} params extra parameters specific to the kucoin api endpoint
         * @returns {object} an associative dictionary of currencies
         */
        const promises = [];
        promises.push (this.publicGetCurrencies (params));
        //
        //    {
        //        "code":"200000",
        //        "data":[
        //           {
        //              "currency":"CSP",
        //              "name":"CSP",
        //              "fullName":"Caspian",
        //              "precision":8,
        //              "confirms":null,
        //              "contractAddress":null,
        //              "isMarginEnabled":false,
        //              "isDebitEnabled":false,
        //              "chains":[
        //                 {
        //                    "chainName":"ERC20",
        //                    "chain":"eth",
        //                    "withdrawalMinSize":"2999",
        //                    "withdrawalMinFee":"2999",
        //                    "isWithdrawEnabled":false,
        //                    "isDepositEnabled":false,
        //                    "confirms":12,
        //                    "preConfirms":12,
        //                    "contractAddress":"0xa6446d655a0c34bc4f05042ee88170d056cbaf45",
        //                    "depositFeeRate": "0.001", // present for some currencies/networks
        //                 }
        //              ]
        //           },
        //    }
        //
        promises.push (this.fetchWebEndpoint ('fetchCurrencies', 'webExchangeGetCurrencyCurrencyChainInfo', true));
        //
        //    {
        //        "success": true,
        //        "code": "200",
        //        "msg": "success",
        //        "retry": false,
        //        "data": [
        //            {
        //                "status": "enabled",
        //                "currency": "BTC",
        //                "isChainEnabled": "true",
        //                "chain": "btc",
        //                "chainName": "BTC",
        //                "chainFullName": "Bitcoin",
        //                "walletPrecision": "8",
        //                "isDepositEnabled": "true",
        //                "depositMinSize": "0.00005",
        //                "confirmationCount": "2",
        //                "isWithdrawEnabled": "true",
        //                "withdrawMinSize": "0.001",
        //                "withdrawMinFee": "0.0005",
        //                "withdrawFeeRate": "0",
        //                "depositDisabledTip": "Wallet Maintenance",
        //                "preDepositTipEnabled": "true",
        //                "preDepositTip": "Do not transfer from ETH network directly",
        //                "withdrawDisabledTip": "",
        //                "preWithdrawTipEnabled": "false",
        //                "preWithdrawTip": "",
        //                "orgAddress": "",
        //                "userAddressName": "Memo",
        //            },
        //        ]
        //    }
        //
        const responses = await Promise.all (promises);
        const currenciesResponse = this.safeValue (responses, 0, {});
        const currenciesData = this.safeValue (currenciesResponse, 'data', []);
        const additionalResponse = this.safeValue (responses, 1, {});
        const additionalData = this.safeValue (additionalResponse, 'data', []);
        const additionalDataGrouped = this.groupBy (additionalData, 'currency');
        const result = {};
        for (let i = 0; i < currenciesData.length; i++) {
            const entry = currenciesData[i];
            const id = this.safeString (entry, 'currency');
            const name = this.safeString (entry, 'fullName');
            const code = this.safeCurrencyCode (id);
            let isWithdrawEnabled = undefined;
            let isDepositEnabled = undefined;
            const networks = {};
            const chains = this.safeValue (entry, 'chains', []);
            const extraChainsData = this.indexBy (this.safeValue (additionalDataGrouped, id, []), 'chain');
            const rawPrecision = this.safeString (entry, 'precision');
            const precision = this.parseNumber (this.parsePrecision (rawPrecision));
            const chainsLength = chains.length;
            if (!chainsLength) {
                // https://t.me/KuCoin_API/173118
                isWithdrawEnabled = false;
                isDepositEnabled = false;
            }
            for (let j = 0; j < chainsLength; j++) {
                const chain = chains[j];
                const chainId = this.safeString (chain, 'chainId');
                const networkCode = this.networkIdToCode (chainId);
                const chainWithdrawEnabled = this.safeValue (chain, 'isWithdrawEnabled', false);
                if (isWithdrawEnabled === undefined) {
                    isWithdrawEnabled = chainWithdrawEnabled;
                } else {
                    isWithdrawEnabled = isWithdrawEnabled || chainWithdrawEnabled;
                }
                const chainDepositEnabled = this.safeValue (chain, 'isDepositEnabled', false);
                if (isDepositEnabled === undefined) {
                    isDepositEnabled = chainDepositEnabled;
                } else {
                    isDepositEnabled = isDepositEnabled || chainDepositEnabled;
                }
                const chainExtraData = this.safeValue (extraChainsData, chainId, {});
                networks[networkCode] = {
                    'info': chain,
                    'id': chainId,
                    'name': this.safeString (chain, 'chainName'),
                    'code': networkCode,
                    'active': chainWithdrawEnabled && chainDepositEnabled,
                    'fee': this.safeNumber (chain, 'withdrawalMinFee'),
                    'deposit': chainDepositEnabled,
                    'withdraw': chainWithdrawEnabled,
                    'precision': this.parseNumber (this.parsePrecision (this.safeString (chainExtraData, 'walletPrecision'))),
                    'limits': {
                        'withdraw': {
                            'min': this.safeNumber (chain, 'withdrawalMinSize'),
                            'max': undefined,
                        },
                        'deposit': {
                            'min': this.safeNumber (chainExtraData, 'depositMinSize'),
                            'max': undefined,
                        },
                    },
                };
            }
            // kucoin has determined 'fiat' currencies with below logic
            const isFiat = (rawPrecision === '2') && (chainsLength === 0);
            result[code] = {
                'id': id,
                'name': name,
                'code': code,
                'type': isFiat ? 'fiat' : 'crypto',
                'precision': precision,
                'info': entry,
                'active': (isDepositEnabled || isWithdrawEnabled),
                'deposit': isDepositEnabled,
                'withdraw': isWithdrawEnabled,
                'fee': undefined,
                'limits': this.limits,
                'networks': networks,
            };
        }
        return result;
    }

    async fetchAccounts (params = {}) {
        /**
         * @method
         * @name kucoin#fetchAccounts
         * @description fetch all the accounts associated with a profile
         * @see https://docs.kucoin.com/#list-accounts
         * @param {object} [params] extra parameters specific to the kucoin api endpoint
         * @returns {object} a dictionary of [account structures]{@link https://github.com/ccxt/ccxt/wiki/Manual#account-structure} indexed by the account type
         */
        const response = await this.privateGetAccounts (params);
        //
        //     {
        //         code: "200000",
        //         data: [
        //             {
        //                 balance: "0.00009788",
        //                 available: "0.00009788",
        //                 holds: "0",
        //                 currency: "BTC",
        //                 id: "5c6a4fd399a1d81c4f9cc4d0",
        //                 type: "trade"
        //             },
        //             {
        //                 balance: "0.00000001",
        //                 available: "0.00000001",
        //                 holds: "0",
        //                 currency: "ETH",
        //                 id: "5c6a49ec99a1d819392e8e9f",
        //                 type: "trade"
        //             }
        //         ]
        //     }
        //
        const data = this.safeValue (response, 'data', []);
        const result = [];
        for (let i = 0; i < data.length; i++) {
            const account = data[i];
            const accountId = this.safeString (account, 'id');
            const currencyId = this.safeString (account, 'currency');
            const code = this.safeCurrencyCode (currencyId);
            const type = this.safeString (account, 'type');  // main or trade
            result.push ({
                'id': accountId,
                'type': type,
                'currency': code,
                'code': code,
                'info': account,
            });
        }
        return result;
    }

    async fetchTransactionFee (code: string, params = {}) {
        /**
         * @method
         * @name kucoin#fetchTransactionFee
         * @description *DEPRECATED* please use fetchDepositWithdrawFee instead
         * @see https://docs.kucoin.com/#get-withdrawal-quotas
         * @param {string} code unified currency code
         * @param {object} params extra parameters specific to the kucoin api endpoint
         * @returns {object} a [fee structure]{@link https://github.com/ccxt/ccxt/wiki/Manual#fee-structure}
         */
        await this.loadMarkets ();
        const currency = this.currency (code);
        const request = {
            'currency': currency['id'],
        };
        let networkCode = undefined;
        [ networkCode, params ] = this.handleNetworkCodeAndParams (params);
        if (networkCode !== undefined) {
            request['chain'] = this.networkCodeToId (networkCode).toLowerCase ();
        }
        const response = await this.privateGetWithdrawalsQuotas (this.extend (request, params));
        const data = this.safeValue (response, 'data');
        const withdrawFees = {};
        withdrawFees[code] = this.safeNumber (data, 'withdrawMinFee');
        return {
            'info': response,
            'withdraw': withdrawFees,
            'deposit': {},
        };
    }

    async fetchDepositWithdrawFee (code: string, params = {}) {
        /**
         * @method
         * @name kucoin#fetchDepositWithdrawFee
         * @description fetch the fee for deposits and withdrawals
         * @see https://docs.kucoin.com/#get-withdrawal-quotas
         * @param {string} code unified currency code
         * @param {object} [params] extra parameters specific to the kucoin api endpoint
         * @param {string} [params.network] The chain of currency. This only apply for multi-chain currency, and there is no need for single chain currency; you can query the chain through the response of the GET /api/v2/currencies/{currency} interface
         * @returns {object} a [fee structure]{@link https://github.com/ccxt/ccxt/wiki/Manual#fee-structure}
         */
        await this.loadMarkets ();
        const currency = this.currency (code);
        const request = {
            'currency': currency['id'],
        };
        let networkCode = undefined;
        [ networkCode, params ] = this.handleNetworkCodeAndParams (params);
        if (networkCode !== undefined) {
            request['chain'] = this.networkCodeToId (networkCode).toLowerCase ();
        }
        const response = await this.privateGetWithdrawalsQuotas (this.extend (request, params));
        //
        //    {
        //        "code": "200000",
        //        "data": {
        //            "currency": "USDT",
        //            "limitBTCAmount": "1.00000000",
        //            "usedBTCAmount": "0.00000000",
        //            "remainAmount": "16548.072149",
        //            "availableAmount": "0",
        //            "withdrawMinFee": "25",
        //            "innerWithdrawMinFee": "0",
        //            "withdrawMinSize": "50",
        //            "isWithdrawEnabled": true,
        //            "precision": 6,
        //            "chain": "ERC20"
        //        }
        //    }
        //
        const data = this.safeValue (response, 'data');
        return this.parseDepositWithdrawFee (data, currency);
    }

    parseDepositWithdrawFee (fee, currency = undefined) {
        //
        //    {
        //        "currency": "USDT",
        //        "limitBTCAmount": "1.00000000",
        //        "usedBTCAmount": "0.00000000",
        //        "remainAmount": "16548.072149",
        //        "availableAmount": "0",
        //        "withdrawMinFee": "25",
        //        "innerWithdrawMinFee": "0",
        //        "withdrawMinSize": "50",
        //        "isWithdrawEnabled": true,
        //        "precision": 6,
        //        "chain": "ERC20"
        //    }
        //
        const result = {
            'info': fee,
            'withdraw': {
                'fee': undefined,
                'percentage': undefined,
            },
            'deposit': {
                'fee': undefined,
                'percentage': undefined,
            },
            'networks': {},
        };
        const isWithdrawEnabled = this.safeValue (fee, 'isWithdrawEnabled');
        if (isWithdrawEnabled) {
            result['withdraw']['fee'] = this.safeNumber2 (fee, 'withdrawalMinFee', 'withdrawMinFee');
            result['withdraw']['percentage'] = false;
            const networkId = this.safeString (fee, 'chain');
            if (networkId) {
                const networkCode = this.networkIdToCode (networkId, this.safeString (currency, 'code'));
                result['networks'][networkCode] = {
                    'withdraw': result['withdraw'],
                    'deposit': {
                        'fee': undefined,
                        'percentage': undefined,
                    },
                };
            }
        }
        return result;
    }

    isFuturesMethod (methodName, params) {
        //
        // Helper
        // @methodName (string): The name of the method
        // @params (dict): The parameters passed into {methodName}
        // @return: true if the method used is meant for futures trading, false otherwise
        //
        const defaultType = this.safeString2 (this.options, methodName, 'defaultType', 'trade');
        const requestedType = this.safeString (params, 'type', defaultType);
        const accountsByType = this.safeValue (this.options, 'accountsByType');
        const type = this.safeString (accountsByType, requestedType);
        if (type === undefined) {
            const keys = Object.keys (accountsByType);
            throw new ExchangeError (this.id + ' isFuturesMethod() type must be one of ' + keys.join (', '));
        }
        params = this.omit (params, 'type');
        return (type === 'contract') || (type === 'future') || (type === 'futures'); // * (type === 'futures') deprecated, use (type === 'future')
    }

    parseTicker (ticker, market = undefined) {
        //
        //     {
        //         "symbol": "BTC-USDT",   // symbol
        //         "symbolName":"BTC-USDT", // Name of trading pairs, it would change after renaming
        //         "buy": "11328.9",   // bestAsk
        //         "sell": "11329",    // bestBid
        //         "changeRate": "-0.0055",    // 24h change rate
        //         "changePrice": "-63.6", // 24h change price
        //         "high": "11610",    // 24h highest price
        //         "low": "11200", // 24h lowest price
        //         "vol": "2282.70993217", // 24h volume，the aggregated trading volume in BTC
        //         "volValue": "25984946.157790431",   // 24h total, the trading volume in quote currency of last 24 hours
        //         "last": "11328.9",  // last price
        //         "averagePrice": "11360.66065903",   // 24h average transaction price yesterday
        //         "takerFeeRate": "0.001",    // Basic Taker Fee
        //         "makerFeeRate": "0.001",    // Basic Maker Fee
        //         "takerCoefficient": "1",    // Taker Fee Coefficient
        //         "makerCoefficient": "1" // Maker Fee Coefficient
        //     }
        //
        //     {
        //         "trading": true,
        //         "symbol": "KCS-BTC",
        //         "buy": 0.00011,
        //         "sell": 0.00012,
        //         "sort": 100,
        //         "volValue": 3.13851792584,   //total
        //         "baseCurrency": "KCS",
        //         "market": "BTC",
        //         "quoteCurrency": "BTC",
        //         "symbolCode": "KCS-BTC",
        //         "datetime": 1548388122031,
        //         "high": 0.00013,
        //         "vol": 27514.34842,
        //         "low": 0.0001,
        //         "changePrice": -1.0e-5,
        //         "changeRate": -0.0769,
        //         "lastTradedPrice": 0.00012,
        //         "board": 0,
        //         "mark": 0
        //     }
        //
        // market/ticker ws subscription
        //
        //     {
        //         bestAsk: '62258.9',
        //         bestAskSize: '0.38579986',
        //         bestBid: '62258.8',
        //         bestBidSize: '0.0078381',
        //         price: '62260.7',
        //         sequence: '1621383297064',
        //         size: '0.00002841',
        //         time: 1634641777363
        //     }
        //
        let percentage = this.safeString (ticker, 'changeRate');
        if (percentage !== undefined) {
            percentage = Precise.stringMul (percentage, '100');
        }
        let last = this.safeString2 (ticker, 'last', 'lastTradedPrice');
        last = this.safeString (ticker, 'price', last);
        const marketId = this.safeString (ticker, 'symbol');
        market = this.safeMarket (marketId, market, '-');
        const symbol = market['symbol'];
        const baseVolume = this.safeString (ticker, 'vol');
        const quoteVolume = this.safeString (ticker, 'volValue');
        const timestamp = this.safeInteger2 (ticker, 'time', 'datetime');
        return this.safeTicker ({
            'symbol': symbol,
            'timestamp': timestamp,
            'datetime': this.iso8601 (timestamp),
            'high': this.safeString (ticker, 'high'),
            'low': this.safeString (ticker, 'low'),
            'bid': this.safeString2 (ticker, 'buy', 'bestBid'),
            'bidVolume': this.safeString (ticker, 'bestBidSize'),
            'ask': this.safeString2 (ticker, 'sell', 'bestAsk'),
            'askVolume': this.safeString (ticker, 'bestAskSize'),
            'vwap': undefined,
            'open': this.safeString (ticker, 'open'),
            'close': last,
            'last': last,
            'previousClose': undefined,
            'change': this.safeString (ticker, 'changePrice'),
            'percentage': percentage,
            'average': this.safeString (ticker, 'averagePrice'),
            'baseVolume': baseVolume,
            'quoteVolume': quoteVolume,
            'info': ticker,
        }, market);
    }

    async fetchTickers (symbols: string[] = undefined, params = {}) {
        /**
         * @method
         * @name kucoin#fetchTickers
         * @description fetches price tickers for multiple markets, statistical calculations with the information calculated over the past 24 hours each market
         * @see https://docs.kucoin.com/#get-all-tickers
         * @param {string[]|undefined} symbols unified symbols of the markets to fetch the ticker for, all market tickers are returned if not assigned
         * @param {object} [params] extra parameters specific to the kucoin api endpoint
         * @returns {object} a dictionary of [ticker structures]{@link https://github.com/ccxt/ccxt/wiki/Manual#ticker-structure}
         */
        await this.loadMarkets ();
        symbols = this.marketSymbols (symbols);
        const response = await this.publicGetMarketAllTickers (params);
        //
        //     {
        //         "code": "200000",
        //         "data": {
        //             "time":1602832092060,
        //             "ticker":[
        //                 {
        //                     "symbol": "BTC-USDT",   // symbol
        //                     "symbolName":"BTC-USDT", // Name of trading pairs, it would change after renaming
        //                     "buy": "11328.9",   // bestAsk
        //                     "sell": "11329",    // bestBid
        //                     "changeRate": "-0.0055",    // 24h change rate
        //                     "changePrice": "-63.6", // 24h change price
        //                     "high": "11610",    // 24h highest price
        //                     "low": "11200", // 24h lowest price
        //                     "vol": "2282.70993217", // 24h volume，the aggregated trading volume in BTC
        //                     "volValue": "25984946.157790431",   // 24h total, the trading volume in quote currency of last 24 hours
        //                     "last": "11328.9",  // last price
        //                     "averagePrice": "11360.66065903",   // 24h average transaction price yesterday
        //                     "takerFeeRate": "0.001",    // Basic Taker Fee
        //                     "makerFeeRate": "0.001",    // Basic Maker Fee
        //                     "takerCoefficient": "1",    // Taker Fee Coefficient
        //                     "makerCoefficient": "1" // Maker Fee Coefficient
        //                 }
        //             ]
        //         }
        //     }
        //
        const data = this.safeValue (response, 'data', {});
        const tickers = this.safeValue (data, 'ticker', []);
        const time = this.safeInteger (data, 'time');
        const result = {};
        for (let i = 0; i < tickers.length; i++) {
            tickers[i]['time'] = time;
            const ticker = this.parseTicker (tickers[i]);
            const symbol = this.safeString (ticker, 'symbol');
            if (symbol !== undefined) {
                result[symbol] = ticker;
            }
        }
        return this.filterByArrayTickers (result, 'symbol', symbols);
    }

    async fetchTicker (symbol: string, params = {}) {
        /**
         * @method
         * @name kucoin#fetchTicker
         * @description fetches a price ticker, a statistical calculation with the information calculated over the past 24 hours for a specific market
         * @see https://docs.kucoin.com/#get-24hr-stats
         * @param {string} symbol unified symbol of the market to fetch the ticker for
         * @param {object} [params] extra parameters specific to the kucoin api endpoint
         * @returns {object} a [ticker structure]{@link https://github.com/ccxt/ccxt/wiki/Manual#ticker-structure}
         */
        await this.loadMarkets ();
        const market = this.market (symbol);
        const request = {
            'symbol': market['id'],
        };
        const response = await this.publicGetMarketStats (this.extend (request, params));
        //
        //     {
        //         "code": "200000",
        //         "data": {
        //             "time": 1602832092060,  // time
        //             "symbol": "BTC-USDT",   // symbol
        //             "buy": "11328.9",   // bestAsk
        //             "sell": "11329",    // bestBid
        //             "changeRate": "-0.0055",    // 24h change rate
        //             "changePrice": "-63.6", // 24h change price
        //             "high": "11610",    // 24h highest price
        //             "low": "11200", // 24h lowest price
        //             "vol": "2282.70993217", // 24h volume，the aggregated trading volume in BTC
        //             "volValue": "25984946.157790431",   // 24h total, the trading volume in quote currency of last 24 hours
        //             "last": "11328.9",  // last price
        //             "averagePrice": "11360.66065903",   // 24h average transaction price yesterday
        //             "takerFeeRate": "0.001",    // Basic Taker Fee
        //             "makerFeeRate": "0.001",    // Basic Maker Fee
        //             "takerCoefficient": "1",    // Taker Fee Coefficient
        //             "makerCoefficient": "1" // Maker Fee Coefficient
        //         }
        //     }
        //
        return this.parseTicker (response['data'], market);
    }

    parseOHLCV (ohlcv, market = undefined): OHLCV {
        //
        //     [
        //         "1545904980",             // Start time of the candle cycle
        //         "0.058",                  // opening price
        //         "0.049",                  // closing price
        //         "0.058",                  // highest price
        //         "0.049",                  // lowest price
        //         "0.018",                  // base volume
        //         "0.000945",               // quote volume
        //     ]
        //
        return [
            this.safeTimestamp (ohlcv, 0),
            this.safeNumber (ohlcv, 1),
            this.safeNumber (ohlcv, 3),
            this.safeNumber (ohlcv, 4),
            this.safeNumber (ohlcv, 2),
            this.safeNumber (ohlcv, 5),
        ];
    }

    async fetchOHLCV (symbol: string, timeframe = '1m', since: Int = undefined, limit: Int = undefined, params = {}) {
        /**
         * @method
         * @name kucoin#fetchOHLCV
         * @description fetches historical candlestick data containing the open, high, low, and close price, and the volume of a market
         * @see https://docs.kucoin.com/#get-klines
         * @param {string} symbol unified symbol of the market to fetch OHLCV data for
         * @param {string} timeframe the length of time each candle represents
         * @param {int} [since] timestamp in ms of the earliest candle to fetch
         * @param {int} [limit] the maximum amount of candles to fetch
         * @param {object} [params] extra parameters specific to the kucoin api endpoint
         * @param {boolean} [params.paginate] default false, when true will automatically paginate by calling this endpoint multiple times. See in the docs all the [availble parameters](https://github.com/ccxt/ccxt/wiki/Manual#pagination-params)
         * @returns {int[][]} A list of candles ordered as timestamp, open, high, low, close, volume
         */
        await this.loadMarkets ();
        let paginate = false;
        [ paginate, params ] = this.handleOptionAndParams (params, 'fetchOHLCV', 'paginate');
        if (paginate) {
            return await this.fetchPaginatedCallDeterministic ('fetchOHLCV', symbol, since, limit, timeframe, params, 1500) as OHLCV[];
        }
        const market = this.market (symbol);
        const marketId = market['id'];
        const request = {
            'symbol': marketId,
            'type': this.safeString (this.timeframes, timeframe, timeframe),
        };
        const duration = this.parseTimeframe (timeframe) * 1000;
        let endAt = this.milliseconds (); // required param
        if (since !== undefined) {
            request['startAt'] = this.parseToInt (Math.floor (since / 1000));
            if (limit === undefined) {
                // https://docs.kucoin.com/#get-klines
                // https://docs.kucoin.com/#details
                // For each query, the system would return at most 1500 pieces of data.
                // To obtain more data, please page the data by time.
                limit = this.safeInteger (this.options, 'fetchOHLCVLimit', 1500);
            }
            endAt = this.sum (since, limit * duration);
        } else if (limit !== undefined) {
            since = endAt - limit * duration;
            request['startAt'] = this.parseToInt (Math.floor (since / 1000));
        }
        request['endAt'] = this.parseToInt (Math.floor (endAt / 1000));
        const response = await this.publicGetMarketCandles (this.extend (request, params));
        //
        //     {
        //         "code":"200000",
        //         "data":[
        //             ["1591517700","0.025078","0.025069","0.025084","0.025064","18.9883256","0.4761861079404"],
        //             ["1591516800","0.025089","0.025079","0.025089","0.02506","99.4716622","2.494143499081"],
        //             ["1591515900","0.025079","0.02509","0.025091","0.025068","59.83701271","1.50060885172798"],
        //         ]
        //     }
        //
        const data = this.safeValue (response, 'data', []);
        return this.parseOHLCVs (data, market, timeframe, since, limit);
    }

    async createDepositAddress (code: string, params = {}) {
        /**
         * @method
         * @name kucoin#createDepositAddress
         * @see https://docs.kucoin.com/#create-deposit-address
         * @description create a currency deposit address
         * @param {string} code unified currency code of the currency for the deposit address
         * @param {object} [params] extra parameters specific to the kucoin api endpoint
         * @param {string} [params.network] the blockchain network name
         * @returns {object} an [address structure]{@link https://github.com/ccxt/ccxt/wiki/Manual#address-structure}
         */
        await this.loadMarkets ();
        const currency = this.currency (code);
        const request = {
            'currency': currency['id'],
        };
        let networkCode = undefined;
        [ networkCode, params ] = this.handleNetworkCodeAndParams (params);
        if (networkCode !== undefined) {
            request['chain'] = this.networkCodeToId (networkCode).toLowerCase ();
        }
        const response = await this.privatePostDepositAddresses (this.extend (request, params));
        // {"code":"260000","msg":"Deposit address already exists."}
        // BCH {"code":"200000","data":{"address":"bitcoincash:qza3m4nj9rx7l9r0cdadfqxts6f92shvhvr5ls4q7z","memo":""}}
        // BTC {"code":"200000","data":{"address":"36SjucKqQpQSvsak9A7h6qzFjrVXpRNZhE","memo":""}}
        const data = this.safeValue (response, 'data', {});
        return this.parseDepositAddress (data, currency);
    }

    async fetchDepositAddress (code: string, params = {}) {
        /**
         * @method
         * @name kucoin#fetchDepositAddress
         * @description fetch the deposit address for a currency associated with this account
         * @see https://docs.kucoin.com/#get-deposit-addresses-v2
         * @param {string} code unified currency code
         * @param {object} [params] extra parameters specific to the kucoin api endpoint
         * @param {string} [params.network] the blockchain network name
         * @returns {object} an [address structure]{@link https://github.com/ccxt/ccxt/wiki/Manual#address-structure}
         */
        await this.loadMarkets ();
        const currency = this.currency (code);
        const request = {
            'currency': currency['id'],
            // for USDT - OMNI, ERC20, TRC20, default is ERC20
            // for BTC - Native, Segwit, TRC20, the parameters are bech32, btc, trx, default is Native
            // 'chain': 'ERC20', // optional
        };
        let networkCode = undefined;
        [ networkCode, params ] = this.handleNetworkCodeAndParams (params);
        if (networkCode !== undefined) {
            request['chain'] = this.networkCodeToId (networkCode).toLowerCase ();
        }
        const version = this.options['versions']['private']['GET']['deposit-addresses'];
        this.options['versions']['private']['GET']['deposit-addresses'] = 'v1';
        const response = await this.privateGetDepositAddresses (this.extend (request, params));
        // BCH {"code":"200000","data":{"address":"bitcoincash:qza3m4nj9rx7l9r0cdadfqxts6f92shvhvr5ls4q7z","memo":""}}
        // BTC {"code":"200000","data":{"address":"36SjucKqQpQSvsak9A7h6qzFjrVXpRNZhE","memo":""}}
        this.options['versions']['private']['GET']['deposit-addresses'] = version;
        const data = this.safeValue (response, 'data');
        if (data === undefined) {
            throw new ExchangeError (this.id + ' fetchDepositAddress() returned an empty response, you might try to run createDepositAddress() first and try again');
        }
        return this.parseDepositAddress (data, currency);
    }

    parseDepositAddress (depositAddress, currency = undefined) {
        let address = this.safeString (depositAddress, 'address');
        // BCH/BSV is returned with a "bitcoincash:" prefix, which we cut off here and only keep the address
        if (address !== undefined) {
            address = address.replace ('bitcoincash:', '');
        }
        let code = undefined;
        if (currency !== undefined) {
            code = currency['id'];
            if (code !== 'NIM') {
                // contains spaces
                this.checkAddress (address);
            }
        }
        return {
            'info': depositAddress,
            'currency': code,
            'address': address,
            'tag': this.safeString (depositAddress, 'memo'),
            'network': this.networkIdToCode (this.safeString (depositAddress, 'chain')),
        };
    }

    async fetchDepositAddressesByNetwork (code: string, params = {}) {
        /**
         * @method
         * @name kucoin#fetchDepositAddressesByNetwork
         * @see https://docs.kucoin.com/#get-deposit-addresses-v2
         * @description fetch the deposit address for a currency associated with this account
         * @param {string} code unified currency code
         * @param {object} [params] extra parameters specific to the kucoin api endpoint
         * @returns {object} an array of [address structures]{@link https://github.com/ccxt/ccxt/wiki/Manual#address-structure}
         */
        await this.loadMarkets ();
        const currency = this.currency (code);
        const request = {
            'currency': currency['id'],
        };
        const version = this.options['versions']['private']['GET']['deposit-addresses'];
        this.options['versions']['private']['GET']['deposit-addresses'] = 'v2';
        const response = await this.privateGetDepositAddresses (this.extend (request, params));
        //
        //     {
        //         "code": "200000",
        //         "data": [
        //             {
        //                 "address": "fr1qvus7d4d5fgxj5e7zvqe6yhxd7txm95h2and69r",
        //                 "memo": "",
        //                 "chain": "BTC-Segwit",
        //                 "contractAddress": ""
        //             },
        //             {"address":"37icNMEWbiF8ZkwUMxmfzMxi2A1MQ44bMn","memo":"","chain":"BTC","contractAddress":""},
        //             {"address":"Deposit temporarily blocked","memo":"","chain":"TRC20","contractAddress":""}
        //         ]
        //     }
        //
        this.options['versions']['private']['GET']['deposit-addresses'] = version;
        const chains = this.safeValue (response, 'data', []);
        const parsed = this.parseDepositAddresses (chains, [ currency['code'] ], false, {
            'currency': currency['id'],
        });
        return this.indexBy (parsed, 'network');
    }

    async fetchOrderBook (symbol: string, limit: Int = undefined, params = {}) {
        /**
         * @method
         * @name kucoin#fetchOrderBook
         * @description fetches information on open orders with bid (buy) and ask (sell) prices, volumes and other data
         * @see https://docs.kucoin.com/#get-part-order-book-aggregated
         * @see https://docs.kucoin.com/#get-full-order-book-aggregated
         * @param {string} symbol unified symbol of the market to fetch the order book for
         * @param {int} [limit] the maximum amount of order book entries to return
         * @param {object} [params] extra parameters specific to the kucoin api endpoint
         * @returns {object} A dictionary of [order book structures]{@link https://github.com/ccxt/ccxt/wiki/Manual#order-book-structure} indexed by market symbols
         */
        await this.loadMarkets ();
        const market = this.market (symbol);
        const level = this.safeInteger (params, 'level', 2);
        const request = { 'symbol': market['id'] };
        let method = 'publicGetMarketOrderbookLevelLevelLimit';
        const isAuthenticated = this.checkRequiredCredentials (false);
        let response = undefined;
        if (!isAuthenticated || limit !== undefined) {
            if (level === 2) {
                request['level'] = level;
                if (limit !== undefined) {
                    if ((limit === 20) || (limit === 100)) {
                        request['limit'] = limit;
                    } else {
                        throw new ExchangeError (this.id + ' fetchOrderBook() limit argument must be 20 or 100');
                    }
                }
                request['limit'] = limit ? limit : 100;
            }
        } else {
            method = 'privateGetMarketOrderbookLevel2'; // recommended (v3)
        }
        response = await this[method] (this.extend (request, params));
        //
        // public (v1) market/orderbook/level2_20 and market/orderbook/level2_100
        //
        //     {
        //         "sequence": "3262786978",
        //         "time": 1550653727731,
        //         "bids": [
        //             ["6500.12", "0.45054140"],
        //             ["6500.11", "0.45054140"],
        //         ],
        //         "asks": [
        //             ["6500.16", "0.57753524"],
        //             ["6500.15", "0.57753524"],
        //         ]
        //     }
        //
        // private (v3) market/orderbook/level2
        //
        //     {
        //         "sequence": "3262786978",
        //         "time": 1550653727731,
        //         "bids": [
        //             ["6500.12", "0.45054140"],
        //             ["6500.11", "0.45054140"],
        //         ],
        //         "asks": [
        //             ["6500.16", "0.57753524"],
        //             ["6500.15", "0.57753524"],
        //         ]
        //     }
        //
        const data = this.safeValue (response, 'data', {});
        const timestamp = this.safeInteger (data, 'time');
        const orderbook = this.parseOrderBook (data, market['symbol'], timestamp, 'bids', 'asks', level - 2, level - 1);
        orderbook['nonce'] = this.safeInteger (data, 'sequence');
        return orderbook;
    }

    handleTriggerPrices (params) {
        const triggerPrice = this.safeValue2 (params, 'triggerPrice', 'stopPrice');
        const stopLossPrice = this.safeValue (params, 'stopLossPrice');
        const takeProfitPrice = this.safeValue (params, 'takeProfitPrice');
        const isStopLoss = stopLossPrice !== undefined;
        const isTakeProfit = takeProfitPrice !== undefined;
        if ((isStopLoss && isTakeProfit) || (triggerPrice && stopLossPrice) || (triggerPrice && isTakeProfit)) {
            throw new ExchangeError (this.id + ' createOrder() - you should use either triggerPrice or stopLossPrice or takeProfitPrice');
        }
        return [ triggerPrice, stopLossPrice, takeProfitPrice ];
    }

    async createOrder (symbol: string, type: OrderType, side: OrderSide, amount, price = undefined, params = {}) {
        /**
         * @method
         * @name kucoin#createOrder
         * @description Create an order on the exchange
         * @see https://docs.kucoin.com/spot#place-a-new-order
         * @see https://docs.kucoin.com/spot#place-a-new-order-2
         * @see https://docs.kucoin.com/spot#place-a-margin-order
         * @see https://docs.kucoin.com/spot-hf/#place-hf-order
         * @see https://www.kucoin.com/docs/rest/spot-trading/orders/place-order-test
         * @see https://www.kucoin.com/docs/rest/margin-trading/orders/place-margin-order-test
         * @param {string} symbol Unified CCXT market symbol
         * @param {string} type 'limit' or 'market'
         * @param {string} side 'buy' or 'sell'
         * @param {float} amount the amount of currency to trade
         * @param {float} [price] *ignored in "market" orders* the price at which the order is to be fullfilled at in units of the quote currency
         * @param {object} [params]  Extra parameters specific to the exchange API endpoint
         * @param {float} [params.triggerPrice] The price at which a trigger order is triggered at
         * @param {string} [params.marginMode] 'cross', // cross (cross mode) and isolated (isolated mode), set to cross by default, the isolated mode will be released soon, stay tuned
         * @param {string} [params.timeInForce] GTC, GTT, IOC, or FOK, default is GTC, limit orders only
         * @param {string} [params.postOnly] Post only flag, invalid when timeInForce is IOC or FOK
         *
         * EXCHANGE SPECIFIC PARAMETERS
         * @param {string} [params.clientOid] client order id, defaults to uuid if not passed
         * @param {string} [params.remark] remark for the order, length cannot exceed 100 utf8 characters
         * @param {string} [params.tradeType] 'TRADE', // TRADE, MARGIN_TRADE // not used with margin orders
         * limit orders ---------------------------------------------------
         * @param {float} [params.cancelAfter] long, // cancel after n seconds, requires timeInForce to be GTT
         * @param {bool} [params.hidden] false, // Order will not be displayed in the order book
         * @param {bool} [params.iceberg] false, // Only a portion of the order is displayed in the order book
         * @param {string} [params.visibleSize] this.amountToPrecision (symbol, visibleSize), // The maximum visible size of an iceberg order
         * market orders --------------------------------------------------
         * @param {string} [params.funds] // Amount of quote currency to use
         * stop orders ----------------------------------------------------
         * @param {string} [params.stop]  Either loss or entry, the default is loss. Requires stopPrice to be defined
         * margin orders --------------------------------------------------
         * @param {float} [params.leverage] Leverage size of the order
         * @param {string} [params.stp] '', // self trade prevention, CN, CO, CB or DC
         * @param {bool} [params.autoBorrow] false, // The system will first borrow you funds at the optimal interest rate and then place an order for you
         * @param {bool} [params.hf] false, // true for hf order
         * @param {bool} [params.test] set to true to test an order, no order will be created but the request will be validated
<<<<<<< HEAD
=======
         * @returns {object} an [order structure]{@link https://github.com/ccxt/ccxt/wiki/Manual#order-structure}
         */
        await this.loadMarkets ();
        const market = this.market (symbol);
        const testOrder = this.safeValue (params, 'test', false);
        params = this.omit (params, 'test');
        const isHf = this.safeValue (params, 'hf', false);
        const [ triggerPrice, stopLossPrice, takeProfitPrice ] = this.handleTriggerPrices (params);
        const tradeType = this.safeString (params, 'tradeType'); // keep it for backward compatibility
        const isTriggerOrder = (triggerPrice || stopLossPrice || takeProfitPrice);
        const marginResult = this.handleMarginModeAndParams ('createOrder', params);
        const marginMode = this.safeString (marginResult, 0);
        const isMarginOrder = tradeType === 'MARGIN_TRADE' || marginMode !== undefined;
        // don't omit anything before calling createOrderRequest
        const orderRequest = this.createOrderRequest (symbol, type, side, amount, price, params);
        let response = undefined;
        if (testOrder) {
            if (isMarginOrder) {
                response = await this.privatePostMarginOrderTest (orderRequest);
            } else {
                response = await this.privatePostOrdersTest (orderRequest);
            }
        } else if (isHf) {
            response = await this.privatePostHfOrders (orderRequest);
        } else if (isTriggerOrder) {
            response = await this.privatePostStopOrder (orderRequest);
        } else if (isMarginOrder) {
            response = await this.privatePostMarginOrder (orderRequest);
        } else {
            response = await this.privatePostOrders (orderRequest);
        }
        //
        //     {
        //         code: '200000',
        //         data: {
        //             "orderId": "5bd6e9286d99522a52e458de"
        //         }
        //    }
        //
        const data = this.safeValue (response, 'data', {});
        return this.parseOrder (data, market);
    }

    async createOrders (orders: OrderRequest[], params = {}) {
        /**
         * @method
         * @name kucoin#createOrders
         * @description create a list of trade orders
         * @see https://www.kucoin.com/docs/rest/spot-trading/orders/place-multiple-orders
         * @see https://www.kucoin.com/docs/rest/spot-trading/spot-hf-trade-pro-account/place-multiple-hf-orders
         * @param {array} orders list of orders to create, each object should contain the parameters required by createOrder, namely symbol, type, side, amount, price and params
         * @param {object} [params]  Extra parameters specific to the exchange API endpoint
         * @param {bool} [params.hf] false, // true for hf orders
>>>>>>> 47700a47
         * @returns {object} an [order structure]{@link https://github.com/ccxt/ccxt/wiki/Manual#order-structure}
         */
        await this.loadMarkets ();
        const ordersRequests = [];
        let symbol = undefined;
        for (let i = 0; i < orders.length; i++) {
            const rawOrder = orders[i];
            const marketId = this.safeString (rawOrder, 'symbol');
            if (symbol === undefined) {
                symbol = marketId;
            } else {
                if (symbol !== marketId) {
                    throw new BadRequest (this.id + ' createOrders() requires all orders to have the same symbol');
                }
            }
            const type = this.safeString (rawOrder, 'type');
            if (type !== 'limit') {
                throw new BadRequest (this.id + ' createOrders() only supports limit orders');
            }
            const side = this.safeString (rawOrder, 'side');
            const amount = this.safeValue (rawOrder, 'amount');
            const price = this.safeValue (rawOrder, 'price');
            const orderParams = this.safeValue (rawOrder, 'params', {});
            const orderRequest = this.createOrderRequest (marketId, type, side, amount, price, orderParams);
            ordersRequests.push (orderRequest);
        }
        const market = this.market (symbol);
        const request = {
            'symbol': market['id'],
            'orderList': ordersRequests,
        };
        const hf = this.safeValue (params, 'hf', false);
        params = this.omit (params, 'hf');
        let response = undefined;
        if (hf) {
            response = await this.privatePostHfOrdersMulti (this.extend (request, params));
        } else {
            response = await this.privatePostOrdersMulti (this.extend (request, params));
        }
        //
        // {
        //     "code": "200000",
        //     "data": {
        //        "data": [
        //           {
        //              "symbol": "LTC-USDT",
        //              "type": "limit",
        //              "side": "sell",
        //              "price": "90",
        //              "size": "0.1",
        //              "funds": null,
        //              "stp": "",
        //              "stop": "",
        //              "stopPrice": null,
        //              "timeInForce": "GTC",
        //              "cancelAfter": 0,
        //              "postOnly": false,
        //              "hidden": false,
        //              "iceberge": false,
        //              "iceberg": false,
        //              "visibleSize": null,
        //              "channel": "API",
        //              "id": "6539148443fcf500079d15e5",
        //              "status": "success",
        //              "failMsg": null,
        //              "clientOid": "5c4c5398-8ab2-4b4e-af8a-e2d90ad2488f"
        //           },
        // }
        //
        let data = this.safeValue (response, 'data', {});
        data = this.safeValue (data, 'data', []);
        return this.parseOrders (data);
    }

    createOrderRequest (symbol: string, type: OrderType, side: OrderSide, amount, price = undefined, params = {}) {
        const market = this.market (symbol);
        const testOrder = this.safeValue (params, 'test', false);
        params = this.omit (params, 'test');
        const isHf = this.safeValue (params, 'hf', false);
        const [ triggerPrice, stopLossPrice, takeProfitPrice ] = this.handleTriggerPrices (params);
        const tradeType = this.safeString (params, 'tradeType'); // keep it for backward compatibility
        const isTriggerOrder = (triggerPrice || stopLossPrice || takeProfitPrice);
        const marginResult = this.handleMarginModeAndParams ('createOrder', params);
        const marginMode = this.safeString (marginResult, 0);
        const isMarginOrder = tradeType === 'MARGIN_TRADE' || marginMode !== undefined;
        // don't omit anything before calling createOrderRequest
        const orderRequest = this.createOrderRequest (symbol, type, side, amount, price, params);
        let response = undefined;
        if (testOrder) {
            if (isMarginOrder) {
                response = await this.privatePostMarginOrderTest (orderRequest);
            } else {
                response = await this.privatePostOrdersTest (orderRequest);
            }
        } else if (isHf) {
            response = await this.privatePostHfOrders (orderRequest);
        } else if (isTriggerOrder) {
            response = await this.privatePostStopOrder (orderRequest);
        } else if (isMarginOrder) {
            response = await this.privatePostMarginOrder (orderRequest);
        } else {
            response = await this.privatePostOrders (orderRequest);
        }
        //
        //     {
        //         code: '200000',
        //         data: {
        //             "orderId": "5bd6e9286d99522a52e458de"
        //         }
        //    }
        //
        const data = this.safeValue (response, 'data', {});
        return this.parseOrder (data, market);
    }

    async createOrders (orders: OrderRequest[], params = {}) {
        /**
         * @method
         * @name kucoin#createOrders
         * @description create a list of trade orders
         * @see https://www.kucoin.com/docs/rest/spot-trading/orders/place-multiple-orders
         * @see https://www.kucoin.com/docs/rest/spot-trading/spot-hf-trade-pro-account/place-multiple-hf-orders
         * @param {array} orders list of orders to create, each object should contain the parameters required by createOrder, namely symbol, type, side, amount, price and params
         * @param {object} [params]  Extra parameters specific to the exchange API endpoint
         * @param {bool} [params.hf] false, // true for hf orders
         * @returns {object} an [order structure]{@link https://github.com/ccxt/ccxt/wiki/Manual#order-structure}
         */
        await this.loadMarkets ();
        const ordersRequests = [];
        let symbol = undefined;
        for (let i = 0; i < orders.length; i++) {
            const rawOrder = orders[i];
            const marketId = this.safeString (rawOrder, 'symbol');
            if (symbol === undefined) {
                symbol = marketId;
            } else {
                if (symbol !== marketId) {
                    throw new BadRequest (this.id + ' createOrders() requires all orders to have the same symbol');
                }
            }
            const type = this.safeString (rawOrder, 'type');
            if (type !== 'limit') {
                throw new BadRequest (this.id + ' createOrders() only supports limit orders');
            }
            const side = this.safeString (rawOrder, 'side');
            const amount = this.safeValue (rawOrder, 'amount');
            const price = this.safeValue (rawOrder, 'price');
            const orderParams = this.safeValue (rawOrder, 'params', {});
            const orderRequest = this.createOrderRequest (marketId, type, side, amount, price, orderParams);
            ordersRequests.push (orderRequest);
        }
        const market = this.market (symbol);
        const request = {
            'symbol': market['id'],
            'orderList': ordersRequests,
        };
        const hf = this.safeValue (params, 'hf', false);
        params = this.omit (params, 'hf');
        let response = undefined;
        if (hf) {
            response = await this.privatePostHfOrdersMulti (this.extend (request, params));
        } else {
            response = await this.privatePostOrdersMulti (this.extend (request, params));
        }
        //
        // {
        //     "code": "200000",
        //     "data": {
        //        "data": [
        //           {
        //              "symbol": "LTC-USDT",
        //              "type": "limit",
        //              "side": "sell",
        //              "price": "90",
        //              "size": "0.1",
        //              "funds": null,
        //              "stp": "",
        //              "stop": "",
        //              "stopPrice": null,
        //              "timeInForce": "GTC",
        //              "cancelAfter": 0,
        //              "postOnly": false,
        //              "hidden": false,
        //              "iceberge": false,
        //              "iceberg": false,
        //              "visibleSize": null,
        //              "channel": "API",
        //              "id": "6539148443fcf500079d15e5",
        //              "status": "success",
        //              "failMsg": null,
        //              "clientOid": "5c4c5398-8ab2-4b4e-af8a-e2d90ad2488f"
        //           },
        // }
        //
        let data = this.safeValue (response, 'data', {});
        data = this.safeValue (data, 'data', []);
        return this.parseOrders (data);
    }

    createOrderRequest (symbol: string, type: OrderType, side: OrderSide, amount, price = undefined, params = {}) {
        const market = this.market (symbol);
        // required param, cannot be used twice
        const clientOrderId = this.safeString2 (params, 'clientOid', 'clientOrderId', this.uuid ());
        params = this.omit (params, [ 'clientOid', 'clientOrderId' ]);
        const request = {
            'clientOid': clientOrderId,
            'side': side,
            'symbol': market['id'],
            'type': type, // limit or market
        };
        const quoteAmount = this.safeNumber2 (params, 'cost', 'funds');
        let amountString = undefined;
        let costString = undefined;
        let marginMode = undefined;
        [ marginMode, params ] = this.handleMarginModeAndParams ('createOrder', params);
        if (type === 'market') {
            if (quoteAmount !== undefined) {
                params = this.omit (params, [ 'cost', 'funds' ]);
                // kucoin uses base precision even for quote values
                costString = this.amountToPrecision (symbol, quoteAmount);
                request['funds'] = costString;
            } else {
                amountString = this.amountToPrecision (symbol, amount);
                request['size'] = this.amountToPrecision (symbol, amount);
            }
        } else {
            amountString = this.amountToPrecision (symbol, amount);
            request['size'] = amountString;
            request['price'] = this.priceToPrecision (symbol, price);
        }
        const tradeType = this.safeString (params, 'tradeType'); // keep it for backward compatibility
        const [ triggerPrice, stopLossPrice, takeProfitPrice ] = this.handleTriggerPrices (params);
        const isTriggerOrder = (triggerPrice || stopLossPrice || takeProfitPrice);
        const isMarginOrder = tradeType === 'MARGIN_TRADE' || marginMode !== undefined;
        params = this.omit (params, [ 'stopLossPrice', 'takeProfitPrice', 'triggerPrice', 'stopPrice' ]);
        if (isTriggerOrder) {
            if (triggerPrice) {
                request['stopPrice'] = this.priceToPrecision (symbol, triggerPrice);
            } else if (stopLossPrice || takeProfitPrice) {
                if (stopLossPrice) {
                    request['stop'] = (side === 'buy') ? 'entry' : 'loss';
                    request['stopPrice'] = this.priceToPrecision (symbol, stopLossPrice);
                } else {
                    request['stop'] = (side === 'buy') ? 'loss' : 'entry';
                    request['stopPrice'] = this.priceToPrecision (symbol, takeProfitPrice);
                }
            }
            if (marginMode === 'isolated') {
                throw new BadRequest (this.id + ' createOrder does not support isolated margin for stop orders');
            } else if (marginMode === 'cross') {
                request['tradeType'] = this.options['marginModes'][marginMode];
            }
        } else if (isMarginOrder) {
            if (marginMode === 'isolated') {
                request['marginModel'] = 'isolated';
            }
        }
        let postOnly = undefined;
        [ postOnly, params ] = this.handlePostOnly (type === 'market', false, params);
        if (postOnly) {
            request['postOnly'] = true;
        }
        return this.extend (request, params);
    }

    async editOrder (id: string, symbol, type, side, amount = undefined, price = undefined, params = {}) {
        /**
         * @method
         * @name kucoin#editOrder
         * @description edit an order, kucoin currently only supports the modification of HF orders
         * @see https://docs.kucoin.com/spot-hf/#modify-order
         * @param {string} id order id
         * @param {string} symbol unified symbol of the market to create an order in
         * @param {string} type not used
         * @param {string} side not used
         * @param {float} amount how much of the currency you want to trade in units of the base currency
         * @param {float} [price] the price at which the order is to be fullfilled, in units of the base currency, ignored in market orders
         * @param {object} [params] extra parameters specific to the gate api endpoint
         * @param {string} [params.clientOrderId] client order id, defaults to id if not passed
         * @returns {object} an [order structure]{@link https://github.com/ccxt/ccxt/wiki/Manual#order-structure}
         */
        await this.loadMarkets ();
        const market = this.market (symbol);
        const request = {
            'symbol': market['id'],
        };
        const clientOrderId = this.safeString2 (params, 'clientOid', 'clientOrderId');
        if (clientOrderId !== undefined) {
            request['clientOid'] = clientOrderId;
        } else {
            request['orderId'] = id;
        }
        if (amount !== undefined) {
            request['newSize'] = this.amountToPrecision (symbol, amount);
        }
        if (price !== undefined) {
            request['newPrice'] = this.priceToPrecision (symbol, price);
        }
        const response = await this.privatePostHfOrdersAlter (this.extend (request, params));
        //
        // {
        //     "code":"200000",
        //     "data":{
        //        "newOrderId":"6478d7a6c883280001e92d8b"
        //     }
        // }
        //
        const data = this.safeValue (response, 'data', {});
        return this.parseOrder (data, market);
    }

    async cancelOrder (id: string, symbol: string = undefined, params = {}) {
        /**
         * @method
         * @name kucoin#cancelOrder
         * @description cancels an open order
         * @see https://docs.kucoin.com/spot#cancel-an-order
         * @see https://docs.kucoin.com/spot#cancel-an-order-2
         * @see https://docs.kucoin.com/spot#cancel-single-order-by-clientoid
         * @see https://docs.kucoin.com/spot#cancel-single-order-by-clientoid-2
         * @see https://docs.kucoin.com/spot-hf/#cancel-orders-by-orderid
         * @see https://docs.kucoin.com/spot-hf/#cancel-order-by-clientoid
         * @param {string} id order id
         * @param {string} symbol unified symbol of the market the order was made in
         * @param {object} [params] extra parameters specific to the kucoin api endpoint
         * @param {bool} [params.stop] True if cancelling a stop order
         * @param {bool} [params.hf] false, // true for hf order
         * @returns Response from the exchange
         */
        await this.loadMarkets ();
        const request = {};
        const clientOrderId = this.safeString2 (params, 'clientOid', 'clientOrderId');
        const stop = this.safeValue (params, 'stop', false);
        const hf = this.safeValue (params, 'hf', false);
        if (hf) {
            if (symbol === undefined) {
                throw new ArgumentsRequired (this.id + ' cancelOrder() requires a symbol parameter for hf orders');
            }
            const market = this.market (symbol);
            request['symbol'] = market['id'];
        }
        let method = 'privateDeleteOrdersOrderId';
        if (clientOrderId !== undefined) {
            request['clientOid'] = clientOrderId;
            if (stop) {
                method = 'privateDeleteStopOrderCancelOrderByClientOid';
            } else if (hf) {
                method = 'privateDeleteHfOrdersClientOrderClientOid';
            } else {
                method = 'privateDeleteOrderClientOrderClientOid';
            }
        } else {
            if (stop) {
                method = 'privateDeleteStopOrderOrderId';
            } else if (hf) {
                method = 'privateDeleteHfOrdersOrderId';
            }
            request['orderId'] = id;
        }
        params = this.omit (params, [ 'clientOid', 'clientOrderId', 'stop', 'hf' ]);
        return await this[method] (this.extend (request, params));
    }

    async cancelAllOrders (symbol: string = undefined, params = {}) {
        /**
         * @method
         * @name kucoin#cancelAllOrders
         * @description cancel all open orders
         * @see https://docs.kucoin.com/spot#cancel-all-orders
         * @see https://docs.kucoin.com/spot#cancel-orders
         * @see https://docs.kucoin.com/spot-hf/#cancel-all-hf-orders-by-symbol
         * @param {string} symbol unified market symbol, only orders in the market of this symbol are cancelled when symbol is not undefined
         * @param {object} [params] extra parameters specific to the kucoin api endpoint
         * @param {bool} [params.stop] *invalid for isolated margin* true if cancelling all stop orders
         * @param {string} [params.marginMode] 'cross' or 'isolated'
         * @param {string} [params.orderIds] *stop orders only* Comma seperated order IDs
         * @param {bool} [params.stop] True if cancelling a stop order
         * @param {bool} [params.hf] false, // true for hf order
         * @returns Response from the exchange
         */
        await this.loadMarkets ();
        const request = {};
        const stop = this.safeValue (params, 'stop', false);
        const hf = this.safeValue (params, 'hf', false);
        params = this.omit (params, [ 'stop', 'hf' ]);
        const [ marginMode, query ] = this.handleMarginModeAndParams ('cancelAllOrders', params);
        if (symbol !== undefined) {
            request['symbol'] = this.marketId (symbol);
        }
        if (marginMode !== undefined) {
            request['tradeType'] = this.options['marginModes'][marginMode];
            if (marginMode === 'isolated' && stop) {
                throw new BadRequest (this.id + ' cancelAllOrders does not support isolated margin for stop orders');
            }
        }
        let method = 'privateDeleteOrders';
        if (stop) {
            method = 'privateDeleteStopOrderCancel';
        } else if (hf) {
            if (symbol === undefined) {
                throw new ArgumentsRequired (this.id + ' cancelAllOrders() requires a symbol parameter for hf orders');
            }
            method = 'privateDeleteHfOrders';
        }
        return await this[method] (this.extend (request, query));
    }

    async fetchOrdersByStatus (status, symbol: string = undefined, since: Int = undefined, limit: Int = undefined, params = {}) {
        /**
         * @method
         * @name kucoin#fetchOrdersByStatus
         * @description fetch a list of orders
         * @see https://docs.kucoin.com/spot#list-orders
         * @see https://docs.kucoin.com/spot#list-stop-orders
         * @see https://docs.kucoin.com/spot-hf/#obtain-list-of-active-hf-orders
         * @see https://docs.kucoin.com/spot-hf/#obtain-list-of-filled-hf-orders
         * @param {string} status *not used for stop orders* 'open' or 'closed'
         * @param {string} symbol unified market symbol
         * @param {int} [since] timestamp in ms of the earliest order
         * @param {int} [limit] max number of orders to return
         * @param {object} [params] exchange specific params
         * @param {int} [params.until] end time in ms
         * @param {bool} [params.stop] true if fetching stop orders
         * @param {string} [params.side] buy or sell
         * @param {string} [params.type] limit, market, limit_stop or market_stop
         * @param {string} [params.tradeType] TRADE for spot trading, MARGIN_TRADE for Margin Trading
         * @param {int} [params.currentPage] *stop orders only* current page
         * @param {string} [params.orderIds] *stop orders only* comma seperated order ID list
         * @param {bool} [params.stop] True if fetching a stop order
         * @param {bool} [params.hf] false, // true for hf order
         * @returns An [array of order structures]{@link https://github.com/ccxt/ccxt/wiki/Manual#order-structure}
         */
        await this.loadMarkets ();
        let lowercaseStatus = status.toLowerCase ();
        const until = this.safeInteger2 (params, 'until', 'till');
        const stop = this.safeValue (params, 'stop', false);
        const hf = this.safeValue (params, 'hf', false);
        params = this.omit (params, [ 'stop', 'hf', 'till', 'until' ]);
        const [ marginMode, query ] = this.handleMarginModeAndParams ('fetchOrdersByStatus', params);
        if (lowercaseStatus === 'open') {
            lowercaseStatus = 'active';
        } else if (lowercaseStatus === 'closed') {
            lowercaseStatus = 'done';
        }
        const request = {
            'status': lowercaseStatus,
        };
        let market = undefined;
        if (symbol !== undefined) {
            market = this.market (symbol);
            request['symbol'] = market['id'];
        }
        if (since !== undefined) {
            request['startAt'] = since;
        }
        if (limit !== undefined) {
            request['pageSize'] = limit;
        }
        if (until) {
            request['endAt'] = until;
        }
        let method = 'privateGetOrders';
        if (stop) {
            method = 'privateGetStopOrder';
        } else if (hf) {
            if (lowercaseStatus === 'active') {
                method = 'privateGetHfOrdersActive';
            } else if (lowercaseStatus === 'done') {
                method = 'privateGetHfOrdersDone';
            }
        }
        request['tradeType'] = this.safeString (this.options['marginModes'], marginMode, 'TRADE');
        const response = await this[method] (this.extend (request, query));
        //
        //     {
        //         code: '200000',
        //         data: {
        //             "currentPage": 1,
        //             "pageSize": 1,
        //             "totalNum": 153408,
        //             "totalPage": 153408,
        //             "items": [
        //                 {
        //                     "id": "5c35c02703aa673ceec2a168",   //orderid
        //                     "symbol": "BTC-USDT",   //symbol
        //                     "opType": "DEAL",      // operation type,deal is pending order,cancel is cancel order
        //                     "type": "limit",       // order type,e.g. limit,markrt,stop_limit.
        //                     "side": "buy",         // transaction direction,include buy and sell
        //                     "price": "10",         // order price
        //                     "size": "2",           // order quantity
        //                     "funds": "0",          // order funds
        //                     "dealFunds": "0.166",  // deal funds
        //                     "dealSize": "2",       // deal quantity
        //                     "fee": "0",            // fee
        //                     "feeCurrency": "USDT", // charge fee currency
        //                     "stp": "",             // self trade prevention,include CN,CO,DC,CB
        //                     "stop": "",            // stop type
        //                     "stopTriggered": false,  // stop order is triggered
        //                     "stopPrice": "0",      // stop price
        //                     "timeInForce": "GTC",  // time InForce,include GTC,GTT,IOC,FOK
        //                     "postOnly": false,     // postOnly
        //                     "hidden": false,       // hidden order
        //                     "iceberg": false,      // iceberg order
        //                     "visibleSize": "0",    // display quantity for iceberg order
        //                     "cancelAfter": 0,      // cancel orders time，requires timeInForce to be GTT
        //                     "channel": "IOS",      // order source
        //                     "clientOid": "",       // user-entered order unique mark
        //                     "remark": "",          // remark
        //                     "tags": "",            // tag order source
        //                     "isActive": false,     // status before unfilled or uncancelled
        //                     "cancelExist": false,   // order cancellation transaction record
        //                     "createdAt": 1547026471000  // time
        //                 },
        //             ]
        //         }
        //    }
        const responseData = this.safeValue (response, 'data', {});
        const orders = this.safeValue (responseData, 'items', []);
        return this.parseOrders (orders, market, since, limit);
    }

    async fetchClosedOrders (symbol: string = undefined, since: Int = undefined, limit: Int = undefined, params = {}) {
        /**
         * @method
         * @name kucoin#fetchClosedOrders
         * @description fetches information on multiple closed orders made by the user
         * @see https://docs.kucoin.com/spot#list-orders
         * @see https://docs.kucoin.com/spot#list-stop-orders
         * @see https://docs.kucoin.com/spot-hf/#obtain-list-of-active-hf-orders
         * @see https://docs.kucoin.com/spot-hf/#obtain-list-of-filled-hf-orders
         * @param {string} symbol unified market symbol of the market orders were made in
         * @param {int} [since] the earliest time in ms to fetch orders for
         * @param {int} [limit] the maximum number of  orde structures to retrieve
         * @param {object} [params] extra parameters specific to the kucoin api endpoint
         * @param {int} [params.till] end time in ms
         * @param {string} [params.side] buy or sell
         * @param {string} [params.type] limit, market, limit_stop or market_stop
         * @param {string} [params.tradeType] TRADE for spot trading, MARGIN_TRADE for Margin Trading
         * @param {bool} [params.stop] True if fetching a stop order
         * @param {bool} [params.hf] false, // true for hf order
         * @param {boolean} [params.paginate] default false, when true will automatically paginate by calling this endpoint multiple times. See in the docs all the [availble parameters](https://github.com/ccxt/ccxt/wiki/Manual#pagination-params)
         * @returns {Order[]} a list of [order structures]{@link https://github.com/ccxt/ccxt/wiki/Manual#order-structure}
         */
        await this.loadMarkets ();
        let paginate = false;
        [ paginate, params ] = this.handleOptionAndParams (params, 'fetchClosedOrders', 'paginate');
        if (paginate) {
            return await this.fetchPaginatedCallDynamic ('fetchClosedOrders', symbol, since, limit, params) as Order[];
        }
        return await this.fetchOrdersByStatus ('done', symbol, since, limit, params);
    }

    async fetchOpenOrders (symbol: string = undefined, since: Int = undefined, limit: Int = undefined, params = {}) {
        /**
         * @method
         * @name kucoin#fetchOpenOrders
         * @description fetch all unfilled currently open orders
         * @see https://docs.kucoin.com/spot#list-orders
         * @see https://docs.kucoin.com/spot#list-stop-orders
         * @see https://docs.kucoin.com/spot-hf/#obtain-list-of-active-hf-orders
         * @see https://docs.kucoin.com/spot-hf/#obtain-list-of-filled-hf-orders
         * @param {string} symbol unified market symbol
         * @param {int} [since] the earliest time in ms to fetch open orders for
         * @param {int} [limit] the maximum number of  open orders structures to retrieve
         * @param {object} [params] extra parameters specific to the kucoin api endpoint
         * @param {int} [params.till] end time in ms
         * @param {bool} [params.stop] true if fetching stop orders
         * @param {string} [params.side] buy or sell
         * @param {string} [params.type] limit, market, limit_stop or market_stop
         * @param {string} [params.tradeType] TRADE for spot trading, MARGIN_TRADE for Margin Trading
         * @param {int} [params.currentPage] *stop orders only* current page
         * @param {string} [params.orderIds] *stop orders only* comma seperated order ID list
         * @param {bool} [params.stop] True if fetching a stop order
         * @param {bool} [params.hf] false, // true for hf order
         * @param {boolean} [params.paginate] default false, when true will automatically paginate by calling this endpoint multiple times. See in the docs all the [availble parameters](https://github.com/ccxt/ccxt/wiki/Manual#pagination-params)
         * @returns {Order[]} a list of [order structures]{@link https://github.com/ccxt/ccxt/wiki/Manual#order-structure}
         */
        await this.loadMarkets ();
        let paginate = false;
        [ paginate, params ] = this.handleOptionAndParams (params, 'fetchOpenOrders', 'paginate');
        if (paginate) {
            return await this.fetchPaginatedCallDynamic ('fetchOpenOrders', symbol, since, limit, params) as Order[];
        }
        return await this.fetchOrdersByStatus ('active', symbol, since, limit, params);
    }

    async fetchOrder (id: string, symbol: string = undefined, params = {}) {
        /**
         * @method
         * @name kucoin#fetchOrder
         * @description fetch an order
         * @see https://docs.kucoin.com/spot#get-an-order
         * @see https://docs.kucoin.com/spot#get-single-active-order-by-clientoid
         * @see https://docs.kucoin.com/spot#get-single-order-info
         * @see https://docs.kucoin.com/spot#get-single-order-by-clientoid
         * @see https://docs.kucoin.com/spot-hf/#details-of-a-single-hf-order
         * @see https://docs.kucoin.com/spot-hf/#obtain-details-of-a-single-hf-order-using-clientoid
         * @param {string} id Order id
         * @param {string} symbol not sent to exchange except for stop orders with clientOid, but used internally by CCXT to filter
         * @param {object} [params] exchange specific parameters
         * @param {bool} [params.stop] true if fetching a stop order
         * @param {bool} [params.hf] false, // true for hf order
         * @param {bool} [params.clientOid] unique order id created by users to identify their orders
         * @returns An [order structure]{@link https://github.com/ccxt/ccxt/wiki/Manual#order-structure}
         */
        await this.loadMarkets ();
        const request = {};
        const clientOrderId = this.safeString2 (params, 'clientOid', 'clientOrderId');
        const stop = this.safeValue (params, 'stop', false);
        const hf = this.safeValue (params, 'hf', false);
        let market = undefined;
        if (symbol !== undefined) {
            market = this.market (symbol);
        }
        if (hf) {
            if (symbol === undefined) {
                throw new ArgumentsRequired (this.id + ' fetchOrder() requires a symbol parameter for hf orders');
            }
            request['symbol'] = market['id'];
        }
        params = this.omit (params, [ 'stop', 'hf' ]);
        let method = 'privateGetOrdersOrderId';
        if (clientOrderId !== undefined) {
            request['clientOid'] = clientOrderId;
            if (stop) {
                method = 'privateGetStopOrderQueryOrderByClientOid';
                if (symbol !== undefined) {
                    request['symbol'] = market['id'];
                }
            } else if (hf) {
                method = 'privateGetHfOrdersClientOrderClientOid';
            } else {
                method = 'privateGetOrderClientOrderClientOid';
            }
        } else {
            // a special case for undefined ids
            // otherwise a wrong endpoint for all orders will be triggered
            // https://github.com/ccxt/ccxt/issues/7234
            if (id === undefined) {
                throw new InvalidOrder (this.id + ' fetchOrder() requires an order id');
            }
            if (stop) {
                method = 'privateGetStopOrderOrderId';
            } else if (hf) {
                method = 'privateGetHfOrdersOrderId';
            }
            request['orderId'] = id;
        }
        params = this.omit (params, [ 'clientOid', 'clientOrderId' ]);
        const response = await this[method] (this.extend (request, params));
        let responseData = this.safeValue (response, 'data');
        if (method === 'privateGetStopOrderQueryOrderByClientOid') {
            responseData = this.safeValue (responseData, 0);
        }
        return this.parseOrder (responseData, market);
    }

    parseOrder (order, market = undefined): Order {
        //
        // createOrder
        //
        //    {
        //        "orderId": "63c97e47d686c5000159a656"
        //    }
        //
        // cancelOrder
        //
        //    {
        //        "cancelledOrderIds": [ "63c97e47d686c5000159a656" ]
        //    }
        //
        // fetchOpenOrders, fetchClosedOrders
        //
        //    {
        //        "id": "63c97ce8d686c500015793bb",
        //        "symbol": "USDC-USDT",
        //        "opType": "DEAL",
        //        "type": "limit",
        //        "side": "sell",
        //        "price": "1.05",
        //        "size": "1",
        //        "funds": "0",
        //        "dealFunds": "0",
        //        "dealSize": "0",
        //        "fee": "0",
        //        "feeCurrency": "USDT",
        //        "stp": "",
        //        "stop": "",
        //        "stopTriggered": false,
        //        "stopPrice": "0",
        //        "timeInForce": "GTC",
        //        "postOnly": false,
        //        "hidden": false,
        //        "iceberg": false,
        //        "visibleSize": "0",
        //        "cancelAfter": 0,
        //        "channel": "API",
        //        "clientOid": "d602d73f-5424-4751-bef0-8debce8f0a82",
        //        "remark": null,
        //        "tags": "partner:ccxt",
        //        "isActive": true,
        //        "cancelExist": false,
        //        "createdAt": 1674149096927,
        //        "tradeType": "TRADE"
        //    }
        //
        // stop orders (fetchOpenOrders, fetchClosedOrders)
        //
        //    {
        //        "id": "vs9f6ou9e864rgq8000t4qnm",
        //        "symbol": "USDC-USDT",
        //        "userId": "613a896885d8660006151f01",
        //        "status": "NEW",
        //        "type": "market",
        //        "side": "sell",
        //        "price": null,
        //        "size": "1.00000000000000000000",
        //        "funds": null,
        //        "stp": null,
        //        "timeInForce": "GTC",
        //        "cancelAfter": -1,
        //        "postOnly": false,
        //        "hidden": false,
        //        "iceberg": false,
        //        "visibleSize": null,
        //        "channel": "API",
        //        "clientOid": "5d3fd727-6456-438d-9550-40d9d85eee0b",
        //        "remark": null,
        //        "tags": "partner:ccxt",
        //        "relatedNo": null,
        //        "orderTime": 1674146316994000028,
        //        "domainId": "kucoin",
        //        "tradeSource": "USER",
        //        "tradeType": "MARGIN_TRADE",
        //        "feeCurrency": "USDT",
        //        "takerFeeRate": "0.00100000000000000000",
        //        "makerFeeRate": "0.00100000000000000000",
        //        "createdAt": 1674146316994,
        //        "stop": "loss",
        //        "stopTriggerTime": null,
        //        "stopPrice": "0.97000000000000000000"
        //    }
        // hf order
        //    {
        //        "id":"6478cf1439bdfc0001528a1d",
        //        "symbol":"LTC-USDT",
        //        "opType":"DEAL",
        //        "type":"limit",
        //        "side":"buy",
        //        "price":"50",
        //        "size":"0.1",
        //        "funds":"5",
        //        "dealSize":"0",
        //        "dealFunds":"0",
        //        "fee":"0",
        //        "feeCurrency":"USDT",
        //        "stp":null,
        //        "timeInForce":"GTC",
        //        "postOnly":false,
        //        "hidden":false,
        //        "iceberg":false,
        //        "visibleSize":"0",
        //        "cancelAfter":0,
        //        "channel":"API",
        //        "clientOid":"d4d2016b-8e3a-445c-aa5d-dc6df5d1678d",
        //        "remark":null,
        //        "tags":"partner:ccxt",
        //        "cancelExist":false,
        //        "createdAt":1685638932074,
        //        "lastUpdatedAt":1685639013735,
        //        "tradeType":"TRADE",
        //        "inOrderBook":true,
        //        "cancelledSize":"0",
        //        "cancelledFunds":"0",
        //        "remainSize":"0.1",
        //        "remainFunds":"5",
        //        "active":true
        //    }
        //
        const marketId = this.safeString (order, 'symbol');
        const timestamp = this.safeInteger (order, 'createdAt');
        const feeCurrencyId = this.safeString (order, 'feeCurrency');
        const cancelExist = this.safeValue (order, 'cancelExist', false);
        const responseStop = this.safeString (order, 'stop');
        const stop = responseStop !== undefined;
        const stopTriggered = this.safeValue (order, 'stopTriggered', false);
        const isActive = this.safeValue2 (order, 'isActive', 'active');
        const responseStatus = this.safeString (order, 'status');
        let status = undefined;
        if (isActive !== undefined) {
            if (isActive === true) {
                status = 'open';
            } else {
                status = 'closed';
            }
        }
        if (stop) {
            if (responseStatus === 'NEW') {
                status = 'open';
            } else if (!isActive && !stopTriggered) {
                status = 'cancelled';
            }
        }
        if (cancelExist) {
            status = 'canceled';
        }
        if (responseStatus === 'fail') {
            status = 'rejected';
        }
        const stopPrice = this.safeNumber (order, 'stopPrice');
        return this.safeOrder ({
            'info': order,
            'id': this.safeStringN (order, [ 'id', 'orderId', 'newOrderId' ]),
            'clientOrderId': this.safeString (order, 'clientOid'),
            'symbol': this.safeSymbol (marketId, market, '-'),
            'type': this.safeString (order, 'type'),
            'timeInForce': this.safeString (order, 'timeInForce'),
            'postOnly': this.safeValue (order, 'postOnly'),
            'side': this.safeString (order, 'side'),
            'amount': this.safeString (order, 'size'),
            'price': this.safeString (order, 'price'), // price is zero for market order, omitZero is called in safeOrder2
            'stopPrice': stopPrice,
            'triggerPrice': stopPrice,
            'cost': this.safeString (order, 'dealFunds'),
            'filled': this.safeString (order, 'dealSize'),
            'remaining': undefined,
            'timestamp': timestamp,
            'datetime': this.iso8601 (timestamp),
            'fee': {
                'currency': this.safeCurrencyCode (feeCurrencyId),
                'cost': this.safeNumber (order, 'fee'),
            },
            'status': status,
            'lastTradeTimestamp': undefined,
            'average': undefined,
            'trades': undefined,
        }, market);
    }

    async fetchOrderTrades (id: string, symbol: string = undefined, since: Int = undefined, limit: Int = undefined, params = {}) {
        /**
         * @method
         * @name kucoin#fetchOrderTrades
         * @description fetch all the trades made from a single order
         * @see https://docs.kucoin.com/#list-fills
         * @see https://docs.kucoin.com/spot-hf/#transaction-details
         * @param {string} id order id
         * @param {string} symbol unified market symbol
         * @param {int} [since] the earliest time in ms to fetch trades for
         * @param {int} [limit] the maximum number of trades to retrieve
         * @param {object} [params] extra parameters specific to the kucoin api endpoint
         * @returns {object[]} a list of [trade structures]{@link https://github.com/ccxt/ccxt/wiki/Manual#trade-structure}
         */
        const request = {
            'orderId': id,
        };
        return await this.fetchMyTrades (symbol, since, limit, this.extend (request, params));
    }

    async fetchMyTrades (symbol: string = undefined, since: Int = undefined, limit: Int = undefined, params = {}) {
        /**
         * @method
         * @name kucoin#fetchMyTrades
         * @see https://docs.kucoin.com/#list-fills
         * @see https://docs.kucoin.com/spot-hf/#transaction-details
         * @description fetch all trades made by the user
         * @param {string} symbol unified market symbol
         * @param {int} [since] the earliest time in ms to fetch trades for
         * @param {int} [limit] the maximum number of trades structures to retrieve
         * @param {object} [params] extra parameters specific to the kucoin api endpoint
         * @param {int} [params.until] the latest time in ms to fetch entries for
         * @param {bool} [params.hf] false, // true for hf order
         * @param {boolean} [params.paginate] default false, when true will automatically paginate by calling this endpoint multiple times. See in the docs all the [availble parameters](https://github.com/ccxt/ccxt/wiki/Manual#pagination-params)
         * @returns {Trade[]} a list of [trade structures]{@link https://github.com/ccxt/ccxt/wiki/Manual#trade-structure}
         */
        await this.loadMarkets ();
        let paginate = false;
        [ paginate, params ] = this.handleOptionAndParams (params, 'fetchMyTrades', 'paginate');
        if (paginate) {
            return await this.fetchPaginatedCallDynamic ('fetchMyTrades', symbol, since, limit, params) as Trade[];
        }
        let request = {};
        const hf = this.safeValue (params, 'hf', false);
        if (hf && symbol === undefined) {
            throw new ArgumentsRequired (this.id + ' fetchMyTrades() requires a symbol parameter for hf orders');
        }
        let market = undefined;
        if (symbol !== undefined) {
            market = this.market (symbol);
            request['symbol'] = market['id'];
        }
        if (limit !== undefined) {
            request['pageSize'] = limit;
        }
        let method = this.options['fetchMyTradesMethod'];
        let parseResponseData = false;
        if (hf) {
            method = 'privateGetHfFills';
        } else if (method === 'private_get_fills') {
            // does not return trades earlier than 2019-02-18T00:00:00Z
            if (since !== undefined) {
                // only returns trades up to one week after the since param
                request['startAt'] = since;
            }
        } else if (method === 'private_get_limit_fills') {
            // does not return trades earlier than 2019-02-18T00:00:00Z
            // takes no params
            // only returns first 1000 trades (not only "in the last 24 hours" as stated in the docs)
            parseResponseData = true;
        } else if (method === 'private_get_hist_orders') {
            // despite that this endpoint is called `HistOrders`
            // it returns historical trades instead of orders
            // returns trades earlier than 2019-02-18T00:00:00Z only
            if (since !== undefined) {
                request['startAt'] = this.parseToInt (since / 1000);
            }
        } else {
            throw new ExchangeError (this.id + ' fetchMyTradesMethod() invalid method');
        }
        [ request, params ] = this.handleUntilOption ('endAt', request, params);
        const response = await this[method] (this.extend (request, params));
        //
        //     {
        //         "currentPage": 1,
        //         "pageSize": 50,
        //         "totalNum": 1,
        //         "totalPage": 1,
        //         "items": [
        //             {
        //                 "symbol":"BTC-USDT",       // symbol
        //                 "tradeId":"5c35c02709e4f67d5266954e",        // trade id
        //                 "orderId":"5c35c02703aa673ceec2a168",        // order id
        //                 "counterOrderId":"5c1ab46003aa676e487fa8e3", // counter order id
        //                 "side":"buy",              // transaction direction,include buy and sell
        //                 "liquidity":"taker",       // include taker and maker
        //                 "forceTaker":true,         // forced to become taker
        //                 "price":"0.083",           // order price
        //                 "size":"0.8424304",        // order quantity
        //                 "funds":"0.0699217232",    // order funds
        //                 "fee":"0",                 // fee
        //                 "feeRate":"0",             // fee rate
        //                 "feeCurrency":"USDT",      // charge fee currency
        //                 "stop":"",                 // stop type
        //                 "type":"limit",            // order type, e.g. limit, market, stop_limit.
        //                 "createdAt":1547026472000  // time
        //             },
        //             //------------------------------------------------------
        //             // v1 (historical) trade response structure
        //             {
        //                 "symbol": "SNOV-ETH",
        //                 "dealPrice": "0.0000246",
        //                 "dealValue": "0.018942",
        //                 "amount": "770",
        //                 "fee": "0.00001137",
        //                 "side": "sell",
        //                 "createdAt": 1540080199
        //                 "id":"5c4d389e4c8c60413f78e2e5",
        //             }
        //         ]
        //     }
        //
        const data = this.safeValue (response, 'data', {});
        let trades = undefined;
        if (parseResponseData) {
            trades = data;
        } else {
            trades = this.safeValue (data, 'items', []);
        }
        return this.parseTrades (trades, market, since, limit);
    }

    async fetchTrades (symbol: string, since: Int = undefined, limit: Int = undefined, params = {}) {
        /**
         * @method
         * @name kucoin#fetchTrades
         * @description get the list of most recent trades for a particular symbol
         * @see https://docs.kucoin.com/#get-trade-histories
         * @param {string} symbol unified symbol of the market to fetch trades for
         * @param {int} [since] timestamp in ms of the earliest trade to fetch
         * @param {int} [limit] the maximum amount of trades to fetch
         * @param {object} [params] extra parameters specific to the kucoin api endpoint
         * @returns {Trade[]} a list of [trade structures]{@link https://github.com/ccxt/ccxt/wiki/Manual#public-trades}
         */
        await this.loadMarkets ();
        const market = this.market (symbol);
        const request = {
            'symbol': market['id'],
        };
        // pagination is not supported on the exchange side anymore
        // if (since !== undefined) {
        //     request['startAt'] = Math.floor (since / 1000);
        // }
        // if (limit !== undefined) {
        //     request['pageSize'] = limit;
        // }
        const response = await this.publicGetMarketHistories (this.extend (request, params));
        //
        //     {
        //         "code": "200000",
        //         "data": [
        //             {
        //                 "sequence": "1548764654235",
        //                 "side": "sell",
        //                 "size":"0.6841354",
        //                 "price":"0.03202",
        //                 "time":1548848575203567174
        //             }
        //         ]
        //     }
        //
        const trades = this.safeValue (response, 'data', []);
        return this.parseTrades (trades, market, since, limit);
    }

    parseTrade (trade, market = undefined) {
        //
        // fetchTrades (public)
        //
        //     {
        //         "sequence": "1548764654235",
        //         "side": "sell",
        //         "size":"0.6841354",
        //         "price":"0.03202",
        //         "time":1548848575203567174
        //     }
        //
        //     {
        //         sequence: '1568787654360',
        //         symbol: 'BTC-USDT',
        //         side: 'buy',
        //         size: '0.00536577',
        //         price: '9345',
        //         takerOrderId: '5e356c4a9f1a790008f8d921',
        //         time: '1580559434436443257',
        //         type: 'match',
        //         makerOrderId: '5e356bffedf0010008fa5d7f',
        //         tradeId: '5e356c4aeefabd62c62a1ece'
        //     }
        //
        // fetchMyTrades (private) v2
        //
        //     {
        //         "symbol":"BTC-USDT",
        //         "tradeId":"5c35c02709e4f67d5266954e",
        //         "orderId":"5c35c02703aa673ceec2a168",
        //         "counterOrderId":"5c1ab46003aa676e487fa8e3",
        //         "side":"buy",
        //         "liquidity":"taker",
        //         "forceTaker":true,
        //         "price":"0.083",
        //         "size":"0.8424304",
        //         "funds":"0.0699217232",
        //         "fee":"0",
        //         "feeRate":"0",
        //         "feeCurrency":"USDT",
        //         "stop":"",
        //         "type":"limit",
        //         "createdAt":1547026472000
        //     }
        //
        // fetchMyTrades v2 alternative format since 2019-05-21 https://github.com/ccxt/ccxt/pull/5162
        //
        //     {
        //         symbol: "OPEN-BTC",
        //         forceTaker:  false,
        //         orderId: "5ce36420054b4663b1fff2c9",
        //         fee: "0",
        //         feeCurrency: "",
        //         type: "",
        //         feeRate: "0",
        //         createdAt: 1558417615000,
        //         size: "12.8206",
        //         stop: "",
        //         price: "0",
        //         funds: "0",
        //         tradeId: "5ce390cf6e0db23b861c6e80"
        //     }
        //
        // fetchMyTrades (private) v1 (historical)
        //
        //     {
        //         "symbol": "SNOV-ETH",
        //         "dealPrice": "0.0000246",
        //         "dealValue": "0.018942",
        //         "amount": "770",
        //         "fee": "0.00001137",
        //         "side": "sell",
        //         "createdAt": 1540080199
        //         "id":"5c4d389e4c8c60413f78e2e5",
        //     }
        //
        const marketId = this.safeString (trade, 'symbol');
        market = this.safeMarket (marketId, market, '-');
        const id = this.safeString2 (trade, 'tradeId', 'id');
        const orderId = this.safeString (trade, 'orderId');
        const takerOrMaker = this.safeString (trade, 'liquidity');
        let timestamp = this.safeInteger (trade, 'time');
        if (timestamp !== undefined) {
            timestamp = this.parseToInt (timestamp / 1000000);
        } else {
            timestamp = this.safeInteger (trade, 'createdAt');
            // if it's a historical v1 trade, the exchange returns timestamp in seconds
            if (('dealValue' in trade) && (timestamp !== undefined)) {
                timestamp = timestamp * 1000;
            }
        }
        const priceString = this.safeString2 (trade, 'price', 'dealPrice');
        const amountString = this.safeString2 (trade, 'size', 'amount');
        const side = this.safeString (trade, 'side');
        let fee = undefined;
        const feeCostString = this.safeString (trade, 'fee');
        if (feeCostString !== undefined) {
            const feeCurrencyId = this.safeString (trade, 'feeCurrency');
            let feeCurrency = this.safeCurrencyCode (feeCurrencyId);
            if (feeCurrency === undefined) {
                feeCurrency = (side === 'sell') ? market['quote'] : market['base'];
            }
            fee = {
                'cost': feeCostString,
                'currency': feeCurrency,
                'rate': this.safeString (trade, 'feeRate'),
            };
        }
        let type = this.safeString (trade, 'type');
        if (type === 'match') {
            type = undefined;
        }
        const costString = this.safeString2 (trade, 'funds', 'dealValue');
        return this.safeTrade ({
            'info': trade,
            'id': id,
            'order': orderId,
            'timestamp': timestamp,
            'datetime': this.iso8601 (timestamp),
            'symbol': market['symbol'],
            'type': type,
            'takerOrMaker': takerOrMaker,
            'side': side,
            'price': priceString,
            'amount': amountString,
            'cost': costString,
            'fee': fee,
        }, market);
    }

    async fetchTradingFee (symbol: string, params = {}) {
        /**
         * @method
         * @name kucoin#fetchTradingFee
         * @description fetch the trading fees for a market
         * @see https://docs.kucoin.com/#actual-fee-rate-of-the-trading-pair
         * @param {string} symbol unified market symbol
         * @param {object} [params] extra parameters specific to the kucoin api endpoint
         * @returns {object} a [fee structure]{@link https://github.com/ccxt/ccxt/wiki/Manual#fee-structure}
         */
        await this.loadMarkets ();
        const market = this.market (symbol);
        const request = {
            'symbols': market['id'],
        };
        const response = await this.privateGetTradeFees (this.extend (request, params));
        //
        //     {
        //         code: '200000',
        //         data: [
        //           {
        //             symbol: 'BTC-USDT',
        //             takerFeeRate: '0.001',
        //             makerFeeRate: '0.001'
        //           }
        //         ]
        //     }
        //
        const data = this.safeValue (response, 'data', []);
        const first = this.safeValue (data, 0);
        const marketId = this.safeString (first, 'symbol');
        return {
            'info': response,
            'symbol': this.safeSymbol (marketId, market),
            'maker': this.safeNumber (first, 'makerFeeRate'),
            'taker': this.safeNumber (first, 'takerFeeRate'),
            'percentage': true,
            'tierBased': true,
        };
    }

    async withdraw (code: string, amount, address, tag = undefined, params = {}) {
        /**
         * @method
         * @name kucoin#withdraw
         * @description make a withdrawal
         * @see https://docs.kucoin.com/#apply-withdraw-2
         * @param {string} code unified currency code
         * @param {float} amount the amount to withdraw
         * @param {string} address the address to withdraw to
         * @param {string} tag
         * @param {object} [params] extra parameters specific to the kucoin api endpoint
         * @returns {object} a [transaction structure]{@link https://github.com/ccxt/ccxt/wiki/Manual#transaction-structure}
         */
        [ tag, params ] = this.handleWithdrawTagAndParams (tag, params);
        await this.loadMarkets ();
        this.checkAddress (address);
        const currency = this.currency (code);
        const request = {
            'currency': currency['id'],
            'address': address,
            'amount': amount,
            // 'memo': tag,
            // 'isInner': false, // internal transfer or external withdrawal
            // 'remark': 'optional',
            // 'chain': 'OMNI', // 'ERC20', 'TRC20', default is ERC20, This only apply for multi-chain currency, and there is no need for single chain currency.
        };
        if (tag !== undefined) {
            request['memo'] = tag;
        }
        let networkCode = undefined;
        [ networkCode, params ] = this.handleNetworkCodeAndParams (params);
        if (networkCode !== undefined) {
            request['chain'] = this.networkCodeToId (networkCode).toLowerCase ();
        }
        let includeFee = undefined;
        [ includeFee, params ] = this.handleOptionAndParams (params, 'withdraw', 'includeFee', false);
        if (includeFee) {
            request['feeDeductType'] = 'INTERNAL';
        }
        const response = await this.privatePostWithdrawals (this.extend (request, params));
        //
        // https://github.com/ccxt/ccxt/issues/5558
        //
        //     {
        //         "code":  200000,
        //         "data": {
        //             "withdrawalId":  "5bffb63303aa675e8bbe18f9"
        //         }
        //     }
        //
        const data = this.safeValue (response, 'data', {});
        return this.parseTransaction (data, currency);
    }

    parseTransactionStatus (status) {
        const statuses = {
            'SUCCESS': 'ok',
            'PROCESSING': 'pending',
            'WALLET_PROCESSING': 'pending',
            'FAILURE': 'failed',
        };
        return this.safeString (statuses, status, status);
    }

    parseTransaction (transaction, currency = undefined) {
        //
        // fetchDeposits
        //
        //     {
        //         "address": "0x5f047b29041bcfdbf0e4478cdfa753a336ba6989",
        //         "memo": "5c247c8a03aa677cea2a251d",
        //         "amount": 1,
        //         "fee": 0.0001,
        //         "currency": "KCS",
        //         "chain": "",
        //         "isInner": false,
        //         "walletTxId": "5bbb57386d99522d9f954c5a@test004",
        //         "status": "SUCCESS",
        //         "createdAt": 1544178843000,
        //         "updatedAt": 1544178891000
        //         "remark":"foobar"
        //     }
        //
        // fetchWithdrawals
        //
        //     {
        //         "id": "5c2dc64e03aa675aa263f1ac",
        //         "address": "0x5bedb060b8eb8d823e2414d82acce78d38be7fe9",
        //         "memo": "",
        //         "currency": "ETH",
        //         "chain": "",
        //         "amount": 1.0000000,
        //         "fee": 0.0100000,
        //         "walletTxId": "3e2414d82acce78d38be7fe9",
        //         "isInner": false,
        //         "status": "FAILURE",
        //         "createdAt": 1546503758000,
        //         "updatedAt": 1546504603000
        //         "remark":"foobar"
        //     }
        //
        // withdraw
        //
        //     {
        //         "withdrawalId":  "5bffb63303aa675e8bbe18f9"
        //     }
        //
        const currencyId = this.safeString (transaction, 'currency');
        const code = this.safeCurrencyCode (currencyId, currency);
        let address = this.safeString (transaction, 'address');
        const amount = this.safeString (transaction, 'amount');
        let txid = this.safeString (transaction, 'walletTxId');
        if (txid !== undefined) {
            const txidParts = txid.split ('@');
            const numTxidParts = txidParts.length;
            if (numTxidParts > 1) {
                if (address === undefined) {
                    if (txidParts[1].length > 1) {
                        address = txidParts[1];
                    }
                }
            }
            txid = txidParts[0];
        }
        let type = (txid === undefined) ? 'withdrawal' : 'deposit';
        const rawStatus = this.safeString (transaction, 'status');
        let fee = undefined;
        const feeCost = this.safeString (transaction, 'fee');
        if (feeCost !== undefined) {
            let rate = undefined;
            if (amount !== undefined) {
                rate = Precise.stringDiv (feeCost, amount);
            }
            fee = {
                'cost': this.parseNumber (feeCost),
                'rate': this.parseNumber (rate),
                'currency': code,
            };
        }
        let timestamp = this.safeInteger2 (transaction, 'createdAt', 'createAt');
        let updated = this.safeInteger (transaction, 'updatedAt');
        const isV1 = !('createdAt' in transaction);
        // if it's a v1 structure
        if (isV1) {
            type = ('address' in transaction) ? 'withdrawal' : 'deposit';
            if (timestamp !== undefined) {
                timestamp = timestamp * 1000;
            }
            if (updated !== undefined) {
                updated = updated * 1000;
            }
        }
        const tag = this.safeString (transaction, 'memo');
        return {
            'info': transaction,
            'id': this.safeString2 (transaction, 'id', 'withdrawalId'),
            'timestamp': timestamp,
            'datetime': this.iso8601 (timestamp),
            'network': this.networkIdToCode (this.safeString (transaction, 'chain')),
            'address': address,
            'addressTo': address,
            'addressFrom': undefined,
            'tag': tag,
            'tagTo': tag,
            'tagFrom': undefined,
            'currency': code,
            'amount': this.parseNumber (amount),
            'txid': txid,
            'type': type,
            'status': this.parseTransactionStatus (rawStatus),
            'comment': this.safeString (transaction, 'remark'),
            'fee': fee,
            'updated': updated,
        };
    }

    async fetchDeposits (code: string = undefined, since: Int = undefined, limit: Int = undefined, params = {}) {
        /**
         * @method
         * @name kucoin#fetchDeposits
         * @see https://docs.kucoin.com/#get-deposit-list
         * @see https://docs.kucoin.com/#get-v1-historical-deposits-list
         * @description fetch all deposits made to an account
         * @see https://docs.kucoin.com/#get-deposit-list
         * @see https://docs.kucoin.com/#get-v1-historical-deposits-list
         * @param {string} code unified currency code
         * @param {int} [since] the earliest time in ms to fetch deposits for
         * @param {int} [limit] the maximum number of deposits structures to retrieve
         * @param {object} [params] extra parameters specific to the kucoin api endpoint
         * @param {int} [params.until] the latest time in ms to fetch entries for
         * @param {boolean} [params.paginate] default false, when true will automatically paginate by calling this endpoint multiple times. See in the docs all the [availble parameters](https://github.com/ccxt/ccxt/wiki/Manual#pagination-params)
         * @returns {object[]} a list of [transaction structures]{@link https://github.com/ccxt/ccxt/wiki/Manual#transaction-structure}
         */
        await this.loadMarkets ();
        let paginate = false;
        [ paginate, params ] = this.handleOptionAndParams (params, 'fetchDeposits', 'paginate');
        if (paginate) {
            return await this.fetchPaginatedCallDynamic ('fetchDeposits', code, since, limit, params);
        }
        let request = {};
        let currency = undefined;
        if (code !== undefined) {
            currency = this.currency (code);
            request['currency'] = currency['id'];
        }
        if (limit !== undefined) {
            request['pageSize'] = limit;
        }
        let method = 'privateGetDeposits';
        if (since !== undefined) {
            // if since is earlier than 2019-02-18T00:00:00Z
            if (since < 1550448000000) {
                request['startAt'] = this.parseToInt (since / 1000);
                method = 'privateGetHistDeposits';
            } else {
                request['startAt'] = since;
            }
        }
        [ request, params ] = this.handleUntilOption ('endAt', request, params);
        const response = await this[method] (this.extend (request, params));
        //
        //     {
        //         code: '200000',
        //         data: {
        //             "currentPage": 1,
        //             "pageSize": 5,
        //             "totalNum": 2,
        //             "totalPage": 1,
        //             "items": [
        //                 //--------------------------------------------------
        //                 // version 2 deposit response structure
        //                 {
        //                     "address": "0x5f047b29041bcfdbf0e4478cdfa753a336ba6989",
        //                     "memo": "5c247c8a03aa677cea2a251d",
        //                     "amount": 1,
        //                     "fee": 0.0001,
        //                     "currency": "KCS",
        //                     "isInner": false,
        //                     "walletTxId": "5bbb57386d99522d9f954c5a@test004",
        //                     "status": "SUCCESS",
        //                     "createdAt": 1544178843000,
        //                     "updatedAt": 1544178891000
        //                     "remark":"foobar"
        //                 },
        //                 //--------------------------------------------------
        //                 // version 1 (historical) deposit response structure
        //                 {
        //                     "currency": "BTC",
        //                     "createAt": 1528536998,
        //                     "amount": "0.03266638",
        //                     "walletTxId": "55c643bc2c68d6f17266383ac1be9e454038864b929ae7cee0bc408cc5c869e8@12ffGWmMMD1zA1WbFm7Ho3JZ1w6NYXjpFk@234",
        //                     "isInner": false,
        //                     "status": "SUCCESS",
        //                 }
        //             ]
        //         }
        //     }
        //
        const responseData = response['data']['items'];
        return this.parseTransactions (responseData, currency, since, limit, { 'type': 'deposit' });
    }

    async fetchWithdrawals (code: string = undefined, since: Int = undefined, limit: Int = undefined, params = {}) {
        /**
         * @method
         * @name kucoin#fetchWithdrawals
         * @description fetch all withdrawals made from an account
         * @see https://docs.kucoin.com/#get-withdrawals-list
         * @see https://docs.kucoin.com/#get-v1-historical-withdrawals-list
         * @param {string} code unified currency code
         * @param {int} [since] the earliest time in ms to fetch withdrawals for
         * @param {int} [limit] the maximum number of withdrawals structures to retrieve
         * @param {object} [params] extra parameters specific to the kucoin api endpoint
         * @param {int} [params.until] the latest time in ms to fetch entries for
         * @param {boolean} [params.paginate] default false, when true will automatically paginate by calling this endpoint multiple times. See in the docs all the [availble parameters](https://github.com/ccxt/ccxt/wiki/Manual#pagination-params)
         * @returns {object[]} a list of [transaction structures]{@link https://github.com/ccxt/ccxt/wiki/Manual#transaction-structure}
         */
        await this.loadMarkets ();
        let paginate = false;
        [ paginate, params ] = this.handleOptionAndParams (params, 'fetchWithdrawals', 'paginate');
        if (paginate) {
            return await this.fetchPaginatedCallDynamic ('fetchWithdrawals', code, since, limit, params);
        }
        let request = {};
        let currency = undefined;
        if (code !== undefined) {
            currency = this.currency (code);
            request['currency'] = currency['id'];
        }
        if (limit !== undefined) {
            request['pageSize'] = limit;
        }
        let method = 'privateGetWithdrawals';
        if (since !== undefined) {
            // if since is earlier than 2019-02-18T00:00:00Z
            if (since < 1550448000000) {
                request['startAt'] = this.parseToInt (since / 1000);
                method = 'privateGetHistWithdrawals';
            } else {
                request['startAt'] = since;
            }
        }
        [ request, params ] = this.handleUntilOption ('endAt', request, params);
        const response = await this[method] (this.extend (request, params));
        //
        //     {
        //         code: '200000',
        //         data: {
        //             "currentPage": 1,
        //             "pageSize": 5,
        //             "totalNum": 2,
        //             "totalPage": 1,
        //             "items": [
        //                 //--------------------------------------------------
        //                 // version 2 withdrawal response structure
        //                 {
        //                     "id": "5c2dc64e03aa675aa263f1ac",
        //                     "address": "0x5bedb060b8eb8d823e2414d82acce78d38be7fe9",
        //                     "memo": "",
        //                     "currency": "ETH",
        //                     "amount": 1.0000000,
        //                     "fee": 0.0100000,
        //                     "walletTxId": "3e2414d82acce78d38be7fe9",
        //                     "isInner": false,
        //                     "status": "FAILURE",
        //                     "createdAt": 1546503758000,
        //                     "updatedAt": 1546504603000
        //                 },
        //                 //--------------------------------------------------
        //                 // version 1 (historical) withdrawal response structure
        //                 {
        //                     "currency": "BTC",
        //                     "createAt": 1526723468,
        //                     "amount": "0.534",
        //                     "address": "33xW37ZSW4tQvg443Pc7NLCAs167Yc2XUV",
        //                     "walletTxId": "aeacea864c020acf58e51606169240e96774838dcd4f7ce48acf38e3651323f4",
        //                     "isInner": false,
        //                     "status": "SUCCESS"
        //                 }
        //             ]
        //         }
        //     }
        //
        const responseData = response['data']['items'];
        return this.parseTransactions (responseData, currency, since, limit, { 'type': 'withdrawal' });
    }

    parseBalanceHelper (entry) {
        const account = this.account ();
        account['used'] = this.safeString (entry, 'holdBalance');
        account['free'] = this.safeString (entry, 'availableBalance');
        account['total'] = this.safeString (entry, 'totalBalance');
        const debt = this.safeString (entry, 'liability');
        const interest = this.safeString (entry, 'interest');
        account['debt'] = Precise.stringAdd (debt, interest);
        return account;
    }

    async fetchBalance (params = {}) {
        /**
         * @method
         * @name kucoin#fetchBalance
         * @description query for balance and get the amount of funds available for trading or funds locked in orders
         * @see https://docs.kucoin.com/#list-accounts
         * @see https://docs.kucoin.com/#query-isolated-margin-account-info
         * @param {object} [params] extra parameters specific to the kucoin api endpoint
         * @param {object} [params.marginMode] 'cross' or 'isolated', margin type for fetching margin balance
         * @param {object} [params.type] extra parameters specific to the kucoin api endpoint
         * @returns {object} a [balance structure]{@link https://github.com/ccxt/ccxt/wiki/Manual#balance-structure}
         */
        await this.loadMarkets ();
        const code = this.safeString (params, 'code');
        let currency = undefined;
        if (code !== undefined) {
            currency = this.currency (code);
        }
        const defaultType = this.safeString2 (this.options, 'fetchBalance', 'defaultType', 'spot');
        const requestedType = this.safeString (params, 'type', defaultType);
        const accountsByType = this.safeValue (this.options, 'accountsByType');
        const type = this.safeString (accountsByType, requestedType, requestedType);
        params = this.omit (params, 'type');
        const [ marginMode, query ] = this.handleMarginModeAndParams ('fetchBalance', params);
        let method = 'privateGetAccounts';
        const request = {};
        const isolated = (marginMode === 'isolated') || (type === 'isolated');
        const cross = (marginMode === 'cross') || (type === 'cross');
        if (isolated) {
            method = 'privateGetIsolatedAccounts';
            if (currency !== undefined) {
                request['balanceCurrency'] = currency['id'];
            }
        } else if (cross) {
            method = 'privateGetMarginAccount';
        } else {
            if (currency !== undefined) {
                request['currency'] = currency['id'];
            }
            request['type'] = type;
        }
        const response = await this[method] (this.extend (request, query));
        //
        // Spot and Cross
        //
        //    {
        //        "code": "200000",
        //        "data": [
        //            {
        //                "balance": "0.00009788",
        //                "available": "0.00009788",
        //                "holds": "0",
        //                "currency": "BTC",
        //                "id": "5c6a4fd399a1d81c4f9cc4d0",
        //                "type": "trade",
        //            },
        //        ]
        //    }
        //
        // Isolated
        //
        //    {
        //        code: '200000',
        //        data: {
        //            totalConversionBalance: '0',
        //            liabilityConversionBalance: '0',
        //            assets: [
        //                {
        //                    symbol: 'MANA-USDT',
        //                    status: 'CLEAR',
        //                    debtRatio: '0',
        //                    baseAsset: {
        //                        currency: 'MANA',
        //                        totalBalance: '0',
        //                        holdBalance: '0',
        //                        availableBalance: '0',
        //                        liability: '0',
        //                        interest: '0',
        //                        borrowableAmount: '0'
        //                    },
        //                    quoteAsset: {
        //                        currency: 'USDT',
        //                        totalBalance: '0',
        //                        holdBalance: '0',
        //                        availableBalance: '0',
        //                        liability: '0',
        //                        interest: '0',
        //                        borrowableAmount: '0'
        //                    }
        //                },
        //                ...
        //            ]
        //        }
        //    }
        //
        const data = this.safeValue (response, 'data', []);
        const result = {
            'info': response,
            'timestamp': undefined,
            'datetime': undefined,
        };
        if (isolated) {
            const assets = this.safeValue (data, 'assets', []);
            for (let i = 0; i < assets.length; i++) {
                const entry = assets[i];
                const marketId = this.safeString (entry, 'symbol');
                const symbol = this.safeSymbol (marketId, undefined, '_');
                const base = this.safeValue (entry, 'baseAsset', {});
                const quote = this.safeValue (entry, 'quoteAsset', {});
                const baseCode = this.safeCurrencyCode (this.safeString (base, 'currency'));
                const quoteCode = this.safeCurrencyCode (this.safeString (quote, 'currency'));
                const subResult = {};
                subResult[baseCode] = this.parseBalanceHelper (base);
                subResult[quoteCode] = this.parseBalanceHelper (quote);
                result[symbol] = this.safeBalance (subResult);
            }
        } else if (cross) {
            const accounts = this.safeValue (data, 'accounts', []);
            for (let i = 0; i < accounts.length; i++) {
                const balance = accounts[i];
                const currencyId = this.safeString (balance, 'currency');
                const codeInner = this.safeCurrencyCode (currencyId);
                result[codeInner] = this.parseBalanceHelper (balance);
            }
        } else {
            for (let i = 0; i < data.length; i++) {
                const balance = data[i];
                const balanceType = this.safeString (balance, 'type');
                if (balanceType === type) {
                    const currencyId = this.safeString (balance, 'currency');
                    const codeInner2 = this.safeCurrencyCode (currencyId);
                    const account = this.account ();
                    account['total'] = this.safeString (balance, 'balance');
                    account['free'] = this.safeString (balance, 'available');
                    account['used'] = this.safeString (balance, 'holds');
                    result[codeInner2] = account;
                }
            }
        }
        const returnType = isolated ? result : this.safeBalance (result);
        return returnType as Balances;
    }

    async transfer (code: string, amount, fromAccount, toAccount, params = {}) {
        /**
         * @method
         * @name kucoin#transfer
         * @description transfer currency internally between wallets on the same account
         * @see https://docs.kucoin.com/#inner-transfer
         * @see https://docs.kucoin.com/futures/#transfer-funds-to-kucoin-main-account-2
         * @see https://docs.kucoin.com/spot-hf/#internal-funds-transfers-in-high-frequency-trading-accounts
         * @param {string} code unified currency code
         * @param {float} amount amount to transfer
         * @param {string} fromAccount account to transfer from
         * @param {string} toAccount account to transfer to
         * @param {object} [params] extra parameters specific to the kucoin api endpoint
         * @returns {object} a [transfer structure]{@link https://github.com/ccxt/ccxt/wiki/Manual#transfer-structure}
         */
        await this.loadMarkets ();
        const currency = this.currency (code);
        const requestedAmount = this.currencyToPrecision (code, amount);
        let fromId = this.convertTypeToAccount (fromAccount);
        let toId = this.convertTypeToAccount (toAccount);
        const fromIsolated = this.inArray (fromId, this.ids);
        const toIsolated = this.inArray (toId, this.ids);
        if (fromId === 'contract') {
            if (toId !== 'main') {
                throw new ExchangeError (this.id + ' transfer() only supports transferring from futures account to main account');
            }
            const request = {
                'currency': currency['id'],
                'amount': requestedAmount,
            };
            if (!('bizNo' in params)) {
                // it doesn't like more than 24 characters
                request['bizNo'] = this.uuid22 ();
            }
            const response = await this.futuresPrivatePostTransferOut (this.extend (request, params));
            //
            //     {
            //         'code': '200000',
            //         'data': {
            //             'applyId': '605a87217dff1500063d485d',
            //             'bizNo': 'bcd6e5e1291f4905af84dc',
            //             'payAccountType': 'CONTRACT',
            //             'payTag': 'DEFAULT',
            //             'remark': '',
            //             'recAccountType': 'MAIN',
            //             'recTag': 'DEFAULT',
            //             'recRemark': '',
            //             'recSystem': 'KUCOIN',
            //             'status': 'PROCESSING',
            //             'currency': 'XBT',
            //             'amount': '0.00001',
            //             'fee': '0',
            //             'sn': '573688685663948',
            //             'reason': '',
            //             'createdAt': 1616545569000,
            //             'updatedAt': 1616545569000
            //         }
            //     }
            //
            const data = this.safeValue (response, 'data');
            return this.parseTransfer (data, currency);
        } else {
            const request = {
                'currency': currency['id'],
                'amount': requestedAmount,
            };
            if (fromIsolated || toIsolated) {
                if (this.inArray (fromId, this.ids)) {
                    request['fromTag'] = fromId;
                    fromId = 'isolated';
                }
                if (this.inArray (toId, this.ids)) {
                    request['toTag'] = toId;
                    toId = 'isolated';
                }
            }
            request['from'] = fromId;
            request['to'] = toId;
            if (!('clientOid' in params)) {
                request['clientOid'] = this.uuid ();
            }
            const response = await this.privatePostAccountsInnerTransfer (this.extend (request, params));
            //
            //     {
            //         'code': '200000',
            //         'data': {
            //              'orderId': '605a6211e657f00006ad0ad6'
            //         }
            //     }
            //
            const data = this.safeValue (response, 'data');
            return this.parseTransfer (data, currency);
        }
    }

    parseTransfer (transfer, currency = undefined) {
        //
        // transfer (spot)
        //
        //    {
        //        'orderId': '605a6211e657f00006ad0ad6'
        //    }
        //
        //    {
        //        "code": "200000",
        //        "msg": "Failed to transfer out. The amount exceeds the upper limit"
        //    }
        //
        // transfer (futures)
        //
        //     {
        //         'applyId': '605a87217dff1500063d485d',
        //         'bizNo': 'bcd6e5e1291f4905af84dc',
        //         'payAccountType': 'CONTRACT',
        //         'payTag': 'DEFAULT',
        //         'remark': '',
        //         'recAccountType': 'MAIN',
        //         'recTag': 'DEFAULT',
        //         'recRemark': '',
        //         'recSystem': 'KUCOIN',
        //         'status': 'PROCESSING',
        //         'currency': 'XBT',
        //         'amount': '0.00001',
        //         'fee': '0',
        //         'sn': '573688685663948',
        //         'reason': '',
        //         'createdAt': 1616545569000,
        //         'updatedAt': 1616545569000
        //     }
        //
        const timestamp = this.safeInteger (transfer, 'createdAt');
        const currencyId = this.safeString (transfer, 'currency');
        const rawStatus = this.safeString (transfer, 'status');
        const accountFromRaw = this.safeStringLower (transfer, 'payAccountType');
        const accountToRaw = this.safeStringLower (transfer, 'recAccountType');
        const accountsByType = this.safeValue (this.options, 'accountsByType');
        const accountFrom = this.safeString (accountsByType, accountFromRaw, accountFromRaw);
        const accountTo = this.safeString (accountsByType, accountToRaw, accountToRaw);
        return {
            'id': this.safeString2 (transfer, 'applyId', 'orderId'),
            'currency': this.safeCurrencyCode (currencyId, currency),
            'timestamp': timestamp,
            'datetime': this.iso8601 (timestamp),
            'amount': this.safeNumber (transfer, 'amount'),
            'fromAccount': accountFrom,
            'toAccount': accountTo,
            'status': this.parseTransferStatus (rawStatus),
            'info': transfer,
        };
    }

    parseTransferStatus (status) {
        const statuses = {
            'PROCESSING': 'pending',
        };
        return this.safeString (statuses, status, status);
    }

    parseLedgerEntryType (type) {
        const types = {
            'Assets Transferred in After Upgrading': 'transfer', // Assets Transferred in After V1 to V2 Upgrading
            'Deposit': 'transaction', // Deposit
            'Withdrawal': 'transaction', // Withdrawal
            'Transfer': 'transfer', // Transfer
            'Trade_Exchange': 'trade', // Trade
            // 'Vote for Coin': 'Vote for Coin', // Vote for Coin
            'KuCoin Bonus': 'bonus', // KuCoin Bonus
            'Referral Bonus': 'referral', // Referral Bonus
            'Rewards': 'bonus', // Activities Rewards
            // 'Distribution': 'Distribution', // Distribution, such as get GAS by holding NEO
            'Airdrop/Fork': 'airdrop', // Airdrop/Fork
            'Other rewards': 'bonus', // Other rewards, except Vote, Airdrop, Fork
            'Fee Rebate': 'rebate', // Fee Rebate
            'Buy Crypto': 'trade', // Use credit card to buy crypto
            'Sell Crypto': 'sell', // Use credit card to sell crypto
            'Public Offering Purchase': 'trade', // Public Offering Purchase for Spotlight
            // 'Send red envelope': 'Send red envelope', // Send red envelope
            // 'Open red envelope': 'Open red envelope', // Open red envelope
            // 'Staking': 'Staking', // Staking
            // 'LockDrop Vesting': 'LockDrop Vesting', // LockDrop Vesting
            // 'Staking Profits': 'Staking Profits', // Staking Profits
            // 'Redemption': 'Redemption', // Redemption
            'Refunded Fees': 'fee', // Refunded Fees
            'KCS Pay Fees': 'fee', // KCS Pay Fees
            'Margin Trade': 'trade', // Margin Trade
            'Loans': 'Loans', // Loans
            // 'Borrowings': 'Borrowings', // Borrowings
            // 'Debt Repayment': 'Debt Repayment', // Debt Repayment
            // 'Loans Repaid': 'Loans Repaid', // Loans Repaid
            // 'Lendings': 'Lendings', // Lendings
            // 'Pool transactions': 'Pool transactions', // Pool-X transactions
            'Instant Exchange': 'trade', // Instant Exchange
            'Sub-account transfer': 'transfer', // Sub-account transfer
            'Liquidation Fees': 'fee', // Liquidation Fees
            // 'Soft Staking Profits': 'Soft Staking Profits', // Soft Staking Profits
            // 'Voting Earnings': 'Voting Earnings', // Voting Earnings on Pool-X
            // 'Redemption of Voting': 'Redemption of Voting', // Redemption of Voting on Pool-X
            // 'Voting': 'Voting', // Voting on Pool-X
            // 'Convert to KCS': 'Convert to KCS', // Convert to KCS
        };
        return this.safeString (types, type, type);
    }

    parseLedgerEntry (item, currency = undefined) {
        //
        //     {
        //         "id": "611a1e7c6a053300067a88d9", //unique key for each ledger entry
        //         "currency": "USDT", //Currency
        //         "amount": "10.00059547", //The total amount of assets (fees included) involved in assets changes such as transaction, withdrawal and bonus distribution.
        //         "fee": "0", //Deposit or withdrawal fee
        //         "balance": "0", //Total assets of a currency remaining funds after transaction
        //         "accountType": "MAIN", //Account Type
        //         "bizType": "Loans Repaid", //business type
        //         "direction": "in", //side, in or out
        //         "createdAt": 1629101692950, //Creation time
        //         "context": "{\"borrowerUserId\":\"601ad03e50dc810006d242ea\",\"loanRepayDetailNo\":\"611a1e7cc913d000066cf7ec\"}" //Business core parameters
        //     }
        //
        const id = this.safeString (item, 'id');
        const currencyId = this.safeString (item, 'currency');
        const code = this.safeCurrencyCode (currencyId, currency);
        const amount = this.safeNumber (item, 'amount');
        const balanceAfter = undefined;
        // const balanceAfter = this.safeNumber (item, 'balance'); only returns zero string
        const bizType = this.safeString (item, 'bizType');
        const type = this.parseLedgerEntryType (bizType);
        const direction = this.safeString (item, 'direction');
        const timestamp = this.safeInteger (item, 'createdAt');
        const datetime = this.iso8601 (timestamp);
        const account = this.safeString (item, 'accountType'); // MAIN, TRADE, MARGIN, or CONTRACT
        const context = this.safeString (item, 'context'); // contains other information about the ledger entry
        //
        // withdrawal transaction
        //
        //     "{\"orderId\":\"617bb2d09e7b3b000196dac8\",\"txId\":\"0x79bb9855f86b351a45cab4dc69d78ca09586a94c45dde49475722b98f401b054\"}"
        //
        // deposit to MAIN, trade via MAIN
        //
        //     "{\"orderId\":\"617ab9949e7b3b0001948081\",\"txId\":\"0x7a06b16bbd6b03dbc3d96df5683b15229fc35e7184fd7179a5f3a310bd67d1fa@default@0\"}"
        //
        // sell trade
        //
        //     "{\"symbol\":\"ETH-USDT\",\"orderId\":\"617adcd1eb3fa20001dd29a1\",\"tradeId\":\"617adcd12e113d2b91222ff9\"}"
        //
        let referenceId = undefined;
        if (context !== undefined && context !== '') {
            try {
                const parsed = JSON.parse (context);
                const orderId = this.safeString (parsed, 'orderId');
                const tradeId = this.safeString (parsed, 'tradeId');
                // transactions only have an orderId but for trades we wish to use tradeId
                if (tradeId !== undefined) {
                    referenceId = tradeId;
                } else {
                    referenceId = orderId;
                }
            } catch (exc) {
                referenceId = context;
            }
        }
        let fee = undefined;
        const feeCost = this.safeNumber (item, 'fee');
        let feeCurrency = undefined;
        if (feeCost !== 0) {
            feeCurrency = code;
            fee = { 'cost': feeCost, 'currency': feeCurrency };
        }
        return {
            'id': id,
            'direction': direction,
            'account': account,
            'referenceId': referenceId,
            'referenceAccount': account,
            'type': type,
            'currency': code,
            'amount': amount,
            'timestamp': timestamp,
            'datetime': datetime,
            'before': undefined,
            'after': balanceAfter, // undefined
            'status': undefined,
            'fee': fee,
            'info': item,
        };
    }

    async fetchLedger (code: string = undefined, since: Int = undefined, limit: Int = undefined, params = {}) {
        /**
         * @method
         * @name kucoin#fetchLedger
         * @see https://docs.kucoin.com/#get-account-ledgers
         * @description fetch the history of changes, actions done by the user or operations that altered balance of the user
         * @see https://docs.kucoin.com/#get-account-ledgers
         * @param {string} code unified currency code, default is undefined
         * @param {int} [since] timestamp in ms of the earliest ledger entry, default is undefined
         * @param {int} [limit] max number of ledger entrys to return, default is undefined
         * @param {object} [params] extra parameters specific to the kucoin api endpoint
         * @param {int} [params.until] the latest time in ms to fetch entries for
         * @param {boolean} [params.paginate] default false, when true will automatically paginate by calling this endpoint multiple times. See in the docs all the [availble parameters](https://github.com/ccxt/ccxt/wiki/Manual#pagination-params)
         * @returns {object} a [ledger structure]{@link https://github.com/ccxt/ccxt/wiki/Manual#ledger-structure}
         */
        await this.loadMarkets ();
        await this.loadAccounts ();
        let paginate = false;
        [ paginate, params ] = this.handleOptionAndParams (params, 'fetchLedger', 'paginate');
        if (paginate) {
            return await this.fetchPaginatedCallDynamic ('fetchLedger', code, since, limit, params);
        }
        let request = {
            // 'currency': currency['id'], // can choose up to 10, if not provided returns for all currencies by default
            // 'direction': 'in', // 'out'
            // 'bizType': 'DEPOSIT', // DEPOSIT, WITHDRAW, TRANSFER, SUB_TRANSFER,TRADE_EXCHANGE, MARGIN_EXCHANGE, KUCOIN_BONUS (optional)
            // 'startAt': since,
            // 'endAt': exchange.milliseconds (),
        };
        if (since !== undefined) {
            request['startAt'] = since;
        }
        // atm only single currency retrieval is supported
        let currency = undefined;
        if (code !== undefined) {
            currency = this.currency (code);
            request['currency'] = currency['id'];
        }
        [ request, params ] = this.handleUntilOption ('endAt', request, params);
        const response = await this.privateGetAccountsLedgers (this.extend (request, params));
        //
        //     {
        //         "code":"200000",
        //         "data":{
        //             "currentPage":1,
        //             "pageSize":50,
        //             "totalNum":1,
        //             "totalPage":1,
        //             "items":[
        //                 {
        //                     "id":"617cc528729f5f0001c03ceb",
        //                     "currency":"GAS",
        //                     "amount":"0.00000339",
        //                     "fee":"0",
        //                     "balance":"0",
        //                     "accountType":"MAIN",
        //                     "bizType":"Distribution",
        //                     "direction":"in",
        //                     "createdAt":1635566888183,
        //                     "context":"{\"orderId\":\"617cc47a1c47ed0001ce3606\",\"description\":\"Holding NEO,distribute GAS(2021/10/30)\"}"
        //                 }
        //                 {
        //                     "id": "611a1e7c6a053300067a88d9",//unique key
        //                     "currency": "USDT", //Currency
        //                     "amount": "10.00059547", //Change amount of the funds
        //                     "fee": "0", //Deposit or withdrawal fee
        //                     "balance": "0", //Total assets of a currency
        //                     "accountType": "MAIN", //Account Type
        //                     "bizType": "Loans Repaid", //business type
        //                     "direction": "in", //side, in or out
        //                     "createdAt": 1629101692950, //Creation time
        //                     "context": "{\"borrowerUserId\":\"601ad03e50dc810006d242ea\",\"loanRepayDetailNo\":\"611a1e7cc913d000066cf7ec\"}"
        //                 },
        //             ]
        //         }
        //     }
        //
        const data = this.safeValue (response, 'data');
        const items = this.safeValue (data, 'items');
        return this.parseLedger (items, currency, since, limit);
    }

    calculateRateLimiterCost (api, method, path, params, config = {}) {
        const versions = this.safeValue (this.options, 'versions', {});
        const apiVersions = this.safeValue (versions, api, {});
        const methodVersions = this.safeValue (apiVersions, method, {});
        const defaultVersion = this.safeString (methodVersions, path, this.options['version']);
        const version = this.safeString (params, 'version', defaultVersion);
        if (version === 'v3' && ('v3' in config)) {
            return config['v3'];
        } else if (version === 'v2' && ('v2' in config)) {
            return config['v2'];
        } else if (version === 'v1' && ('v1' in config)) {
            return config['v1'];
        }
        return this.safeValue (config, 'cost', 1);
    }

    parseBorrowRateHistory (response, code, since, limit) {
        const result = [];
        for (let i = 0; i < response.length; i++) {
            const item = response[i];
            const borrowRate = this.parseBorrowRate (item);
            result.push (borrowRate);
        }
        const sorted = this.sortBy (result, 'timestamp');
        return this.filterByCurrencySinceLimit (sorted, code, since, limit);
    }

    parseBorrowRate (info, currency = undefined) {
        //
        //     {
        //         "tradeId": "62db2dcaff219600012b56cd",
        //         "currency": "USDT",
        //         "size": "10",
        //         "dailyIntRate": "0.00003",
        //         "term": 7,
        //         "timestamp": 1658531274508488480
        //     },
        //
        const timestampId = this.safeString (info, 'timestamp');
        const timestamp = Precise.stringMul (timestampId, '0.000001');
        const currencyId = this.safeString (info, 'currency');
        return {
            'currency': this.safeCurrencyCode (currencyId, currency),
            'rate': this.safeNumber (info, 'dailyIntRate'),
            'period': 86400000,
            'timestamp': timestamp,
            'datetime': this.iso8601 (timestamp),
            'info': info,
        };
    }

    async fetchBorrowInterest (code: string = undefined, symbol: string = undefined, since: Int = undefined, limit: Int = undefined, params = {}) {
        /**
         * @method
         * @name kucoin#fetchBorrowInterest
         * @description fetch the interest owed by the user for borrowing currency for margin trading
         * @see https://docs.kucoin.com/#get-repay-record
         * @see https://docs.kucoin.com/#query-isolated-margin-account-info
         * @param {string} code unified currency code
         * @param {string} symbol unified market symbol, required for isolated margin
         * @param {int} [since] the earliest time in ms to fetch borrrow interest for
         * @param {int} [limit] the maximum number of structures to retrieve
         * @param {object} [params] extra parameters specific to the kucoin api endpoint
         * @param {string} [params.marginMode] 'cross' or 'isolated' default is 'cross'
         * @returns {object[]} a list of [borrow interest structures]{@link https://github.com/ccxt/ccxt/wiki/Manual#borrow-interest-structure}
         */
        await this.loadMarkets ();
        let marginMode = undefined;
        [ marginMode, params ] = this.handleMarginModeAndParams ('fetchBorrowInterest', params);
        if (marginMode === undefined) {
            marginMode = 'cross'; // cross as default marginMode
        }
        const request = {};
        let method = 'privateGetMarginBorrowOutstanding';
        if (marginMode === 'isolated') {
            if (code !== undefined) {
                const currency = this.currency (code);
                request['balanceCurrency'] = currency['id'];
            }
            method = 'privateGetIsolatedAccounts';
        } else {
            if (code !== undefined) {
                const currency = this.currency (code);
                request['currency'] = currency['id'];
            }
        }
        const response = await this[method] (this.extend (request, params));
        //
        // Cross
        //
        //     {
        //         "code": "200000",
        //         "data": {
        //             "currentPage": 1,
        //             "pageSize": 10,
        //             "totalNum": 1,
        //             "totalPage": 1,
        //             "items": [
        //                 {
        //                     "tradeId": "62e1e320ff219600013b44e2",
        //                     "currency": "USDT",
        //                     "principal": "100",
        //                     "accruedInterest": "0.00016667",
        //                     "liability": "100.00016667",
        //                     "repaidSize": "0",
        //                     "dailyIntRate": "0.00004",
        //                     "term": 7,
        //                     "createdAt": 1658970912000,
        //                     "maturityTime": 1659575713000
        //                 }
        //             ]
        //         }
        //     }
        //
        // Isolated
        //
        //     {
        //         "code": "200000",
        //         "data": {
        //             "totalConversionBalance": "0.02138647",
        //             "liabilityConversionBalance": "0.01480001",
        //             "assets": [
        //                 {
        //                     "symbol": "NKN-USDT",
        //                     "status": "CLEAR",
        //                     "debtRatio": "0",
        //                     "baseAsset": {
        //                         "currency": "NKN",
        //                         "totalBalance": "0",
        //                         "holdBalance": "0",
        //                         "availableBalance": "0",
        //                         "liability": "0",
        //                         "interest": "0",
        //                         "borrowableAmount": "0"
        //                     },
        //                     "quoteAsset": {
        //                         "currency": "USDT",
        //                         "totalBalance": "0",
        //                         "holdBalance": "0",
        //                         "availableBalance": "0",
        //                         "liability": "0",
        //                         "interest": "0",
        //                         "borrowableAmount": "0"
        //                     }
        //                 },
        //             ]
        //         }
        //     }
        //
        const data = this.safeValue (response, 'data', {});
        const assets = (marginMode === 'isolated') ? this.safeValue (data, 'assets', []) : this.safeValue (data, 'items', []);
        return this.parseBorrowInterests (assets, undefined);
    }

    parseBorrowInterest (info, market = undefined) {
        //
        // Cross
        //
        //     {
        //         "tradeId": "62e1e320ff219600013b44e2",
        //         "currency": "USDT",
        //         "principal": "100",
        //         "accruedInterest": "0.00016667",
        //         "liability": "100.00016667",
        //         "repaidSize": "0",
        //         "dailyIntRate": "0.00004",
        //         "term": 7,
        //         "createdAt": 1658970912000,
        //         "maturityTime": 1659575713000
        //     },
        //
        // Isolated
        //
        //     {
        //         "symbol": "BTC-USDT",
        //         "status": "CLEAR",
        //         "debtRatio": "0",
        //         "baseAsset": {
        //             "currency": "BTC",
        //             "totalBalance": "0",
        //             "holdBalance": "0",
        //             "availableBalance": "0",
        //             "liability": "0",
        //             "interest": "0",
        //             "borrowableAmount": "0.0592"
        //         },
        //         "quoteAsset": {
        //             "currency": "USDT",
        //             "totalBalance": "149.99991731",
        //             "holdBalance": "0",
        //             "availableBalance": "149.99991731",
        //             "liability": "0",
        //             "interest": "0",
        //             "borrowableAmount": "1349"
        //         }
        //     },
        //
        const marketId = this.safeString (info, 'symbol');
        const marginMode = (marketId === undefined) ? 'cross' : 'isolated';
        market = this.safeMarket (marketId, market);
        const symbol = this.safeString (market, 'symbol');
        const timestamp = this.safeInteger (info, 'createdAt');
        const isolatedBase = this.safeValue (info, 'baseAsset', {});
        let amountBorrowed = undefined;
        let interest = undefined;
        let currencyId = undefined;
        if (marginMode === 'isolated') {
            amountBorrowed = this.safeNumber (isolatedBase, 'liability');
            interest = this.safeNumber (isolatedBase, 'interest');
            currencyId = this.safeString (isolatedBase, 'currency');
        } else {
            amountBorrowed = this.safeNumber (info, 'principal');
            interest = this.safeNumber (info, 'accruedInterest');
            currencyId = this.safeString (info, 'currency');
        }
        return {
            'symbol': symbol,
            'marginMode': marginMode,
            'currency': this.safeCurrencyCode (currencyId),
            'interest': interest,
            'interestRate': this.safeNumber (info, 'dailyIntRate'),
            'amountBorrowed': amountBorrowed,
            'timestamp': timestamp,  // create time
            'datetime': this.iso8601 (timestamp),
            'info': info,
        };
    }

    async borrowMargin (code: string, amount, symbol: string = undefined, params = {}) {
        /**
         * @method
         * @name kucoin#borrowMargin
         * @description create a loan to borrow margin
         * @see https://docs.kucoin.com/#1-margin-borrowing
         * @param {string} code unified currency code of the currency to borrow
         * @param {float} amount the amount to borrow
         * @param {string} symbol unified market symbol, required for isolated margin
         * @param {object} [params] extra parameters specific to the kucoin api endpoints
         * @param {string} [params.timeInForce] either IOC or FOK
         * @param {string} [params.marginMode] 'cross' or 'isolated' default is 'cross'
         * @returns {object} a [margin loan structure]{@link https://github.com/ccxt/ccxt/wiki/Manual#margin-loan-structure}
         */
        const marginMode = this.safeString (params, 'marginMode'); // cross or isolated
        const isIsolated = marginMode === 'isolated';
        params = this.omit (params, 'marginMode');
        this.checkRequiredMarginArgument ('borrowMargin', symbol, marginMode);
        await this.loadMarkets ();
        const currency = this.currency (code);
        const request = {
            'currency': currency['id'],
            'size': this.currencyToPrecision (code, amount),
        };
        const timeInForce = this.safeStringN (params, [ 'timeInForce', 'type', 'borrowStrategy' ], 'IOC');
        if (isIsolated) {
            if (symbol === undefined) {
                throw new ArgumentsRequired (this.id + ' borrowMargin() requires a symbol parameter for isolated margin');
            }
            const market = this.market (symbol);
            request['symbol'] = market['id'];
            request['isIsolated'] = true;
        }
        params = this.omit (params, [ 'timeInForce', 'type', 'borrowStrategy' ]);
        request['timeInForce'] = timeInForce;
        const response = await this.privatePostMarginBorrow (this.extend (request, params));
        //
        //     {
        //         "success": true,
        //         "code": "200",
        //         "msg": "success",
        //         "retry": false,
        //         "data": {
        //             "orderNo": "5da6dba0f943c0c81f5d5db5",
        //             "actualSize": 10
        //         }
        //     }
        //
        const data = this.safeValue (response, 'data', {});
        return this.parseMarginLoan (data, currency);
    }

    async repayMargin (code: string, amount, symbol: string = undefined, params = {}) {
        /**
         * @method
         * @name kucoin#repayMargin
         * @description repay borrowed margin and interest
         * @see https://docs.kucoin.com/#2-repayment
         * @param {string} code unified currency code of the currency to repay
         * @param {float} amount the amount to repay
         * @param {string} symbol unified market symbol
         * @param {object} [params] extra parameters specific to the kucoin api endpoints
         * @param {string} [params.marginMode] 'cross' or 'isolated' default is 'cross'
         * @returns {object} a [margin loan structure]{@link https://github.com/ccxt/ccxt/wiki/Manual#margin-loan-structure}
         */
        const marginMode = this.safeString (params, 'marginMode'); // cross or isolated
        const isIsolated = marginMode === 'isolated';
        params = this.omit (params, 'marginMode');
        this.checkRequiredMarginArgument ('repayMargin', symbol, marginMode);
        await this.loadMarkets ();
        const currency = this.currency (code);
        const request = {
            'currency': currency['id'],
            'size': this.currencyToPrecision (code, amount),
        };
        if (isIsolated) {
            if (symbol === undefined) {
                throw new ArgumentsRequired (this.id + ' repayMargin() requires a symbol parameter for isolated margin');
            }
            const market = this.market (symbol);
            request['symbol'] = market['id'];
            request['isIsolated'] = true;
        }
        const response = await this.privatePostMarginRepay (this.extend (request, params));
        //
        //     {
        //         "success": true,
        //         "code": "200",
        //         "msg": "success",
        //         "retry": false,
        //         "data": {
        //             "orderNo": "5da6dba0f943c0c81f5d5db5",
        //             "actualSize": 10
        //         }
        //     }
        //
        const data = this.safeValue (response, 'data', {});
        return this.parseMarginLoan (data, currency);
    }

    parseMarginLoan (info, currency = undefined) {
        //
        //     {
        //         "orderNo": "5da6dba0f943c0c81f5d5db5",
        //         "actualSize": 10
        //     }
        //
        const timestamp = this.milliseconds ();
        const currencyId = this.safeString (info, 'currency');
        return {
            'id': this.safeString (info, 'orderNo'),
            'currency': this.safeCurrencyCode (currencyId, currency),
            'amount': this.safeNumber (info, 'actualSize'),
            'symbol': undefined,
            'timestamp': timestamp,
            'datetime': this.iso8601 (timestamp),
            'info': info,
        };
    }

    async fetchDepositWithdrawFees (codes: string[] = undefined, params = {}) {
        /**
         * @method
         * @name kucoin#fetchDepositWithdrawFees
         * @description fetch deposit and withdraw fees - *IMPORTANT* use fetchDepositWithdrawFee to get more in-depth info
         * @see https://docs.kucoin.com/#get-currencies
         * @param {string[]|undefined} codes list of unified currency codes
         * @param {object} [params] extra parameters specific to the kucoin api endpoint
         * @returns {object} a list of [fee structures]{@link https://github.com/ccxt/ccxt/wiki/Manual#fee-structure}
         */
        await this.loadMarkets ();
        const response = await this.publicGetCurrencies (params);
        //
        //  [
        //      {
        //        "currency": "CSP",
        //        "name": "CSP",
        //        "fullName": "Caspian",
        //        "precision": 8,
        //        "confirms": 12,
        //        "contractAddress": "0xa6446d655a0c34bc4f05042ee88170d056cbaf45",
        //        "withdrawalMinSize": "2000",
        //        "withdrawalMinFee": "1000",
        //        "isWithdrawEnabled": true,
        //        "isDepositEnabled": true,
        //        "isMarginEnabled": false,
        //        "isDebitEnabled": false
        //      },
        //  ]
        //
        const data = this.safeValue (response, 'data', []);
        return this.parseDepositWithdrawFees (data, codes, 'currency');
    }

    sign (path, api = 'public', method = 'GET', params = {}, headers = undefined, body = undefined) {
        //
        // the v2 URL is https://openapi-v2.kucoin.com/api/v1/endpoint
        //                                ↑                 ↑
        //                                ↑                 ↑
        //
        const versions = this.safeValue (this.options, 'versions', {});
        const apiVersions = this.safeValue (versions, api, {});
        const methodVersions = this.safeValue (apiVersions, method, {});
        const defaultVersion = this.safeString (methodVersions, path, this.options['version']);
        const version = this.safeString (params, 'version', defaultVersion);
        params = this.omit (params, 'version');
        let endpoint = '/api/' + version + '/' + this.implodeParams (path, params);
        if (api === 'webExchange') {
            endpoint = '/' + this.implodeParams (path, params);
        }
        const query = this.omit (params, this.extractParams (path));
        let endpart = '';
        headers = (headers !== undefined) ? headers : {};
        let url = this.urls['api'][api];
        if (Object.keys (query).length) {
            if ((method === 'GET') || (method === 'DELETE')) {
                endpoint += '?' + this.rawencode (query);
            } else {
                body = this.json (query);
                endpart = body;
                headers['Content-Type'] = 'application/json';
            }
        }
        url = url + endpoint;
        const isFuturePrivate = (api === 'futuresPrivate');
        const isPrivate = (api === 'private');
        if (isPrivate || isFuturePrivate) {
            this.checkRequiredCredentials ();
            const timestamp = this.nonce ().toString ();
            headers = this.extend ({
                'KC-API-KEY-VERSION': '2',
                'KC-API-KEY': this.apiKey,
                'KC-API-TIMESTAMP': timestamp,
            }, headers);
            const apiKeyVersion = this.safeString (headers, 'KC-API-KEY-VERSION');
            if (apiKeyVersion === '2') {
                const passphrase = this.hmac (this.encode (this.password), this.encode (this.secret), sha256, 'base64');
                headers['KC-API-PASSPHRASE'] = passphrase;
            } else {
                headers['KC-API-PASSPHRASE'] = this.password;
            }
            const payload = timestamp + method + endpoint + endpart;
            const signature = this.hmac (this.encode (payload), this.encode (this.secret), sha256, 'base64');
            headers['KC-API-SIGN'] = signature;
            let partner = this.safeValue (this.options, 'partner', {});
            partner = isFuturePrivate ? this.safeValue (partner, 'future', partner) : this.safeValue (partner, 'spot', partner);
            const partnerId = this.safeString (partner, 'id');
            const partnerSecret = this.safeString2 (partner, 'secret', 'key');
            if ((partnerId !== undefined) && (partnerSecret !== undefined)) {
                const partnerPayload = timestamp + partnerId + this.apiKey;
                const partnerSignature = this.hmac (this.encode (partnerPayload), this.encode (partnerSecret), sha256, 'base64');
                headers['KC-API-PARTNER-SIGN'] = partnerSignature;
                headers['KC-API-PARTNER'] = partnerId;
            }
        }
        return { 'url': url, 'method': method, 'body': body, 'headers': headers };
    }

    handleErrors (code, reason, url, method, headers, body, response, requestHeaders, requestBody) {
        if (!response) {
            this.throwBroadlyMatchedException (this.exceptions['broad'], body, body);
            return undefined;
        }
        //
        // bad
        //     { "code": "400100", "msg": "validation.createOrder.clientOidIsRequired" }
        // good
        //     { code: '200000', data: { ... }}
        //
        const errorCode = this.safeString (response, 'code');
        const message = this.safeString2 (response, 'msg', 'data', '');
        const feedback = this.id + ' ' + message;
        this.throwExactlyMatchedException (this.exceptions['exact'], message, feedback);
        this.throwExactlyMatchedException (this.exceptions['exact'], errorCode, feedback);
        this.throwBroadlyMatchedException (this.exceptions['broad'], body, feedback);
        if (errorCode !== '200000' && errorCode !== '200') {
            throw new ExchangeError (feedback);
        }
        return undefined;
    }
}<|MERGE_RESOLUTION|>--- conflicted
+++ resolved
@@ -219,40 +219,6 @@
                         'purchase/orders': 10, // 10SW
                     },
                     'post': {
-<<<<<<< HEAD
-                        'accounts': 1,
-                        'accounts/inner-transfer': { 'v2': 1 },
-                        'accounts/sub-transfer': { 'v2': 25 }, // bad docs
-                        'deposit-addresses': 1,
-                        'withdrawals': 1,
-                        'orders': 4, // 45/3s = 15/s => cost = 20 / 15 = 1.333333
-                        'orders/test': 4, // 45/3s = 15/s => cost = 20 / 15 = 1.333333
-                        'orders/multi': 20, // 3/3s = 1/s => cost = 20 / 1 = 20
-                        'isolated/borrow': 2, // 30 requests per 3 seconds = 10 requests per second => cost = 20/10 = 2
-                        'isolated/repay/all': 2,
-                        'isolated/repay/single': 2,
-                        'margin/borrow': 1,
-                        'margin/order': 1,
-                        'margin/order/test': 1,
-                        'margin/repay/all': 1,
-                        'margin/repay/single': 1,
-                        'margin/lend': 1,
-                        'margin/toggle-auto-lend': 1,
-                        'bullet-private': 1,
-                        'stop-order': 1,
-                        'sub/user': 1,
-                        'sub/api-key': 1,
-                        'sub/api-key/update': 1,
-                        'hf/orders': 0.4, // 150 times/3s = 50/s => cost = 20/50 = 0.4
-                        'hf/orders/sync': 1.33, // 45 times/3s = 15/s => cost = 20/15 = 1.33
-                        'hf/orders/multi': 20, // 3 times/3s = 1/s => cost = 20 / 1 = 20
-                        'hf/orders/multi/sync': 20, // 3 times/3s = 1/s => cost = 20 / 1 = 20
-                        'hf/orders/alter': 1, // 60 times/3s = 20/s => cost = 20/20 = 1
-                        'margin/repay': 1,
-                        'purchase': 1,
-                        'redeem': 1,
-                        'lend/purchase/update': 1,
-=======
                         // account
                         'sub/user/created': 22.5, // 15MW
                         'sub/api-key': 30, // 20MW
@@ -289,7 +255,6 @@
                         'lend/purchase/update': 10, // 10SW
                         // ws
                         'bullet-private': 10, // 10SW
->>>>>>> 47700a47
                     },
                     'delete': {
                         // account
@@ -1932,137 +1897,9 @@
          * @param {bool} [params.autoBorrow] false, // The system will first borrow you funds at the optimal interest rate and then place an order for you
          * @param {bool} [params.hf] false, // true for hf order
          * @param {bool} [params.test] set to true to test an order, no order will be created but the request will be validated
-<<<<<<< HEAD
-=======
          * @returns {object} an [order structure]{@link https://github.com/ccxt/ccxt/wiki/Manual#order-structure}
          */
         await this.loadMarkets ();
-        const market = this.market (symbol);
-        const testOrder = this.safeValue (params, 'test', false);
-        params = this.omit (params, 'test');
-        const isHf = this.safeValue (params, 'hf', false);
-        const [ triggerPrice, stopLossPrice, takeProfitPrice ] = this.handleTriggerPrices (params);
-        const tradeType = this.safeString (params, 'tradeType'); // keep it for backward compatibility
-        const isTriggerOrder = (triggerPrice || stopLossPrice || takeProfitPrice);
-        const marginResult = this.handleMarginModeAndParams ('createOrder', params);
-        const marginMode = this.safeString (marginResult, 0);
-        const isMarginOrder = tradeType === 'MARGIN_TRADE' || marginMode !== undefined;
-        // don't omit anything before calling createOrderRequest
-        const orderRequest = this.createOrderRequest (symbol, type, side, amount, price, params);
-        let response = undefined;
-        if (testOrder) {
-            if (isMarginOrder) {
-                response = await this.privatePostMarginOrderTest (orderRequest);
-            } else {
-                response = await this.privatePostOrdersTest (orderRequest);
-            }
-        } else if (isHf) {
-            response = await this.privatePostHfOrders (orderRequest);
-        } else if (isTriggerOrder) {
-            response = await this.privatePostStopOrder (orderRequest);
-        } else if (isMarginOrder) {
-            response = await this.privatePostMarginOrder (orderRequest);
-        } else {
-            response = await this.privatePostOrders (orderRequest);
-        }
-        //
-        //     {
-        //         code: '200000',
-        //         data: {
-        //             "orderId": "5bd6e9286d99522a52e458de"
-        //         }
-        //    }
-        //
-        const data = this.safeValue (response, 'data', {});
-        return this.parseOrder (data, market);
-    }
-
-    async createOrders (orders: OrderRequest[], params = {}) {
-        /**
-         * @method
-         * @name kucoin#createOrders
-         * @description create a list of trade orders
-         * @see https://www.kucoin.com/docs/rest/spot-trading/orders/place-multiple-orders
-         * @see https://www.kucoin.com/docs/rest/spot-trading/spot-hf-trade-pro-account/place-multiple-hf-orders
-         * @param {array} orders list of orders to create, each object should contain the parameters required by createOrder, namely symbol, type, side, amount, price and params
-         * @param {object} [params]  Extra parameters specific to the exchange API endpoint
-         * @param {bool} [params.hf] false, // true for hf orders
->>>>>>> 47700a47
-         * @returns {object} an [order structure]{@link https://github.com/ccxt/ccxt/wiki/Manual#order-structure}
-         */
-        await this.loadMarkets ();
-        const ordersRequests = [];
-        let symbol = undefined;
-        for (let i = 0; i < orders.length; i++) {
-            const rawOrder = orders[i];
-            const marketId = this.safeString (rawOrder, 'symbol');
-            if (symbol === undefined) {
-                symbol = marketId;
-            } else {
-                if (symbol !== marketId) {
-                    throw new BadRequest (this.id + ' createOrders() requires all orders to have the same symbol');
-                }
-            }
-            const type = this.safeString (rawOrder, 'type');
-            if (type !== 'limit') {
-                throw new BadRequest (this.id + ' createOrders() only supports limit orders');
-            }
-            const side = this.safeString (rawOrder, 'side');
-            const amount = this.safeValue (rawOrder, 'amount');
-            const price = this.safeValue (rawOrder, 'price');
-            const orderParams = this.safeValue (rawOrder, 'params', {});
-            const orderRequest = this.createOrderRequest (marketId, type, side, amount, price, orderParams);
-            ordersRequests.push (orderRequest);
-        }
-        const market = this.market (symbol);
-        const request = {
-            'symbol': market['id'],
-            'orderList': ordersRequests,
-        };
-        const hf = this.safeValue (params, 'hf', false);
-        params = this.omit (params, 'hf');
-        let response = undefined;
-        if (hf) {
-            response = await this.privatePostHfOrdersMulti (this.extend (request, params));
-        } else {
-            response = await this.privatePostOrdersMulti (this.extend (request, params));
-        }
-        //
-        // {
-        //     "code": "200000",
-        //     "data": {
-        //        "data": [
-        //           {
-        //              "symbol": "LTC-USDT",
-        //              "type": "limit",
-        //              "side": "sell",
-        //              "price": "90",
-        //              "size": "0.1",
-        //              "funds": null,
-        //              "stp": "",
-        //              "stop": "",
-        //              "stopPrice": null,
-        //              "timeInForce": "GTC",
-        //              "cancelAfter": 0,
-        //              "postOnly": false,
-        //              "hidden": false,
-        //              "iceberge": false,
-        //              "iceberg": false,
-        //              "visibleSize": null,
-        //              "channel": "API",
-        //              "id": "6539148443fcf500079d15e5",
-        //              "status": "success",
-        //              "failMsg": null,
-        //              "clientOid": "5c4c5398-8ab2-4b4e-af8a-e2d90ad2488f"
-        //           },
-        // }
-        //
-        let data = this.safeValue (response, 'data', {});
-        data = this.safeValue (data, 'data', []);
-        return this.parseOrders (data);
-    }
-
-    createOrderRequest (symbol: string, type: OrderType, side: OrderSide, amount, price = undefined, params = {}) {
         const market = this.market (symbol);
         const testOrder = this.safeValue (params, 'test', false);
         params = this.omit (params, 'test');
