--- conflicted
+++ resolved
@@ -313,21 +313,6 @@
             }
             this.orderbooks[symbol] = orderbook;
             client.resolve (orderbook, messageHash);
-<<<<<<< HEAD
-=======
-            // }
-            // watchOrderbookForSymbols part
-            // const messageHashes = this.findMessageHashes (client, 'multipleOrderbook::');
-            // for (let i = 0; i < messageHashes.length; i++) {
-            //     const messageHash = messageHashes[i];
-            //     const parts = messageHash.split ('::');
-            //     const symbolsString = parts[1];
-            //     const symbols = symbolsString.split (',');
-            //     if (this.inArray (symbol, symbols)) {
-            //         client.resolve (orderbook, messageHash);
-            //     }
-            // }
->>>>>>> 52299ac6
         } catch (e) {
             delete client.subscriptions[messageHash];
             client.reject (e, messageHash);
