
//  ---------------------------------------------------------------------------

import Exchange from './abstract/okx.js';
import { ExchangeError, ExchangeNotAvailable, OnMaintenance, ArgumentsRequired, BadRequest, AccountSuspended, InvalidAddress, PermissionDenied, InsufficientFunds, InvalidNonce, InvalidOrder, OrderNotFound, AuthenticationError, RequestTimeout, BadSymbol, RateLimitExceeded, NetworkError, CancelPending, NotSupported, AccountNotEnabled } from './base/errors.js';
import { Precise } from './base/Precise.js';
import { TICK_SIZE } from './base/functions/number.js';
import { sha256 } from './static_dependencies/noble-hashes/sha256.js';
import { Int, OrderSide, OrderType } from './base/types.js';

//  ---------------------------------------------------------------------------

/**
 * @class okx
 * @extends Exchange
 */
export default class okx extends Exchange {
    describe () {
        return this.deepExtend (super.describe (), {
            'id': 'okx',
            'name': 'OKX',
            'countries': [ 'CN', 'US' ],
            'version': 'v5',
            'rateLimit': 100,
            'pro': true,
            'certified': true,
            'has': {
                'CORS': undefined,
                'spot': true,
                'margin': true,
                'swap': true,
                'future': true,
                'option': true,
                'addMargin': true,
                'borrowMargin': true,
                'cancelAllOrders': false,
                'cancelOrder': true,
                'cancelOrders': true,
                'createDepositAddress': false,
                'createOrder': true,
                'createPostOnlyOrder': true,
                'createReduceOnlyOrder': true,
                'createStopLimitOrder': true,
                'createStopMarketOrder': true,
                'createStopOrder': true,
                'editOrder': true,
                'fetchAccounts': true,
                'fetchBalance': true,
                'fetchBidsAsks': undefined,
                'fetchBorrowInterest': true,
                'fetchBorrowRate': true,
                'fetchBorrowRateHistories': true,
                'fetchBorrowRateHistory': true,
                'fetchBorrowRates': true,
                'fetchBorrowRatesPerSymbol': false,
                'fetchCanceledOrders': true,
                'fetchClosedOrder': undefined,
                'fetchClosedOrders': true,
                'fetchCurrencies': true,
                'fetchDeposit': true,
                'fetchDepositAddress': true,
                'fetchDepositAddresses': false,
                'fetchDepositAddressesByNetwork': true,
                'fetchDeposits': true,
                'fetchDepositsWithdrawals': false,
                'fetchDepositWithdrawFee': 'emulated',
                'fetchDepositWithdrawFees': true,
                'fetchFundingHistory': true,
                'fetchFundingRate': true,
                'fetchFundingRateHistory': true,
                'fetchFundingRates': false,
                'fetchIndexOHLCV': true,
                'fetchL3OrderBook': false,
                'fetchLedger': true,
                'fetchLedgerEntry': undefined,
                'fetchLeverage': true,
                'fetchLeverageTiers': false,
                'fetchMarketLeverageTiers': true,
                'fetchMarkets': true,
                'fetchMarkOHLCV': true,
                'fetchMyTrades': true,
                'fetchOHLCV': true,
                'fetchOpenInterest': true,
                'fetchOpenInterestHistory': true,
                'fetchOpenOrder': undefined,
                'fetchOpenOrders': true,
                'fetchOrder': true,
                'fetchOrderBook': true,
                'fetchOrderBooks': false,
                'fetchOrders': false,
                'fetchOrderTrades': true,
                'fetchPermissions': undefined,
                'fetchPosition': true,
                'fetchPositions': true,
                'fetchPositionsRisk': false,
                'fetchPremiumIndexOHLCV': false,
                'fetchSettlementHistory': true,
                'fetchStatus': true,
                'fetchTicker': true,
                'fetchTickers': true,
                'fetchTime': true,
                'fetchTrades': true,
                'fetchTradingFee': true,
                'fetchTradingFees': false,
                'fetchTradingLimits': false,
                'fetchTransactionFee': false,
                'fetchTransactionFees': false,
                'fetchTransactions': false,
                'fetchTransfer': true,
                'fetchTransfers': true,
                'fetchWithdrawal': true,
                'fetchWithdrawals': true,
                'fetchWithdrawalWhitelist': false,
                'reduceMargin': true,
                'repayMargin': true,
                'setLeverage': true,
                'setMargin': false,
                'setMarginMode': true,
                'setPositionMode': true,
                'signIn': false,
                'transfer': true,
                'withdraw': true,
            },
            'timeframes': {
                '1m': '1m',
                '3m': '3m',
                '5m': '5m',
                '15m': '15m',
                '30m': '30m',
                '1h': '1H',
                '2h': '2H',
                '4h': '4H',
                '6h': '6H',
                '12h': '12H',
                '1d': '1D',
                '1w': '1W',
                '1M': '1M',
                '3M': '3M',
            },
            'hostname': 'www.okx.com', // or aws.okx.com
            'urls': {
                'logo': 'https://user-images.githubusercontent.com/1294454/152485636-38b19e4a-bece-4dec-979a-5982859ffc04.jpg',
                'api': {
                    'rest': 'https://{hostname}',
                },
                'www': 'https://www.okx.com',
                'doc': 'https://www.okx.com/docs-v5/en/',
                'fees': 'https://www.okx.com/pages/products/fees.html',
                'referral': {
                    // old reflink 0% discount https://www.okx.com/join/1888677
                    // new reflink 20% discount https://www.okx.com/join/CCXT2023
                    // okx + ccxt campaign reflink with 20% discount https://www.okx.com/activities/ccxt-trade-and-earn?channelid=CCXT2023
                    'url': 'https://www.okx.com/activities/ccxt-trade-and-earn?channelid=CCXT2023',
                    'discount': 0.2,
                },
                'test': {
                    'rest': 'https://{hostname}',
                },
            },
            'api': {
                'public': {
                    'get': {
                        'market/tickers': 1,
                        'market/ticker': 1,
                        'market/index-tickers': 1,
                        'market/books': 1 / 2,
                        'market/books-lite': 5 / 3,
                        'market/candles': 1 / 2,
                        'market/history-candles': 1,
                        'market/index-candles': 1,
                        'market/history-index-candles': 2,
                        'market/mark-price-candles': 1,
                        'market/history-mark-price-candles': 2,
                        'market/trades': 1 / 5,
                        'market/history-trades': 2,
                        'market/option/instrument-family-trades': 1,
                        'market/platform-24-volume': 10,
                        'market/open-oracle': 50,
                        'market/exchange-rate': 20,
                        'market/index-components': 1,
                        'market/block-tickers': 1,
                        'market/block-ticker': 1,
                        'market/block-trades': 1,
                        'public/instruments': 1,
                        'public/delivery-exercise-history': 1 / 2,
                        'public/open-interest': 1,
                        'public/funding-rate': 1,
                        'public/funding-rate-history': 1,
                        'public/price-limit': 1,
                        'public/opt-summary': 1,
                        'public/estimated-price': 2,
                        'public/discount-rate-interest-free-quota': 10,
                        'public/time': 2,
                        'public/mark-price': 2,
                        'public/position-tiers': 2,
                        'public/interest-rate-loan-quota': 10,
                        'public/vip-interest-rate-loan-quota': 10,
                        'public/underlying': 1,
                        'public/insurance-fund': 2,
                        'public/convert-contract-coin': 2,
                        'public/option-trades': 1,
                        'public/instrument-tick-bands': 4,
                        'rubik/stat/trading-data/support-coin': 4,
                        'rubik/stat/taker-volume': 4,
                        'rubik/stat/margin/loan-ratio': 4,
                        // long/short
                        'rubik/stat/contracts/long-short-account-ratio': 4,
                        'rubik/stat/contracts/open-interest-volume': 4,
                        'rubik/stat/option/open-interest-volume': 4,
                        // put/call
                        'rubik/stat/option/open-interest-volume-ratio': 4,
                        'rubik/stat/option/open-interest-volume-expiry': 4,
                        'rubik/stat/option/open-interest-volume-strike': 4,
                        'rubik/stat/option/taker-block-volume': 4,
                        'system/status': 50,
                        // public api
                        'sprd/spreads': 1,
                        'sprd/books': 1 / 2,
                        'sprd/ticker': 1,
                        'sprd/public-trades': 1 / 5,
                        'tradingBot/grid/ai-param': 1,
                        'tradingBot/grid/min-investment': 1,
                        'tradingBot/public/rsi-back-testing': 1,
                        'finance/savings/lending-rate-summary': 5 / 3,
                        'finance/savings/lending-rate-history': 5 / 3,
                        // public broker
                        'finance/sfp/dcd/products': 2 / 3,
                    },
                },
                'private': {
                    'get': {
                        // rfq
                        'rfq/counterparties': 4,
                        'rfq/maker-instrument-settings': 4,
                        'rfq/rfqs': 10,
                        'rfq/quotes': 10,
                        'rfq/trades': 4,
                        'rfq/public-trades': 4,
                        // sprd
                        'sprd/order': 1 / 3,
                        'sprd/orders-pending': 1 / 3,
                        'sprd/orders-history': 1 / 2,
                        'sprd/trades': 1 / 3,
                        // trade
                        'trade/order': 1 / 3,
                        'trade/orders-pending': 1 / 3,
                        'trade/orders-history': 1 / 2,
                        'trade/orders-history-archive': 1,
                        'trade/fills': 1 / 3,
                        'trade/fills-history': 2,
                        'trade/order-algo': 1,
                        'trade/orders-algo-pending': 1,
                        'trade/orders-algo-history': 1,
                        'trade/easy-convert-currency-list': 20,
                        'trade/easy-convert-history': 20,
                        'trade/one-click-repay-currency-list': 20,
                        'trade/one-click-repay-history': 20,
                        // asset
                        'asset/currencies': 5 / 3,
                        'asset/balances': 5 / 3,
                        'asset/non-tradable-assets': 5 / 3,
                        'asset/asset-valuation': 10,
                        'asset/transfer-state': 10,
                        'asset/bills': 5 / 3,
                        'asset/deposit-lightning': 5,
                        'asset/deposit-address': 5 / 3,
                        'asset/deposit-history': 5 / 3,
                        'asset/withdrawal-history': 5 / 3,
                        'asset/deposit-withdraw-status': 20,
                        'asset/convert/currencies': 5 / 3,
                        'asset/convert/currency-pair': 5 / 3,
                        'asset/convert/history': 5 / 3,
                        // account
                        'account/balance': 2,
                        'account/positions': 2,
                        'account/positions-history': 100,
                        'account/account-position-risk': 2,
                        'account/bills': 5 / 3,
                        'account/bills-archive': 5 / 3,
                        'account/config': 4,
                        'account/max-size': 1,
                        'account/max-avail-size': 1,
                        'account/leverage-info': 1,
                        'account/adjust-leverage-info': 4,
                        'account/max-loan': 1,
                        'account/trade-fee': 4,
                        'account/interest-accrued': 4,
                        'account/interest-rate': 4,
                        'account/max-withdrawal': 1,
                        'account/risk-state': 2,
                        'account/quick-margin-borrow-repay-history': 4,
                        'account/borrow-repay-history': 4,
                        'account/vip-interest-accrued': 4,
                        'account/vip-interest-deducted': 4,
                        'account/vip-loan-order-list': 4,
                        'account/vip-loan-order-detail': 4,
                        'account/interest-limits': 4,
                        'account/greeks': 2,
                        'account/position-tiers': 2,
                        'account/mmp-config': 4,
                        // subaccount
                        'users/subaccount/list': 10,
                        'account/subaccount/balances': 10 / 3,
                        'asset/subaccount/balances': 10 / 3,
                        'account/subaccount/max-withdrawal': 1,
                        'asset/subaccount/bills': 5 / 3,
                        'asset/subaccount/managed-subaccount-bills': 5 / 3,
                        'users/entrust-subaccount-list': 10,
                        'users/partner/if-rebate': 1,
                        'account/subaccount/interest-limits': 4,
                        // grid trading
                        'tradingBot/grid/orders-algo-pending': 1,
                        'tradingBot/grid/orders-algo-history': 1,
                        'tradingBot/grid/orders-algo-details': 1,
                        'tradingBot/grid/sub-orders': 1,
                        'tradingBot/grid/positions': 1,
                        'tradingBot/recurring/orders-algo-pending': 1,
                        'tradingBot/recurring/orders-algo-history': 1,
                        'tradingBot/recurring/orders-algo-details': 1,
                        'tradingBot/recurring/sub-orders': 1,
                        // earn
                        'finance/savings/balance': 5 / 3,
                        'finance/savings/lending-history': 5 / 3,
                        'finance/staking-defi/offers': 10 / 3,
                        'finance/staking-defi/orders-active': 10 / 3,
                        'finance/staking-defi/orders-history': 10 / 3,
                        // copytrading
                        'copytrading/current-subpositions': 4,
                        'copytrading/subpositions-history': 10,
                        'copytrading/instruments': 10,
                        'copytrading/profit-sharing-details': 10,
                        'copytrading/total-profit-sharing': 10,
                        'copytrading/unrealized-profit-sharing-details': 10,
                        // broker
                        'broker/nd/info': 10,
                        'broker/nd/subaccount-info': 10,
                        'broker/nd/subaccount/apikey': 10,
                        'asset/broker/nd/subaccount-deposit-address': 5 / 3,
                        'asset/broker/nd/subaccount-deposit-history': 4,
                        'asset/broker/nd/subaccount-withdrawal-history': 4,
                        'broker/nd/rebate-daily': 100,
                        'broker/nd/rebate-per-orders': 300,
                        'finance/sfp/dcd/order': 2,
                        'finance/sfp/dcd/orders': 2,
                        'broker/fd/rebate-per-orders': 300,
                        'broker/fd/if-rebate': 5,
                    },
                    'post': {
                        // rfq
                        'rfq/create-rfq': 4,
                        'rfq/cancel-rfq': 4,
                        'rfq/cancel-batch-rfqs': 10,
                        'rfq/cancel-all-rfqs': 10,
                        'rfq/execute-quote': 15,
                        'rfq/maker-instrument-settings': 4,
                        'rfq/mmp-reset': 4,
                        'rfq/create-quote': 0.4,
                        'rfq/cancel-quote': 0.4,
                        'rfq/cancel-batch-quotes': 10,
                        'rfq/cancel-all-quotes': 10,
                        // sprd
                        'sprd/order': 1,
                        'sprd/cancel-order': 1,
                        'sprd/mass-cancel': 1,
                        // trade
                        'trade/order': 1 / 3,
                        'trade/batch-orders': 1 / 15,
                        'trade/cancel-order': 1 / 3,
                        'trade/cancel-batch-orders': 1 / 15,
                        'trade/amend-order': 1 / 3,
                        'trade/amend-batch-orders': 1 / 150,
                        'trade/close-position': 1,
                        'trade/order-algo': 1,
                        'trade/cancel-algos': 1,
                        'trade/amend-algos': 1,
                        'trade/cancel-advance-algos': 1,
                        'trade/easy-convert': 20,
                        'trade/one-click-repay': 20,
                        'trade/mass-cancel': 4,
                        'trade/cancel-all-after': 10,
                        // asset
                        'asset/transfer': 10,
                        'asset/withdrawal': 5 / 3,
                        'asset/withdrawal-lightning': 5,
                        'asset/cancel-withdrawal': 5 / 3,
                        'asset/convert-dust-assets': 10,
                        'asset/convert/estimate-quote': 1,
                        'asset/convert/trade': 1,
                        // account
                        'account/set-position-mode': 4,
                        'account/set-leverage': 1,
                        'account/position/margin-balance': 1,
                        'account/set-greeks': 4,
                        'account/set-isolated-mode': 4,
                        'account/quick-margin-borrow-repay': 4,
                        'account/borrow-repay': 5 / 3,
                        'account/simulated_margin': 10,
                        'account/set-riskOffset-type': 2,
                        'account/activate-option': 4,
                        'account/set-auto-loan': 4,
                        'account/mmp-reset': 4,
                        'account/mmp-config': 100,
                        // subaccount
                        'users/subaccount/modify-apikey': 10,
                        'asset/subaccount/transfer': 10,
                        'users/subaccount/set-transfer-out': 10,
                        'account/subaccount/set-loan-allocation': 4,
                        // grid trading
                        'tradingBot/grid/order-algo': 1,
                        'tradingBot/grid/amend-order-algo': 1,
                        'tradingBot/grid/stop-order-algo': 1,
                        'tradingBot/grid/close-position': 1,
                        'tradingBot/grid/cancel-close-order': 1,
                        'tradingBot/grid/order-instant-trigger': 1,
                        'tradingBot/grid/withdraw-income': 1,
                        'tradingBot/grid/compute-margin-balance': 1,
                        'tradingBot/grid/margin-balance': 1,
                        'tradingBot/grid/min-investment': 1,
                        'tradingBot/recurring/order-algo': 1,
                        'tradingBot/recurring/amend-order-algo': 1,
                        'tradingBot/recurring/stop-order-algo': 1,
                        // earn
                        'finance/savings/purchase-redempt': 5 / 3,
                        'finance/savings/set-lending-rate': 5 / 3,
                        'finance/staking-defi/purchase': 3,
                        'finance/staking-defi/redeem': 3,
                        'finance/staking-defi/cancel': 3,
                        // copytrading
                        'copytrading/algo-order': 20,
                        'copytrading/close-subposition': 4,
                        'copytrading/set-instruments': 10,
                        // broker
                        'broker/nd/create-subaccount': 0.25,
                        'broker/nd/delete-subaccount': 1,
                        'broker/nd/subaccount/apikey': 0.25,
                        'broker/nd/subaccount/modify-apikey': 1,
                        'broker/nd/subaccount/delete-apikey': 1,
                        'broker/nd/set-subaccount-level': 4,
                        'broker/nd/set-subaccount-fee-rate': 4,
                        'asset/broker/nd/subaccount-deposit-address': 1,
                        'asset/broker/nd/modify-subaccount-deposit-address': 5 / 3,
                        'broker/nd/rebate-per-orders': 36000,
                        'finance/sfp/dcd/quote': 10,
                        'finance/sfp/dcd/order': 10,
                        'broker/fd/rebate-per-orders': 36000,
                    },
                },
            },
            'fees': {
                'trading': {
                    'taker': this.parseNumber ('0.0015'),
                    'maker': this.parseNumber ('0.0010'),
                },
                'spot': {
                    'taker': this.parseNumber ('0.0015'),
                    'maker': this.parseNumber ('0.0010'),
                },
                'future': {
                    'taker': this.parseNumber ('0.0005'),
                    'maker': this.parseNumber ('0.0002'),
                },
                'swap': {
                    'taker': this.parseNumber ('0.00050'),
                    'maker': this.parseNumber ('0.00020'),
                },
            },
            'requiredCredentials': {
                'apiKey': true,
                'secret': true,
                'password': true,
            },
            'exceptions': {
                'exact': {
                    // Public error codes from 50000-53999
                    // General Class
                    '1': ExchangeError, // Operation failed
                    '2': ExchangeError, // Bulk operation partially succeeded
                    '50000': BadRequest, // Body can not be empty
                    '50001': OnMaintenance, // Matching engine upgrading. Please try again later
                    '50002': BadRequest, // Json data format error
                    '50004': RequestTimeout, // Endpoint request timeout (does not indicate success or failure of order, please check order status)
                    '50005': ExchangeNotAvailable, // API is offline or unavailable
                    '50006': BadRequest, // Invalid Content_Type, please use "application/json" format
                    '50007': AccountSuspended, // Account blocked
                    '50008': AuthenticationError, // User does not exist
                    '50009': AccountSuspended, // Account is suspended due to ongoing liquidation
                    '50010': ExchangeError, // User ID can not be empty
                    '50011': RateLimitExceeded, // Request too frequent
                    '50012': ExchangeError, // Account status invalid
                    '50013': ExchangeNotAvailable, // System is busy, please try again later
                    '50014': BadRequest, // Parameter {0} can not be empty
                    '50015': ExchangeError, // Either parameter {0} or {1} is required
                    '50016': ExchangeError, // Parameter {0} does not match parameter {1}
                    '50017': ExchangeError, // The position is frozen due to ADL. Operation restricted
                    '50018': ExchangeError, // Currency {0} is frozen due to ADL. Operation restricted
                    '50019': ExchangeError, // The account is frozen due to ADL. Operation restricted
                    '50020': ExchangeError, // The position is frozen due to liquidation. Operation restricted
                    '50021': ExchangeError, // Currency {0} is frozen due to liquidation. Operation restricted
                    '50022': ExchangeError, // The account is frozen due to liquidation. Operation restricted
                    '50023': ExchangeError, // Funding fee frozen. Operation restricted
                    '50024': BadRequest, // Parameter {0} and {1} can not exist at the same time
                    '50025': ExchangeError, // Parameter {0} count exceeds the limit {1}
                    '50026': ExchangeNotAvailable, // System error, please try again later.
                    '50027': PermissionDenied, // The account is restricted from trading
                    '50028': ExchangeError, // Unable to take the order, please reach out to support center for details
                    '50044': BadRequest, // Must select one broker type
                    // API Class
                    '50100': ExchangeError, // API frozen, please contact customer service
                    '50101': AuthenticationError, // Broker id of APIKey does not match current environment
                    '50102': InvalidNonce, // Timestamp request expired
                    '50103': AuthenticationError, // Request header "OK_ACCESS_KEY" can not be empty
                    '50104': AuthenticationError, // Request header "OK_ACCESS_PASSPHRASE" can not be empty
                    '50105': AuthenticationError, // Request header "OK_ACCESS_PASSPHRASE" incorrect
                    '50106': AuthenticationError, // Request header "OK_ACCESS_SIGN" can not be empty
                    '50107': AuthenticationError, // Request header "OK_ACCESS_TIMESTAMP" can not be empty
                    '50108': ExchangeError, // Exchange ID does not exist
                    '50109': ExchangeError, // Exchange domain does not exist
                    '50110': PermissionDenied, // Invalid IP
                    '50111': AuthenticationError, // Invalid OK_ACCESS_KEY
                    '50112': AuthenticationError, // Invalid OK_ACCESS_TIMESTAMP
                    '50113': AuthenticationError, // Invalid signature
                    '50114': AuthenticationError, // Invalid authorization
                    '50115': BadRequest, // Invalid request method
                    // Trade Class
                    '51000': BadRequest, // Parameter {0} error
                    '51001': BadSymbol, // Instrument ID does not exist
                    '51002': BadSymbol, // Instrument ID does not match underlying index
                    '51003': BadRequest, // Either client order ID or order ID is required
                    '51004': InvalidOrder, // Order amount exceeds current tier limit
                    '51005': InvalidOrder, // Order amount exceeds the limit
                    '51006': InvalidOrder, // Order price out of the limit
                    '51007': InvalidOrder, // Order placement failed. Order amount should be at least 1 contract (showing up when placing an order with less than 1 contract)
                    '51008': InsufficientFunds, // Order placement failed due to insufficient balance
                    '51009': AccountSuspended, // Order placement function is blocked by the platform
                    '51010': AccountNotEnabled, // Account level too low {"code":"1","data":[{"clOrdId":"uJrfGFth9F","ordId":"","sCode":"51010","sMsg":"The current account mode does not support this API interface. ","tag":""}],"msg":"Operation failed."}
                    '51011': InvalidOrder, // Duplicated order ID
                    '51012': BadSymbol, // Token does not exist
                    '51014': BadSymbol, // Index does not exist
                    '51015': BadSymbol, // Instrument ID does not match instrument type
                    '51016': InvalidOrder, // Duplicated client order ID
                    '51017': ExchangeError, // Borrow amount exceeds the limit
                    '51018': ExchangeError, // User with option account can not hold net short positions
                    '51019': ExchangeError, // No net long positions can be held under isolated margin mode in options
                    '51020': InvalidOrder, // Order amount should be greater than the min available amount
                    '51021': BadSymbol, // Contract to be listed
                    '51022': BadSymbol, // Contract suspended
                    '51023': ExchangeError, // Position does not exist
                    '51024': AccountSuspended, // Unified accountblocked
                    '51025': ExchangeError, // Order count exceeds the limit
                    '51026': BadSymbol, // Instrument type does not match underlying index
                    '51027': BadSymbol, // Contract expired
                    '51028': BadSymbol, // Contract under delivery
                    '51029': BadSymbol, // Contract is being settled
                    '51030': BadSymbol, // Funding fee is being settled
                    '51046': InvalidOrder, // The take profit trigger price must be higher than the order price
                    '51047': InvalidOrder, // The stop loss trigger price must be lower than the order price
                    '51031': InvalidOrder, // This order price is not within the closing price range
                    '51100': InvalidOrder, // Trading amount does not meet the min tradable amount
                    '51101': InvalidOrder, // Entered amount exceeds the max pending order amount (Cont) per transaction
                    '51102': InvalidOrder, // Entered amount exceeds the max pending count
                    '51103': InvalidOrder, // Entered amount exceeds the max pending order count of the underlying asset
                    '51104': InvalidOrder, // Entered amount exceeds the max pending order amount (Cont) of the underlying asset
                    '51105': InvalidOrder, // Entered amount exceeds the max order amount (Cont) of the contract
                    '51106': InvalidOrder, // Entered amount exceeds the max order amount (Cont) of the underlying asset
                    '51107': InvalidOrder, // Entered amount exceeds the max holding amount (Cont)
                    '51108': InvalidOrder, // Positions exceed the limit for closing out with the market price
                    '51109': InvalidOrder, // No available offer
                    '51110': InvalidOrder, // You can only place a limit order after Call Auction has started
                    '51111': BadRequest, // Maximum {0} orders can be placed in bulk
                    '51112': InvalidOrder, // Close order size exceeds your available size
                    '51113': RateLimitExceeded, // Market-price liquidation requests too frequent
                    '51115': InvalidOrder, // Cancel all pending close-orders before liquidation
                    '51116': InvalidOrder, // Order price or trigger price exceeds {0}
                    '51117': InvalidOrder, // Pending close-orders count exceeds limit
                    '51118': InvalidOrder, // Total amount should exceed the min amount per order
                    '51119': InsufficientFunds, // Order placement failed due to insufficient balance
                    '51120': InvalidOrder, // Order quantity is less than {0}, please try again
                    '51121': InvalidOrder, // Order count should be the integer multiples of the lot size
                    '51122': InvalidOrder, // Order price should be higher than the min price {0}
                    '51124': InvalidOrder, // You can only place limit orders during call auction
                    '51125': InvalidOrder, // Currently there are reduce + reverse position pending orders in margin trading. Please cancel all reduce + reverse position pending orders and continue
                    '51126': InvalidOrder, // Currently there are reduce only pending orders in margin trading.Please cancel all reduce only pending orders and continue
                    '51127': InsufficientFunds, // Available balance is 0
                    '51128': InvalidOrder, // Multi-currency margin account can not do cross-margin trading
                    '51129': InvalidOrder, // The value of the position and buy order has reached the position limit, and no further buying is allowed
                    '51130': BadSymbol, // Fixed margin currency error
                    '51131': InsufficientFunds, // Insufficient balance
                    '51132': InvalidOrder, // Your position amount is negative and less than the minimum trading amount
                    '51133': InvalidOrder, // Reduce-only feature is unavailable for the spot transactions by multi-currency margin account
                    '51134': InvalidOrder, // Closing failed. Please check your holdings and pending orders
                    '51135': InvalidOrder, // Your closing price has triggered the limit price, and the max buy price is {0}
                    '51136': InvalidOrder, // Your closing price has triggered the limit price, and the min sell price is {0}
                    '51137': InvalidOrder, // Your opening price has triggered the limit price, and the max buy price is {0}
                    '51138': InvalidOrder, // Your opening price has triggered the limit price, and the min sell price is {0}
                    '51139': InvalidOrder, // Reduce-only feature is unavailable for the spot transactions by simple account
                    '51156': BadRequest, // You're leading trades in long/short mode and can't use this API endpoint to close positions
                    '51159': BadRequest, // You're leading trades in buy/sell mode. If you want to place orders using this API endpoint, the orders must be in the same direction as your existing positions and open orders.
                    '51162': InvalidOrder, // You have {instrument} open orders. Cancel these orders and try again
                    '51163': InvalidOrder, // You hold {instrument} positions. Close these positions and try again
                    '51166': InvalidOrder, // Currently, we don't support leading trades with this instrument
                    '51201': InvalidOrder, // Value of per market order cannot exceed 100,000 USDT
                    '51202': InvalidOrder, // Market - order amount exceeds the max amount
                    '51203': InvalidOrder, // Order amount exceeds the limit {0}
                    '51204': InvalidOrder, // The price for the limit order can not be empty
                    '51205': InvalidOrder, // Reduce-Only is not available
                    '51250': InvalidOrder, // Algo order price is out of the available range
                    '51251': InvalidOrder, // Algo order type error (when user place an iceberg order)
                    '51252': InvalidOrder, // Algo order price is out of the available range
                    '51253': InvalidOrder, // Average amount exceeds the limit of per iceberg order
                    '51254': InvalidOrder, // Iceberg average amount error (when user place an iceberg order)
                    '51255': InvalidOrder, // Limit of per iceberg order: Total amount/1000 < x <= Total amount
                    '51256': InvalidOrder, // Iceberg order price variance error
                    '51257': InvalidOrder, // Trail order callback rate error
                    '51258': InvalidOrder, // Trail - order placement failed. The trigger price of a sell order should be higher than the last transaction price
                    '51259': InvalidOrder, // Trail - order placement failed. The trigger price of a buy order should be lower than the last transaction price
                    '51260': InvalidOrder, // Maximum {0} pending trail - orders can be held at the same time
                    '51261': InvalidOrder, // Each user can hold up to {0} pending stop - orders at the same time
                    '51262': InvalidOrder, // Maximum {0} pending iceberg orders can be held at the same time
                    '51263': InvalidOrder, // Maximum {0} pending time-weighted orders can be held at the same time
                    '51264': InvalidOrder, // Average amount exceeds the limit of per time-weighted order
                    '51265': InvalidOrder, // Time-weighted order limit error
                    '51267': InvalidOrder, // Time-weighted order strategy initiative rate error
                    '51268': InvalidOrder, // Time-weighted order strategy initiative range error
                    '51269': InvalidOrder, // Time-weighted order interval error, the interval should be {0}<= x<={1}
                    '51270': InvalidOrder, // The limit of time-weighted order price variance is 0 < x <= 1%
                    '51271': InvalidOrder, // Sweep ratio should be 0 < x <= 100%
                    '51272': InvalidOrder, // Price variance should be 0 < x <= 1%
                    '51273': InvalidOrder, // Total amount should be more than {0}
                    '51274': InvalidOrder, // Total quantity of time-weighted order must be larger than single order limit
                    '51275': InvalidOrder, // The amount of single stop-market order can not exceed the upper limit
                    '51276': InvalidOrder, // Stop - Market orders cannot specify a price
                    '51277': InvalidOrder, // TP trigger price can not be higher than the last price
                    '51278': InvalidOrder, // SL trigger price can not be lower than the last price
                    '51279': InvalidOrder, // TP trigger price can not be lower than the last price
                    '51280': InvalidOrder, // SL trigger price can not be higher than the last price
                    '51321': InvalidOrder, // You're leading trades. Currently, we don't support leading trades with arbitrage, iceberg, or TWAP bots
                    '51322': InvalidOrder, // You're leading trades that have been filled at market price. We've canceled your open stop orders to close your positions
                    '51323': BadRequest, // You're already leading trades with take profit or stop loss settings. Cancel your existing stop orders to proceed
                    '51324': BadRequest, // As a lead trader, you hold positions in {instrument}. To close your positions, place orders in the amount that equals the available amount for closing
                    '51325': InvalidOrder, // As a lead trader, you must use market price when placing stop orders
                    '51327': InvalidOrder, // closeFraction is only available for futures and perpetual swaps
                    '51328': InvalidOrder, // closeFraction is only available for reduceOnly orders
                    '51329': InvalidOrder, // closeFraction is only available in NET mode
                    '51330': InvalidOrder, // closeFraction is only available for stop market orders
                    '51400': OrderNotFound, // Cancellation failed as the order does not exist
                    '51401': OrderNotFound, // Cancellation failed as the order is already canceled
                    '51402': OrderNotFound, // Cancellation failed as the order is already completed
                    '51403': InvalidOrder, // Cancellation failed as the order type does not support cancellation
                    '51404': InvalidOrder, // Order cancellation unavailable during the second phase of call auction
                    '51405': ExchangeError, // Cancellation failed as you do not have any pending orders
                    '51406': ExchangeError, // Canceled - order count exceeds the limit {0}
                    '51407': BadRequest, // Either order ID or client order ID is required
                    '51408': ExchangeError, // Pair ID or name does not match the order info
                    '51409': ExchangeError, // Either pair ID or pair name ID is required
                    '51410': CancelPending, // Cancellation failed as the order is already under cancelling status
                    '51500': ExchangeError, // Either order price or amount is required
                    '51501': ExchangeError, // Maximum {0} orders can be modified
                    '51502': InsufficientFunds, // Order modification failed for insufficient margin
                    '51503': ExchangeError, // Order modification failed as the order does not exist
                    '51506': ExchangeError, // Order modification unavailable for the order type
                    '51508': ExchangeError, // Orders are not allowed to be modified during the call auction
                    '51509': ExchangeError, // Modification failed as the order has been canceled
                    '51510': ExchangeError, // Modification failed as the order has been completed
                    '51511': ExchangeError, // Modification failed as the order price did not meet the requirement for Post Only
                    '51600': ExchangeError, // Status not found
                    '51601': ExchangeError, // Order status and order ID cannot exist at the same time
                    '51602': ExchangeError, // Either order status or order ID is required
                    '51603': OrderNotFound, // Order does not exist
                    '51732': AuthenticationError, // Required user KYC level not met
                    '51733': AuthenticationError, // User is under risk control
                    '51734': AuthenticationError, // User KYC Country is not supported
                    '51735': ExchangeError, // Sub-account is not supported
                    '51736': InsufficientFunds, // Insufficient {ccy} balance
                    // Data class
                    '52000': ExchangeError, // No updates
                    // SPOT/MARGIN error codes 54000-54999
                    '54000': ExchangeError, // Margin transactions unavailable
                    '54001': ExchangeError, // Only Multi-currency margin account can be set to borrow coins automatically
                    // FUNDING error codes 58000-58999
                    '58000': ExchangeError, // Account type {0} does not supported when getting the sub-account balance
                    '58001': AuthenticationError, // Incorrect trade password
                    '58002': PermissionDenied, // Please activate Savings Account first
                    '58003': ExchangeError, // Currency type is not supported by Savings Account
                    '58004': AccountSuspended, // Account blocked (transfer & withdrawal endpoint: either end of the account does not authorize the transfer)
                    '58005': ExchangeError, // The redeemed amount must be no greater than {0}
                    '58006': ExchangeError, // Service unavailable for token {0}
                    '58007': ExchangeError, // Abnormal Assets interface. Please try again later
                    '58100': ExchangeError, // The trading product triggers risk control, and the platform has suspended the fund transfer-out function with related users. Please wait patiently
                    '58101': AccountSuspended, // Transfer suspended (transfer endpoint: either end of the account does not authorize the transfer)
                    '58102': RateLimitExceeded, // Too frequent transfer (transfer too frequently)
                    '58103': ExchangeError, // Parent account user id does not match sub-account user id
                    '58104': ExchangeError, // Since your P2P transaction is abnormal, you are restricted from making fund transfers. Please contact customer support to remove the restriction
                    '58105': ExchangeError, // Since your P2P transaction is abnormal, you are restricted from making fund transfers. Please transfer funds on our website or app to complete identity verification
                    '58106': ExchangeError, // Please enable the account for spot contract
                    '58107': ExchangeError, // Please enable the account for futures contract
                    '58108': ExchangeError, // Please enable the account for option contract
                    '58109': ExchangeError, // Please enable the account for swap contract
                    '58110': ExchangeError, // The contract triggers risk control, and the platform has suspended the fund transfer function of it. Please wait patiently
                    '58111': ExchangeError, // Funds transfer unavailable as the perpetual contract is charging the funding fee. Please try again later
                    '58112': ExchangeError, // Your fund transfer failed. Please try again later
                    '58114': ExchangeError, // Transfer amount must be more than 0
                    '58115': ExchangeError, // Sub-account does not exist
                    '58116': ExchangeError, // Transfer amount exceeds the limit
                    '58117': ExchangeError, // Account assets are abnormal, please deal with negative assets before transferring
                    '58125': BadRequest, // Non-tradable assets can only be transferred from sub-accounts to main accounts
                    '58126': BadRequest, // Non-tradable assets can only be transferred between funding accounts
                    '58127': BadRequest, // Main account API Key does not support current transfer 'type' parameter. Please refer to the API documentation.
                    '58128': BadRequest, // Sub-account API Key does not support current transfer 'type' parameter. Please refer to the API documentation.
                    '58200': ExchangeError, // Withdrawal from {0} to {1} is unavailable for this currency
                    '58201': ExchangeError, // Withdrawal amount exceeds the daily limit
                    '58202': ExchangeError, // The minimum withdrawal amount for NEO is 1, and the amount must be an integer
                    '58203': InvalidAddress, // Please add a withdrawal address
                    '58204': AccountSuspended, // Withdrawal suspended
                    '58205': ExchangeError, // Withdrawal amount exceeds the upper limit
                    '58206': ExchangeError, // Withdrawal amount is lower than the lower limit
                    '58207': InvalidAddress, // Withdrawal failed due to address error
                    '58208': ExchangeError, // Withdrawal failed. Please link your email
                    '58209': ExchangeError, // Withdrawal failed. Withdraw feature is not available for sub-accounts
                    '58210': ExchangeError, // Withdrawal fee exceeds the upper limit
                    '58211': ExchangeError, // Withdrawal fee is lower than the lower limit (withdrawal endpoint: incorrect fee)
                    '58212': ExchangeError, // Withdrawal fee should be {0}% of the withdrawal amount
                    '58213': AuthenticationError, // Please set trading password before withdrawal
                    '58221': BadRequest, // Missing label of withdrawal address.
                    '58222': BadRequest, // Illegal withdrawal address.
                    '58224': BadRequest, // This type of crypto does not support on-chain withdrawing to OKX addresses. Please withdraw through internal transfers.
                    '58227': BadRequest, // Withdrawal of non-tradable assets can be withdrawn all at once only
                    '58228': BadRequest, // Withdrawal of non-tradable assets requires that the API Key must be bound to an IP
                    '58229': InsufficientFunds, // Insufficient funding account balance to pay fees {fee} USDT
                    '58300': ExchangeError, // Deposit-address count exceeds the limit
                    '58350': InsufficientFunds, // Insufficient balance
                    // Account error codes 59000-59999
                    '59000': ExchangeError, // Your settings failed as you have positions or open orders
                    '59001': ExchangeError, // Switching unavailable as you have borrowings
                    '59100': ExchangeError, // You have open positions. Please cancel all open positions before changing the leverage
                    '59101': ExchangeError, // You have pending orders with isolated positions. Please cancel all the pending orders and adjust the leverage
                    '59102': ExchangeError, // Leverage exceeds the maximum leverage. Please adjust the leverage
                    '59103': InsufficientFunds, // Leverage is too low and no sufficient margin in your account. Please adjust the leverage
                    '59104': ExchangeError, // The leverage is too high. The borrowed position has exceeded the maximum position of this leverage. Please adjust the leverage
                    '59105': ExchangeError, // Leverage can not be less than {0}. Please adjust the leverage
                    '59106': ExchangeError, // The max available margin corresponding to your order tier is {0}. Please adjust your margin and place a new order
                    '59107': ExchangeError, // You have pending orders under the service, please modify the leverage after canceling all pending orders
                    '59108': InsufficientFunds, // Low leverage and insufficient margin, please adjust the leverage
                    '59109': ExchangeError, // Account equity less than the required margin amount after adjustment. Please adjust the leverage
                    '59128': InvalidOrder, // As a lead trader, you can't lead trades in {instrument} with leverage higher than {num}
                    '59200': InsufficientFunds, // Insufficient account balance
                    '59201': InsufficientFunds, // Negative account balance
                    '59216': BadRequest, // The position doesn't exist. Please try again
                    '59300': ExchangeError, // Margin call failed. Position does not exist
                    '59301': ExchangeError, // Margin adjustment failed for exceeding the max limit
                    '59313': ExchangeError, // Unable to repay. You haven't borrowed any {ccy} {ccyPair} in Quick margin mode.
                    '59401': ExchangeError, // Holdings already reached the limit
                    '59500': ExchangeError, // Only the APIKey of the main account has permission
                    '59501': ExchangeError, // Only 50 APIKeys can be created per account
                    '59502': ExchangeError, // Note name cannot be duplicate with the currently created APIKey note name
                    '59503': ExchangeError, // Each APIKey can bind up to 20 IP addresses
                    '59504': ExchangeError, // The sub account does not support the withdrawal function
                    '59505': ExchangeError, // The passphrase format is incorrect
                    '59506': ExchangeError, // APIKey does not exist
                    '59507': ExchangeError, // The two accounts involved in a transfer must be two different sub accounts under the same parent account
                    '59508': AccountSuspended, // The sub account of {0} is suspended
                    // WebSocket error Codes from 60000-63999
                    '60001': AuthenticationError, // "OK_ACCESS_KEY" can not be empty
                    '60002': AuthenticationError, // "OK_ACCESS_SIGN" can not be empty
                    '60003': AuthenticationError, // "OK_ACCESS_PASSPHRASE" can not be empty
                    '60004': AuthenticationError, // Invalid OK_ACCESS_TIMESTAMP
                    '60005': AuthenticationError, // Invalid OK_ACCESS_KEY
                    '60006': InvalidNonce, // Timestamp request expired
                    '60007': AuthenticationError, // Invalid sign
                    '60008': AuthenticationError, // Login is not supported for public channels
                    '60009': AuthenticationError, // Login failed
                    '60010': AuthenticationError, // Already logged in
                    '60011': AuthenticationError, // Please log in
                    '60012': BadRequest, // Illegal request
                    '60013': BadRequest, // Invalid args
                    '60014': RateLimitExceeded, // Requests too frequent
                    '60015': NetworkError, // Connection closed as there was no data transmission in the last 30 seconds
                    '60016': ExchangeNotAvailable, // Buffer is full, cannot write data
                    '60017': BadRequest, // Invalid url path
                    '60018': BadRequest, // The {0} {1} {2} {3} {4} does not exist
                    '60019': BadRequest, // Invalid op {op}
                    '63999': ExchangeError, // Internal system error
                    '70010': BadRequest, // Timestamp parameters need to be in Unix timestamp format in milliseconds.
                    '70013': BadRequest, // endTs needs to be bigger than or equal to beginTs.
                    '70016': BadRequest, // Please specify your instrument settings for at least one instType.
                },
                'broad': {
                    'Internal Server Error': ExchangeNotAvailable, // {"code":500,"data":{},"detailMsg":"","error_code":"500","error_message":"Internal Server Error","msg":"Internal Server Error"}
                    'server error': ExchangeNotAvailable, // {"code":500,"data":{},"detailMsg":"","error_code":"500","error_message":"server error 1236805249","msg":"server error 1236805249"}
                },
            },
            'httpExceptions': {
                '429': ExchangeNotAvailable, // https://github.com/ccxt/ccxt/issues/9612
            },
            'precisionMode': TICK_SIZE,
            'options': {
                'sandboxMode': false,
                'defaultNetwork': 'ERC20',
                'networks': {
                    'BTC': 'Bitcoin',
                    'OMNI': 'Omni',
                    'SOL': 'Solana',
                    'LTC': 'Litecoin',
                    'MATIC': 'Polygon',
                    'OP': 'Optimism',
                    'ARB': 'Arbitrum one',
                    'AVAX': 'Avalanche C-Chain',
                },
                'networksById': {
                    'Bitcoin': 'BTC',
                    'Omni': 'OMNI',
                    'Solana': 'SOL',
                    'Litecoin': 'LTC',
                    'Polygon': 'MATIC',
                    'Optimism': 'OP',
                    'Arbitrum one': 'ARB',
                    'Avalanche C-Chain': 'AVAX',
                },
                'fetchOpenInterestHistory': {
                    'timeframes': {
                        '5m': '5m',
                        '1h': '1H',
                        '8h': '8H',
                        '1d': '1D',
                        '5M': '5m',
                        '1H': '1H',
                        '8H': '8H',
                        '1D': '1D',
                    },
                },
                'fetchOHLCV': {
                    // 'type': 'Candles', // Candles or HistoryCandles, IndexCandles, MarkPriceCandles
                    'timezone': 'UTC', // UTC, HK
                },
                'fetchPositions': {
                    'method': 'privateGetAccountPositions', // privateGetAccountPositions or privateGetAccountPositionsHistory
                },
                'createOrder': 'privatePostTradeBatchOrders', // or 'privatePostTradeOrder' or 'privatePostTradeOrderAlgo'
                'createMarketBuyOrderRequiresPrice': false,
                'fetchMarkets': [ 'spot', 'future', 'swap', 'option' ], // spot, future, swap, option
                'defaultType': 'spot', // 'funding', 'spot', 'margin', 'future', 'swap', 'option'
                // 'fetchBalance': {
                //     'type': 'spot', // 'funding', 'trading', 'spot'
                // },
                'fetchLedger': {
                    'method': 'privateGetAccountBills', // privateGetAccountBills, privateGetAccountBillsArchive, privateGetAssetBills
                },
                // 6: Funding account, 18: Trading account
                'fetchOrder': {
                    'method': 'privateGetTradeOrder', // privateGetTradeOrdersAlgoHistory
                },
                'fetchOpenOrders': {
                    'method': 'privateGetTradeOrdersPending', // privateGetTradeOrdersAlgoPending
                },
                'cancelOrders': {
                    'method': 'privatePostTradeCancelBatchOrders', // privatePostTradeCancelAlgos
                },
                'fetchCanceledOrders': {
                    'method': 'privateGetTradeOrdersHistory', // privateGetTradeOrdersAlgoHistory
                },
                'fetchClosedOrders': {
                    'method': 'privateGetTradeOrdersHistory', // privateGetTradeOrdersAlgoHistory
                },
                'withdraw': {
                    // a funding password credential is required by the exchange for the
                    // withdraw call (not to be confused with the api password credential)
                    'password': undefined,
                    'pwd': undefined, // password or pwd both work
                },
                'algoOrderTypes': {
                    'conditional': true,
                    'trigger': true,
                    'oco': true,
                    'move_order_stop': true,
                    'iceberg': true,
                    'twap': true,
                },
                'accountsByType': {
                    'funding': '6',
                    'trading': '18', // unified trading account
                    'spot': '18',
                    'future': '18',
                    'futures': '18',
                    'margin': '18',
                    'swap': '18',
                    'option': '18',
                },
                'accountsById': {
                    '6': 'funding',
                    '18': 'trading', // unified trading account
                },
                'exchangeType': {
                    'spot': 'SPOT',
                    'margin': 'MARGIN',
                    'swap': 'SWAP',
                    'future': 'FUTURES',
                    'futures': 'FUTURES', // deprecated
                    'option': 'OPTION',
                    'SPOT': 'SPOT',
                    'MARGIN': 'MARGIN',
                    'SWAP': 'SWAP',
                    'FUTURES': 'FUTURES',
                    'OPTION': 'OPTION',
                },
                'brokerId': 'e847386590ce4dBC',
            },
            'commonCurrencies': {
                // the exchange refers to ERC20 version of Aeternity (AEToken)
                'AE': 'AET', // https://github.com/ccxt/ccxt/issues/4981
                'BOX': 'DefiBox',
                'HOT': 'Hydro Protocol',
                'HSR': 'HC',
                'MAG': 'Maggie',
                'SBTC': 'Super Bitcoin',
                'TRADE': 'Unitrade',
                'YOYO': 'YOYOW',
                'WIN': 'WinToken', // https://github.com/ccxt/ccxt/issues/5701
            },
        });
    }

    handleMarketTypeAndParams (methodName, market = undefined, params = {}) {
        const instType = this.safeString (params, 'instType');
        params = this.omit (params, 'instType');
        const type = this.safeString (params, 'type');
        if ((type === undefined) && (instType !== undefined)) {
            params['type'] = instType;
        }
        return super.handleMarketTypeAndParams (methodName, market, params);
    }

    convertToInstrumentType (type) {
        const exchangeTypes = this.safeValue (this.options, 'exchangeType', {});
        return this.safeString (exchangeTypes, type, type);
    }

    convertExpireDate (date) {
        // parse YYMMDD to timestamp
        const year = date.slice (0, 2);
        const month = date.slice (2, 4);
        const day = date.slice (4, 6);
        const reconstructedDate = '20' + year + '-' + month + '-' + day + 'T00:00:00Z';
        return reconstructedDate;
    }

    createExpiredOptionMarket (symbol) {
        // support expired option contracts
        const quote = 'USD';
        const optionParts = symbol.split ('-');
        const symbolBase = symbol.split ('/');
        let base = undefined;
        if (symbol.indexOf ('/') > -1) {
            base = this.safeString (symbolBase, 0);
        } else {
            base = this.safeString (optionParts, 0);
        }
        const settle = base;
        const expiry = this.safeString (optionParts, 2);
        const strike = this.safeString (optionParts, 3);
        const optionType = this.safeString (optionParts, 4);
        const datetime = this.convertExpireDate (expiry);
        const timestamp = this.parse8601 (datetime);
        return {
            'id': base + '-' + quote + '-' + expiry + '-' + strike + '-' + optionType,
            'symbol': base + '/' + quote + ':' + settle + '-' + expiry + '-' + strike + '-' + optionType,
            'base': base,
            'quote': quote,
            'settle': settle,
            'baseId': base,
            'quoteId': quote,
            'settleId': settle,
            'active': false,
            'type': 'option',
            'linear': undefined,
            'inverse': undefined,
            'spot': false,
            'swap': false,
            'future': false,
            'option': true,
            'margin': false,
            'contract': true,
            'contractSize': this.parseNumber ('1'),
            'expiry': timestamp,
            'expiryDatetime': datetime,
            'optionType': (optionType === 'C') ? 'call' : 'put',
            'strike': this.parseNumber (strike),
            'precision': {
                'amount': undefined,
                'price': undefined,
            },
            'limits': {
                'amount': {
                    'min': undefined,
                    'max': undefined,
                },
                'price': {
                    'min': undefined,
                    'max': undefined,
                },
                'cost': {
                    'min': undefined,
                    'max': undefined,
                },
            },
            'info': undefined,
        };
    }

    market (symbol) {
        if (this.markets === undefined) {
            throw new ExchangeError (this.id + ' markets not loaded');
        }
        if (typeof symbol === 'string') {
            if (symbol in this.markets) {
                return this.markets[symbol];
            } else if (symbol in this.markets_by_id) {
                const markets = this.markets_by_id[symbol];
                return markets[0];
            } else if ((symbol.indexOf ('-C') > -1) || (symbol.indexOf ('-P') > -1)) {
                return this.createExpiredOptionMarket (symbol);
            }
        }
        throw new BadSymbol (this.id + ' does not have market symbol ' + symbol);
    }

    safeMarket (marketId = undefined, market = undefined, delimiter = undefined, marketType = undefined) {
        const isOption = (marketId !== undefined) && ((marketId.indexOf ('-C') > -1) || (marketId.indexOf ('-P') > -1));
        if (isOption && !(marketId in this.markets_by_id)) {
            // handle expired option contracts
            return this.createExpiredOptionMarket (marketId);
        }
        return super.safeMarket (marketId, market, delimiter, marketType);
    }

    async fetchStatus (params = {}) {
        /**
         * @method
         * @name okx#fetchStatus
         * @description the latest known information on the availability of the exchange API
         * @param {object} [params] extra parameters specific to the okx api endpoint
         * @returns {object} a [status structure]{@link https://docs.ccxt.com/#/?id=exchange-status-structure}
         */
        const response = await this.publicGetSystemStatus (params);
        //
        // Note, if there is no maintenance around, the 'data' array is empty
        //
        //     {
        //         "code": "0",
        //         "msg": "",
        //         "data": [
        //             {
        //                 "begin": "1621328400000",
        //                 "end": "1621329000000",
        //                 "href": "https://www.okx.com/support/hc/en-us/articles/360060882172",
        //                 "scheDesc": "",
        //                 "serviceType": "1", // 0 WebSocket, 1 Spot/Margin, 2 Futures, 3 Perpetual, 4 Options, 5 Trading service
        //                 "state": "scheduled", // ongoing, completed, canceled
        //                 "system": "classic", // classic, unified
        //                 "title": "Classic Spot System Upgrade"
        //             },
        //         ]
        //     }
        //
        const data = this.safeValue (response, 'data', []);
        const dataLength = data.length;
        const update = {
            'updated': undefined,
            'status': (dataLength === 0) ? 'ok' : 'maintenance',
            'eta': undefined,
            'url': undefined,
            'info': response,
        };
        for (let i = 0; i < data.length; i++) {
            const event = data[i];
            const state = this.safeString (event, 'state');
            if (state === 'ongoing') {
                update['eta'] = this.safeInteger (event, 'end');
                update['status'] = 'maintenance';
            }
        }
        return update;
    }

    async fetchTime (params = {}) {
        /**
         * @method
         * @name okx#fetchTime
         * @description fetches the current integer timestamp in milliseconds from the exchange server
         * @param {object} [params] extra parameters specific to the okx api endpoint
         * @returns {int} the current integer timestamp in milliseconds from the exchange server
         */
        const response = await this.publicGetPublicTime (params);
        //
        //     {
        //         "code": "0",
        //         "data": [
        //             {"ts": "1621247923668"}
        //         ],
        //         "msg": ""
        //     }
        //
        const data = this.safeValue (response, 'data', []);
        const first = this.safeValue (data, 0, {});
        return this.safeInteger (first, 'ts');
    }

    async fetchAccounts (params = {}) {
        /**
         * @method
         * @name okx#fetchAccounts
         * @description fetch all the accounts associated with a profile
         * @param {object} [params] extra parameters specific to the okx api endpoint
         * @returns {object} a dictionary of [account structures]{@link https://docs.ccxt.com/#/?id=account-structure} indexed by the account type
         */
        const response = await this.privateGetAccountConfig (params);
        //
        //     {
        //         "code": "0",
        //         "data": [
        //             {
        //                 "acctLv": "2",
        //                 "autoLoan": false,
        //                 "ctIsoMode": "automatic",
        //                 "greeksType": "PA",
        //                 "level": "Lv1",
        //                 "levelTmp": "",
        //                 "mgnIsoMode": "automatic",
        //                 "posMode": "long_short_mode",
        //                 "uid": "88018754289672195"
        //             }
        //         ],
        //         "msg": ""
        //     }
        //
        const data = this.safeValue (response, 'data', []);
        const result = [];
        for (let i = 0; i < data.length; i++) {
            const account = data[i];
            const accountId = this.safeString (account, 'uid');
            const type = this.safeString (account, 'acctLv');
            result.push ({
                'id': accountId,
                'type': type,
                'currency': undefined,
                'info': account,
            });
        }
        return result;
    }

    async fetchMarkets (params = {}) {
        /**
         * @method
         * @name okx#fetchMarkets
         * @description retrieves data on all markets for okx
         * @param {object} [params] extra parameters specific to the exchange api endpoint
         * @returns {object[]} an array of objects representing market data
         */
        const types = this.safeValue (this.options, 'fetchMarkets');
        let promises = [];
        let result = [];
        for (let i = 0; i < types.length; i++) {
            promises.push (this.fetchMarketsByType (types[i], params));
        }
        // why not both ¯\_(ツ)_/¯
        promises = await Promise.all (promises);
        for (let i = 0; i < promises.length; i++) {
            result = this.arrayConcat (result, promises[i]);
        }
        return result;
    }

    parseMarkets (markets) {
        const result = [];
        for (let i = 0; i < markets.length; i++) {
            result.push (this.parseMarket (markets[i]));
        }
        return result;
    }

    parseMarket (market) {
        //
        //     {
        //         "alias": "", // this_week, next_week, quarter, next_quarter
        //         "baseCcy": "BTC",
        //         "category": "1",
        //         "ctMult": "",
        //         "ctType": "", // inverse, linear
        //         "ctVal": "",
        //         "ctValCcy": "",
        //         "expTime": "",
        //         "instId": "BTC-USDT", // BTC-USD-210521, CSPR-USDT-SWAP, BTC-USD-210517-44000-C
        //         "instType": "SPOT", // SPOT, FUTURES, SWAP, OPTION
        //         "lever": "10",
        //         "listTime": "1548133413000",
        //         "lotSz": "0.00000001",
        //         "minSz": "0.00001",
        //         "optType": "",
        //         "quoteCcy": "USDT",
        //         "settleCcy": "",
        //         "state": "live",
        //         "stk": "",
        //         "tickSz": "0.1",
        //         "uly": ""
        //     }
        //
        //     {
        //         alias: "",
        //         baseCcy: "",
        //         category: "1",
        //         ctMult: "0.1",
        //         ctType: "",
        //         ctVal: "1",
        //         ctValCcy: "BTC",
        //         expTime: "1648195200000",
        //         instId: "BTC-USD-220325-194000-P",
        //         instType: "OPTION",
        //         lever: "",
        //         listTime: "1631262612280",
        //         lotSz: "1",
        //         minSz: "1",
        //         optType: "P",
        //         quoteCcy: "",
        //         settleCcy: "BTC",
        //         state: "live",
        //         stk: "194000",
        //         tickSz: "0.0005",
        //         uly: "BTC-USD"
        //     }
        //
        const id = this.safeString (market, 'instId');
        let type = this.safeStringLower (market, 'instType');
        if (type === 'futures') {
            type = 'future';
        }
        const spot = (type === 'spot');
        const future = (type === 'future');
        const swap = (type === 'swap');
        const option = (type === 'option');
        const contract = swap || future || option;
        let baseId = this.safeString (market, 'baseCcy');
        let quoteId = this.safeString (market, 'quoteCcy');
        const settleId = this.safeString (market, 'settleCcy');
        const settle = this.safeCurrencyCode (settleId);
        const underlying = this.safeString (market, 'uly');
        if ((underlying !== undefined) && !spot) {
            const parts = underlying.split ('-');
            baseId = this.safeString (parts, 0);
            quoteId = this.safeString (parts, 1);
        }
        const base = this.safeCurrencyCode (baseId);
        const quote = this.safeCurrencyCode (quoteId);
        let symbol = base + '/' + quote;
        let expiry = undefined;
        let strikePrice = undefined;
        let optionType = undefined;
        if (contract) {
            symbol = symbol + ':' + settle;
            expiry = this.safeInteger (market, 'expTime');
            if (future) {
                const ymd = this.yymmdd (expiry);
                symbol = symbol + '-' + ymd;
            } else if (option) {
                strikePrice = this.safeString (market, 'stk');
                optionType = this.safeString (market, 'optType');
                const ymd = this.yymmdd (expiry);
                symbol = symbol + '-' + ymd + '-' + strikePrice + '-' + optionType;
                optionType = (optionType === 'P') ? 'put' : 'call';
            }
        }
        const tickSize = this.safeString (market, 'tickSz');
        const minAmountString = this.safeString (market, 'minSz');
        const minAmount = this.parseNumber (minAmountString);
        const fees = this.safeValue2 (this.fees, type, 'trading', {});
        const precisionPrice = this.parseNumber (tickSize);
        let maxLeverage = this.safeString (market, 'lever', '1');
        maxLeverage = Precise.stringMax (maxLeverage, '1');
        return this.extend (fees, {
            'id': id,
            'symbol': symbol,
            'base': base,
            'quote': quote,
            'settle': settle,
            'baseId': baseId,
            'quoteId': quoteId,
            'settleId': settleId,
            'type': type,
            'spot': spot,
            'margin': spot && (Precise.stringGt (maxLeverage, '1')),
            'swap': swap,
            'future': future,
            'option': option,
            'active': true,
            'contract': contract,
            'linear': contract ? (quoteId === settleId) : undefined,
            'inverse': contract ? (baseId === settleId) : undefined,
            'contractSize': contract ? this.safeNumber (market, 'ctVal') : undefined,
            'expiry': expiry,
            'expiryDatetime': this.iso8601 (expiry),
            'strike': strikePrice,
            'optionType': optionType,
            'precision': {
                'amount': this.safeNumber (market, 'lotSz'),
                'price': precisionPrice,
            },
            'limits': {
                'leverage': {
                    'min': this.parseNumber ('1'),
                    'max': this.parseNumber (maxLeverage),
                },
                'amount': {
                    'min': minAmount,
                    'max': undefined,
                },
                'price': {
                    'min': precisionPrice,
                    'max': undefined,
                },
                'cost': {
                    'min': undefined,
                    'max': undefined,
                },
            },
            'info': market,
        });
    }

    async fetchMarketsByType (type, params = {}) {
        const request = {
            'instType': this.convertToInstrumentType (type),
        };
        if (type === 'option') {
            const optionsUnderlying = this.safeValue (this.options, 'defaultUnderlying', [ 'BTC-USD', 'ETH-USD' ]);
            const promises = [];
            for (let i = 0; i < optionsUnderlying.length; i++) {
                const underlying = optionsUnderlying[i];
                request['uly'] = underlying;
                promises.push (this.publicGetPublicInstruments (this.extend (request, params)));
            }
            const promisesResult = await Promise.all (promises);
            let data = [];
            for (let i = 0; i < promisesResult.length; i++) {
                const res = this.safeValue (promisesResult, i, {});
                const options = this.safeValue (res, 'data', []);
                data = this.arrayConcat (data, options);
            }
            return this.parseMarkets (data);
        }
        const response = await this.publicGetPublicInstruments (this.extend (request, params));
        //
        // spot, future, swap, option
        //
        //     {
        //         "code": "0",
        //         "data": [
        //             {
        //                 "alias": "", // this_week, next_week, quarter, next_quarter
        //                 "baseCcy": "BTC",
        //                 "category": "1",
        //                 "ctMult": "",
        //                 "ctType": "", // inverse, linear
        //                 "ctVal": "",
        //                 "ctValCcy": "",
        //                 "expTime": "",
        //                 "instId": "BTC-USDT", // BTC-USD-210521, CSPR-USDT-SWAP, BTC-USD-210517-44000-C
        //                 "instType": "SPOT", // SPOT, FUTURES, SWAP, OPTION
        //                 "lever": "10",
        //                 "listTime": "1548133413000",
        //                 "lotSz": "0.00000001",
        //                 "minSz": "0.00001",
        //                 "optType": "",
        //                 "quoteCcy": "USDT",
        //                 "settleCcy": "",
        //                 "state": "live",
        //                 "stk": "",
        //                 "tickSz": "0.1",
        //                 "uly": ""
        //             }
        //         ],
        //         "msg": ""
        //     }
        //
        const data = this.safeValue (response, 'data', []);
        return this.parseMarkets (data);
    }

    safeNetwork (networkId) {
        const networksById = {
            'Bitcoin': 'BTC',
            'Omni': 'OMNI',
            'TRON': 'TRC20',
        };
        return this.safeString (networksById, networkId, networkId);
    }

    async fetchCurrencies (params = {}) {
        /**
         * @method
         * @name okx#fetchCurrencies
         * @description fetches all available currencies on an exchange
         * @see https://www.okx.com/docs-v5/en/#rest-api-funding-get-currencies
         * @param {object} [params] extra parameters specific to the okx api endpoint
         * @returns {object} an associative dictionary of currencies
         */
        // this endpoint requires authentication
        // while fetchCurrencies is a public API method by design
        // therefore we check the keys here
        // and fallback to generating the currencies from the markets
        const isSandboxMode = this.safeValue (this.options, 'sandboxMode', false);
        if (!this.checkRequiredCredentials (false) || isSandboxMode) {
            return undefined;
        }
        //
        // has['fetchCurrencies'] is currently set to true, but an unauthorized request returns
        //
        //     {"msg":"Request header “OK_ACCESS_KEY“ can't be empty.","code":"50103"}
        //
        const response = await this.privateGetAssetCurrencies (params);
        //
        //    {
        //        "code": "0",
        //        "data": [
        //            {
        //                "canDep": true,
        //                "canInternal": false,
        //                "canWd": true,
        //                "ccy": "USDT",
        //                "chain": "USDT-TRC20",
        //                "logoLink": "https://static.coinall.ltd/cdn/assets/imgs/221/5F74EB20302D7761.png",
        //                "mainNet": false,
        //                "maxFee": "1.6",
        //                "maxWd": "8852150",
        //                "minFee": "0.8",
        //                "minWd": "2",
        //                "name": "Tether",
        //                "usedWdQuota": "0",
        //                "wdQuota": "500",
        //                "wdTickSz": "3"
        //            },
        //            {
        //                "canDep": true,
        //                "canInternal": false,
        //                "canWd": true,
        //                "ccy": "USDT",
        //                "chain": "USDT-ERC20",
        //                "logoLink": "https://static.coinall.ltd/cdn/assets/imgs/221/5F74EB20302D7761.png",
        //                "mainNet": false,
        //                "maxFee": "16",
        //                "maxWd": "8852150",
        //                "minFee": "8",
        //                "minWd": "2",
        //                "name": "Tether",
        //                "usedWdQuota": "0",
        //                "wdQuota": "500",
        //                "wdTickSz": "3"
        //            },
        //            ...
        //        ],
        //        "msg": ""
        //    }
        //
        const data = this.safeValue (response, 'data', []);
        const result = {};
        const dataByCurrencyId = this.groupBy (data, 'ccy');
        const currencyIds = Object.keys (dataByCurrencyId);
        for (let i = 0; i < currencyIds.length; i++) {
            const currencyId = currencyIds[i];
            const currency = this.safeCurrency (currencyId);
            const code = currency['code'];
            const chains = dataByCurrencyId[currencyId];
            const networks = {};
            let currencyActive = false;
            let depositEnabled = false;
            let withdrawEnabled = false;
            let maxPrecision = undefined;
            for (let j = 0; j < chains.length; j++) {
                const chain = chains[j];
                const canDeposit = this.safeValue (chain, 'canDep');
                depositEnabled = (canDeposit) ? canDeposit : depositEnabled;
                const canWithdraw = this.safeValue (chain, 'canWd');
                withdrawEnabled = (canWithdraw) ? canWithdraw : withdrawEnabled;
                const canInternal = this.safeValue (chain, 'canInternal');
                const active = (canDeposit && canWithdraw && canInternal) ? true : false;
                currencyActive = (active) ? active : currencyActive;
                const networkId = this.safeString (chain, 'chain');
                if ((networkId !== undefined) && (networkId.indexOf ('-') >= 0)) {
                    const parts = networkId.split ('-');
                    const chainPart = this.safeString (parts, 1, networkId);
                    const networkCode = this.safeNetwork (chainPart);
                    const precision = this.parsePrecision (this.safeString (chain, 'wdTickSz'));
                    if (maxPrecision === undefined) {
                        maxPrecision = precision;
                    } else {
                        maxPrecision = Precise.stringMin (maxPrecision, precision);
                    }
                    networks[networkCode] = {
                        'id': networkId,
                        'network': networkCode,
                        'active': active,
                        'deposit': canDeposit,
                        'withdraw': canWithdraw,
                        'fee': this.safeNumber (chain, 'minFee'),
                        'precision': this.parseNumber (precision),
                        'limits': {
                            'withdraw': {
                                'min': this.safeNumber (chain, 'minWd'),
                                'max': this.safeNumber (chain, 'maxWd'),
                            },
                        },
                        'info': chain,
                    };
                }
            }
            const firstChain = this.safeValue (chains, 0);
            result[code] = {
                'info': undefined,
                'code': code,
                'id': currencyId,
                'name': this.safeString (firstChain, 'name'),
                'active': currencyActive,
                'deposit': depositEnabled,
                'withdraw': withdrawEnabled,
                'fee': undefined,
                'precision': this.parseNumber (maxPrecision),
                'limits': {
                    'amount': {
                        'min': undefined,
                        'max': undefined,
                    },
                },
                'networks': networks,
            };
        }
        return result;
    }

    async fetchOrderBook (symbol: string, limit: Int = undefined, params = {}) {
        /**
         * @method
         * @name okx#fetchOrderBook
         * @description fetches information on open orders with bid (buy) and ask (sell) prices, volumes and other data
         * @param {string} symbol unified symbol of the market to fetch the order book for
         * @param {int} [limit] the maximum amount of order book entries to return
         * @param {object} [params] extra parameters specific to the okx api endpoint
         * @returns {object} A dictionary of [order book structures]{@link https://docs.ccxt.com/#/?id=order-book-structure} indexed by market symbols
         */
        await this.loadMarkets ();
        const market = this.market (symbol);
        const request = {
            'instId': market['id'],
        };
        limit = (limit === undefined) ? 20 : limit;
        if (limit !== undefined) {
            request['sz'] = limit; // max 400
        }
        const response = await this.publicGetMarketBooks (this.extend (request, params));
        //
        //     {
        //         "code": "0",
        //         "msg": "",
        //         "data": [
        //             {
        //                 "asks": [
        //                     ["0.07228","4.211619","0","2"], // price, amount, liquidated orders, total open orders
        //                     ["0.0723","299.880364","0","2"],
        //                     ["0.07231","3.72832","0","1"],
        //                 ],
        //                 "bids": [
        //                     ["0.07221","18.5","0","1"],
        //                     ["0.0722","18.5","0","1"],
        //                     ["0.07219","0.505407","0","1"],
        //                 ],
        //                 "ts": "1621438475342"
        //             }
        //         ]
        //     }
        //
        const data = this.safeValue (response, 'data', []);
        const first = this.safeValue (data, 0, {});
        const timestamp = this.safeInteger (first, 'ts');
        return this.parseOrderBook (first, symbol, timestamp);
    }

    parseTicker (ticker, market = undefined) {
        //
        //     {
        //         "instType": "SPOT",
        //         "instId": "ETH-BTC",
        //         "last": "0.07319",
        //         "lastSz": "0.044378",
        //         "askPx": "0.07322",
        //         "askSz": "4.2",
        //         "bidPx": "0.0732",
        //         "bidSz": "6.050058",
        //         "open24h": "0.07801",
        //         "high24h": "0.07975",
        //         "low24h": "0.06019",
        //         "volCcy24h": "11788.887619",
        //         "vol24h": "167493.829229",
        //         "ts": "1621440583784",
        //         "sodUtc0": "0.07872",
        //         "sodUtc8": "0.07345"
        //     }
        //
        const timestamp = this.safeInteger (ticker, 'ts');
        const marketId = this.safeString (ticker, 'instId');
        market = this.safeMarket (marketId, market, '-');
        const symbol = market['symbol'];
        const last = this.safeString (ticker, 'last');
        const open = this.safeString (ticker, 'open24h');
        const spot = this.safeValue (market, 'spot', false);
        const quoteVolume = spot ? this.safeString (ticker, 'volCcy24h') : undefined;
        const baseVolume = this.safeString (ticker, 'vol24h');
        const high = this.safeString (ticker, 'high24h');
        const low = this.safeString (ticker, 'low24h');
        return this.safeTicker ({
            'symbol': symbol,
            'timestamp': timestamp,
            'datetime': this.iso8601 (timestamp),
            'high': high,
            'low': low,
            'bid': this.safeString (ticker, 'bidPx'),
            'bidVolume': this.safeString (ticker, 'bidSz'),
            'ask': this.safeString (ticker, 'askPx'),
            'askVolume': this.safeString (ticker, 'askSz'),
            'vwap': undefined,
            'open': open,
            'close': last,
            'last': last,
            'previousClose': undefined,
            'change': undefined,
            'percentage': undefined,
            'average': undefined,
            'baseVolume': baseVolume,
            'quoteVolume': quoteVolume,
            'info': ticker,
        }, market);
    }

    async fetchTicker (symbol: string, params = {}) {
        /**
         * @method
         * @name okx#fetchTicker
         * @description fetches a price ticker, a statistical calculation with the information calculated over the past 24 hours for a specific market
         * @param {string} symbol unified symbol of the market to fetch the ticker for
         * @param {object} [params] extra parameters specific to the okx api endpoint
         * @returns {object} a [ticker structure]{@link https://docs.ccxt.com/#/?id=ticker-structure}
         */
        await this.loadMarkets ();
        const market = this.market (symbol);
        const request = {
            'instId': market['id'],
        };
        const response = await this.publicGetMarketTicker (this.extend (request, params));
        //
        //     {
        //         "code": "0",
        //         "msg": "",
        //         "data": [
        //             {
        //                 "instType": "SPOT",
        //                 "instId": "ETH-BTC",
        //                 "last": "0.07319",
        //                 "lastSz": "0.044378",
        //                 "askPx": "0.07322",
        //                 "askSz": "4.2",
        //                 "bidPx": "0.0732",
        //                 "bidSz": "6.050058",
        //                 "open24h": "0.07801",
        //                 "high24h": "0.07975",
        //                 "low24h": "0.06019",
        //                 "volCcy24h": "11788.887619",
        //                 "vol24h": "167493.829229",
        //                 "ts": "1621440583784",
        //                 "sodUtc0": "0.07872",
        //                 "sodUtc8": "0.07345"
        //             }
        //         ]
        //     }
        //
        const data = this.safeValue (response, 'data', []);
        const first = this.safeValue (data, 0, {});
        return this.parseTicker (first, market);
    }

    async fetchTickersByType (type, symbols: string[] = undefined, params = {}) {
        await this.loadMarkets ();
        const request = {
            'instType': this.convertToInstrumentType (type),
        };
        if (type === 'option') {
            const defaultUnderlying = this.safeValue (this.options, 'defaultUnderlying', 'BTC-USD');
            const currencyId = this.safeString2 (params, 'uly', 'marketId', defaultUnderlying);
            if (currencyId === undefined) {
                throw new ArgumentsRequired (this.id + ' fetchTickersByType() requires an underlying uly or marketId parameter for options markets');
            } else {
                request['uly'] = currencyId;
            }
        }
        const response = await this.publicGetMarketTickers (this.extend (request, params));
        //
        //     {
        //         "code": "0",
        //         "msg": "",
        //         "data": [
        //             {
        //                 "instType": "SPOT",
        //                 "instId": "BCD-BTC",
        //                 "last": "0.0000769",
        //                 "lastSz": "5.4788",
        //                 "askPx": "0.0000777",
        //                 "askSz": "3.2197",
        //                 "bidPx": "0.0000757",
        //                 "bidSz": "4.7509",
        //                 "open24h": "0.0000885",
        //                 "high24h": "0.0000917",
        //                 "low24h": "0.0000596",
        //                 "volCcy24h": "9.2877",
        //                 "vol24h": "124824.1985",
        //                 "ts": "1621441741434",
        //                 "sodUtc0": "0.0000905",
        //                 "sodUtc8": "0.0000729"
        //             },
        //         ]
        //     }
        //
        const tickers = this.safeValue (response, 'data', []);
        return this.parseTickers (tickers, symbols);
    }

    async fetchTickers (symbols: string[] = undefined, params = {}) {
        /**
         * @method
         * @name okx#fetchTickers
         * @description fetches price tickers for multiple markets, statistical calculations with the information calculated over the past 24 hours each market
         * @param {string[]|undefined} symbols unified symbols of the markets to fetch the ticker for, all market tickers are returned if not assigned
         * @param {object} [params] extra parameters specific to the okx api endpoint
         * @returns {object} a dictionary of [ticker structures]{@link https://docs.ccxt.com/#/?id=ticker-structure}
         */
        await this.loadMarkets ();
        symbols = this.marketSymbols (symbols);
        const first = this.safeString (symbols, 0);
        let market = undefined;
        if (first !== undefined) {
            market = this.market (first);
        }
        const [ type, query ] = this.handleMarketTypeAndParams ('fetchTickers', market, params);
        return await this.fetchTickersByType (type, symbols, query);
    }

    parseTrade (trade, market = undefined) {
        //
        // public fetchTrades
        //
        //     {
        //         "instId": "ETH-BTC",
        //         "side": "sell",
        //         "sz": "0.119501",
        //         "px": "0.07065",
        //         "tradeId": "15826757",
        //         "ts": "1621446178316"
        //     }
        //
        // option: fetchTrades
        //
        //     {
        //         "fillVol": "0.46387625976562497",
        //         "fwdPx": "26299.754935451125",
        //         "indexPx": "26309.7",
        //         "instFamily": "BTC-USD",
        //         "instId": "BTC-USD-230526-26000-C",
        //         "markPx": "0.042386283557554236",
        //         "optType": "C",
        //         "px": "0.0415",
        //         "side": "sell",
        //         "sz": "90",
        //         "tradeId": "112",
        //         "ts": "1683907480154"
        //     }
        //
        // private fetchMyTrades
        //
        //     {
        //         "side": "buy",
        //         "fillSz": "0.007533",
        //         "fillPx": "2654.98",
        //         "fee": "-0.000007533",
        //         "ordId": "317321390244397056",
        //         "instType": "SPOT",
        //         "instId": "ETH-USDT",
        //         "clOrdId": "",
        //         "posSide": "net",
        //         "billId": "317321390265368576",
        //         "tag": "0",
        //         "execType": "T",
        //         "tradeId": "107601752",
        //         "feeCcy": "ETH",
        //         "ts": "1621927314985"
        //     }
        //
        const id = this.safeString (trade, 'tradeId');
        const marketId = this.safeString (trade, 'instId');
        market = this.safeMarket (marketId, market, '-');
        const symbol = market['symbol'];
        const timestamp = this.safeInteger (trade, 'ts');
        const price = this.safeString2 (trade, 'fillPx', 'px');
        const amount = this.safeString2 (trade, 'fillSz', 'sz');
        const side = this.safeString (trade, 'side');
        const orderId = this.safeString (trade, 'ordId');
        const feeCostString = this.safeString (trade, 'fee');
        let fee = undefined;
        if (feeCostString !== undefined) {
            const feeCostSigned = Precise.stringNeg (feeCostString);
            const feeCurrencyId = this.safeString (trade, 'feeCcy');
            const feeCurrencyCode = this.safeCurrencyCode (feeCurrencyId);
            fee = {
                'cost': feeCostSigned,
                'currency': feeCurrencyCode,
            };
        }
        let takerOrMaker = this.safeString (trade, 'execType');
        if (takerOrMaker === 'T') {
            takerOrMaker = 'taker';
        } else if (takerOrMaker === 'M') {
            takerOrMaker = 'maker';
        }
        return this.safeTrade ({
            'info': trade,
            'timestamp': timestamp,
            'datetime': this.iso8601 (timestamp),
            'symbol': symbol,
            'id': id,
            'order': orderId,
            'type': undefined,
            'takerOrMaker': takerOrMaker,
            'side': side,
            'price': price,
            'amount': amount,
            'cost': undefined,
            'fee': fee,
        }, market);
    }

    async fetchTrades (symbol: string, since: Int = undefined, limit: Int = undefined, params = {}) {
        /**
         * @method
         * @name okx#fetchTrades
         * @description get the list of most recent trades for a particular symbol
         * @see https://www.okx.com/docs-v5/en/#rest-api-market-data-get-trades
         * @see https://www.okx.com/docs-v5/en/#rest-api-public-data-get-option-trades
         * @param {string} symbol unified symbol of the market to fetch trades for
         * @param {int} [since] timestamp in ms of the earliest trade to fetch
         * @param {int} [limit] the maximum amount of trades to fetch
         * @param {object} [params] extra parameters specific to the okx api endpoint
         * @returns {Trade[]} a list of [trade structures]{@link https://docs.ccxt.com/en/latest/manual.html?#public-trades}
         */
        await this.loadMarkets ();
        const market = this.market (symbol);
        const request = {
            'instId': market['id'],
        };
        let response = undefined;
        if (market['option']) {
            response = await this.publicGetPublicOptionTrades (this.extend (request, params));
        } else {
            if (limit !== undefined) {
                request['limit'] = limit; // default 100
            }
            let method = undefined;
            [ method, params ] = this.handleOptionAndParams (params, 'fetchTrades', 'method', 'publicGetMarketTrades');
            if (method === 'publicGetMarketTrades') {
                response = await this.publicGetMarketTrades (this.extend (request, params));
            } else if (method === 'publicGetMarketHistoryTrades') {
                response = await this.publicGetMarketHistoryTrades (this.extend (request, params));
            }
        }
        //
        //     {
        //         "code": "0",
        //         "msg": "",
        //         "data": [
        //             {"instId":"ETH-BTC","side":"sell","sz":"0.119501","px":"0.07065","tradeId":"15826757","ts":"1621446178316"},
        //             {"instId":"ETH-BTC","side":"sell","sz":"0.03","px":"0.07068","tradeId":"15826756","ts":"1621446178066"},
        //             {"instId":"ETH-BTC","side":"buy","sz":"0.507","px":"0.07069","tradeId":"15826755","ts":"1621446175085"},
        //         ]
        //     }
        //
        // option
        //
        //     {
        //         "code": "0",
        //         "data": [
        //             {
        //                 "fillVol": "0.46387625976562497",
        //                 "fwdPx": "26299.754935451125",
        //                 "indexPx": "26309.7",
        //                 "instFamily": "BTC-USD",
        //                 "instId": "BTC-USD-230526-26000-C",
        //                 "markPx": "0.042386283557554236",
        //                 "optType": "C",
        //                 "px": "0.0415",
        //                 "side": "sell",
        //                 "sz": "90",
        //                 "tradeId": "112",
        //                 "ts": "1683907480154"
        //             },
        //         ],
        //         "msg": ""
        //     }
        //
        const data = this.safeValue (response, 'data', []);
        return this.parseTrades (data, market, since, limit);
    }

    parseOHLCV (ohlcv, market = undefined) {
        //
        //     [
        //         "1678928760000", // timestamp
        //         "24341.4", // open
        //         "24344", // high
        //         "24313.2", // low
        //         "24323", // close
        //         "628", // contract volume
        //         "2.5819", // base volume
        //         "62800", // quote volume
        //         "0" // candlestick state
        //     ]
        //
        const res = this.handleMarketTypeAndParams ('fetchOHLCV', market, undefined);
        const type = res[0];
        const volumeIndex = (type === 'spot') ? 5 : 6;
        return [
            this.safeInteger (ohlcv, 0),
            this.safeNumber (ohlcv, 1),
            this.safeNumber (ohlcv, 2),
            this.safeNumber (ohlcv, 3),
            this.safeNumber (ohlcv, 4),
            this.safeNumber (ohlcv, volumeIndex),
        ];
    }

    async fetchOHLCV (symbol: string, timeframe = '1m', since: Int = undefined, limit: Int = undefined, params = {}) {
        /**
         * @method
         * @name okx#fetchOHLCV
         * @description fetches historical candlestick data containing the open, high, low, and close price, and the volume of a market
         * @see https://www.okx.com/docs-v5/en/#rest-api-market-data-get-candlesticks
         * @see https://www.okx.com/docs-v5/en/#rest-api-market-data-get-candlesticks-history
         * @see https://www.okx.com/docs-v5/en/#rest-api-market-data-get-mark-price-candlesticks
         * @see https://www.okx.com/docs-v5/en/#rest-api-market-data-get-mark-price-candlesticks-history
         * @see https://www.okx.com/docs-v5/en/#rest-api-market-data-get-index-candlesticks
         * @see https://www.okx.com/docs-v5/en/#rest-api-market-data-get-index-candlesticks-history
         * @param {string} symbol unified symbol of the market to fetch OHLCV data for
         * @param {string} timeframe the length of time each candle represents
         * @param {int} [since] timestamp in ms of the earliest candle to fetch
         * @param {int} [limit] the maximum amount of candles to fetch
         * @param {object} [params] extra parameters specific to the okx api endpoint
         * @param {string} [params.price] "mark" or "index" for mark price and index price candles
         * @param {int} [params.until] timestamp in ms of the latest candle to fetch
         * @returns {int[][]} A list of candles ordered as timestamp, open, high, low, close, volume
         */
        await this.loadMarkets ();
        const market = this.market (symbol);
        const price = this.safeString (params, 'price');
        params = this.omit (params, 'price');
        const options = this.safeValue (this.options, 'fetchOHLCV', {});
        const timezone = this.safeString (options, 'timezone', 'UTC');
        if (limit === undefined) {
            limit = 100; // default 100, max 100
        }
        const duration = this.parseTimeframe (timeframe);
        let bar = this.safeString (this.timeframes, timeframe, timeframe);
        if ((timezone === 'UTC') && (duration >= 21600)) { // if utc and timeframe >= 6h
            bar += timezone.toLowerCase ();
        }
        const request = {
            'instId': market['id'],
            'bar': bar,
            'limit': limit,
        };
        let defaultType = 'Candles';
        if (since !== undefined) {
            const now = this.milliseconds ();
            const difference = now - since;
            const durationInMilliseconds = duration * 1000;
            // if the since timestamp is more than limit candles back in the past
            // additional one bar for max offset to round the current day to UTC
            const calc = (1440 - limit - 1) * durationInMilliseconds;
            if (difference > calc) {
                defaultType = 'HistoryCandles';
            }
            const startTime = Math.max (since - 1, 0);
            request['before'] = startTime;
            request['after'] = this.sum (startTime, durationInMilliseconds * limit);
        }
        const until = this.safeInteger (params, 'until');
        if (until !== undefined) {
            request['after'] = until;
            params = this.omit (params, 'until');
        }
        defaultType = this.safeString (options, 'type', defaultType); // Candles or HistoryCandles
        const type = this.safeString (params, 'type', defaultType);
        params = this.omit (params, 'type');
        let method = 'publicGetMarket' + type;
        const isHistoryCandles = (type === 'HistoryCandles');
        if (price === 'mark') {
            method = (isHistoryCandles) ? 'publicGetMarketHistoryMarkPriceCandles' : 'publicGetMarketMarkPriceCandles';
        } else if (price === 'index') {
            method = (isHistoryCandles) ? 'publicGetMarketHistoryIndexCandles' : 'publicGetMarketIndexCandles';
        }
        const response = await this[method] (this.extend (request, params));
        //
        //     {
        //         "code": "0",
        //         "msg": "",
        //         "data": [
        //             ["1678928760000","24341.4","24344","24313.2","24323","628","2.5819","62800","0"],
        //             ["1678928700000","24324.1","24347.6","24321.7","24341.4","2565","10.5401","256500","1"],
        //             ["1678928640000","24300.2","24324.1","24288","24324.1","3304","13.5937","330400","1"],
        //         ]
        //     }
        //
        const data = this.safeValue (response, 'data', []);
        return this.parseOHLCVs (data, market, timeframe, since, limit);
    }

    async fetchFundingRateHistory (symbol: string = undefined, since: Int = undefined, limit: Int = undefined, params = {}) {
        /**
         * @method
         * @name okx#fetchFundingRateHistory
         * @description fetches historical funding rate prices
         * @param {string} symbol unified symbol of the market to fetch the funding rate history for
         * @param {int} [since] timestamp in ms of the earliest funding rate to fetch
         * @param {int} [limit] the maximum amount of [funding rate structures]{@link https://docs.ccxt.com/en/latest/manual.html?#funding-rate-history-structure} to fetch
         * @param {object} [params] extra parameters specific to the okx api endpoint
         * @returns {object[]} a list of [funding rate structures]{@link https://docs.ccxt.com/en/latest/manual.html?#funding-rate-history-structure}
         */
        if (symbol === undefined) {
            throw new ArgumentsRequired (this.id + ' fetchFundingRateHistory() requires a symbol argument');
        }
        await this.loadMarkets ();
        const market = this.market (symbol);
        const request = {
            'instId': market['id'],
        };
        if (since !== undefined) {
            request['before'] = Math.max (since - 1, 0);
        }
        if (limit !== undefined) {
            request['limit'] = limit;
        }
        const response = await this.publicGetPublicFundingRateHistory (this.extend (request, params));
        //
        //     {
        //         "code":"0",
        //         "msg":"",
        //         "data":[
        //             {
        //                 "instType":"SWAP",
        //                 "instId":"BTC-USDT-SWAP",
        //                 "fundingRate":"0.018",
        //                 "realizedRate":"0.017",
        //                 "fundingTime":"1597026383085"
        //             },
        //             {
        //                 "instType":"SWAP",
        //                 "instId":"BTC-USDT-SWAP",
        //                 "fundingRate":"0.018",
        //                 "realizedRate":"0.017",
        //                 "fundingTime":"1597026383085"
        //             }
        //         ]
        //     }
        //
        const rates = [];
        const data = this.safeValue (response, 'data', []);
        for (let i = 0; i < data.length; i++) {
            const rate = data[i];
            const timestamp = this.safeInteger (rate, 'fundingTime');
            rates.push ({
                'info': rate,
                'symbol': this.safeSymbol (this.safeString (rate, 'instId')),
                'fundingRate': this.safeNumber (rate, 'realizedRate'),
                'timestamp': timestamp,
                'datetime': this.iso8601 (timestamp),
            });
        }
        const sorted = this.sortBy (rates, 'timestamp');
        return this.filterBySymbolSinceLimit (sorted, market['symbol'], since, limit);
    }

    parseBalanceByType (type, response) {
        if (type === 'funding') {
            return this.parseFundingBalance (response);
        } else {
            return this.parseTradingBalance (response);
        }
    }

    parseTradingBalance (response) {
        const result = { 'info': response };
        const data = this.safeValue (response, 'data', []);
        const first = this.safeValue (data, 0, {});
        const timestamp = this.safeInteger (first, 'uTime');
        const details = this.safeValue (first, 'details', []);
        for (let i = 0; i < details.length; i++) {
            const balance = details[i];
            const currencyId = this.safeString (balance, 'ccy');
            const code = this.safeCurrencyCode (currencyId);
            const account = this.account ();
            // it may be incorrect to use total, free and used for swap accounts
            const eq = this.safeString (balance, 'eq');
            const availEq = this.safeString (balance, 'availEq');
            if ((eq === undefined) || (availEq === undefined)) {
                account['free'] = this.safeString (balance, 'availBal');
                account['used'] = this.safeString (balance, 'frozenBal');
            } else {
                account['total'] = eq;
                account['free'] = availEq;
            }
            result[code] = account;
        }
        result['timestamp'] = timestamp;
        result['datetime'] = this.iso8601 (timestamp);
        return this.safeBalance (result);
    }

    parseFundingBalance (response) {
        const result = { 'info': response };
        const data = this.safeValue (response, 'data', []);
        for (let i = 0; i < data.length; i++) {
            const balance = data[i];
            const currencyId = this.safeString (balance, 'ccy');
            const code = this.safeCurrencyCode (currencyId);
            const account = this.account ();
            // it may be incorrect to use total, free and used for swap accounts
            account['total'] = this.safeString (balance, 'bal');
            account['free'] = this.safeString (balance, 'availBal');
            account['used'] = this.safeString (balance, 'frozenBal');
            result[code] = account;
        }
        return this.safeBalance (result);
    }

    parseTradingFee (fee, market = undefined) {
        // https://www.okx.com/docs-v5/en/#rest-api-account-get-fee-rates
        //
        //     {
        //         "category": "1",
        //         "delivery": "",
        //         "exercise": "",
        //         "instType": "SPOT",
        //         "level": "Lv1",
        //         "maker": "-0.0008",
        //         "taker": "-0.001",
        //         "ts": "1639043138472"
        //     }
        //
        return {
            'info': fee,
            'symbol': this.safeSymbol (undefined, market),
            // OKX returns the fees as negative values opposed to other exchanges, so the sign needs to be flipped
            'maker': this.parseNumber (Precise.stringNeg (this.safeString2 (fee, 'maker', 'makerU'))),
            'taker': this.parseNumber (Precise.stringNeg (this.safeString2 (fee, 'taker', 'takerU'))),
        };
    }

    async fetchTradingFee (symbol: string, params = {}) {
        /**
         * @method
         * @name okx#fetchTradingFee
         * @description fetch the trading fees for a market
         * @param {string} symbol unified market symbol
         * @param {object} [params] extra parameters specific to the okx api endpoint
         * @returns {object} a [fee structure]{@link https://docs.ccxt.com/#/?id=fee-structure}
         */
        await this.loadMarkets ();
        const market = this.market (symbol);
        const request = {
            'instType': this.convertToInstrumentType (market['type']), // SPOT, MARGIN, SWAP, FUTURES, OPTION
            // 'instId': market['id'], // only applicable to SPOT/MARGIN
            // 'uly': market['id'], // only applicable to FUTURES/SWAP/OPTION
            // 'category': '1', // 1 = Class A, 2 = Class B, 3 = Class C, 4 = Class D
        };
        if (market['spot']) {
            request['instId'] = market['id'];
        } else if (market['swap'] || market['future'] || market['option']) {
            request['uly'] = market['baseId'] + '-' + market['quoteId'];
        } else {
            throw new NotSupported (this.id + ' fetchTradingFee() supports spot, swap, future or option markets only');
        }
        const response = await this.privateGetAccountTradeFee (this.extend (request, params));
        //
        //     {
        //         "code": "0",
        //         "data": [
        //             {
        //                 "category": "1",
        //                 "delivery": "",
        //                 "exercise": "",
        //                 "instType": "SPOT",
        //                 "level": "Lv1",
        //                 "maker": "-0.0008",
        //                 "taker": "-0.001",
        //                 "ts": "1639043138472"
        //             }
        //         ],
        //         "msg": ""
        //     }
        //
        const data = this.safeValue (response, 'data', []);
        const first = this.safeValue (data, 0, {});
        return this.parseTradingFee (first, market);
    }

    async fetchBalance (params = {}) {
        /**
         * @method
         * @name okx#fetchBalance
         * @description query for balance and get the amount of funds available for trading or funds locked in orders
         * @param {object} [params] extra parameters specific to the okx api endpoint
         * @returns {object} a [balance structure]{@link https://docs.ccxt.com/en/latest/manual.html?#balance-structure}
         */
        await this.loadMarkets ();
        const [ marketType, query ] = this.handleMarketTypeAndParams ('fetchBalance', undefined, params);
        let method = undefined;
        if (marketType === 'funding') {
            method = 'privateGetAssetBalances';
        } else {
            method = 'privateGetAccountBalance';
        }
        const request = {
            // 'ccy': 'BTC,ETH', // comma-separated list of currency ids
        };
        const response = await this[method] (this.extend (request, query));
        //
        //     {
        //         "code": "0",
        //         "data": [
        //             {
        //                 "adjEq": "",
        //                 "details": [
        //                     {
        //                         "availBal": "",
        //                         "availEq": "28.21006347",
        //                         "cashBal": "28.21006347",
        //                         "ccy": "USDT",
        //                         "crossLiab": "",
        //                         "disEq": "28.2687404020176",
        //                         "eq":"28 .21006347",
        //                         "eqUsd": "28.2687404020176",
        //                         "frozenBal": "0",
        //                         "interest": "",
        //                         "isoEq": "0",
        //                         "isoLiab": "",
        //                         "liab": "",
        //                         "maxLoan": "",
        //                         "mgnRatio": "",
        //                         "notionalLever": "0",
        //                         "ordFrozen": "0",
        //                         "twap": "0",
        //                         "uTime": "1621556539861",
        //                         "upl": "0",
        //                         "uplLiab": ""
        //                     }
        //                 ],
        //                 "imr": "",
        //                 "isoEq": "0",
        //                 "mgnRatio": "",
        //                 "mmr": "",
        //                 "notionalUsd": "",
        //                 "ordFroz": "",
        //                 "totalEq": "28.2687404020176",
        //                 "uTime": "1621556553510"
        //             }
        //         ],
        //         "msg": ""
        //     }
        //
        //     {
        //         "code": "0",
        //         "data": [
        //             {
        //                 "adjEq": "",
        //                 "details": [
        //                     {
        //                         "availBal": "0.049",
        //                         "availEq": "",
        //                         "cashBal": "0.049",
        //                         "ccy": "BTC",
        //                         "crossLiab": "",
        //                         "disEq": "1918.55678",
        //                         "eq": "0.049",
        //                         "eqUsd": "1918.55678",
        //                         "frozenBal": "0",
        //                         "interest": "",
        //                         "isoEq": "",
        //                         "isoLiab": "",
        //                         "liab": "",
        //                         "maxLoan": "",
        //                         "mgnRatio": "",
        //                         "notionalLever": "",
        //                         "ordFrozen": "0",
        //                         "twap": "0",
        //                         "uTime": "1621973128591",
        //                         "upl": "",
        //                         "uplLiab": ""
        //                     }
        //                 ],
        //                 "imr": "",
        //                 "isoEq": "",
        //                 "mgnRatio": "",
        //                 "mmr": "",
        //                 "notionalUsd": "",
        //                 "ordFroz": "",
        //                 "totalEq": "1918.55678",
        //                 "uTime": "1622045126908"
        //             }
        //         ],
        //         "msg": ""
        //     }
        //
        // funding
        //
        //     {
        //         "code": "0",
        //         "data": [
        //             {
        //                 "availBal": "0.00005426",
        //                 "bal": 0.0000542600000000,
        //                 "ccy": "BTC",
        //                 "frozenBal": "0"
        //             }
        //         ],
        //         "msg": ""
        //     }
        //
        return this.parseBalanceByType (marketType, response);
    }

    createOrderRequest (symbol: string, type: OrderType, side: OrderSide, amount, price = undefined, params = {}) {
        const market = this.market (symbol);
        const request = {
            'instId': market['id'],
            // 'ccy': currency['id'], // only applicable to cross MARGIN orders in single-currency margin
            // 'clOrdId': clientOrderId, // up to 32 characters, must be unique
            // 'tag': tag, // up to 8 characters
            'side': side,
            // 'posSide': 'long', // long, short, // required in the long/short mode, and can only be long or short (only for future or swap)
            'ordType': type,
            // 'ordType': type, // privatePostTradeOrder: market, limit, post_only, fok, ioc, optimal_limit_ioc
            // 'ordType': type, // privatePostTradeOrderAlgo: conditional, oco, trigger, move_order_stop, iceberg, twap
            'sz': this.amountToPrecision (symbol, amount),
            // 'px': this.priceToPrecision (symbol, price), // limit orders only
            // 'reduceOnly': false,
            //
            // 'triggerPx': 10, // stopPrice (trigger orders)
            // 'orderPx': 10, // Order price if -1, the order will be executed at the market price. (trigger orders)
            // 'triggerPxType': 'last', // Conditional default is last, mark or index (trigger orders)
            //
            // 'tpTriggerPx': 10, // takeProfitPrice (conditional orders)
            // 'tpTriggerPxType': 'last', // Conditional default is last, mark or index (conditional orders)
            // 'tpOrdPx': 10, // Order price for Take-Profit orders, if -1 will be executed at market price (conditional orders)
            //
            // 'slTriggerPx': 10, // stopLossPrice (conditional orders)
            // 'slTriggerPxType': 'last', // Conditional default is last, mark or index (conditional orders)
            // 'slOrdPx': 10, // Order price for Stop-Loss orders, if -1 will be executed at market price (conditional orders)
        };
        const spot = market['spot'];
        const contract = market['contract'];
        const triggerPrice = this.safeValueN (params, [ 'triggerPrice', 'stopPrice', 'triggerPx' ]);
        const timeInForce = this.safeString (params, 'timeInForce', 'GTC');
        const takeProfitPrice = this.safeValue2 (params, 'takeProfitPrice', 'tpTriggerPx');
        const tpOrdPx = this.safeValue (params, 'tpOrdPx', price);
        const tpTriggerPxType = this.safeString (params, 'tpTriggerPxType', 'last');
        const stopLossPrice = this.safeValue2 (params, 'stopLossPrice', 'slTriggerPx');
        const slOrdPx = this.safeValue (params, 'slOrdPx', price);
        const slTriggerPxType = this.safeString (params, 'slTriggerPxType', 'last');
        const clientOrderId = this.safeString2 (params, 'clOrdId', 'clientOrderId');
        const stopLoss = this.safeValue (params, 'stopLoss');
        const stopLossDefined = (stopLoss !== undefined);
        const takeProfit = this.safeValue (params, 'takeProfit');
        const takeProfitDefined = (takeProfit !== undefined);
        const defaultMarginMode = this.safeString2 (this.options, 'defaultMarginMode', 'marginMode', 'cross');
        let marginMode = this.safeString2 (params, 'marginMode', 'tdMode'); // cross or isolated, tdMode not ommited so as to be extended into the request
        let margin = false;
        if ((marginMode !== undefined) && (marginMode !== 'cash')) {
            margin = true;
        } else {
            marginMode = defaultMarginMode;
            margin = this.safeValue (params, 'margin', false);
        }
        if (spot) {
            if (margin) {
                const defaultCurrency = (side === 'buy') ? market['quote'] : market['base'];
                const currency = this.safeString (params, 'ccy', defaultCurrency);
                request['ccy'] = this.safeCurrencyCode (currency);
            }
            const tradeMode = margin ? marginMode : 'cash';
            request['tdMode'] = tradeMode;
        } else if (contract) {
            request['tdMode'] = marginMode;
        }
        const isMarketOrder = type === 'market';
        let postOnly = false;
        [ postOnly, params ] = this.handlePostOnly (isMarketOrder, type === 'post_only', params);
        params = this.omit (params, [ 'currency', 'ccy', 'marginMode', 'timeInForce', 'stopPrice', 'triggerPrice', 'clientOrderId', 'stopLossPrice', 'takeProfitPrice', 'slOrdPx', 'tpOrdPx', 'margin', 'stopLoss', 'takeProfit' ]);
        const ioc = (timeInForce === 'IOC') || (type === 'ioc');
        const fok = (timeInForce === 'FOK') || (type === 'fok');
        const trigger = (triggerPrice !== undefined) || (type === 'trigger');
        const conditional = (stopLossPrice !== undefined) || (takeProfitPrice !== undefined) || (type === 'conditional');
        const marketIOC = (isMarketOrder && ioc) || (type === 'optimal_limit_ioc');
        const defaultTgtCcy = this.safeString (this.options, 'tgtCcy', 'base_ccy');
        const tgtCcy = this.safeString (params, 'tgtCcy', defaultTgtCcy);
        if ((!contract) && (!margin)) {
            request['tgtCcy'] = tgtCcy;
        }
        if (isMarketOrder || marketIOC) {
            request['ordType'] = 'market';
            if (spot && (side === 'buy')) {
                // spot market buy: "sz" can refer either to base currency units or to quote currency units
                // see documentation: https://www.okx.com/docs-v5/en/#rest-api-trade-place-order
                if (tgtCcy === 'quote_ccy') {
                    // quote_ccy: sz refers to units of quote currency
                    let notional = this.safeNumber2 (params, 'cost', 'sz');
                    const createMarketBuyOrderRequiresPrice = this.safeValue (this.options, 'createMarketBuyOrderRequiresPrice', true);
                    if (createMarketBuyOrderRequiresPrice) {
                        if (price !== undefined) {
                            if (notional === undefined) {
                                const amountString = this.numberToString (amount);
                                const priceString = this.numberToString (price);
                                const quoteAmount = Precise.stringMul (amountString, priceString);
                                notional = this.parseNumber (quoteAmount);
                            }
                        } else if (notional === undefined) {
                            throw new InvalidOrder (this.id + " createOrder() requires the price argument with market buy orders to calculate total order cost (amount to spend), where cost = amount * price. Supply a price argument to createOrder() call if you want the cost to be calculated for you from price and amount, or, alternatively, add .options['createMarketBuyOrderRequiresPrice'] = false and supply the total cost value in the 'amount' argument or in the 'cost' unified extra parameter or in exchange-specific 'sz' extra parameter (the exchange-specific behaviour)");
                        }
                    } else {
                        notional = (notional === undefined) ? amount : notional;
                    }
                    request['sz'] = this.costToPrecision (symbol, notional);
                    params = this.omit (params, [ 'cost', 'sz' ]);
                }
            }
            if (marketIOC && contract) {
                request['ordType'] = 'optimal_limit_ioc';
            }
        } else {
            if ((!trigger) && (!conditional)) {
                request['px'] = this.priceToPrecision (symbol, price);
            }
        }
        if (postOnly) {
            request['ordType'] = 'post_only';
        } else if (ioc && !marketIOC) {
            request['ordType'] = 'ioc';
        } else if (fok) {
            request['ordType'] = 'fok';
        } else if (stopLossDefined || takeProfitDefined) {
            if (stopLossDefined) {
                const stopLossTriggerPrice = this.safeValueN (stopLoss, [ 'triggerPrice', 'stopPrice', 'slTriggerPx' ]);
                if (stopLossTriggerPrice === undefined) {
                    throw new InvalidOrder (this.id + ' createOrder() requires a trigger price in params["stopLoss"]["triggerPrice"], or params["stopLoss"]["stopPrice"], or params["stopLoss"]["slTriggerPx"] for a stop loss order');
                }
                request['slTriggerPx'] = this.priceToPrecision (symbol, stopLossTriggerPrice);
                const stopLossLimitPrice = this.safeValueN (stopLoss, [ 'price', 'stopLossPrice', 'slOrdPx' ]);
                const stopLossOrderType = this.safeString (stopLoss, 'type');
                if (stopLossOrderType !== undefined) {
                    const stopLossLimitOrderType = (stopLossOrderType === 'limit');
                    const stopLossMarketOrderType = (stopLossOrderType === 'market');
                    if ((!stopLossLimitOrderType) && (!stopLossMarketOrderType)) {
                        throw new InvalidOrder (this.id + ' createOrder() params["stopLoss"]["type"] must be either "limit" or "market"');
                    } else if (stopLossLimitOrderType) {
                        if (stopLossLimitPrice === undefined) {
                            throw new InvalidOrder (this.id + ' createOrder() requires a limit price in params["stopLoss"]["price"] or params["stopLoss"]["slOrdPx"] for a stop loss limit order');
                        } else {
                            request['slOrdPx'] = this.priceToPrecision (symbol, stopLossLimitPrice);
                        }
                    } else if (stopLossOrderType === 'market') {
                        request['slOrdPx'] = '-1';
                    }
                } else if (stopLossLimitPrice !== undefined) {
                    request['slOrdPx'] = this.priceToPrecision (symbol, stopLossLimitPrice); // limit sl order
                } else {
                    request['slOrdPx'] = '-1'; // market sl order
                }
                const stopLossTriggerPriceType = this.safeString2 (stopLoss, 'triggerPriceType', 'slTriggerPxType');
                if (stopLossTriggerPriceType !== undefined) {
                    if ((stopLossTriggerPriceType !== 'last') && (stopLossTriggerPriceType !== 'index') && (stopLossTriggerPriceType !== 'mark')) {
                        throw new InvalidOrder (this.id + ' createOrder() stop loss trigger price type must be one of "last", "index" or "mark"');
                    }
                    request['slTriggerPxType'] = stopLossTriggerPriceType;
                }
            }
            if (takeProfitDefined) {
                const takeProfitTriggerPrice = this.safeValueN (takeProfit, [ 'triggerPrice', 'stopPrice', 'tpTriggerPx' ]);
                if (takeProfitTriggerPrice === undefined) {
                    throw new InvalidOrder (this.id + ' createOrder() requires a trigger price in params["takeProfit"]["triggerPrice"], or params["takeProfit"]["stopPrice"], or params["takeProfit"]["tpTriggerPx"] for a take profit order');
                }
                request['tpTriggerPx'] = this.priceToPrecision (symbol, takeProfitTriggerPrice);
                const takeProfitLimitPrice = this.safeValueN (takeProfit, [ 'price', 'takeProfitPrice', 'tpOrdPx' ]);
                const takeProfitOrderType = this.safeString (takeProfit, 'type');
                if (takeProfitOrderType !== undefined) {
                    const takeProfitLimitOrderType = (takeProfitOrderType === 'limit');
                    const takeProfitMarketOrderType = (takeProfitOrderType === 'market');
                    if ((!takeProfitLimitOrderType) && (!takeProfitMarketOrderType)) {
                        throw new InvalidOrder (this.id + ' createOrder() params["takeProfit"]["type"] must be either "limit" or "market"');
                    } else if (takeProfitLimitOrderType) {
                        if (takeProfitLimitPrice === undefined) {
                            throw new InvalidOrder (this.id + ' createOrder() requires a limit price in params["takeProfit"]["price"] or params["takeProfit"]["tpOrdPx"] for a take profit limit order');
                        } else {
                            request['tpOrdPx'] = this.priceToPrecision (symbol, takeProfitLimitPrice);
                        }
                    } else if (takeProfitOrderType === 'market') {
                        request['tpOrdPx'] = '-1';
                    }
                } else if (takeProfitLimitPrice !== undefined) {
                    request['tpOrdPx'] = this.priceToPrecision (symbol, takeProfitLimitPrice); // limit tp order
                } else {
                    request['tpOrdPx'] = '-1'; // market tp order
                }
                const takeProfitTriggerPriceType = this.safeString2 (stopLoss, 'triggerPriceType', 'tpTriggerPxType');
                if (takeProfitTriggerPriceType !== undefined) {
                    if ((takeProfitTriggerPriceType !== 'last') && (takeProfitTriggerPriceType !== 'index') && (takeProfitTriggerPriceType !== 'mark')) {
                        throw new InvalidOrder (this.id + ' createOrder() take profit trigger price type must be one of "last", "index" or "mark"');
                    }
                    request['tpTriggerPxType'] = takeProfitTriggerPriceType;
                }
            }
        } else if (trigger) {
            request['ordType'] = 'trigger';
            request['triggerPx'] = this.priceToPrecision (symbol, triggerPrice);
            request['orderPx'] = isMarketOrder ? '-1' : this.priceToPrecision (symbol, price);
        } else if (conditional) {
            request['ordType'] = 'conditional';
            const twoWayCondition = ((takeProfitPrice !== undefined) && (stopLossPrice !== undefined));
            // if TP and SL are sent together
            // as ordType 'conditional' only stop-loss order will be applied
            if (twoWayCondition) {
                request['ordType'] = 'oco';
            }
            if (takeProfitPrice !== undefined) {
                request['tpTriggerPx'] = this.priceToPrecision (symbol, takeProfitPrice);
                request['tpOrdPx'] = (tpOrdPx === undefined) ? '-1' : this.priceToPrecision (symbol, tpOrdPx);
                request['tpTriggerPxType'] = tpTriggerPxType;
            }
            if (stopLossPrice !== undefined) {
                request['slTriggerPx'] = this.priceToPrecision (symbol, stopLossPrice);
                request['slOrdPx'] = (slOrdPx === undefined) ? '-1' : this.priceToPrecision (symbol, slOrdPx);
                request['slTriggerPxType'] = slTriggerPxType;
            }
        }
        if (clientOrderId === undefined) {
            const brokerId = this.safeString (this.options, 'brokerId');
            if (brokerId !== undefined) {
                request['clOrdId'] = brokerId + this.uuid16 ();
                request['tag'] = brokerId;
            }
        } else {
            request['clOrdId'] = clientOrderId;
            params = this.omit (params, [ 'clOrdId', 'clientOrderId' ]);
        }
        return this.extend (request, params);
    }

    async createOrder (symbol: string, type: OrderType, side: OrderSide, amount, price = undefined, params = {}) {
        /**
         * @method
         * @name okx#createOrder
         * @description create a trade order
         * @see https://www.okx.com/docs-v5/en/#order-book-trading-trade-post-place-order
         * @see https://www.okx.com/docs-v5/en/#order-book-trading-trade-post-place-multiple-orders
         * @see https://www.okx.com/docs-v5/en/#order-book-trading-algo-trading-post-place-algo-order
         * @param {string} symbol unified symbol of the market to create an order in
         * @param {string} type 'market' or 'limit'
         * @param {string} side 'buy' or 'sell'
         * @param {float} amount how much of currency you want to trade in units of base currency
         * @param {float} price the price at which the order is to be fullfilled, in units of the quote currency, ignored in market orders
         * @param {object} [params] extra parameters specific to the okx api endpoint
         * @param {bool} [params.reduceOnly] MARGIN orders only, or swap/future orders in net mode
         * @param {bool} [params.postOnly] true to place a post only order
         * @param {object} [params.takeProfit] *takeProfit object in params* containing the triggerPrice at which the attached take profit order will be triggered (perpetual swap markets only)
         * @param {float} [params.takeProfit.triggerPrice] take profit trigger price
         * @param {float} [params.takeProfit.price] used for take profit limit orders, not used for take profit market price orders
         * @param {string} [params.takeProfit.type] 'market' or 'limit' used to specify the take profit price type
         * @param {object} [params.stopLoss] *stopLoss object in params* containing the triggerPrice at which the attached stop loss order will be triggered (perpetual swap markets only)
         * @param {float} [params.stopLoss.triggerPrice] stop loss trigger price
         * @param {float} [params.stopLoss.price] used for stop loss limit orders, not used for stop loss market price orders
         * @param {string} [params.stopLoss.type] 'market' or 'limit' used to specify the stop loss price type
         * @returns {object} an [order structure]{@link https://docs.ccxt.com/#/?id=order-structure}
         */
        await this.loadMarkets ();
        const market = this.market (symbol);
        let request = this.createOrderRequest (symbol, type, side, amount, price, params);
        let method = this.safeString (this.options, 'createOrder', 'privatePostTradeBatchOrders');
        const requestOrdType = this.safeString (request, 'ordType');
        if ((requestOrdType === 'trigger') || (requestOrdType === 'conditional') || (type === 'oco') || (type === 'move_order_stop') || (type === 'iceberg') || (type === 'twap')) {
            method = 'privatePostTradeOrderAlgo';
        }
        if ((method !== 'privatePostTradeOrder') && (method !== 'privatePostTradeOrderAlgo') && (method !== 'privatePostTradeBatchOrders')) {
            throw new ExchangeError (this.id + ' createOrder() this.options["createOrder"] must be either privatePostTradeBatchOrders or privatePostTradeOrder or privatePostTradeOrderAlgo');
        }
        if (method === 'privatePostTradeBatchOrders') {
            // keep the request body the same
            // submit a single order in an array to the batch order endpoint
            // because it has a lower ratelimit
            request = [ request ];
        }
        const response = await this[method] (request);
        const data = this.safeValue (response, 'data', []);
        const first = this.safeValue (data, 0);
        const order = this.parseOrder (first, market);
        return this.extend (order, {
            'type': type,
            'side': side,
        });
    }

    editOrderRequest (id: string, symbol, type, side, amount = undefined, price = undefined, params = {}) {
        const request = {
            'instId': this.marketId (symbol),
        };
        const clientOrderId = this.safeString2 (params, 'clOrdId', 'clientOrderId');
        if (clientOrderId !== undefined) {
            request['clOrdId'] = clientOrderId;
        } else {
            request['ordId'] = id;
        }
        params = this.omit (params, [ 'clOrdId', 'clientOrderId' ]);
        if (amount !== undefined) {
            request['newSz'] = this.amountToPrecision (symbol, amount);
        }
        if (price !== undefined) {
            request['newPx'] = this.priceToPrecision (symbol, price);
        }
        return this.extend (request, params);
    }

    async editOrder (id: string, symbol, type, side, amount = undefined, price = undefined, params = {}) {
        /**
         * @method
         * @name okx#editOrder
         * @description edit a trade order
         * @see https://www.okx.com/docs-v5/en/#rest-api-trade-amend-order
         * @param {string} id order id
         * @param {string} symbol unified symbol of the market to create an order in
         * @param {string} type 'market' or 'limit'
         * @param {string} side 'buy' or 'sell'
         * @param {float} amount how much of the currency you want to trade in units of the base currency
         * @param {float} price the price at which the order is to be fullfilled, in units of the quote currency, ignored in market orders
         * @param {object} [params] extra parameters specific to the okx api endpoint
         * @returns {object} an [order structure]{@link https://docs.ccxt.com/#/?id=order-structure}
         */
        if (symbol === undefined) {
            throw new ArgumentsRequired (this.id + ' editOrder() requires a symbol argument');
        }
        await this.loadMarkets ();
        const market = this.market (symbol);
<<<<<<< HEAD
        const request = this.editOrderRequest (id, symbol, type, side, amount, price, params);
        const response = await (this as any).privatePostTradeAmendOrder (request);
=======
        if (!market['spot']) {
            throw new NotSupported (this.id + ' editOrder() does not support ' + market['type'] + ' orders, only spot orders are accepted');
        }
        const request = {
            'instId': market['id'],
        };
        const clientOrderId = this.safeString2 (params, 'clOrdId', 'clientOrderId');
        if (clientOrderId !== undefined) {
            request['clOrdId'] = clientOrderId;
        } else {
            request['ordId'] = id;
        }
        params = this.omit (params, [ 'clOrdId', 'clientOrderId' ]);
        if (amount !== undefined) {
            request['newSz'] = this.amountToPrecision (symbol, amount);
        }
        if (price !== undefined) {
            request['newPx'] = this.priceToPrecision (symbol, price);
        }
        const response = await this.privatePostTradeAmendOrder (this.extend (request, params));
>>>>>>> ee6ccea7
        //
        //     {
        //        "code": "0",
        //        "data": [
        //            {
        //                 "clOrdId": "e847386590ce4dBCc1a045253497a547",
        //                 "ordId": "559176536793178112",
        //                 "reqId": "",
        //                 "sCode": "0",
        //                 "sMsg": ""
        //            }
        //        ],
        //        "msg": ""
        //     }
        //
        const data = this.safeValue (response, 'data', []);
        const first = this.safeValue (data, 0);
        const order = this.parseOrder (first, market);
        return this.extend (order, {
            'type': type,
            'side': side,
        });
    }

    async cancelOrder (id: string, symbol: string = undefined, params = {}) {
        /**
         * @method
         * @name okx#cancelOrder
         * @description cancels an open order
         * @param {string} id order id
         * @param {string} symbol unified symbol of the market the order was made in
         * @param {object} [params] extra parameters specific to the okx api endpoint
         * @returns {object} An [order structure]{@link https://docs.ccxt.com/#/?id=order-structure}
         */
        const stop = this.safeValue (params, 'stop');
        if (stop) {
            const orderInner = await this.cancelOrders ([ id ], symbol, params);
            return this.safeValue (orderInner, 0);
        }
        if (symbol === undefined) {
            throw new ArgumentsRequired (this.id + ' cancelOrder() requires a symbol argument');
        }
        await this.loadMarkets ();
        const market = this.market (symbol);
        const request = {
            'instId': market['id'],
            // 'ordId': id, // either ordId or clOrdId is required
            // 'clOrdId': clientOrderId,
        };
        const clientOrderId = this.safeString2 (params, 'clOrdId', 'clientOrderId');
        if (clientOrderId !== undefined) {
            request['clOrdId'] = clientOrderId;
        } else {
            request['ordId'] = id;
        }
        const query = this.omit (params, [ 'clOrdId', 'clientOrderId' ]);
        const response = await this.privatePostTradeCancelOrder (this.extend (request, query));
        // {"code":"0","data":[{"clOrdId":"","ordId":"317251910906576896","sCode":"0","sMsg":""}],"msg":""}
        const data = this.safeValue (response, 'data', []);
        const order = this.safeValue (data, 0);
        return this.parseOrder (order, market);
    }

    parseIds (ids) {
        /**
         * @ignore
         * @method
         * @name okx#parseIds
         * @param {string[]|string} ids order ids
         * @returns {string[]} list of order ids
         */
        if (typeof ids === 'string') {
            return ids.split (',');
        } else {
            return ids;
        }
    }

    async cancelOrders (ids, symbol: string = undefined, params = {}) {
        /**
         * @method
         * @name okx#cancelOrders
         * @description cancel multiple orders
         * @param {string[]} ids order ids
         * @param {string} symbol unified market symbol
         * @param {object} [params] extra parameters specific to the okx api endpoint
         * @returns {object} an list of [order structures]{@link https://docs.ccxt.com/#/?id=order-structure}
         */
        // TODO : the original endpoint signature differs, according to that you can skip individual symbol and assign ids in batch. At this moment, `params` is not being used too.
        if (symbol === undefined) {
            throw new ArgumentsRequired (this.id + ' cancelOrders() requires a symbol argument');
        }
        await this.loadMarkets ();
        const market = this.market (symbol);
        const request = [];
        const options = this.safeValue (this.options, 'cancelOrders', {});
        const defaultMethod = this.safeString (options, 'method', 'privatePostTradeCancelBatchOrders');
        let method = this.safeString (params, 'method', defaultMethod);
        const clientOrderIds = this.parseIds (this.safeValue2 (params, 'clOrdId', 'clientOrderId'));
        const algoIds = this.parseIds (this.safeValue (params, 'algoId'));
        const stop = this.safeValue (params, 'stop');
        if (stop) {
            method = 'privatePostTradeCancelAlgos';
        }
        if (clientOrderIds === undefined) {
            ids = this.parseIds (ids);
            if (algoIds !== undefined) {
                for (let i = 0; i < algoIds.length; i++) {
                    request.push ({
                        'algoId': algoIds[i],
                        'instId': market['id'],
                    });
                }
            }
            for (let i = 0; i < ids.length; i++) {
                if (stop) {
                    request.push ({
                        'algoId': ids[i],
                        'instId': market['id'],
                    });
                } else {
                    request.push ({
                        'ordId': ids[i],
                        'instId': market['id'],
                    });
                }
            }
        } else {
            for (let i = 0; i < clientOrderIds.length; i++) {
                request.push ({
                    'instId': market['id'],
                    'clOrdId': clientOrderIds[i],
                });
            }
        }
        const response = await this[method] (request); // * dont extend with params, otherwise ARRAY will be turned into OBJECT
        //
        //     {
        //         "code": "0",
        //         "data": [
        //             {
        //                 "clOrdId": "e123456789ec4dBC1123456ba123b45e",
        //                 "ordId": "405071912345641543",
        //                 "sCode": "0",
        //                 "sMsg": ""
        //             },
        //             ...
        //         ],
        //         "msg": ""
        //     }
        //
        // Algo order
        //
        //     {
        //         "code": "0",
        //         "data": [
        //             {
        //                 "algoId": "431375349042380800",
        //                 "sCode": "0",
        //                 "sMsg": ""
        //             }
        //         ],
        //         "msg": ""
        //     }
        //
        const ordersData = this.safeValue (response, 'data', []);
        return this.parseOrders (ordersData, market, undefined, undefined, params);
    }

    parseOrderStatus (status) {
        const statuses = {
            'canceled': 'canceled',
            'live': 'open',
            'partially_filled': 'open',
            'filled': 'closed',
            'effective': 'closed',
        };
        return this.safeString (statuses, status, status);
    }

    parseOrder (order, market = undefined) {
        //
        // createOrder
        //
        //     {
        //         "clOrdId": "oktswap6",
        //         "ordId": "312269865356374016",
        //         "tag": "",
        //         "sCode": "0",
        //         "sMsg": ""
        //     }
        //
        // editOrder
        //
        //     {
        //         "clOrdId": "e847386590ce4dBCc1a045253497a547",
        //         "ordId": "559176536793178112",
        //         "reqId": "",
        //         "sCode": "0",
        //         "sMsg": ""
        //     }
        //
        // Spot and Swap fetchOrder, fetchOpenOrders
        //
        //     {
        //         "accFillSz": "0",
        //         "avgPx": "",
        //         "cTime": "1621910749815",
        //         "category": "normal",
        //         "ccy": "",
        //         "clOrdId": "",
        //         "fee": "0",
        //         "feeCcy": "ETH",
        //         "fillPx": "",
        //         "fillSz": "0",
        //         "fillTime": "",
        //         "instId": "ETH-USDT",
        //         "instType": "SPOT",
        //         "lever": "",
        //         "ordId": "317251910906576896",
        //         "ordType": "limit",
        //         "pnl": "0",
        //         "posSide": "net",
        //         "px": "2000",
        //         "rebate": "0",
        //         "rebateCcy": "USDT",
        //         "side": "buy",
        //         "slOrdPx": "",
        //         "slTriggerPx": "",
        //         "state": "live",
        //         "sz": "0.001",
        //         "tag": "",
        //         "tdMode": "cash",
        //         "tpOrdPx": "",
        //         "tpTriggerPx": "",
        //         "tradeId": "",
        //         "uTime": "1621910749815"
        //     }
        //
        // Algo Order fetchOpenOrders, fetchCanceledOrders, fetchClosedOrders
        //
        //     {
        //         "activePx": "",
        //         "activePxType": "",
        //         "actualPx": "",
        //         "actualSide": "buy",
        //         "actualSz": "0",
        //         "algoId": "431375349042380800",
        //         "cTime": "1649119897778",
        //         "callbackRatio": "",
        //         "callbackSpread": "",
        //         "ccy": "",
        //         "ctVal": "0.01",
        //         "instId": "BTC-USDT-SWAP",
        //         "instType": "SWAP",
        //         "last": "46538.9",
        //         "lever": "125",
        //         "moveTriggerPx": "",
        //         "notionalUsd": "467.059",
        //         "ordId": "",
        //         "ordPx": "50000",
        //         "ordType": "trigger",
        //         "posSide": "long",
        //         "pxLimit": "",
        //         "pxSpread": "",
        //         "pxVar": "",
        //         "side": "buy",
        //         "slOrdPx": "",
        //         "slTriggerPx": "",
        //         "slTriggerPxType": "",
        //         "state": "live",
        //         "sz": "1",
        //         "szLimit": "",
        //         "tag": "",
        //         "tdMode": "isolated",
        //         "tgtCcy": "",
        //         "timeInterval": "",
        //         "tpOrdPx": "",
        //         "tpTriggerPx": "",
        //         "tpTriggerPxType": "",
        //         "triggerPx": "50000",
        //         "triggerPxType": "last",
        //         "triggerTime": "",
        //         "uly": "BTC-USDT"
        //     }
        //
        const id = this.safeString2 (order, 'algoId', 'ordId');
        const timestamp = this.safeInteger (order, 'cTime');
        const lastUpdateTimestamp = this.safeInteger (order, 'uTime');
        const lastTradeTimestamp = this.safeInteger (order, 'fillTime');
        const side = this.safeString (order, 'side');
        let type = this.safeString (order, 'ordType');
        let postOnly = undefined;
        let timeInForce = undefined;
        if (type === 'post_only') {
            postOnly = true;
            type = 'limit';
        } else if (type === 'fok') {
            timeInForce = 'FOK';
            type = 'limit';
        } else if (type === 'ioc') {
            timeInForce = 'IOC';
            type = 'limit';
        }
        const marketId = this.safeString (order, 'instId');
        market = this.safeMarket (marketId, market);
        const symbol = this.safeSymbol (marketId, market, '-');
        const filled = this.safeString (order, 'accFillSz');
        const price = this.safeString2 (order, 'px', 'ordPx');
        const average = this.safeString (order, 'avgPx');
        const status = this.parseOrderStatus (this.safeString (order, 'state'));
        const feeCostString = this.safeString (order, 'fee');
        let amount = undefined;
        let cost = undefined;
        // spot market buy: "sz" can refer either to base currency units or to quote currency units
        // see documentation: https://www.okx.com/docs-v5/en/#rest-api-trade-place-order
        const defaultTgtCcy = this.safeString (this.options, 'tgtCcy', 'base_ccy');
        const tgtCcy = this.safeString (order, 'tgtCcy', defaultTgtCcy);
        const instType = this.safeString (order, 'instType');
        if ((side === 'buy') && (type === 'market') && (instType === 'SPOT') && (tgtCcy === 'quote_ccy')) {
            // "sz" refers to the cost
            cost = this.safeString (order, 'sz');
        } else {
            // "sz" refers to the trade currency amount
            amount = this.safeString (order, 'sz');
        }
        let fee = undefined;
        if (feeCostString !== undefined) {
            const feeCostSigned = Precise.stringNeg (feeCostString);
            const feeCurrencyId = this.safeString (order, 'feeCcy');
            const feeCurrencyCode = this.safeCurrencyCode (feeCurrencyId);
            fee = {
                'cost': this.parseNumber (feeCostSigned),
                'currency': feeCurrencyCode,
            };
        }
        let clientOrderId = this.safeString (order, 'clOrdId');
        if ((clientOrderId !== undefined) && (clientOrderId.length < 1)) {
            clientOrderId = undefined; // fix empty clientOrderId string
        }
        const stopLossPrice = this.safeNumber2 (order, 'slTriggerPx', 'slOrdPx');
        const takeProfitPrice = this.safeNumber2 (order, 'tpTriggerPx', 'tpOrdPx');
        const stopPrice = this.safeNumberN (order, [ 'triggerPx', 'moveTriggerPx' ]);
        const reduceOnlyRaw = this.safeString (order, 'reduceOnly');
        let reduceOnly = false;
        if (reduceOnly !== undefined) {
            reduceOnly = (reduceOnlyRaw === 'true');
        }
        return this.safeOrder ({
            'info': order,
            'id': id,
            'clientOrderId': clientOrderId,
            'timestamp': timestamp,
            'datetime': this.iso8601 (timestamp),
            'lastTradeTimestamp': lastTradeTimestamp,
            'lastUpdateTimestamp': lastUpdateTimestamp,
            'symbol': symbol,
            'type': type,
            'timeInForce': timeInForce,
            'postOnly': postOnly,
            'side': side,
            'price': price,
            'stopLossPrice': stopLossPrice,
            'takeProfitPrice': takeProfitPrice,
            'stopPrice': stopPrice,
            'triggerPrice': stopPrice,
            'average': average,
            'cost': cost,
            'amount': amount,
            'filled': filled,
            'remaining': undefined,
            'status': status,
            'fee': fee,
            'trades': undefined,
            'reduceOnly': reduceOnly,
        }, market);
    }

    async fetchOrder (id: string, symbol: string = undefined, params = {}) {
        /**
         * @method
         * @name okx#fetchOrder
         * @description fetch an order by the id
         * @param {string} id the order id
         * @param {string} symbol unified market symbol
         * @param {object} [params] extra and exchange specific parameters
         * @returns [an order structure]{@link https://docs.ccxt.com/#/?id=order-structure}
        */
        if (symbol === undefined) {
            throw new ArgumentsRequired (this.id + ' fetchOrder() requires a symbol argument');
        }
        await this.loadMarkets ();
        const market = this.market (symbol);
        const request = {
            'instId': market['id'],
            // 'clOrdId': 'abcdef12345', // optional, [a-z0-9]{1,32}
            // 'ordId': id,
            // 'instType': // spot, swap, futures, margin
        };
        const clientOrderId = this.safeString2 (params, 'clOrdId', 'clientOrderId');
        const options = this.safeValue (this.options, 'fetchOrder', {});
        const defaultMethod = this.safeString (options, 'method', 'privateGetTradeOrder');
        let method = this.safeString (params, 'method', defaultMethod);
        const stop = this.safeValue (params, 'stop');
        if (stop) {
            method = 'privateGetTradeOrderAlgo';
            if (clientOrderId !== undefined) {
                request['algoClOrdId'] = clientOrderId;
            } else {
                request['algoId'] = id;
            }
        } else {
            if (clientOrderId !== undefined) {
                request['clOrdId'] = clientOrderId;
            } else {
                request['ordId'] = id;
            }
        }
        const query = this.omit (params, [ 'method', 'clOrdId', 'clientOrderId', 'stop' ]);
        const response = await this[method] (this.extend (request, query));
        //
        // Spot and Swap
        //
        //     {
        //         "code": "0",
        //         "data": [
        //             {
        //                 "accFillSz": "0",
        //                 "avgPx": "",
        //                 "cTime": "1621910749815",
        //                 "category": "normal",
        //                 "ccy": "",
        //                 "clOrdId": "",
        //                 "fee": "0",
        //                 "feeCcy": "ETH",
        //                 "fillPx": "",
        //                 "fillSz": "0",
        //                 "fillTime": "",
        //                 "instId": "ETH-USDT",
        //                 "instType": "SPOT",
        //                 "lever": "",
        //                 "ordId": "317251910906576896",
        //                 "ordType": "limit",
        //                 "pnl": "0",
        //                 "posSide": "net",
        //                 "px":"20 00",
        //                 "rebate": "0",
        //                 "rebateCcy": "USDT",
        //                 "side": "buy",
        //                 "slOrdPx": "",
        //                 "slTriggerPx": "",
        //                 "state": "live",
        //                 "sz":"0. 001",
        //                 "tag": "",
        //                 "tdMode": "cash",
        //                 "tpOrdPx": "",
        //                 "tpTriggerPx": "",
        //                 "tradeId": "",
        //                 "uTime": "1621910749815"
        //             }
        //         ],
        //         "msg": ""
        //     }
        //
        // Algo order
        //     {
        //         "code":"0",
        //         "msg":"",
        //         "data":[
        //             {
        //                 "instType":"FUTURES",
        //                 "instId":"BTC-USD-200329",
        //                 "ordId":"123445",
        //                 "ccy":"BTC",
        //                 "clOrdId":"",
        //                 "algoId":"1234",
        //                 "sz":"999",
        //                 "closeFraction":"",
        //                 "ordType":"oco",
        //                 "side":"buy",
        //                 "posSide":"long",
        //                 "tdMode":"cross",
        //                 "tgtCcy": "",
        //                 "state":"effective",
        //                 "lever":"20",
        //                 "tpTriggerPx":"",
        //                 "tpTriggerPxType":"",
        //                 "tpOrdPx":"",
        //                 "slTriggerPx":"",
        //                 "slTriggerPxType":"",
        //                 "triggerPx":"99",
        //                 "triggerPxType":"last",
        //                 "ordPx":"12",
        //                 "actualSz":"",
        //                 "actualPx":"",
        //                 "actualSide":"",
        //                 "pxVar":"",
        //                 "pxSpread":"",
        //                 "pxLimit":"",
        //                 "szLimit":"",
        //                 "tag": "adadadadad",
        //                 "timeInterval":"",
        //                 "callbackRatio":"",
        //                 "callbackSpread":"",
        //                 "activePx":"",
        //                 "moveTriggerPx":"",
        //                 "reduceOnly": "false",
        //                 "triggerTime":"1597026383085",
        //                 "last": "16012",
        //                 "failCode": "",
        //                 "algoClOrdId": "",
        //                 "cTime":"1597026383000"
        //             }
        //         ]
        //     }
        //
        const data = this.safeValue (response, 'data', []);
        const order = this.safeValue (data, 0);
        return this.parseOrder (order, market);
    }

    async fetchOpenOrders (symbol: string = undefined, since: Int = undefined, limit: Int = undefined, params = {}) {
        /**
         * @method
         * @name okx#fetchOpenOrders
         * @description Fetch orders that are still open
         * @description fetch all unfilled currently open orders
         * @param {string} symbol unified market symbol
         * @param {int} [since] the earliest time in ms to fetch open orders for
         * @param {int} [limit] the maximum number of  open orders structures to retrieve
         * @param {object} [params] extra parameters specific to the okx api endpoint
         * @param {int} [params.till] Timestamp in ms of the latest time to retrieve orders for
         * @param {bool} [params.stop] True if fetching trigger or conditional orders
         * @param {string} [params.ordType] "conditional", "oco", "trigger", "move_order_stop", "iceberg", or "twap"
         * @param {string} [params.algoId] Algo ID "'433845797218942976'"
         * @returns {Order[]} a list of [order structures]{@link https://docs.ccxt.com/#/?id=order-structure}
         */
        await this.loadMarkets ();
        const request = {
            // 'instType': 'SPOT', // SPOT, MARGIN, SWAP, FUTURES, OPTION
            // 'uly': currency['id'],
            // 'instId': market['id'],
            // 'ordType': 'limit', // market, limit, post_only, fok, ioc, comma-separated, stop orders: conditional, oco, trigger, move_order_stop, iceberg, or twap
            // 'state': 'live', // live, partially_filled
            // 'after': orderId,
            // 'before': orderId,
            // 'limit': limit, // default 100, max 100
        };
        let market = undefined;
        if (symbol !== undefined) {
            market = this.market (symbol);
            request['instId'] = market['id'];
        }
        if (limit !== undefined) {
            request['limit'] = limit; // default 100, max 100
        }
        const options = this.safeValue (this.options, 'fetchOpenOrders', {});
        const algoOrderTypes = this.safeValue (this.options, 'algoOrderTypes', {});
        const defaultMethod = this.safeString (options, 'method', 'privateGetTradeOrdersPending');
        let method = this.safeString (params, 'method', defaultMethod);
        const ordType = this.safeString (params, 'ordType');
        const stop = this.safeValue (params, 'stop');
        if (stop || (ordType in algoOrderTypes)) {
            method = 'privateGetTradeOrdersAlgoPending';
            if (stop) {
                if (ordType === undefined) {
                    throw new ArgumentsRequired (this.id + ' fetchOpenOrders() requires an "ordType" string parameter, "conditional", "oco", "trigger", "move_order_stop", "iceberg", or "twap"');
                }
            }
        }
        const query = this.omit (params, [ 'method', 'stop' ]);
        const response = await this[method] (this.extend (request, query));
        //
        //     {
        //         "code": "0",
        //         "data": [
        //             {
        //                 "accFillSz": "0",
        //                 "avgPx": "",
        //                 "cTime": "1621910749815",
        //                 "category": "normal",
        //                 "ccy": "",
        //                 "clOrdId": "",
        //                 "fee": "0",
        //                 "feeCcy": "ETH",
        //                 "fillPx": "",
        //                 "fillSz": "0",
        //                 "fillTime": "",
        //                 "instId": "ETH-USDT",
        //                 "instType": "SPOT",
        //                 "lever": "",
        //                 "ordId": "317251910906576896",
        //                 "ordType": "limit",
        //                 "pnl": "0",
        //                 "posSide": "net",
        //                 "px":"20 00",
        //                 "rebate": "0",
        //                 "rebateCcy": "USDT",
        //                 "side": "buy",
        //                 "slOrdPx": "",
        //                 "slTriggerPx": "",
        //                 "state": "live",
        //                 "sz":"0. 001",
        //                 "tag": "",
        //                 "tdMode": "cash",
        //                 "tpOrdPx": "",
        //                 "tpTriggerPx": "",
        //                 "tradeId": "",
        //                 "uTime": "1621910749815"
        //             }
        //         ],
        //         "msg":""
        //     }
        //
        // Algo order
        //
        //     {
        //         "code": "0",
        //         "data": [
        //             {
        //                 "activePx": "",
        //                 "activePxType": "",
        //                 "actualPx": "",
        //                 "actualSide": "buy",
        //                 "actualSz": "0",
        //                 "algoId": "431375349042380800",
        //                 "cTime": "1649119897778",
        //                 "callbackRatio": "",
        //                 "callbackSpread": "",
        //                 "ccy": "",
        //                 "ctVal": "0.01",
        //                 "instId": "BTC-USDT-SWAP",
        //                 "instType": "SWAP",
        //                 "last": "46538.9",
        //                 "lever": "125",
        //                 "moveTriggerPx": "",
        //                 "notionalUsd": "467.059",
        //                 "ordId": "",
        //                 "ordPx": "50000",
        //                 "ordType": "trigger",
        //                 "posSide": "long",
        //                 "pxLimit": "",
        //                 "pxSpread": "",
        //                 "pxVar": "",
        //                 "side": "buy",
        //                 "slOrdPx": "",
        //                 "slTriggerPx": "",
        //                 "slTriggerPxType": "",
        //                 "state": "live",
        //                 "sz": "1",
        //                 "szLimit": "",
        //                 "tag": "",
        //                 "tdMode": "isolated",
        //                 "tgtCcy": "",
        //                 "timeInterval": "",
        //                 "tpOrdPx": "",
        //                 "tpTriggerPx": "",
        //                 "tpTriggerPxType": "",
        //                 "triggerPx": "50000",
        //                 "triggerPxType": "last",
        //                 "triggerTime": "",
        //                 "uly": "BTC-USDT"
        //             }
        //         ],
        //         "msg": ""
        //     }
        //
        const data = this.safeValue (response, 'data', []);
        return this.parseOrders (data, market, since, limit);
    }

    async fetchCanceledOrders (symbol: string = undefined, since: Int = undefined, limit: Int = undefined, params = {}) {
        /**
         * @method
         * @name okx#fetchCanceledOrders
         * @description fetches information on multiple canceled orders made by the user
         * @param {string} symbol unified market symbol of the market orders were made in
         * @param {int} [since] timestamp in ms of the earliest order, default is undefined
         * @param {int} [limit] max number of orders to return, default is undefined
         * @param {object} [params] extra parameters specific to the okx api endpoint
         * @param {bool} [params.stop] True if fetching trigger or conditional orders
         * @param {string} [params.ordType] "conditional", "oco", "trigger", "move_order_stop", "iceberg", or "twap"
         * @param {string} [params.algoId] Algo ID "'433845797218942976'"
         * @param {int} [params.until] timestamp in ms to fetch orders for
         * @returns {object} a list of [order structures]{@link https://docs.ccxt.com/#/?id=order-structure}
         */
        await this.loadMarkets ();
        const request = {
            // 'instType': type.toUpperCase (), // SPOT, MARGIN, SWAP, FUTURES, OPTION
            // 'uly': currency['id'],
            // 'instId': market['id'],
            // 'ordType': 'limit', // market, limit, post_only, fok, ioc, comma-separated stop orders: conditional, oco, trigger, move_order_stop, iceberg, or twap
            // 'state': 'canceled', // filled, canceled
            // 'after': orderId,
            // 'before': orderId,
            // 'limit': limit, // default 100, max 100
            // 'algoId': "'433845797218942976'", // Algo order
        };
        let market = undefined;
        if (symbol !== undefined) {
            market = this.market (symbol);
            request['instId'] = market['id'];
        }
        let type = undefined;
        let query = undefined;
        [ type, query ] = this.handleMarketTypeAndParams ('fetchCanceledOrders', market, params);
        request['instType'] = this.convertToInstrumentType (type);
        if (limit !== undefined) {
            request['limit'] = limit; // default 100, max 100
        }
        request['state'] = 'canceled';
        const options = this.safeValue (this.options, 'fetchCanceledOrders', {});
        const algoOrderTypes = this.safeValue (this.options, 'algoOrderTypes', {});
        const defaultMethod = this.safeString (options, 'method', 'privateGetTradeOrdersHistory');
        let method = this.safeString (params, 'method', defaultMethod);
        const ordType = this.safeString (params, 'ordType');
        const stop = this.safeValue (params, 'stop');
        if (stop || (ordType in algoOrderTypes)) {
            method = 'privateGetTradeOrdersAlgoHistory';
            const algoId = this.safeString (params, 'algoId');
            if (algoId !== undefined) {
                request['algoId'] = algoId;
                params = this.omit (params, 'algoId');
            }
            if (stop) {
                if (ordType === undefined) {
                    throw new ArgumentsRequired (this.id + ' fetchCanceledOrders() requires an "ordType" string parameter, "conditional", "oco", "trigger", "move_order_stop", "iceberg", or "twap"');
                }
                request['ordType'] = ordType;
            }
        } else {
            if (since !== undefined) {
                request['begin'] = since;
            }
            const until = this.safeInteger2 (query, 'till', 'until');
            if (until !== undefined) {
                request['end'] = until;
                query = this.omit (query, [ 'until', 'till' ]);
            }
        }
        const send = this.omit (query, [ 'method', 'stop', 'ordType' ]);
        const response = await this[method] (this.extend (request, send));
        //
        //     {
        //         "code": "0",
        //         "data": [
        //             {
        //                 "accFillSz": "0",
        //                 "avgPx": "",
        //                 "cTime": "1644037822494",
        //                 "category": "normal",
        //                 "ccy": "",
        //                 "clOrdId": "",
        //                 "fee": "0",
        //                 "feeCcy": "BTC",
        //                 "fillPx": "",
        //                 "fillSz": "0",
        //                 "fillTime": "",
        //                 "instId": "BTC-USDT",
        //                 "instType": "SPOT",
        //                 "lever": "",
        //                 "ordId": "410059580352409602",
        //                 "ordType": "limit",
        //                 "pnl": "0",
        //                 "posSide": "net",
        //                 "px": "30000",
        //                 "rebate": "0",
        //                 "rebateCcy": "USDT",
        //                 "side": "buy",
        //                 "slOrdPx": "",
        //                 "slTriggerPx": "",
        //                 "slTriggerPxType": "",
        //                 "source": "",
        //                 "state": "canceled",
        //                 "sz": "0.0005452",
        //                 "tag": "",
        //                 "tdMode": "cash",
        //                 "tgtCcy": "",
        //                 "tpOrdPx": "",
        //                 "tpTriggerPx": "",
        //                 "tpTriggerPxType": "",
        //                 "tradeId": "",
        //                 "uTime": "1644038165667"
        //             }
        //         ],
        //         "msg": ""
        //     }
        //
        // Algo order
        //
        //     {
        //         "code": "0",
        //         "data": [
        //             {
        //                 "activePx": "",
        //                 "activePxType": "",
        //                 "actualPx": "",
        //                 "actualSide": "buy",
        //                 "actualSz": "0",
        //                 "algoId": "433845797218942976",
        //                 "cTime": "1649708898523",
        //                 "callbackRatio": "",
        //                 "callbackSpread": "",
        //                 "ccy": "",
        //                 "ctVal": "0.01",
        //                 "instId": "BTC-USDT-SWAP",
        //                 "instType": "SWAP",
        //                 "last": "39950.4",
        //                 "lever": "125",
        //                 "moveTriggerPx": "",
        //                 "notionalUsd": "1592.1760000000002",
        //                 "ordId": "",
        //                 "ordPx": "29000",
        //                 "ordType": "trigger",
        //                 "posSide": "long",
        //                 "pxLimit": "",
        //                 "pxSpread": "",
        //                 "pxVar": "",
        //                 "side": "buy",
        //                 "slOrdPx": "",
        //                 "slTriggerPx": "",
        //                 "slTriggerPxType": "",
        //                 "state": "canceled",
        //                 "sz": "4",
        //                 "szLimit": "",
        //                 "tag": "",
        //                 "tdMode": "isolated",
        //                 "tgtCcy": "",
        //                 "timeInterval": "",
        //                 "tpOrdPx": "",
        //                 "tpTriggerPx": "",
        //                 "tpTriggerPxType": "",
        //                 "triggerPx": "30000",
        //                 "triggerPxType": "last",
        //                 "triggerTime": "",
        //                 "uly": "BTC-USDT"
        //             },
        //         ],
        //         "msg": ""
        //     }
        //
        const data = this.safeValue (response, 'data', []);
        return this.parseOrders (data, market, since, limit);
    }

    async fetchClosedOrders (symbol: string = undefined, since: Int = undefined, limit: Int = undefined, params = {}) {
        /**
         * @method
         * @name okx#fetchClosedOrders
         * @description fetches information on multiple closed orders made by the user
         * @param {string} symbol unified market symbol of the market orders were made in
         * @param {int} [since] the earliest time in ms to fetch orders for
         * @param {int} [limit] the maximum number of  orde structures to retrieve
         * @param {object} [params] extra parameters specific to the okx api endpoint
         * @param {bool} [params.stop] True if fetching trigger or conditional orders
         * @param {string} [params.ordType] "conditional", "oco", "trigger", "move_order_stop", "iceberg", or "twap"
         * @param {string} [params.algoId] Algo ID "'433845797218942976'"
         * @param {int} [params.until] timestamp in ms to fetch orders for
         * @returns {Order[]} a list of [order structures]{@link https://docs.ccxt.com/#/?id=order-structure}
         */
        await this.loadMarkets ();
        const request = {
            // 'instType': type.toUpperCase (), // SPOT, MARGIN, SWAP, FUTURES, OPTION
            // 'uly': currency['id'],
            // 'instId': market['id'],
            // 'ordType': 'limit', // market, limit, post_only, fok, ioc, comma-separated stop orders: conditional, oco, trigger, move_order_stop, iceberg, or twap
            // 'state': 'filled', // filled, effective
            // 'after': orderId,
            // 'before': orderId,
            // 'limit': limit, // default 100, max 100
            // 'algoId': "'433845797218942976'", // Algo order
        };
        let market = undefined;
        if (symbol !== undefined) {
            market = this.market (symbol);
            request['instId'] = market['id'];
        }
        let type = undefined;
        let query = undefined;
        [ type, query ] = this.handleMarketTypeAndParams ('fetchClosedOrders', market, params);
        request['instType'] = this.convertToInstrumentType (type);
        if (limit !== undefined) {
            request['limit'] = limit; // default 100, max 100
        }
        const options = this.safeValue (this.options, 'fetchClosedOrders', {});
        const algoOrderTypes = this.safeValue (this.options, 'algoOrderTypes', {});
        const defaultMethod = this.safeString (options, 'method', 'privateGetTradeOrdersHistory');
        let method = this.safeString (params, 'method', defaultMethod);
        const ordType = this.safeString (params, 'ordType');
        const stop = this.safeValue (params, 'stop');
        if (stop || (ordType in algoOrderTypes)) {
            method = 'privateGetTradeOrdersAlgoHistory';
            if (stop) {
                if (ordType === undefined) {
                    throw new ArgumentsRequired (this.id + ' fetchClosedOrders() requires an "ordType" string parameter, "conditional", "oco", "trigger", "move_order_stop", "iceberg", or "twap"');
                }
            }
            request['state'] = 'effective';
        } else {
            if (since !== undefined) {
                request['begin'] = since;
            }
            const until = this.safeInteger2 (query, 'till', 'until');
            if (until !== undefined) {
                request['end'] = until;
                query = this.omit (query, [ 'until', 'till' ]);
            }
            request['state'] = 'filled';
        }
        const send = this.omit (query, [ 'method', 'stop' ]);
        const response = await this[method] (this.extend (request, send));
        //
        //     {
        //         "code": "0",
        //         "data": [
        //             {
        //                 "accFillSz": "0",
        //                 "avgPx": "",
        //                 "cTime": "1621910749815",
        //                 "category": "normal",
        //                 "ccy": "",
        //                 "clOrdId": "",
        //                 "fee": "0",
        //                 "feeCcy": "ETH",
        //                 "fillPx": "",
        //                 "fillSz": "0",
        //                 "fillTime": "",
        //                 "instId": "ETH-USDT",
        //                 "instType": "SPOT",
        //                 "lever": "",
        //                 "ordId": "317251910906576896",
        //                 "ordType": "limit",
        //                 "pnl": "0",
        //                 "posSide": "net",
        //                 "px": "2000",
        //                 "rebate": "0",
        //                 "rebateCcy": "USDT",
        //                 "side": "buy",
        //                 "slOrdPx": "",
        //                 "slTriggerPx": "",
        //                 "state": "live",
        //                 "sz": "0.001",
        //                 "tag": "",
        //                 "tdMode": "cash",
        //                 "tpOrdPx": "",
        //                 "tpTriggerPx": "",
        //                 "tradeId": "",
        //                 "uTime": "1621910749815"
        //             }
        //         ],
        //         "msg": ""
        //     }
        //
        // Algo order
        //
        //     {
        //         "code": "0",
        //         "data": [
        //             {
        //                 "activePx": "",
        //                 "activePxType": "",
        //                 "actualPx": "",
        //                 "actualSide": "buy",
        //                 "actualSz": "0",
        //                 "algoId": "433845797218942976",
        //                 "cTime": "1649708898523",
        //                 "callbackRatio": "",
        //                 "callbackSpread": "",
        //                 "ccy": "",
        //                 "ctVal": "0.01",
        //                 "instId": "BTC-USDT-SWAP",
        //                 "instType": "SWAP",
        //                 "last": "39950.4",
        //                 "lever": "125",
        //                 "moveTriggerPx": "",
        //                 "notionalUsd": "1592.1760000000002",
        //                 "ordId": "",
        //                 "ordPx": "29000",
        //                 "ordType": "trigger",
        //                 "posSide": "long",
        //                 "pxLimit": "",
        //                 "pxSpread": "",
        //                 "pxVar": "",
        //                 "side": "buy",
        //                 "slOrdPx": "",
        //                 "slTriggerPx": "",
        //                 "slTriggerPxType": "",
        //                 "state": "effective",
        //                 "sz": "4",
        //                 "szLimit": "",
        //                 "tag": "",
        //                 "tdMode": "isolated",
        //                 "tgtCcy": "",
        //                 "timeInterval": "",
        //                 "tpOrdPx": "",
        //                 "tpTriggerPx": "",
        //                 "tpTriggerPxType": "",
        //                 "triggerPx": "30000",
        //                 "triggerPxType": "last",
        //                 "triggerTime": "",
        //                 "uly": "BTC-USDT"
        //             },
        //         ],
        //         "msg": ""
        //     }
        //
        const data = this.safeValue (response, 'data', []);
        return this.parseOrders (data, market, since, limit);
    }

    async fetchMyTrades (symbol: string = undefined, since: Int = undefined, limit: Int = undefined, params = {}) {
        /**
         * @method
         * @name okx#fetchMyTrades
         * @description fetch all trades made by the user
         * @param {string} symbol unified market symbol
         * @param {int} [since] the earliest time in ms to fetch trades for
         * @param {int} [limit] the maximum number of trades structures to retrieve
         * @param {object} [params] extra parameters specific to the okx api endpoint
         * @returns {Trade[]} a list of [trade structures]{@link https://docs.ccxt.com/#/?id=trade-structure}
         */
        await this.loadMarkets ();
        const request = {
            // 'instType': 'SPOT', // SPOT, MARGIN, SWAP, FUTURES, OPTION
            // 'uly': currency['id'],
            // 'instId': market['id'],
            // 'ordId': orderId,
            // 'after': billId,
            // 'before': billId,
            // 'limit': limit, // default 100, max 100
        };
        let market = undefined;
        if (symbol !== undefined) {
            market = this.market (symbol);
            request['instId'] = market['id'];
        }
        const [ type, query ] = this.handleMarketTypeAndParams ('fetchMyTrades', market, params);
        request['instType'] = this.convertToInstrumentType (type);
        if (limit !== undefined) {
            request['limit'] = limit; // default 100, max 100
        }
        const response = await this.privateGetTradeFillsHistory (this.extend (request, query));
        //
        //     {
        //         "code": "0",
        //         "data": [
        //             {
        //                 "side": "buy",
        //                 "fillSz": "0.007533",
        //                 "fillPx": "2654.98",
        //                 "fee": "-0.000007533",
        //                 "ordId": "317321390244397056",
        //                 "instType": "SPOT",
        //                 "instId": "ETH-USDT",
        //                 "clOrdId": "",
        //                 "posSide": "net",
        //                 "billId": "317321390265368576",
        //                 "tag": "0",
        //                 "execType": "T",
        //                 "tradeId": "107601752",
        //                 "feeCcy": "ETH",
        //                 "ts": "1621927314985"
        //             }
        //         ],
        //         "msg": ""
        //     }
        //
        const data = this.safeValue (response, 'data', []);
        return this.parseTrades (data, market, since, limit, query);
    }

    async fetchOrderTrades (id: string, symbol: string = undefined, since: Int = undefined, limit: Int = undefined, params = {}) {
        /**
         * @method
         * @name okx#fetchOrderTrades
         * @description fetch all the trades made from a single order
         * @param {string} id order id
         * @param {string} symbol unified market symbol
         * @param {int} [since] the earliest time in ms to fetch trades for
         * @param {int} [limit] the maximum number of trades to retrieve
         * @param {object} [params] extra parameters specific to the okx api endpoint
         * @returns {object[]} a list of [trade structures]{@link https://docs.ccxt.com/#/?id=trade-structure}
         */
        const request = {
            // 'instrument_id': market['id'],
            'ordId': id,
            // 'after': '1', // return the page after the specified page number
            // 'before': '1', // return the page before the specified page number
            // 'limit': limit, // optional, number of results per request, default = maximum = 100
        };
        return await this.fetchMyTrades (symbol, since, limit, this.extend (request, params));
    }

    async fetchLedger (code: string = undefined, since: Int = undefined, limit: Int = undefined, params = {}) {
        /**
         * @method
         * @name okx#fetchLedger
         * @description fetch the history of changes, actions done by the user or operations that altered balance of the user
         * @see https://www.okx.com/docs-v5/en/#rest-api-account-get-bills-details-last-7-days
         * @see https://www.okx.com/docs-v5/en/#rest-api-account-get-bills-details-last-3-months
         * @see https://www.okx.com/docs-v5/en/#rest-api-funding-asset-bills-details
         * @param {string} code unified currency code, default is undefined
         * @param {int} [since] timestamp in ms of the earliest ledger entry, default is undefined
         * @param {int} [limit] max number of ledger entrys to return, default is undefined
         * @param {object} [params] extra parameters specific to the okx api endpoint
         * @param {string} [params.marginMode] 'cross' or 'isolated'
         * @returns {object} a [ledger structure]{@link https://docs.ccxt.com/#/?id=ledger-structure}
         */
        await this.loadMarkets ();
        const options = this.safeValue (this.options, 'fetchLedger', {});
        let method = this.safeString (options, 'method');
        method = this.safeString (params, 'method', method);
        params = this.omit (params, 'method');
        const request = {
            // 'instType': undefined, // 'SPOT', 'MARGIN', 'SWAP', 'FUTURES", 'OPTION'
            // 'ccy': undefined, // currency['id'],
            // 'mgnMode': undefined, // 'isolated', 'cross'
            // 'ctType': undefined, // 'linear', 'inverse', only applicable to FUTURES/SWAP
            // 'type': varies depending the 'method' endpoint :
            //     - https://www.okx.com/docs-v5/en/#rest-api-account-get-bills-details-last-7-days
            //     - https://www.okx.com/docs-v5/en/#rest-api-funding-asset-bills-details
            //     - https://www.okx.com/docs-v5/en/#rest-api-account-get-bills-details-last-3-months
            // 'after': 'id', // return records earlier than the requested bill id
            // 'before': 'id', // return records newer than the requested bill id
            // 'limit': 100, // default 100, max 100
        };
        let marginMode = undefined;
        [ marginMode, params ] = this.handleMarginModeAndParams ('fetchLedger', params);
        if (marginMode === undefined) {
            marginMode = this.safeString (params, 'mgnMode');
        }
        if (method !== 'privateGetAssetBills') {
            if (marginMode !== undefined) {
                request['mgnMode'] = marginMode;
            }
        }
        const [ type, query ] = this.handleMarketTypeAndParams ('fetchLedger', undefined, params);
        if (type !== undefined) {
            request['instType'] = this.convertToInstrumentType (type);
        }
        if (limit !== undefined) {
            request['limit'] = limit;
        }
        let currency = undefined;
        if (code !== undefined) {
            currency = this.currency (code);
            request['ccy'] = currency['id'];
        }
        const response = await this[method] (this.extend (request, query));
        //
        // privateGetAccountBills, privateGetAccountBillsArchive
        //
        //     {
        //         "code": "0",
        //         "msg": "",
        //         "data": [
        //             {
        //                 "bal": "0.0000819307998198",
        //                 "balChg": "-664.2679586599999802",
        //                 "billId": "310394313544966151",
        //                 "ccy": "USDT",
        //                 "fee": "0",
        //                 "from": "",
        //                 "instId": "LTC-USDT",
        //                 "instType": "SPOT",
        //                 "mgnMode": "cross",
        //                 "notes": "",
        //                 "ordId": "310394313519800320",
        //                 "pnl": "0",
        //                 "posBal": "0",
        //                 "posBalChg": "0",
        //                 "subType": "2",
        //                 "sz": "664.26795866",
        //                 "to": "",
        //                 "ts": "1620275771196",
        //                 "type": "2"
        //             }
        //         ]
        //     }
        //
        // privateGetAssetBills
        //
        //     {
        //         "code": "0",
        //         "msg": "",
        //         "data": [
        //             {
        //                 "billId": "12344",
        //                 "ccy": "BTC",
        //                 "balChg": "2",
        //                 "bal": "12",
        //                 "type": "1",
        //                 "ts": "1597026383085"
        //             }
        //         ]
        //     }
        //
        const data = this.safeValue (response, 'data', []);
        return this.parseLedger (data, currency, since, limit);
    }

    parseLedgerEntryType (type) {
        const types = {
            '1': 'transfer', // transfer
            '2': 'trade', // trade
            '3': 'trade', // delivery
            '4': 'rebate', // auto token conversion
            '5': 'trade', // liquidation
            '6': 'transfer', // margin transfer
            '7': 'trade', // interest deduction
            '8': 'fee', // funding rate
            '9': 'trade', // adl
            '10': 'trade', // clawback
            '11': 'trade', // system token conversion
        };
        return this.safeString (types, type, type);
    }

    parseLedgerEntry (item, currency = undefined) {
        //
        // privateGetAccountBills, privateGetAccountBillsArchive
        //
        //     {
        //         "bal": "0.0000819307998198",
        //         "balChg": "-664.2679586599999802",
        //         "billId": "310394313544966151",
        //         "ccy": "USDT",
        //         "fee": "0",
        //         "from": "",
        //         "instId": "LTC-USDT",
        //         "instType": "SPOT",
        //         "mgnMode": "cross",
        //         "notes": "",
        //         "ordId": "310394313519800320",
        //         "pnl": "0",
        //         "posBal": "0",
        //         "posBalChg": "0",
        //         "subType": "2",
        //         "sz": "664.26795866",
        //         "to": "",
        //         "ts": "1620275771196",
        //         "type": "2"
        //     }
        //
        // privateGetAssetBills
        //
        //     {
        //         "billId": "12344",
        //         "ccy": "BTC",
        //         "balChg": "2",
        //         "bal": "12",
        //         "type": "1",
        //         "ts": "1597026383085"
        //     }
        //
        const id = this.safeString (item, 'billId');
        const account = undefined;
        const referenceId = this.safeString (item, 'ordId');
        const referenceAccount = undefined;
        const type = this.parseLedgerEntryType (this.safeString (item, 'type'));
        const code = this.safeCurrencyCode (this.safeString (item, 'ccy'), currency);
        const amountString = this.safeString (item, 'balChg');
        const amount = this.parseNumber (amountString);
        const timestamp = this.safeInteger (item, 'ts');
        const feeCostString = this.safeString (item, 'fee');
        let fee = undefined;
        if (feeCostString !== undefined) {
            fee = {
                'cost': this.parseNumber (Precise.stringNeg (feeCostString)),
                'currency': code,
            };
        }
        const before = undefined;
        const afterString = this.safeString (item, 'bal');
        const after = this.parseNumber (afterString);
        const status = 'ok';
        const marketId = this.safeString (item, 'instId');
        const symbol = this.safeSymbol (marketId, undefined, '-');
        return {
            'id': id,
            'info': item,
            'timestamp': timestamp,
            'datetime': this.iso8601 (timestamp),
            'account': account,
            'referenceId': referenceId,
            'referenceAccount': referenceAccount,
            'type': type,
            'currency': code,
            'symbol': symbol,
            'amount': amount,
            'before': before, // balance before
            'after': after, // balance after
            'status': status,
            'fee': fee,
        };
    }

    parseDepositAddress (depositAddress, currency = undefined) {
        //
        //     {
        //         "addr": "okbtothemoon",
        //         "memo": "971668", // may be missing
        //         "tag":"52055", // may be missing
        //         "pmtId": "", // may be missing
        //         "ccy": "BTC",
        //         "to": "6", // 1 SPOT, 3 FUTURES, 6 FUNDING, 9 SWAP, 12 OPTION, 18 Unified account
        //         "selected": true
        //     }
        //
        //     {
        //         "ccy":"usdt-erc20",
        //         "to":"6",
        //         "addr":"0x696abb81974a8793352cbd33aadcf78eda3cfdfa",
        //         "selected":true
        //     }
        //
        //     {
        //        "chain": "ETH-OKExChain",
        //        "ctAddr": "72315c",
        //        "ccy": "ETH",
        //        "to": "6",
        //        "addr": "0x1c9f2244d1ccaa060bd536827c18925db10db102",
        //        "selected": true
        //     }
        //
        const address = this.safeString (depositAddress, 'addr');
        let tag = this.safeString2 (depositAddress, 'tag', 'pmtId');
        tag = this.safeString (depositAddress, 'memo', tag);
        const currencyId = this.safeString (depositAddress, 'ccy');
        currency = this.safeCurrency (currencyId, currency);
        const code = currency['code'];
        const chain = this.safeString (depositAddress, 'chain');
        const networks = this.safeValue (currency, 'networks', {});
        const networksById = this.indexBy (networks, 'id');
        let networkData = this.safeValue (networksById, chain);
        // inconsistent naming responses from exchange
        // with respect to network naming provided in currency info vs address chain-names and ids
        //
        // response from address endpoint:
        //      {
        //          "chain": "USDT-Polygon",
        //          "ctAddr": "",
        //          "ccy": "USDT",
        //          "to":"6" ,
        //          "addr": "0x1903441e386cc49d937f6302955b5feb4286dcfa",
        //          "selected": true
        //      }
        // network information from currency['networks'] field:
        // Polygon: {
        //        info: {
        //            canDep: false,
        //            canInternal: false,
        //            canWd: false,
        //            ccy: 'USDT',
        //            chain: 'USDT-Polygon-Bridge',
        //            mainNet: false,
        //            maxFee: '26.879528',
        //            minFee: '13.439764',
        //            minWd: '0.001',
        //            name: ''
        //        },
        //        id: 'USDT-Polygon-Bridge',
        //        network: 'Polygon',
        //        active: false,
        //        deposit: false,
        //        withdraw: false,
        //        fee: 13.439764,
        //        precision: undefined,
        //        limits: {
        //            withdraw: {
        //                min: 0.001,
        //                max: undefined
        //            }
        //        }
        //     },
        //
        if (chain === 'USDT-Polygon') {
            networkData = this.safeValue (networksById, 'USDT-Polygon-Bridge');
        }
        const network = this.safeString (networkData, 'network');
        this.checkAddress (address);
        return {
            'currency': code,
            'address': address,
            'tag': tag,
            'network': network,
            'info': depositAddress,
        };
    }

    async fetchDepositAddressesByNetwork (code: string, params = {}) {
        /**
         * @method
         * @name okx#fetchDepositAddressesByNetwork
         * @description fetch a dictionary of addresses for a currency, indexed by network
         * @param {string} code unified currency code of the currency for the deposit address
         * @param {object} [params] extra parameters specific to the okx api endpoint
         * @returns {object} a dictionary of [address structures]{@link https://docs.ccxt.com/#/?id=address-structure} indexed by the network
         */
        await this.loadMarkets ();
        const currency = this.currency (code);
        const request = {
            'ccy': currency['id'],
        };
        const response = await this.privateGetAssetDepositAddress (this.extend (request, params));
        //
        //     {
        //         "code": "0",
        //         "msg": "",
        //         "data": [
        //             {
        //                 "addr": "okbtothemoon",
        //                 "memo": "971668", // may be missing
        //                 "tag":"52055", // may be missing
        //                 "pmtId": "", // may be missing
        //                 "ccy": "BTC",
        //                 "to": "6", // 1 SPOT, 3 FUTURES, 6 FUNDING, 9 SWAP, 12 OPTION, 18 Unified account
        //                 "selected": true
        //             },
        //             // {"ccy":"usdt-erc20","to":"6","addr":"0x696abb81974a8793352cbd33aadcf78eda3cfdfa","selected":true},
        //             // {"ccy":"usdt-trc20","to":"6","addr":"TRrd5SiSZrfQVRKm4e9SRSbn2LNTYqCjqx","selected":true},
        //             // {"ccy":"usdt_okexchain","to":"6","addr":"0x696abb81974a8793352cbd33aadcf78eda3cfdfa","selected":true},
        //             // {"ccy":"usdt_kip20","to":"6","addr":"0x696abb81974a8793352cbd33aadcf78eda3cfdfa","selected":true},
        //         ]
        //     }
        //
        const data = this.safeValue (response, 'data', []);
        const filtered = this.filterBy (data, 'selected', true);
        const parsed = this.parseDepositAddresses (filtered, [ currency['code'] ], false);
        return this.indexBy (parsed, 'network');
    }

    async fetchDepositAddress (code: string, params = {}) {
        /**
         * @method
         * @name okx#fetchDepositAddress
         * @description fetch the deposit address for a currency associated with this account
         * @param {string} code unified currency code
         * @param {object} [params] extra parameters specific to the okx api endpoint
         * @returns {object} an [address structure]{@link https://docs.ccxt.com/#/?id=address-structure}
         */
        const rawNetwork = this.safeStringUpper (params, 'network');
        const networks = this.safeValue (this.options, 'networks', {});
        const network = this.safeString (networks, rawNetwork, rawNetwork);
        params = this.omit (params, 'network');
        const response = await this.fetchDepositAddressesByNetwork (code, params);
        let result = undefined;
        if (network === undefined) {
            result = this.safeValue (response, code);
            if (result === undefined) {
                const alias = this.safeString (networks, code, code);
                result = this.safeValue (response, alias);
                if (result === undefined) {
                    const defaultNetwork = this.safeString (this.options, 'defaultNetwork', 'ERC20');
                    result = this.safeValue (response, defaultNetwork);
                    if (result === undefined) {
                        const values = Object.values (response);
                        result = this.safeValue (values, 0);
                        if (result === undefined) {
                            throw new InvalidAddress (this.id + ' fetchDepositAddress() cannot find deposit address for ' + code);
                        }
                    }
                }
            }
            return result;
        }
        result = this.safeValue (response, network);
        if (result === undefined) {
            throw new InvalidAddress (this.id + ' fetchDepositAddress() cannot find ' + network + ' deposit address for ' + code);
        }
        return result;
    }

    async withdraw (code: string, amount, address, tag = undefined, params = {}) {
        /**
         * @method
         * @name okx#withdraw
         * @description make a withdrawal
         * @param {string} code unified currency code
         * @param {float} amount the amount to withdraw
         * @param {string} address the address to withdraw to
         * @param {string} tag
         * @param {object} [params] extra parameters specific to the okx api endpoint
         * @returns {object} a [transaction structure]{@link https://docs.ccxt.com/#/?id=transaction-structure}
         */
        [ tag, params ] = this.handleWithdrawTagAndParams (tag, params);
        this.checkAddress (address);
        await this.loadMarkets ();
        const currency = this.currency (code);
        if ((tag !== undefined) && (tag.length > 0)) {
            address = address + ':' + tag;
        }
        const request = {
            'ccy': currency['id'],
            'toAddr': address,
            'dest': '4', // 2 = OKCoin International, 3 = OKX 4 = others
            'amt': this.numberToString (amount),
        };
        let network = this.safeString (params, 'network'); // this line allows the user to specify either ERC20 or ETH
        if (network !== undefined) {
            const networks = this.safeValue (this.options, 'networks', {});
            network = this.safeString (networks, network.toUpperCase (), network); // handle ETH>ERC20 alias
            request['chain'] = currency['id'] + '-' + network;
            params = this.omit (params, 'network');
        }
        let fee = this.safeString (params, 'fee');
        if (fee === undefined) {
            const currencies = await this.fetchCurrencies ();
            this.currencies = this.deepExtend (this.currencies, currencies);
            const targetNetwork = this.safeValue (currency['networks'], this.networkIdToCode (network), {});
            fee = this.safeString (targetNetwork, 'fee');
            if (fee === undefined) {
                throw new ArgumentsRequired (this.id + " withdraw() requires a 'fee' string parameter, network transaction fee must be ≥ 0. Withdrawals to OKCoin or OKX are fee-free, please set '0'. Withdrawing to external digital asset address requires network transaction fee.");
            }
        }
        request['fee'] = this.numberToString (fee); // withdrawals to OKCoin or OKX are fee-free, please set 0
        if ('password' in params) {
            request['pwd'] = params['password'];
        } else if ('pwd' in params) {
            request['pwd'] = params['pwd'];
        } else {
            const options = this.safeValue (this.options, 'withdraw', {});
            const password = this.safeString2 (options, 'password', 'pwd');
            if (password !== undefined) {
                request['pwd'] = password;
            }
        }
        const query = this.omit (params, [ 'fee', 'password', 'pwd' ]);
        if (!('pwd' in request)) {
            throw new ExchangeError (this.id + ' withdraw() requires a password parameter or a pwd parameter, it must be the funding password, not the API passphrase');
        }
        const response = await this.privatePostAssetWithdrawal (this.extend (request, query));
        //
        //     {
        //         "code": "0",
        //         "msg": "",
        //         "data": [
        //             {
        //                 "amt": "0.1",
        //                 "wdId": "67485",
        //                 "ccy": "BTC"
        //             }
        //         ]
        //     }
        //
        const data = this.safeValue (response, 'data', []);
        const transaction = this.safeValue (data, 0);
        return this.parseTransaction (transaction, currency);
    }

    async fetchDeposits (code: string = undefined, since: Int = undefined, limit: Int = undefined, params = {}) {
        /**
         * @method
         * @name okx#fetchDeposits
         * @description fetch all deposits made to an account
         * @see https://www.okx.com/docs-v5/en/#rest-api-funding-get-deposit-history
         * @param {string} code unified currency code
         * @param {int} [since] the earliest time in ms to fetch deposits for
         * @param {int} [limit] the maximum number of deposits structures to retrieve
         * @param {object} [params] extra parameters specific to the okx api endpoint
         * @returns {object[]} a list of [transaction structures]{@link https://docs.ccxt.com/#/?id=transaction-structure}
         */
        await this.loadMarkets ();
        const request = {
            // 'ccy': currency['id'],
            // 'state': 2, // 0 waiting for confirmation, 1 deposit credited, 2 deposit successful
            // 'after': since,
            // 'before' this.milliseconds (),
            // 'limit': limit, // default 100, max 100
        };
        let currency = undefined;
        if (code !== undefined) {
            currency = this.currency (code);
            request['ccy'] = currency['id'];
        }
        if (since !== undefined) {
            request['before'] = Math.max (since - 1, 0);
        }
        if (limit !== undefined) {
            request['limit'] = limit; // default 100, max 100
        }
        const response = await this.privateGetAssetDepositHistory (this.extend (request, params));
        //
        //     {
        //         "code": "0",
        //         "msg": "",
        //         "data": [
        //             {
        //                 "amt": "0.01044408",
        //                 "txId": "1915737_3_0_0_asset",
        //                 "ccy": "BTC",
        //                 "from": "13801825426",
        //                 "to": "",
        //                 "ts": "1597026383085",
        //                 "state": "2",
        //                 "depId": "4703879"
        //             },
        //             {
        //                 "amt": "491.6784211",
        //                 "txId": "1744594_3_184_0_asset",
        //                 "ccy": "OKB",
        //                 "from": "",
        //                 "to": "",
        //                 "ts": "1597026383085",
        //                 "state": "2",
        //                 "depId": "4703809"
        //             },
        //             {
        //                 "amt": "223.18782496",
        //                 "txId": "6d892c669225b1092c780bf0da0c6f912fc7dc8f6b8cc53b003288624c",
        //                 "ccy": "USDT",
        //                 "from": "",
        //                 "to": "39kK4XvgEuM7rX9frgyHoZkWqx4iKu1spD",
        //                 "ts": "1597026383085",
        //                 "state": "2",
        //                 "depId": "4703779"
        //             }
        //         ]
        //     }
        //
        const data = this.safeValue (response, 'data', []);
        return this.parseTransactions (data, currency, since, limit, params);
    }

    async fetchDeposit (id: string, code: string = undefined, params = {}) {
        /**
         * @method
         * @name okx#fetchDeposit
         * @description fetch data on a currency deposit via the deposit id
         * @see https://www.okx.com/docs-v5/en/#rest-api-funding-get-deposit-history
         * @param {string} id deposit id
         * @param {string} code filter by currency code
         * @param {object} [params] extra parameters specific to the okx api endpoint
         * @returns {object} a [transaction structure]{@link https://docs.ccxt.com/#/?id=transaction-structure}
         */
        await this.loadMarkets ();
        const request = {
            'depId': id,
        };
        let currency = undefined;
        if (code !== undefined) {
            currency = this.currency (code);
            request['ccy'] = currency['id'];
        }
        const response = await this.privateGetAssetDepositHistory (this.extend (request, params));
        const data = this.safeValue (response, 'data');
        const deposit = this.safeValue (data, 0, {});
        return this.parseTransaction (deposit, currency);
    }

    async fetchWithdrawals (code: string = undefined, since: Int = undefined, limit: Int = undefined, params = {}) {
        /**
         * @method
         * @name okx#fetchWithdrawals
         * @description fetch all withdrawals made from an account
         * @see https://www.okx.com/docs-v5/en/#rest-api-funding-get-withdrawal-history
         * @param {string} code unified currency code
         * @param {int} [since] the earliest time in ms to fetch withdrawals for
         * @param {int} [limit] the maximum number of withdrawals structures to retrieve
         * @param {object} [params] extra parameters specific to the okx api endpoint
         * @returns {object[]} a list of [transaction structures]{@link https://docs.ccxt.com/#/?id=transaction-structure}
         */
        await this.loadMarkets ();
        const request = {
            // 'ccy': currency['id'],
            // 'state': 2, // -3: pending cancel, -2 canceled, -1 failed, 0, pending, 1 sending, 2 sent, 3 awaiting email verification, 4 awaiting manual verification, 5 awaiting identity verification
            // 'after': since,
            // 'before': this.milliseconds (),
            // 'limit': limit, // default 100, max 100
        };
        let currency = undefined;
        if (code !== undefined) {
            currency = this.currency (code);
            request['ccy'] = currency['id'];
        }
        if (since !== undefined) {
            request['before'] = Math.max (since - 1, 0);
        }
        if (limit !== undefined) {
            request['limit'] = limit; // default 100, max 100
        }
        const response = await this.privateGetAssetWithdrawalHistory (this.extend (request, params));
        //
        //     {
        //         "code": "0",
        //         "msg": "",
        //         "data": [
        //             {
        //                 "amt": "0.094",
        //                 "wdId": "4703879",
        //                 "fee": "0.01000000eth",
        //                 "txId": "0x62477bac6509a04512819bb1455e923a60dea5966c7caeaa0b24eb8fb0432b85",
        //                 "ccy": "ETH",
        //                 "from": "13426335357",
        //                 "to": "0xA41446125D0B5b6785f6898c9D67874D763A1519",
        //                 "ts": "1597026383085",
        //                 "state": "2"
        //             },
        //             {
        //                 "amt": "0.01",
        //                 "wdId": "4703879",
        //                 "fee": "0.00000000btc",
        //                 "txId": "",
        //                 "ccy": "BTC",
        //                 "from": "13426335357",
        //                 "to": "13426335357",
        //                 "ts": "1597026383085",
        //                 "state": "2"
        //             }
        //         ]
        //     }
        //
        const data = this.safeValue (response, 'data', []);
        return this.parseTransactions (data, currency, since, limit, params);
    }

    async fetchWithdrawal (id: string, code: string = undefined, params = {}) {
        /**
         * @method
         * @name okx#fetchWithdrawal
         * @description fetch data on a currency withdrawal via the withdrawal id
         * @see https://www.okx.com/docs-v5/en/#rest-api-funding-get-withdrawal-history
         * @param {string} id withdrawal id
         * @param {string} code unified currency code of the currency withdrawn, default is undefined
         * @param {object} [params] extra parameters specific to the okx api endpoint
         * @returns {object} a [transaction structure]{@link https://docs.ccxt.com/#/?id=transaction-structure}
         */
        await this.loadMarkets ();
        const request = {
            'wdId': id,
        };
        let currency = undefined;
        if (code !== undefined) {
            currency = this.currency (code);
            request['ccy'] = currency['id'];
        }
        const response = await this.privateGetAssetWithdrawalHistory (this.extend (request, params));
        //
        //    {
        //        code: '0',
        //        data: [
        //            {
        //                chain: 'USDT-TRC20',
        //                clientId: '',
        //                fee: '0.8',
        //                ccy: 'USDT',
        //                amt: '54.561',
        //                txId: '00cff6ec7fa7c7d7d184bd84e82b9ff36863f07c0421188607f87dfa94e06b70',
        //                from: 'example@email.com',
        //                to: 'TEY6qjnKDyyq5jDc3DJizWLCdUySrpQ4yp',
        //                state: '2',
        //                ts: '1641376485000',
        //                wdId: '25147041'
        //            }
        //        ],
        //        msg: ''
        //    }
        //
        const data = this.safeValue (response, 'data');
        const withdrawal = this.safeValue (data, 0, {});
        return this.parseTransaction (withdrawal);
    }

    parseTransactionStatus (status) {
        //
        // deposit statuses
        //
        //     {
        //         '0': 'waiting for confirmation',
        //         '1': 'deposit credited',
        //         '2': 'deposit successful'
        //     }
        //
        // withdrawal statuses
        //
        //     {
        //        '-3': 'pending cancel',
        //        '-2': 'canceled',
        //        '-1': 'failed',
        //         '0': 'pending',
        //         '1': 'sending',
        //         '2': 'sent',
        //         '3': 'awaiting email verification',
        //         '4': 'awaiting manual verification',
        //         '5': 'awaiting identity verification'
        //     }
        //
        const statuses = {
            '-3': 'pending',
            '-2': 'canceled',
            '-1': 'failed',
            '0': 'pending',
            '1': 'pending',
            '2': 'ok',
            '3': 'pending',
            '4': 'pending',
            '5': 'pending',
        };
        return this.safeString (statuses, status, status);
    }

    parseTransaction (transaction, currency = undefined) {
        //
        // withdraw
        //
        //     {
        //         "amt": "0.1",
        //         "wdId": "67485",
        //         "ccy": "BTC"
        //     }
        //
        // fetchWithdrawals
        //
        //     {
        //         "amt": "0.094",
        //         "wdId": "4703879",
        //         "fee": "0.01000000eth",
        //         "txId": "0x62477bac6509a04512819bb1455e923a60dea5966c7caeaa0b24eb8fb0432b85",
        //         "ccy": "ETH",
        //         "from": "13426335357",
        //         "to": "0xA41446125D0B5b6785f6898c9D67874D763A1519",
        //         'tag',
        //         'pmtId',
        //         'memo',
        //         "ts": "1597026383085",
        //         "state": "2"
        //     }
        //
        // fetchDeposits
        //
        //     {
        //         "amt": "0.01044408",
        //         "txId": "1915737_3_0_0_asset",
        //         "ccy": "BTC",
        //         "from": "13801825426",
        //         "to": "",
        //         "ts": "1597026383085",
        //         "state": "2",
        //         "depId": "4703879"
        //     }
        //
        let type = undefined;
        let id = undefined;
        const withdrawalId = this.safeString (transaction, 'wdId');
        const addressFrom = this.safeString (transaction, 'from');
        const addressTo = this.safeString (transaction, 'to');
        const address = addressTo;
        let tagTo = this.safeString2 (transaction, 'tag', 'memo');
        tagTo = this.safeString2 (transaction, 'pmtId', tagTo);
        if (withdrawalId !== undefined) {
            type = 'withdrawal';
            id = withdrawalId;
        } else {
            // the payment_id will appear on new deposits but appears to be removed from the response after 2 months
            id = this.safeString (transaction, 'depId');
            type = 'deposit';
        }
        const currencyId = this.safeString (transaction, 'ccy');
        const code = this.safeCurrencyCode (currencyId);
        const amount = this.safeNumber (transaction, 'amt');
        const status = this.parseTransactionStatus (this.safeString (transaction, 'state'));
        const txid = this.safeString (transaction, 'txId');
        const timestamp = this.safeInteger (transaction, 'ts');
        let feeCost = undefined;
        if (type === 'deposit') {
            feeCost = 0;
        } else {
            feeCost = this.safeNumber (transaction, 'fee');
        }
        // todo parse tags
        return {
            'info': transaction,
            'id': id,
            'currency': code,
            'amount': amount,
            'network': undefined,
            'addressFrom': addressFrom,
            'addressTo': addressTo,
            'address': address,
            'tagFrom': undefined,
            'tagTo': tagTo,
            'tag': tagTo,
            'status': status,
            'type': type,
            'updated': undefined,
            'txid': txid,
            'timestamp': timestamp,
            'datetime': this.iso8601 (timestamp),
            'fee': {
                'currency': code,
                'cost': feeCost,
            },
        };
    }

    async fetchLeverage (symbol: string, params = {}) {
        /**
         * @method
         * @name okx#fetchLeverage
         * @description fetch the set leverage for a market
         * @see https://www.okx.com/docs-v5/en/#rest-api-account-get-leverage
         * @param {string} symbol unified market symbol
         * @param {object} [params] extra parameters specific to the okx api endpoint
         * @param {string} [params.marginMode] 'cross' or 'isolated'
         * @returns {object} a [leverage structure]{@link https://docs.ccxt.com/#/?id=leverage-structure}
         */
        await this.loadMarkets ();
        let marginMode = undefined;
        [ marginMode, params ] = this.handleMarginModeAndParams ('fetchLeverage', params);
        if (marginMode === undefined) {
            marginMode = this.safeString (params, 'mgnMode', 'cross'); // cross as default marginMode
        }
        if ((marginMode !== 'cross') && (marginMode !== 'isolated')) {
            throw new BadRequest (this.id + ' fetchLeverage() requires a marginMode parameter that must be either cross or isolated');
        }
        const market = this.market (symbol);
        const request = {
            'instId': market['id'],
            'mgnMode': marginMode,
        };
        const response = await this.privateGetAccountLeverageInfo (this.extend (request, params));
        //
        //     {
        //        "code": "0",
        //        "data": [
        //            {
        //                "instId": "BTC-USDT-SWAP",
        //                "lever": "5.00000000",
        //                "mgnMode": "isolated",
        //                "posSide": "net"
        //            }
        //        ],
        //        "msg": ""
        //     }
        //
        return response;
    }

    async fetchPosition (symbol: string, params = {}) {
        /**
         * @method
         * @name okx#fetchPosition
         * @description fetch data on a single open contract trade position
         * @see https://www.okx.com/docs-v5/en/#rest-api-account-get-positions
         * @param {string} symbol unified market symbol of the market the position is held in, default is undefined
         * @param {object} [params] extra parameters specific to the okx api endpoint
         * @param {string} [params.instType] MARGIN, SWAP, FUTURES, OPTION
         * @returns {object} a [position structure]{@link https://docs.ccxt.com/#/?id=position-structure}
         */
        await this.loadMarkets ();
        const market = this.market (symbol);
        const [ type, query ] = this.handleMarketTypeAndParams ('fetchPosition', market, params);
        const request = {
            // instType String No Instrument type, MARGIN, SWAP, FUTURES, OPTION
            'instId': market['id'],
            // posId String No Single position ID or multiple position IDs (no more than 20) separated with comma
        };
        if (type !== undefined) {
            request['instType'] = this.convertToInstrumentType (type);
        }
        const response = await this.privateGetAccountPositions (this.extend (request, query));
        //
        //     {
        //         "code": "0",
        //         "msg": "",
        //         "data": [
        //             {
        //                 "adl": "1",
        //                 "availPos": "1",
        //                 "avgPx": "2566.31",
        //                 "cTime": "1619507758793",
        //                 "ccy": "ETH",
        //                 "deltaBS": "",
        //                 "deltaPA": "",
        //                 "gammaBS": "",
        //                 "gammaPA": "",
        //                 "imr": "",
        //                 "instId": "ETH-USD-210430",
        //                 "instType": "FUTURES",
        //                 "interest": "0",
        //                 "last": "2566.22",
        //                 "lever": "10",
        //                 "liab": "",
        //                 "liabCcy": "",
        //                 "liqPx": "2352.8496681818233",
        //                 "margin": "0.0003896645377994",
        //                 "mgnMode": "isolated",
        //                 "mgnRatio": "11.731726509588816",
        //                 "mmr": "0.0000311811092368",
        //                 "optVal": "",
        //                 "pTime": "1619507761462",
        //                 "pos": "1",
        //                 "posCcy": "",
        //                 "posId": "307173036051017730",
        //                 "posSide": "long",
        //                 "thetaBS": "",
        //                 "thetaPA": "",
        //                 "tradeId": "109844",
        //                 "uTime": "1619507761462",
        //                 "upl": "-0.0000009932766034",
        //                 "uplRatio": "-0.0025490556801078",
        //                 "vegaBS": "",
        //                 "vegaPA": ""
        //             }
        //         ]
        //     }
        //
        const data = this.safeValue (response, 'data', []);
        const position = this.safeValue (data, 0);
        if (position === undefined) {
            return position;
        }
        return this.parsePosition (position);
    }

    async fetchPositions (symbols: string[] = undefined, params = {}) {
        /**
         * @method
         * @name okx#fetchPositions
         * @see https://www.okx.com/docs-v5/en/#rest-api-account-get-positions
         * @description fetch all open positions
         * @param {string[]|undefined} symbols list of unified market symbols
         * @param {object} [params] extra parameters specific to the okx api endpoint
         * @param {string} [params.instType] MARGIN, SWAP, FUTURES, OPTION
         * @returns {object[]} a list of [position structure]{@link https://docs.ccxt.com/#/?id=position-structure}
         */
        await this.loadMarkets ();
        const request = {
            // 'instType': 'MARGIN', // optional string, MARGIN, SWAP, FUTURES, OPTION
            // 'instId': market['id'], // optional string, e.g. 'BTC-USD-190927-5000-C'
            // 'posId': '307173036051017730', // optional string, Single or multiple position IDs (no more than 20) separated with commas
        };
        if (symbols !== undefined) {
            const marketIds = [];
            for (let i = 0; i < symbols.length; i++) {
                const entry = symbols[i];
                const market = this.market (entry);
                marketIds.push (market['id']);
            }
            const marketIdsLength = marketIds.length;
            if (marketIdsLength > 0) {
                request['instId'] = marketIds.join (',');
            }
        }
        const fetchPositionsOptions = this.safeValue (this.options, 'fetchPositions', {});
        const method = this.safeString (fetchPositionsOptions, 'method', 'privateGetAccountPositions');
        const response = await this[method] (this.extend (request, params));
        //
        //     {
        //         "code": "0",
        //         "msg": "",
        //         "data": [
        //             {
        //                 "adl": "1",
        //                 "availPos": "1",
        //                 "avgPx": "2566.31",
        //                 "cTime": "1619507758793",
        //                 "ccy": "ETH",
        //                 "deltaBS": "",
        //                 "deltaPA": "",
        //                 "gammaBS": "",
        //                 "gammaPA": "",
        //                 "imr": "",
        //                 "instId": "ETH-USD-210430",
        //                 "instType": "FUTURES",
        //                 "interest": "0",
        //                 "last": "2566.22",
        //                 "lever": "10",
        //                 "liab": "",
        //                 "liabCcy": "",
        //                 "liqPx": "2352.8496681818233",
        //                 "margin": "0.0003896645377994",
        //                 "mgnMode": "isolated",
        //                 "mgnRatio": "11.731726509588816",
        //                 "mmr": "0.0000311811092368",
        //                 "optVal": "",
        //                 "pTime": "1619507761462",
        //                 "pos": "1",
        //                 "posCcy": "",
        //                 "posId": "307173036051017730",
        //                 "posSide": "long",
        //                 "thetaBS": "",
        //                 "thetaPA": "",
        //                 "tradeId": "109844",
        //                 "uTime": "1619507761462",
        //                 "upl": "-0.0000009932766034",
        //                 "uplRatio": "-0.0025490556801078",
        //                 "vegaBS": "",
        //                 "vegaPA": ""
        //             }
        //         ]
        //     }
        //
        const positions = this.safeValue (response, 'data', []);
        const result = [];
        for (let i = 0; i < positions.length; i++) {
            result.push (this.parsePosition (positions[i]));
        }
        return this.filterByArray (result, 'symbol', symbols, false);
    }

    parsePosition (position, market = undefined) {
        //
        //     {
        //        "adl": "3",
        //        "availPos": "1",
        //        "avgPx": "34131.1",
        //        "cTime": "1627227626502",
        //        "ccy": "USDT",
        //        "deltaBS": "",
        //        "deltaPA": "",
        //        "gammaBS": "",
        //        "gammaPA": "",
        //        "imr": "170.66093041794787",
        //        "instId": "BTC-USDT-SWAP",
        //        "instType": "SWAP",
        //        "interest": "0",
        //        "last": "34134.4",
        //        "lever": "2",
        //        "liab": "",
        //        "liabCcy": "",
        //        "liqPx": "12608.959083877446",
        //        "markPx": "4786.459271773621",
        //        "margin": "",
        //        "mgnMode": "cross",
        //        "mgnRatio": "140.49930117599155",
        //        "mmr": "1.3652874433435829",
        //        "notionalUsd": "341.5130010779638",
        //        "optVal": "",
        //        "pos": "1",
        //        "posCcy": "",
        //        "posId": "339552508062380036",
        //        "posSide": "long",
        //        "thetaBS": "",
        //        "thetaPA": "",
        //        "tradeId": "98617799",
        //        "uTime": "1627227626502",
        //        "upl": "0.0108608358957281",
        //        "uplRatio": "0.0000636418743944",
        //        "vegaBS": "",
        //        "vegaPA": ""
        //    }
        //
        const marketId = this.safeString (position, 'instId');
        market = this.safeMarket (marketId, market);
        const symbol = market['symbol'];
        const pos = this.safeString (position, 'pos'); // 'pos' field: One way mode: 0 if position is not open, 1 if open | Two way (hedge) mode: -1 if short, 1 if long, 0 if position is not open
        const contractsAbs = Precise.stringAbs (pos);
        let side = this.safeString (position, 'posSide');
        const hedged = side !== 'net';
        const contracts = this.parseNumber (contractsAbs);
        if (market['margin']) {
            // margin position
            if (side === 'net') {
                const posCcy = this.safeString (position, 'posCcy');
                const parsedCurrency = this.safeCurrencyCode (posCcy);
                if (parsedCurrency !== undefined) {
                    side = (market['base'] === parsedCurrency) ? 'long' : 'short';
                }
            }
            if (side === undefined) {
                side = this.safeString (position, 'direction');
            }
        } else {
            if (pos !== undefined) {
                if (side === 'net') {
                    if (Precise.stringGt (pos, '0')) {
                        side = 'long';
                    } else if (Precise.stringLt (pos, '0')) {
                        side = 'short';
                    } else {
                        side = undefined;
                    }
                }
            }
        }
        const contractSize = this.safeNumber (market, 'contractSize');
        const contractSizeString = this.numberToString (contractSize);
        const markPriceString = this.safeString (position, 'markPx');
        let notionalString = this.safeString (position, 'notionalUsd');
        if (market['inverse']) {
            notionalString = Precise.stringDiv (Precise.stringMul (contractsAbs, contractSizeString), markPriceString);
        }
        const notional = this.parseNumber (notionalString);
        const marginMode = this.safeString (position, 'mgnMode');
        let initialMarginString = undefined;
        const entryPriceString = this.safeString (position, 'avgPx');
        const unrealizedPnlString = this.safeString (position, 'upl');
        const leverageString = this.safeString (position, 'lever');
        let initialMarginPercentage = undefined;
        let collateralString = undefined;
        if (marginMode === 'cross') {
            initialMarginString = this.safeString (position, 'imr');
            collateralString = Precise.stringAdd (initialMarginString, unrealizedPnlString);
        } else if (marginMode === 'isolated') {
            initialMarginPercentage = Precise.stringDiv ('1', leverageString);
            collateralString = this.safeString (position, 'margin');
        }
        const maintenanceMarginString = this.safeString (position, 'mmr');
        const maintenanceMargin = this.parseNumber (maintenanceMarginString);
        const maintenanceMarginPercentageString = Precise.stringDiv (maintenanceMarginString, notionalString);
        if (initialMarginPercentage === undefined) {
            initialMarginPercentage = this.parseNumber (Precise.stringDiv (initialMarginString, notionalString, 4));
        } else if (initialMarginString === undefined) {
            initialMarginString = Precise.stringMul (initialMarginPercentage, notionalString);
        }
        const rounder = '0.00005'; // round to closest 0.01%
        const maintenanceMarginPercentage = this.parseNumber (Precise.stringDiv (Precise.stringAdd (maintenanceMarginPercentageString, rounder), '1', 4));
        const liquidationPrice = this.safeNumber (position, 'liqPx');
        const percentageString = this.safeString (position, 'uplRatio');
        const percentage = this.parseNumber (Precise.stringMul (percentageString, '100'));
        const timestamp = this.safeInteger (position, 'uTime');
        const marginRatio = this.parseNumber (Precise.stringDiv (maintenanceMarginString, collateralString, 4));
        return this.safePosition ({
            'info': position,
            'id': undefined,
            'symbol': symbol,
            'notional': notional,
            'marginMode': marginMode,
            'liquidationPrice': liquidationPrice,
            'entryPrice': this.parseNumber (entryPriceString),
            'unrealizedPnl': this.parseNumber (unrealizedPnlString),
            'percentage': percentage,
            'contracts': contracts,
            'contractSize': contractSize,
            'markPrice': this.parseNumber (markPriceString),
            'lastPrice': undefined,
            'side': side,
            'hedged': hedged,
            'timestamp': timestamp,
            'datetime': this.iso8601 (timestamp),
            'lastUpdateTimestamp': undefined,
            'maintenanceMargin': maintenanceMargin,
            'maintenanceMarginPercentage': maintenanceMarginPercentage,
            'collateral': this.parseNumber (collateralString),
            'initialMargin': this.parseNumber (initialMarginString),
            'initialMarginPercentage': this.parseNumber (initialMarginPercentage),
            'leverage': this.parseNumber (leverageString),
            'marginRatio': marginRatio,
        });
    }

    async transfer (code: string, amount, fromAccount, toAccount, params = {}) {
        /**
         * @method
         * @name okx#transfer
         * @description transfer currency internally between wallets on the same account
         * @see https://www.okx.com/docs-v5/en/#rest-api-funding-funds-transfer
         * @param {string} code unified currency code
         * @param {float} amount amount to transfer
         * @param {string} fromAccount account to transfer from
         * @param {string} toAccount account to transfer to
         * @param {object} [params] extra parameters specific to the okx api endpoint
         * @returns {object} a [transfer structure]{@link https://docs.ccxt.com/#/?id=transfer-structure}
         */
        await this.loadMarkets ();
        const currency = this.currency (code);
        const accountsByType = this.safeValue (this.options, 'accountsByType', {});
        const fromId = this.safeString (accountsByType, fromAccount, fromAccount);
        const toId = this.safeString (accountsByType, toAccount, toAccount);
        const request = {
            'ccy': currency['id'],
            'amt': this.currencyToPrecision (code, amount),
            'type': '0', // 0 = transfer within account by default, 1 = master account to sub-account, 2 = sub-account to master account, 3 = sub-account to master account (Only applicable to APIKey from sub-account), 4 = sub-account to sub-account
            'from': fromId, // remitting account, 6: Funding account, 18: Trading account
            'to': toId, // beneficiary account, 6: Funding account, 18: Trading account
            // 'subAcct': 'sub-account-name', // optional, only required when type is 1, 2 or 4
            // 'loanTrans': false, // Whether or not borrowed coins can be transferred out under Multi-currency margin and Portfolio margin. The default is false
            // 'clientId': 'client-supplied id', // A combination of case-sensitive alphanumerics, all numbers, or all letters of up to 32 characters
            // 'omitPosRisk': false, // Ignore position risk. Default is false. Applicable to Portfolio margin
        };
        if (fromId === 'master') {
            request['type'] = '1';
            request['subAcct'] = toId;
            request['from'] = this.safeString (params, 'from', '6');
            request['to'] = this.safeString (params, 'to', '6');
        } else if (toId === 'master') {
            request['type'] = '2';
            request['subAcct'] = fromId;
            request['from'] = this.safeString (params, 'from', '6');
            request['to'] = this.safeString (params, 'to', '6');
        }
        const response = await this.privatePostAssetTransfer (this.extend (request, params));
        //
        //     {
        //         "code": "0",
        //         "msg": "",
        //         "data": [
        //             {
        //                 "transId": "754147",
        //                 "ccy": "USDT",
        //                 "from": "6",
        //                 "amt": "0.1",
        //                 "to": "18"
        //             }
        //         ]
        //     }
        //
        const data = this.safeValue (response, 'data', []);
        const rawTransfer = this.safeValue (data, 0, {});
        return this.parseTransfer (rawTransfer, currency);
    }

    parseTransfer (transfer, currency = undefined) {
        //
        // transfer
        //
        //     {
        //         "transId": "754147",
        //         "ccy": "USDT",
        //         "from": "6",
        //         "amt": "0.1",
        //         "to": "18"
        //     }
        //
        // fetchTransfer
        //
        //     {
        //         "amt": "5",
        //         "ccy": "USDT",
        //         "from": "18",
        //         "instId": "",
        //         "state": "success",
        //         "subAcct": "",
        //         "to": "6",
        //         "toInstId": "",
        //         "transId": "464424732",
        //         "type": "0"
        //     }
        //
        // fetchTransfers
        //
        //     {
        //         "bal": "70.6874353780312913",
        //         "balChg": "-4.0000000000000000", // negative means "to funding", positive meand "from funding"
        //         "billId": "588900695232225299",
        //         "ccy": "USDT",
        //         "execType": "",
        //         "fee": "",
        //         "from": "18",
        //         "instId": "",
        //         "instType": "",
        //         "mgnMode": "",
        //         "notes": "To Funding Account",
        //         "ordId": "",
        //         "pnl": "",
        //         "posBal": "",
        //         "posBalChg": "",
        //         "price": "0",
        //         "subType": "12",
        //         "sz": "-4",
        //         "to": "6",
        //         "ts": "1686676866989",
        //         "type": "1"
        //     }
        //
        const id = this.safeString2 (transfer, 'transId', 'billId');
        const currencyId = this.safeString (transfer, 'ccy');
        const code = this.safeCurrencyCode (currencyId, currency);
        let amount = this.safeNumber (transfer, 'amt');
        const fromAccountId = this.safeString (transfer, 'from');
        const toAccountId = this.safeString (transfer, 'to');
        const accountsById = this.safeValue (this.options, 'accountsById', {});
        const timestamp = this.safeInteger (transfer, 'ts', this.milliseconds ());
        const balanceChange = this.safeString (transfer, 'sz');
        if (balanceChange !== undefined) {
            amount = this.parseNumber (Precise.stringAbs (balanceChange));
        }
        return {
            'info': transfer,
            'id': id,
            'timestamp': timestamp,
            'datetime': this.iso8601 (timestamp),
            'currency': code,
            'amount': amount,
            'fromAccount': this.safeString (accountsById, fromAccountId),
            'toAccount': this.safeString (accountsById, toAccountId),
            'status': this.parseTransferStatus (this.safeString (transfer, 'state')),
        };
    }

    parseTransferStatus (status) {
        const statuses = {
            'success': 'ok',
        };
        return this.safeString (statuses, status, status);
    }

    async fetchTransfer (id: string, code: string = undefined, params = {}) {
        await this.loadMarkets ();
        const request = {
            'transId': id,
            // 'type': 0, // default is 0 transfer within account, 1 master to sub, 2 sub to master
        };
        const response = await this.privateGetAssetTransferState (this.extend (request, params));
        //
        //     {
        //         "code": "0",
        //         "data": [
        //             {
        //                 "amt": "5",
        //                 "ccy": "USDT",
        //                 "from": "18",
        //                 "instId": "",
        //                 "state": "success",
        //                 "subAcct": "",
        //                 "to": "6",
        //                 "toInstId": "",
        //                 "transId": "464424732",
        //                 "type": "0"
        //             }
        //         ],
        //         "msg": ""
        //     }
        //
        const data = this.safeValue (response, 'data', []);
        const transfer = this.safeValue (data, 0);
        return this.parseTransfer (transfer);
    }

    async fetchTransfers (code: string = undefined, since: Int = undefined, limit: Int = undefined, params = {}) {
        /**
         * @method
         * @name okx#fetchTransfers
         * @description fetch a history of internal transfers made on an account
         * @param {string} code unified currency code of the currency transferred
         * @param {int} [since] the earliest time in ms to fetch transfers for
         * @param {int} [limit] the maximum number of transfers structures to retrieve
         * @param {object} [params] extra parameters specific to the okx api endpoint
         * @returns {object[]} a list of [transfer structures]{@link https://docs.ccxt.com/#/?id=transfer-structure}
         */
        await this.loadMarkets ();
        let currency = undefined;
        const request = {
            'type': '1', // https://www.okx.com/docs-v5/en/#rest-api-account-get-bills-details-last-3-months
        };
        if (code !== undefined) {
            currency = this.currency (code);
            request['ccy'] = currency['id'];
        }
        if (since !== undefined) {
            request['begin'] = since;
        }
        if (limit !== undefined) {
            request['limit'] = limit;
        }
        const response = await this.privateGetAccountBillsArchive (this.extend (request, params));
        //
        //    {
        //        "code": "0",
        //        "data": [
        //            {
        //                "bal": "70.6874353780312913",
        //                "balChg": "-4.0000000000000000",
        //                "billId": "588900695232225299",
        //                "ccy": "USDT",
        //                "execType": "",
        //                "fee": "",
        //                "from": "18",
        //                "instId": "",
        //                "instType": "",
        //                "mgnMode": "",
        //                "notes": "To Funding Account",
        //                "ordId": "",
        //                "pnl": "",
        //                "posBal": "",
        //                "posBalChg": "",
        //                "price": "0",
        //                "subType": "12",
        //                "sz": "-4",
        //                "to": "6",
        //                "ts": "1686676866989",
        //                "type": "1"
        //            },
        //            ...
        //        ],
        //        "msg": ""
        //    }
        //
        const transfers = this.safeValue (response, 'data', []);
        return this.parseTransfers (transfers, currency, since, limit, params);
    }

    sign (path, api = 'public', method = 'GET', params = {}, headers = undefined, body = undefined) {
        const isArray = Array.isArray (params);
        const request = '/api/' + this.version + '/' + this.implodeParams (path, params);
        const query = this.omit (params, this.extractParams (path));
        let url = this.implodeHostname (this.urls['api']['rest']) + request;
        // const type = this.getPathAuthenticationType (path);
        if (api === 'public') {
            if (Object.keys (query).length) {
                url += '?' + this.urlencode (query);
            }
        } else if (api === 'private') {
            this.checkRequiredCredentials ();
            // inject id in implicit api call
            if (method === 'POST' && (path === 'trade/batch-orders' || path === 'trade/order-algo' || path === 'trade/order')) {
                const brokerId = this.safeString (this.options, 'brokerId', 'e847386590ce4dBC');
                if (Array.isArray (params)) {
                    for (let i = 0; i < params.length; i++) {
                        const entry = params[i];
                        const clientOrderId = this.safeString (entry, 'clOrdId');
                        if (clientOrderId === undefined) {
                            entry['clOrdId'] = brokerId + this.uuid16 ();
                            entry['tag'] = brokerId;
                            params[i] = entry;
                        }
                    }
                } else {
                    const clientOrderId = this.safeString (params, 'clOrdId');
                    if (clientOrderId === undefined) {
                        params['clOrdId'] = brokerId + this.uuid16 ();
                        params['tag'] = brokerId;
                    }
                }
            }
            const timestamp = this.iso8601 (this.milliseconds ());
            headers = {
                'OK-ACCESS-KEY': this.apiKey,
                'OK-ACCESS-PASSPHRASE': this.password,
                'OK-ACCESS-TIMESTAMP': timestamp,
                // 'OK-FROM': '',
                // 'OK-TO': '',
                // 'OK-LIMIT': '',
            };
            let auth = timestamp + method + request;
            if (method === 'GET') {
                if (Object.keys (query).length) {
                    const urlencodedQuery = '?' + this.urlencode (query);
                    url += urlencodedQuery;
                    auth += urlencodedQuery;
                }
            } else {
                if (isArray || Object.keys (query).length) {
                    body = this.json (query);
                    auth += body;
                }
                headers['Content-Type'] = 'application/json';
            }
            const signature = this.hmac (this.encode (auth), this.encode (this.secret), sha256, 'base64');
            headers['OK-ACCESS-SIGN'] = signature;
        }
        return { 'url': url, 'method': method, 'body': body, 'headers': headers };
    }

    parseFundingRate (contract, market = undefined) {
        //
        //    {
        //        "fundingRate": "0.00027815",
        //        "fundingTime": "1634256000000",
        //        "instId": "BTC-USD-SWAP",
        //        "instType": "SWAP",
        //        "nextFundingRate": "0.00017",
        //        "nextFundingTime": "1634284800000"
        //    }
        //
        // in the response above nextFundingRate is actually two funding rates from now
        //
        const nextFundingRateTimestamp = this.safeInteger (contract, 'nextFundingTime');
        const marketId = this.safeString (contract, 'instId');
        const symbol = this.safeSymbol (marketId, market);
        const nextFundingRate = this.safeNumber (contract, 'nextFundingRate');
        const fundingTime = this.safeInteger (contract, 'fundingTime');
        // https://www.okx.com/support/hc/en-us/articles/360053909272-Ⅸ-Introduction-to-perpetual-swap-funding-fee
        // > The current interest is 0.
        return {
            'info': contract,
            'symbol': symbol,
            'markPrice': undefined,
            'indexPrice': undefined,
            'interestRate': this.parseNumber ('0'),
            'estimatedSettlePrice': undefined,
            'timestamp': undefined,
            'datetime': undefined,
            'fundingRate': this.safeNumber (contract, 'fundingRate'),
            'fundingTimestamp': fundingTime,
            'fundingDatetime': this.iso8601 (fundingTime),
            'nextFundingRate': nextFundingRate,
            'nextFundingTimestamp': nextFundingRateTimestamp,
            'nextFundingDatetime': this.iso8601 (nextFundingRateTimestamp),
            'previousFundingRate': undefined,
            'previousFundingTimestamp': undefined,
            'previousFundingDatetime': undefined,
        };
    }

    async fetchFundingRate (symbol: string, params = {}) {
        /**
         * @method
         * @name okx#fetchFundingRate
         * @description fetch the current funding rate
         * @param {string} symbol unified market symbol
         * @param {object} [params] extra parameters specific to the okx api endpoint
         * @returns {object} a [funding rate structure]{@link https://docs.ccxt.com/#/?id=funding-rate-structure}
         */
        await this.loadMarkets ();
        const market = this.market (symbol);
        if (!market['swap']) {
            throw new ExchangeError (this.id + ' fetchFundingRate() is only valid for swap markets');
        }
        const request = {
            'instId': market['id'],
        };
        const response = await this.publicGetPublicFundingRate (this.extend (request, params));
        //
        //    {
        //        "code": "0",
        //        "data": [
        //            {
        //                "fundingRate": "0.00027815",
        //                "fundingTime": "1634256000000",
        //                "instId": "BTC-USD-SWAP",
        //                "instType": "SWAP",
        //                "nextFundingRate": "0.00017",
        //                "nextFundingTime": "1634284800000"
        //            }
        //        ],
        //        "msg": ""
        //    }
        //
        const data = this.safeValue (response, 'data', []);
        const entry = this.safeValue (data, 0, {});
        return this.parseFundingRate (entry, market);
    }

    async fetchFundingHistory (symbol: string = undefined, since: Int = undefined, limit: Int = undefined, params = {}) {
        /**
         * @method
         * @name okx#fetchFundingHistory
         * @description fetch the history of funding payments paid and received on this account
         * @param {string} symbol unified market symbol
         * @param {int} [since] the earliest time in ms to fetch funding history for
         * @param {int} [limit] the maximum number of funding history structures to retrieve
         * @param {object} [params] extra parameters specific to the okx api endpoint
         * @returns {object} a [funding history structure]{@link https://docs.ccxt.com/#/?id=funding-history-structure}
         */
        await this.loadMarkets ();
        const request = {
            // 'instType': 'SPOT', // SPOT, MARGIN, SWAP, FUTURES, OPTION
            // 'ccy': currency['id'],
            // 'mgnMode': 'isolated', // isolated, cross
            // 'ctType': 'linear', // linear, inverse, only applicable to FUTURES/SWAP
            'type': '8',
            //
            // supported values for type
            //
            //     1 Transfer
            //     2 Trade
            //     3 Delivery
            //     4 Auto token conversion
            //     5 Liquidation
            //     6 Margin transfer
            //     7 Interest deduction
            //     8 Funding fee
            //     9 ADL
            //     10 Clawback
            //     11 System token conversion
            //     12 Strategy transfer
            //     13 ddh
            //
            // 'subType': '',
            //
            // supported values for subType
            //
            //     1 Buy
            //     2 Sell
            //     3 Open long
            //     4 Open short
            //     5 Close long
            //     6 Close short
            //     9 Interest deduction
            //     11 Transfer in
            //     12 Transfer out
            //     160 Manual margin increase
            //     161 Manual margin decrease
            //     162 Auto margin increase
            //     110 Auto buy
            //     111 Auto sell
            //     118 System token conversion transfer in
            //     119 System token conversion transfer out
            //     100 Partial liquidation close long
            //     101 Partial liquidation close short
            //     102 Partial liquidation buy
            //     103 Partial liquidation sell
            //     104 Liquidation long
            //     105 Liquidation short
            //     106 Liquidation buy
            //     107 Liquidation sell
            //     110 Liquidation transfer in
            //     111 Liquidation transfer out
            //     125 ADL close long
            //     126 ADL close short
            //     127 ADL buy
            //     128 ADL sell
            //     131 ddh buy
            //     132 ddh sell
            //     170 Exercised
            //     171 Counterparty exercised
            //     172 Expired OTM
            //     112 Delivery long
            //     113 Delivery short
            //     117 Delivery/Exercise clawback
            //     173 Funding fee expense
            //     174 Funding fee income
            //     200 System transfer in
            //     201 Manually transfer in
            //     202 System transfer out
            //     203 Manually transfer out
            //
            // 'after': 'id', // earlier than the requested bill ID
            // 'before': 'id', // newer than the requested bill ID
            // 'limit': '100', // default 100, max 100
        };
        if (limit !== undefined) {
            request['limit'] = limit.toString (); // default 100, max 100
        }
        let market = undefined;
        if (symbol !== undefined) {
            market = this.market (symbol);
            symbol = market['symbol'];
            if (market['contract']) {
                if (market['linear']) {
                    request['ctType'] = 'linear';
                    request['ccy'] = market['quoteId'];
                } else {
                    request['ctType'] = 'inverse';
                    request['ccy'] = market['baseId'];
                }
            }
        }
        const [ type, query ] = this.handleMarketTypeAndParams ('fetchFundingHistory', market, params);
        if (type === 'swap') {
            request['instType'] = this.convertToInstrumentType (type);
        }
        // AccountBillsArchive has the same cost as AccountBills but supports three months of data
        const response = await this.privateGetAccountBillsArchive (this.extend (request, query));
        //
        //    {
        //        "bal": "0.0242946200998573",
        //        "balChg": "0.0000148752712240",
        //        "billId": "377970609204146187",
        //        "ccy": "ETH",
        //        "execType": "",
        //        "fee": "0",
        //        "from": "",
        //        "instId": "ETH-USD-SWAP",
        //        "instType": "SWAP",
        //        "mgnMode": "isolated",
        //        "notes": "",
        //        "ordId": "",
        //        "pnl": "0.000014875271224",
        //        "posBal": "0",
        //        "posBalChg": "0",
        //        "subType": "174",
        //        "sz": "9",
        //        "to": "",
        //        "ts": "1636387215588",
        //        "type": "8"
        //    }
        //
        const data = this.safeValue (response, 'data', []);
        const result = [];
        for (let i = 0; i < data.length; i++) {
            const entry = data[i];
            const timestamp = this.safeInteger (entry, 'ts');
            const instId = this.safeString (entry, 'instId');
            const marketInner = this.safeMarket (instId);
            const currencyId = this.safeString (entry, 'ccy');
            const code = this.safeCurrencyCode (currencyId);
            result.push ({
                'info': entry,
                'symbol': marketInner['symbol'],
                'code': code,
                'timestamp': timestamp,
                'datetime': this.iso8601 (timestamp),
                'id': this.safeString (entry, 'billId'),
                'amount': this.safeNumber (entry, 'balChg'),
            });
        }
        const sorted = this.sortBy (result, 'timestamp');
        return this.filterBySymbolSinceLimit (sorted, symbol, since, limit);
    }

    async setLeverage (leverage, symbol: string = undefined, params = {}) {
        /**
         * @method
         * @name okx#setLeverage
         * @description set the level of leverage for a market
         * @see https://www.okx.com/docs-v5/en/#rest-api-account-set-leverage
         * @param {float} leverage the rate of leverage
         * @param {string} symbol unified market symbol
         * @param {object} [params] extra parameters specific to the okx api endpoint
         * @param {string} [params.marginMode] 'cross' or 'isolated'
         * @param {string} [params.posSide] 'long' or 'short' for isolated margin long/short mode on futures and swap markets
         * @returns {object} response from the exchange
         */
        if (symbol === undefined) {
            throw new ArgumentsRequired (this.id + ' setLeverage() requires a symbol argument');
        }
        // WARNING: THIS WILL INCREASE LIQUIDATION PRICE FOR OPEN ISOLATED LONG POSITIONS
        // AND DECREASE LIQUIDATION PRICE FOR OPEN ISOLATED SHORT POSITIONS
        if ((leverage < 1) || (leverage > 125)) {
            throw new BadRequest (this.id + ' setLeverage() leverage should be between 1 and 125');
        }
        await this.loadMarkets ();
        const market = this.market (symbol);
        let marginMode = undefined;
        [ marginMode, params ] = this.handleMarginModeAndParams ('setLeverage', params);
        if (marginMode === undefined) {
            marginMode = this.safeString (params, 'mgnMode', 'cross'); // cross as default marginMode
        }
        if ((marginMode !== 'cross') && (marginMode !== 'isolated')) {
            throw new BadRequest (this.id + ' setLeverage() requires a marginMode parameter that must be either cross or isolated');
        }
        const request = {
            'lever': leverage,
            'mgnMode': marginMode,
            'instId': market['id'],
        };
        const posSide = this.safeString (params, 'posSide');
        if (marginMode === 'isolated') {
            if (posSide === undefined) {
                throw new ArgumentsRequired (this.id + ' setLeverage() requires a posSide argument for isolated margin');
            }
            if (posSide !== 'long' && posSide !== 'short' && posSide !== 'net') {
                throw new BadRequest (this.id + ' setLeverage() requires the posSide argument to be either "long", "short" or "net"');
            }
        }
        const response = await this.privatePostAccountSetLeverage (this.extend (request, params));
        //
        //     {
        //       "code": "0",
        //       "data": [
        //         {
        //           "instId": "BTC-USDT-SWAP",
        //           "lever": "5",
        //           "mgnMode": "isolated",
        //           "posSide": "long"
        //         }
        //       ],
        //       "msg": ""
        //     }
        //
        return response;
    }

    async setPositionMode (hedged, symbol: string = undefined, params = {}) {
        /**
         * @method
         * @name okx#setPositionMode
         * @description set hedged to true or false for a market
         * @param {bool} hedged set to true to use long_short_mode, false for net_mode
         * @param {string} symbol not used by okx setPositionMode
         * @param {object} [params] extra parameters specific to the okx api endpoint
         * @returns {object} response from the exchange
         */
        let hedgeMode = undefined;
        if (hedged) {
            hedgeMode = 'long_short_mode';
        } else {
            hedgeMode = 'net_mode';
        }
        const request = {
            'posMode': hedgeMode,
        };
        const response = await this.privatePostAccountSetPositionMode (this.extend (request, params));
        //
        //    {
        //        "code": "0",
        //        "data": [
        //            {
        //                "posMode": "net_mode"
        //            }
        //        ],
        //        "msg": ""
        //    }
        //
        return response;
    }

    async setMarginMode (marginMode, symbol: string = undefined, params = {}) {
        /**
         * @method
         * @name okx#setMarginMode
         * @description set margin mode to 'cross' or 'isolated'
         * @param {string} marginMode 'cross' or 'isolated'
         * @param {string} symbol unified market symbol
         * @param {object} [params] extra parameters specific to the okx api endpoint
         * @returns {object} response from the exchange
         */
        if (symbol === undefined) {
            throw new ArgumentsRequired (this.id + ' setMarginMode() requires a symbol argument');
        }
        // WARNING: THIS WILL INCREASE LIQUIDATION PRICE FOR OPEN ISOLATED LONG POSITIONS
        // AND DECREASE LIQUIDATION PRICE FOR OPEN ISOLATED SHORT POSITIONS
        marginMode = marginMode.toLowerCase ();
        if ((marginMode !== 'cross') && (marginMode !== 'isolated')) {
            throw new BadRequest (this.id + ' setMarginMode() marginMode must be either cross or isolated');
        }
        await this.loadMarkets ();
        const market = this.market (symbol);
        const lever = this.safeInteger (params, 'lever');
        if ((lever === undefined) || (lever < 1) || (lever > 125)) {
            throw new BadRequest (this.id + ' setMarginMode() params["lever"] should be between 1 and 125');
        }
        params = this.omit (params, [ 'lever' ]);
        const request = {
            'lever': lever,
            'mgnMode': marginMode,
            'instId': market['id'],
        };
        const response = await this.privatePostAccountSetLeverage (this.extend (request, params));
        //
        //     {
        //       "code": "0",
        //       "data": [
        //         {
        //           "instId": "BTC-USDT-SWAP",
        //           "lever": "5",
        //           "mgnMode": "isolated",
        //           "posSide": "long"
        //         }
        //       ],
        //       "msg": ""
        //     }
        //
        return response;
    }

    async fetchBorrowRates (params = {}) {
        /**
         * @method
         * @name okx#fetchBorrowRates
         * @description fetch the borrow interest rates of all currencies
         * @param {object} [params] extra parameters specific to the okx api endpoint
         * @returns {object} a list of [borrow rate structures]{@link https://docs.ccxt.com/#/?id=borrow-rate-structure}
         */
        await this.loadMarkets ();
        const response = await this.privateGetAccountInterestRate (params);
        //
        //    {
        //        "code": "0",
        //        "data": [
        //            {
        //                "ccy": "BTC",
        //                "interestRate": "0.00000833"
        //            }
        //            ...
        //        ],
        //    }
        //
        const timestamp = this.milliseconds ();
        const data = this.safeValue (response, 'data');
        const rates = {};
        for (let i = 0; i < data.length; i++) {
            const rate = data[i];
            const code = this.safeCurrencyCode (this.safeString (rate, 'ccy'));
            rates[code] = {
                'currency': code,
                'rate': this.safeNumber (rate, 'interestRate'),
                'period': 86400000,
                'timestamp': timestamp,
                'datetime': this.iso8601 (timestamp),
                'info': rate,
            };
        }
        return rates;
    }

    async fetchBorrowRate (code: string, params = {}) {
        /**
         * @method
         * @name okx#fetchBorrowRate
         * @description fetch the rate of interest to borrow a currency for margin trading
         * @param {string} code unified currency code
         * @param {object} [params] extra parameters specific to the okx api endpoint
         * @returns {object} a [borrow rate structure]{@link https://docs.ccxt.com/#/?id=borrow-rate-structure}
         */
        await this.loadMarkets ();
        const currency = this.currency (code);
        const request = {
            'ccy': currency['id'],
        };
        const response = await this.privateGetAccountInterestRate (this.extend (request, params));
        //
        //    {
        //        "code": "0",
        //        "data": [
        //             {
        //                "ccy": "USDT",
        //                "interestRate": "0.00002065"
        //             }
        //             ...
        //        ],
        //        "msg": ""
        //    }
        //
        const data = this.safeValue (response, 'data');
        const rate = this.safeValue (data, 0);
        return this.parseBorrowRate (rate);
    }

    parseBorrowRate (info, currency = undefined) {
        //
        //    {
        //        "amt": "992.10341195",
        //        "ccy": "BTC",
        //        "rate": "0.01",
        //        "ts": "1643954400000"
        //    }
        //
        const ccy = this.safeString (info, 'ccy');
        const timestamp = this.safeInteger (info, 'ts');
        return {
            'currency': this.safeCurrencyCode (ccy),
            'rate': this.safeNumber2 (info, 'interestRate', 'rate'),
            'period': 86400000,
            'timestamp': timestamp,
            'datetime': this.iso8601 (timestamp),
            'info': info,
        };
    }

    parseBorrowRateHistories (response, codes, since, limit) {
        //
        //    [
        //        {
        //            "amt": "992.10341195",
        //            "ccy": "BTC",
        //            "rate": "0.01",
        //            "ts": "1643954400000"
        //        },
        //        ...
        //    ]
        //
        const borrowRateHistories = {};
        for (let i = 0; i < response.length; i++) {
            const item = response[i];
            const code = this.safeCurrencyCode (this.safeString (item, 'ccy'));
            if (codes === undefined || this.inArray (code, codes)) {
                if (!(code in borrowRateHistories)) {
                    borrowRateHistories[code] = [];
                }
                const borrowRateStructure = this.parseBorrowRate (item);
                borrowRateHistories[code].push (borrowRateStructure);
            }
        }
        const keys = Object.keys (borrowRateHistories);
        for (let i = 0; i < keys.length; i++) {
            const code = keys[i];
            borrowRateHistories[code] = this.filterByCurrencySinceLimit (borrowRateHistories[code], code, since, limit);
        }
        return borrowRateHistories;
    }

    parseBorrowRateHistory (response, code, since, limit) {
        const result = [];
        for (let i = 0; i < response.length; i++) {
            const item = response[i];
            const borrowRate = this.parseBorrowRate (item);
            result.push (borrowRate);
        }
        const sorted = this.sortBy (result, 'timestamp');
        return this.filterByCurrencySinceLimit (sorted, code, since, limit);
    }

    async fetchBorrowRateHistories (codes = undefined, since: Int = undefined, limit: Int = undefined, params = {}) {
        /**
         * @method
         * @name okx#fetchBorrowRateHistories
         * @description retrieves a history of a multiple currencies borrow interest rate at specific time slots, returns all currencies if no symbols passed, default is undefined
         * @param {string[]|undefined} codes list of unified currency codes, default is undefined
         * @param {int} [since] timestamp in ms of the earliest borrowRate, default is undefined
         * @param {int} [limit] max number of borrow rate prices to return, default is undefined
         * @param {object} [params] extra parameters specific to the okx api endpoint
         * @returns {object} a dictionary of [borrow rate structures]{@link https://docs.ccxt.com/#/?id=borrow-rate-structure} indexed by the market symbol
         */
        await this.loadMarkets ();
        const request = {
            // 'ccy': currency['id'],
            // 'after': this.milliseconds (), // Pagination of data to return records earlier than the requested ts,
            // 'before': since, // Pagination of data to return records newer than the requested ts,
            // 'limit': limit, // default is 100 and maximum is 100
        };
        if (since !== undefined) {
            request['before'] = since;
        }
        if (limit !== undefined) {
            request['limit'] = limit;
        }
        const response = await this.publicGetFinanceSavingsLendingRateHistory (this.extend (request, params));
        //
        //     {
        //         "code": "0",
        //         "data": [
        //             {
        //                 "amt": "992.10341195",
        //                 "ccy": "BTC",
        //                 "rate": "0.01",
        //                 "ts": "1643954400000"
        //             },
        //         ],
        //         "msg": ""
        //     }
        //
        const data = this.safeValue (response, 'data');
        return this.parseBorrowRateHistories (data, codes, since, limit);
    }

    async fetchBorrowRateHistory (code: string, since: Int = undefined, limit: Int = undefined, params = {}) {
        /**
         * @method
         * @name okx#fetchBorrowRateHistory
         * @description retrieves a history of a currencies borrow interest rate at specific time slots
         * @param {string} code unified currency code
         * @param {int} [since] timestamp for the earliest borrow rate
         * @param {int} [limit] the maximum number of [borrow rate structures]{@link https://docs.ccxt.com/#/?id=borrow-rate-structure} to retrieve
         * @param {object} [params] extra parameters specific to the exchange api endpoint
         * @returns {object[]} an array of [borrow rate structures]{@link https://docs.ccxt.com/#/?id=borrow-rate-structure}
         */
        await this.loadMarkets ();
        const currency = this.currency (code);
        const request = {
            'ccy': currency['id'],
            // 'after': this.milliseconds (), // Pagination of data to return records earlier than the requested ts,
            // 'before': since, // Pagination of data to return records newer than the requested ts,
            // 'limit': limit, // default is 100 and maximum is 100
        };
        if (since !== undefined) {
            request['before'] = since;
        }
        if (limit !== undefined) {
            request['limit'] = limit;
        }
        const response = await this.publicGetFinanceSavingsLendingRateHistory (this.extend (request, params));
        //
        //     {
        //         "code": "0",
        //         "data": [
        //             {
        //                 "amt": "992.10341195",
        //                 "ccy": "BTC",
        //                 "rate": "0.01",
        //                 "ts": "1643954400000"
        //             },
        //         ],
        //         "msg": ""
        //     }
        //
        const data = this.safeValue (response, 'data');
        return this.parseBorrowRateHistory (data, code, since, limit);
    }

    async modifyMarginHelper (symbol: string, amount, type, params = {}) {
        await this.loadMarkets ();
        const market = this.market (symbol);
        const posSide = this.safeString (params, 'posSide', 'net');
        params = this.omit (params, [ 'posSide' ]);
        const request = {
            'instId': market['id'],
            'amt': amount,
            'type': type,
            'posSide': posSide,
        };
        const response = await this.privatePostAccountPositionMarginBalance (this.extend (request, params));
        //
        //     {
        //       "code": "0",
        //       "data": [
        //         {
        //           "amt": "0.01",
        //           "instId": "ETH-USD-SWAP",
        //           "posSide": "net",
        //           "type": "reduce"
        //         }
        //       ],
        //       "msg": ""
        //     }
        //
        return this.parseMarginModification (response, market);
    }

    parseMarginModification (data, market = undefined) {
        const innerData = this.safeValue (data, 'data', []);
        const entry = this.safeValue (innerData, 0, {});
        const errorCode = this.safeString (data, 'code');
        const status = (errorCode === '0') ? 'ok' : 'failed';
        const amountRaw = this.safeNumber (entry, 'amt');
        const typeRaw = this.safeString (entry, 'type');
        const type = (typeRaw === 'reduce') ? 'reduce' : 'add';
        const marketId = this.safeString (entry, 'instId');
        const responseMarket = this.safeMarket (marketId, market);
        const code = responseMarket['inverse'] ? responseMarket['base'] : responseMarket['quote'];
        return {
            'info': data,
            'type': type,
            'amount': amountRaw,
            'code': code,
            'symbol': responseMarket['symbol'],
            'status': status,
        };
    }

    async reduceMargin (symbol: string, amount, params = {}) {
        /**
         * @method
         * @name okx#reduceMargin
         * @description remove margin from a position
         * @param {string} symbol unified market symbol
         * @param {float} amount the amount of margin to remove
         * @param {object} [params] extra parameters specific to the okx api endpoint
         * @returns {object} a [margin structure]{@link https://docs.ccxt.com/#/?id=reduce-margin-structure}
         */
        return await this.modifyMarginHelper (symbol, amount, 'reduce', params);
    }

    async addMargin (symbol: string, amount, params = {}) {
        /**
         * @method
         * @name okx#addMargin
         * @description add margin
         * @param {string} symbol unified market symbol
         * @param {float} amount amount of margin to add
         * @param {object} [params] extra parameters specific to the okx api endpoint
         * @returns {object} a [margin structure]{@link https://docs.ccxt.com/#/?id=add-margin-structure}
         */
        return await this.modifyMarginHelper (symbol, amount, 'add', params);
    }

    async fetchMarketLeverageTiers (symbol: string, params = {}) {
        /**
         * @method
         * @name okx#fetchMarketLeverageTiers
         * @description retrieve information on the maximum leverage, and maintenance margin for trades of varying trade sizes for a single market
         * @see https://www.okx.com/docs-v5/en/#rest-api-public-data-get-position-tiers
         * @param {string} symbol unified market symbol
         * @param {object} [params] extra parameters specific to the okx api endpoint
         * @param {string} [params.marginMode] 'cross' or 'isolated'
         * @returns {object} a [leverage tiers structure]{@link https://docs.ccxt.com/#/?id=leverage-tiers-structure}
         */
        await this.loadMarkets ();
        const market = this.market (symbol);
        const type = market['spot'] ? 'MARGIN' : this.convertToInstrumentType (market['type']);
        const uly = this.safeString (market['info'], 'uly');
        if (!uly) {
            if (type !== 'MARGIN') {
                throw new BadRequest (this.id + ' fetchMarketLeverageTiers() cannot fetch leverage tiers for ' + symbol);
            }
        }
        let marginMode = undefined;
        [ marginMode, params ] = this.handleMarginModeAndParams ('fetchMarketLeverageTiers', params);
        if (marginMode === undefined) {
            marginMode = this.safeString (params, 'tdMode', 'cross'); // cross as default marginMode
        }
        const request = {
            'instType': type,
            'tdMode': marginMode,
            'uly': uly,
        };
        if (type === 'MARGIN') {
            request['instId'] = market['id'];
        }
        const response = await this.publicGetPublicPositionTiers (this.extend (request, params));
        //
        //    {
        //        "code": "0",
        //        "data": [
        //            {
        //                "baseMaxLoan": "500",
        //                "imr": "0.1",
        //                "instId": "ETH-USDT",
        //                "maxLever": "10",
        //                "maxSz": "500",
        //                "minSz": "0",
        //                "mmr": "0.03",
        //                "optMgnFactor": "0",
        //                "quoteMaxLoan": "200000",
        //                "tier": "1",
        //                "uly": ""
        //            },
        //            ...
        //        ]
        //    }
        //
        const data = this.safeValue (response, 'data');
        return this.parseMarketLeverageTiers (data, market);
    }

    parseMarketLeverageTiers (info, market = undefined) {
        /**
         * @ignore
         * @method
         * @param {object} info Exchange response for 1 market
         * @param {object} market CCXT market
         */
        //
        //    [
        //        {
        //            "baseMaxLoan": "500",
        //            "imr": "0.1",
        //            "instId": "ETH-USDT",
        //            "maxLever": "10",
        //            "maxSz": "500",
        //            "minSz": "0",
        //            "mmr": "0.03",
        //            "optMgnFactor": "0",
        //            "quoteMaxLoan": "200000",
        //            "tier": "1",
        //            "uly": ""
        //        },
        //        ...
        //    ]
        //
        const tiers = [];
        for (let i = 0; i < info.length; i++) {
            const tier = info[i];
            tiers.push ({
                'tier': this.safeInteger (tier, 'tier'),
                'currency': market['quote'],
                'minNotional': this.safeNumber (tier, 'minSz'),
                'maxNotional': this.safeNumber (tier, 'maxSz'),
                'maintenanceMarginRate': this.safeNumber (tier, 'mmr'),
                'maxLeverage': this.safeNumber (tier, 'maxLever'),
                'info': tier,
            });
        }
        return tiers;
    }

    async fetchBorrowInterest (code: string = undefined, symbol: string = undefined, since: Int = undefined, limit: Int = undefined, params = {}) {
        /**
         * @method
         * @name okx#fetchBorrowInterest
         * @description fetch the interest owed by the user for borrowing currency for margin trading
         * @see https://www.okx.com/docs-v5/en/#rest-api-account-get-interest-accrued-data
         * @param {string} code the unified currency code for the currency of the interest
         * @param {string} symbol the market symbol of an isolated margin market, if undefined, the interest for cross margin markets is returned
         * @param {int} [since] timestamp in ms of the earliest time to receive interest records for
         * @param {int} [limit] the number of [borrow interest structures]{@link https://docs.ccxt.com/#/?id=borrow-interest-structure} to retrieve
         * @param {object} [params] exchange specific parameters
         * @param {int} [params.type] Loan type 1 - VIP loans 2 - Market loans *Default is Market loans*
         * @param {string} [params.marginMode] 'cross' or 'isolated'
         * @returns {object[]} An list of [borrow interest structures]{@link https://docs.ccxt.com/#/?id=borrow-interest-structure}
         */
        await this.loadMarkets ();
        let marginMode = undefined;
        [ marginMode, params ] = this.handleMarginModeAndParams ('fetchBorrowInterest', params);
        if (marginMode === undefined) {
            marginMode = this.safeString (params, 'mgnMode', 'cross'); // cross as default marginMode
        }
        const request = {
            'mgnMode': marginMode,
        };
        let market = undefined;
        if (code !== undefined) {
            const currency = this.currency (code);
            request['ccy'] = currency['id'];
        }
        if (since !== undefined) {
            request['before'] = since - 1;
        }
        if (limit !== undefined) {
            request['limit'] = limit;
        }
        if (symbol !== undefined) {
            market = this.market (symbol);
            request['instId'] = market['id'];
        }
        const response = await this.privateGetAccountInterestAccrued (this.extend (request, params));
        //
        //    {
        //        "code": "0",
        //        "data": [
        //            {
        //                "ccy": "USDT",
        //                "instId": "",
        //                "interest": "0.0003960833333334",
        //                "interestRate": "0.0000040833333333",
        //                "liab": "97",
        //                "mgnMode": "",
        //                "ts": "1637312400000",
        //                "type": "1"
        //            },
        //            ...
        //        ],
        //        "msg": ""
        //    }
        //
        const data = this.safeValue (response, 'data');
        const interest = this.parseBorrowInterests (data);
        return this.filterByCurrencySinceLimit (interest, code, since, limit);
    }

    parseBorrowInterest (info, market = undefined) {
        const instId = this.safeString (info, 'instId');
        if (instId !== undefined) {
            market = this.safeMarket (instId, market);
        }
        const timestamp = this.safeInteger (info, 'ts');
        return {
            'symbol': this.safeString (market, 'symbol'),
            'marginMode': this.safeString (info, 'mgnMode'),
            'currency': this.safeCurrencyCode (this.safeString (info, 'ccy')),
            'interest': this.safeNumber (info, 'interest'),
            'interestRate': this.safeNumber (info, 'interestRate'),
            'amountBorrowed': this.safeNumber (info, 'liab'),
            'timestamp': timestamp,  // Interest accrued time
            'datetime': this.iso8601 (timestamp),
            'info': info,
        };
    }

    async borrowMargin (code: string, amount, symbol: string = undefined, params = {}) {
        /**
         * @method
         * @name okx#borrowMargin
         * @description create a loan to borrow margin
         * @see https://www.okx.com/docs-v5/en/#rest-api-account-vip-loans-borrow-and-repay
         * @param {string} code unified currency code of the currency to borrow
         * @param {float} amount the amount to borrow
         * @param {string} symbol not used by okx.borrowMargin ()
         * @param {object} [params] extra parameters specific to the okx api endpoint
         * @returns {object} a [margin loan structure]{@link https://docs.ccxt.com/#/?id=margin-loan-structure}
         */
        await this.loadMarkets ();
        const currency = this.currency (code);
        const request = {
            'ccy': currency['id'],
            'amt': this.currencyToPrecision (code, amount),
            'side': 'borrow',
        };
        const response = await this.privatePostAccountBorrowRepay (this.extend (request, params));
        //
        //     {
        //         "code": "0",
        //         "data": [
        //             {
        //                 "amt": "102",
        //                 "availLoan": "97",
        //                 "ccy": "USDT",
        //                 "loanQuota": "6000000",
        //                 "posLoan": "0",
        //                 "side": "borrow",
        //                 "usedLoan": "97"
        //             }
        //         ],
        //         "msg": ""
        //     }
        //
        const data = this.safeValue (response, 'data', []);
        const loan = this.safeValue (data, 0);
        const transaction = this.parseMarginLoan (loan, currency);
        return this.extend (transaction, {
            'symbol': symbol,
        });
    }

    async repayMargin (code: string, amount, symbol: string = undefined, params = {}) {
        /**
         * @method
         * @name okx#repayMargin
         * @description repay borrowed margin and interest
         * @see https://www.okx.com/docs-v5/en/#rest-api-account-vip-loans-borrow-and-repay
         * @param {string} code unified currency code of the currency to repay
         * @param {float} amount the amount to repay
         * @param {string} symbol not used by okx.repayMargin ()
         * @param {object} [params] extra parameters specific to the okx api endpoint
         * @returns {object} a [margin loan structure]{@link https://docs.ccxt.com/#/?id=margin-loan-structure}
         */
        await this.loadMarkets ();
        const currency = this.currency (code);
        const request = {
            'ccy': currency['id'],
            'amt': this.currencyToPrecision (code, amount),
            'side': 'repay',
        };
        const response = await this.privatePostAccountBorrowRepay (this.extend (request, params));
        //
        //     {
        //         "code": "0",
        //         "data": [
        //             {
        //                 "amt": "102",
        //                 "availLoan": "97",
        //                 "ccy": "USDT",
        //                 "loanQuota": "6000000",
        //                 "posLoan": "0",
        //                 "side": "repay",
        //                 "usedLoan": "97"
        //             }
        //         ],
        //         "msg": ""
        //     }
        //
        const data = this.safeValue (response, 'data', []);
        const loan = this.safeValue (data, 0);
        const transaction = this.parseMarginLoan (loan, currency);
        return this.extend (transaction, {
            'symbol': symbol,
        });
    }

    parseMarginLoan (info, currency = undefined) {
        //
        //     {
        //         "amt": "102",
        //         "availLoan": "97",
        //         "ccy": "USDT",
        //         "loanQuota": "6000000",
        //         "posLoan": "0",
        //         "side": "repay",
        //         "usedLoan": "97"
        //     }
        //
        const currencyId = this.safeString (info, 'ccy');
        return {
            'id': undefined,
            'currency': this.safeCurrencyCode (currencyId, currency),
            'amount': this.safeNumber (info, 'amt'),
            'symbol': undefined,
            'timestamp': undefined,
            'datetime': undefined,
            'info': info,
        };
    }

    async fetchOpenInterest (symbol: string, params = {}) {
        /**
         * @method
         * @name okx#fetchOpenInterest
         * @description Retrieves the open interest of a currency
         * @see https://www.okx.com/docs-v5/en/#rest-api-public-data-get-open-interest
         * @param {string} symbol Unified CCXT market symbol
         * @param {object} [params] exchange specific parameters
         * @returns {object} an open interest structure{@link https://docs.ccxt.com/#/?id=interest-history-structure}
         */
        await this.loadMarkets ();
        const market = this.market (symbol);
        if (!market['contract']) {
            throw new BadRequest (this.id + ' fetchOpenInterest() supports contract markets only');
        }
        const type = this.convertToInstrumentType (market['type']);
        const uly = this.safeString (market['info'], 'uly');
        const request = {
            'instType': type,
            'uly': uly,
            'instId': market['id'],
        };
        const response = await this.publicGetPublicOpenInterest (this.extend (request, params));
        //
        //     {
        //         "code": "0",
        //         "data": [
        //             {
        //                 "instId": "BTC-USDT-SWAP",
        //                 "instType": "SWAP",
        //                 "oi": "2125419",
        //                 "oiCcy": "21254.19",
        //                 "ts": "1664005108969"
        //             }
        //         ],
        //         "msg": ""
        //     }
        //
        const data = this.safeValue (response, 'data', []);
        return this.parseOpenInterest (data[0], market);
    }

    async fetchOpenInterestHistory (symbol: string, timeframe = '1d', since: Int = undefined, limit: Int = undefined, params = {}) {
        /**
         * @method
         * @name okx#fetchOpenInterestHistory
         * @description Retrieves the open interest history of a currency
         * @see https://www.okx.com/docs-v5/en/#rest-api-trading-data-get-contracts-open-interest-and-volume
         * @see https://www.okx.com/docs-v5/en/#rest-api-trading-data-get-options-open-interest-and-volume
         * @param {string} symbol Unified CCXT currency code or unified symbol
         * @param {string} timeframe "5m", "1h", or "1d" for option only "1d" or "8h"
         * @param {int} [since] The time in ms of the earliest record to retrieve as a unix timestamp
         * @param {int} [limit] Not used by okx, but parsed internally by CCXT
         * @param {object} [params] Exchange specific parameters
         * @param {int} [params.until] The time in ms of the latest record to retrieve as a unix timestamp
         * @returns An array of [open interest structures]{@link https://docs.ccxt.com/#/?id=interest-history-structure}
         */
        const options = this.safeValue (this.options, 'fetchOpenInterestHistory', {});
        const timeframes = this.safeValue (options, 'timeframes', {});
        timeframe = this.safeString (timeframes, timeframe, timeframe);
        if (timeframe !== '5m' && timeframe !== '1H' && timeframe !== '1D') {
            throw new BadRequest (this.id + ' fetchOpenInterestHistory cannot only use the 5m, 1h, and 1d timeframe');
        }
        await this.loadMarkets ();
        // handle unified currency code or symbol
        let currencyId = undefined;
        let market = undefined;
        if ((symbol in this.markets) || (symbol in this.markets_by_id)) {
            market = this.market (symbol);
            currencyId = market['baseId'];
        } else {
            const currency = this.currency (symbol);
            currencyId = currency['id'];
        }
        const request = {
            'ccy': currencyId,
            'period': timeframe,
        };
        let type = undefined;
        let response = undefined;
        [ type, params ] = this.handleMarketTypeAndParams ('fetchOpenInterestHistory', market, params);
        if (type === 'option') {
            response = await this.publicGetRubikStatOptionOpenInterestVolume (this.extend (request, params));
        } else {
            if (since !== undefined) {
                request['begin'] = since;
            }
            const until = this.safeInteger2 (params, 'till', 'until');
            if (until !== undefined) {
                request['end'] = until;
                params = this.omit (params, [ 'until', 'till' ]);
            }
            response = await this.publicGetRubikStatContractsOpenInterestVolume (this.extend (request, params));
        }
        //
        //    {
        //        code: '0',
        //        data: [
        //            [
        //                '1648221300000',  // timestamp
        //                '2183354317.945',  // open interest (USD)
        //                '74285877.617',  // volume (USD)
        //            ],
        //            ...
        //        ],
        //        msg: ''
        //    }
        //
        const data = this.safeValue (response, 'data', []);
        return this.parseOpenInterests (data, undefined, since, limit);
    }

    parseOpenInterest (interest, market = undefined) {
        //
        // fetchOpenInterestHistory
        //
        //    [
        //        '1648221300000',  // timestamp
        //        '2183354317.945',  // open interest (USD) - (coin) for options
        //        '74285877.617',  // volume (USD) - (coin) for options
        //    ]
        //
        // fetchOpenInterest
        //
        //     {
        //         "instId": "BTC-USD-230520-25500-P",
        //         "instType": "OPTION",
        //         "oi": "300",
        //         "oiCcy": "3",
        //         "ts": "1684551166251"
        //     }
        //
        const id = this.safeString (interest, 'instId');
        market = this.safeMarket (id, market);
        const time = this.safeInteger (interest, 'ts');
        const timestamp = this.safeNumber (interest, 0, time);
        let baseVolume = undefined;
        let quoteVolume = undefined;
        let openInterestAmount = undefined;
        let openInterestValue = undefined;
        const type = this.safeString (this.options, 'defaultType');
        if (Array.isArray (interest)) {
            if (type === 'option') {
                openInterestAmount = this.safeNumber (interest, 1);
                baseVolume = this.safeNumber (interest, 2);
            } else {
                openInterestValue = this.safeNumber (interest, 1);
                quoteVolume = this.safeNumber (interest, 2);
            }
        } else {
            baseVolume = this.safeNumber (interest, 'oiCcy');
            openInterestAmount = this.safeNumber (interest, 'oi');
            openInterestValue = this.safeNumber (interest, 'oiCcy');
        }
        return {
            'symbol': this.safeSymbol (id),
            'baseVolume': baseVolume,  // deprecated
            'quoteVolume': quoteVolume,  // deprecated
            'openInterestAmount': openInterestAmount,
            'openInterestValue': openInterestValue,
            'timestamp': timestamp,
            'datetime': this.iso8601 (timestamp),
            'info': interest,
        };
    }

    setSandboxMode (enable) {
        super.setSandboxMode (enable);
        this.options['sandboxMode'] = enable;
        if (enable) {
            this.headers['x-simulated-trading'] = '1';
        } else if ('x-simulated-trading' in this.headers) {
            this.headers = this.omit (this.headers, 'x-simulated-trading');
        }
    }

    async fetchDepositWithdrawFees (codes: string[] = undefined, params = {}) {
        /**
         * @method
         * @name okx#fetchDepositWithdrawFees
         * @description fetch deposit and withdraw fees
         * @see https://www.okx.com/docs-v5/en/#rest-api-funding-get-currencies
         * @param {string[]|undefined} codes list of unified currency codes
         * @param {object} [params] extra parameters specific to the okx api endpoint
         * @returns {object[]} a list of [fees structures]{@link https://docs.ccxt.com/#/?id=fee-structure}
         */
        await this.loadMarkets ();
        const response = await this.privateGetAssetCurrencies (params);
        //
        //    {
        //        "code": "0",
        //        "data": [
        //            {
        //                "canDep": true,
        //                "canInternal": false,
        //                "canWd": true,
        //                "ccy": "USDT",
        //                "chain": "USDT-TRC20",
        //                "logoLink": "https://static.coinall.ltd/cdn/assets/imgs/221/5F74EB20302D7761.png",
        //                "mainNet": false,
        //                "maxFee": "1.6",
        //                "maxWd": "8852150",
        //                "minFee": "0.8",
        //                "minWd": "2",
        //                "name": "Tether",
        //                "usedWdQuota": "0",
        //                "wdQuota": "500",
        //                "wdTickSz": "3"
        //            },
        //            {
        //                "canDep": true,
        //                "canInternal": false,
        //                "canWd": true,
        //                "ccy": "USDT",
        //                "chain": "USDT-ERC20",
        //                "logoLink": "https://static.coinall.ltd/cdn/assets/imgs/221/5F74EB20302D7761.png",
        //                "mainNet": false,
        //                "maxFee": "16",
        //                "maxWd": "8852150",
        //                "minFee": "8",
        //                "minWd": "2",
        //                "name": "Tether",
        //                "usedWdQuota": "0",
        //                "wdQuota": "500",
        //                "wdTickSz": "3"
        //            },
        //            ...
        //        ],
        //        "msg": ""
        //    }
        //
        const data = this.safeValue (response, 'data');
        return this.parseDepositWithdrawFees (data, codes);
    }

    parseDepositWithdrawFees (response, codes = undefined, currencyIdKey = undefined) {
        //
        // [
        //   {
        //       "canDep": true,
        //       "canInternal": false,
        //       "canWd": true,
        //       "ccy": "USDT",
        //       "chain": "USDT-TRC20",
        //       "logoLink": "https://static.coinall.ltd/cdn/assets/imgs/221/5F74EB20302D7761.png",
        //       "mainNet": false,
        //       "maxFee": "1.6",
        //       "maxWd": "8852150",
        //       "minFee": "0.8",
        //       "minWd": "2",
        //       "name": "Tether",
        //       "usedWdQuota": "0",
        //       "wdQuota": "500",
        //       "wdTickSz": "3"
        //   }
        // ]
        //
        const depositWithdrawFees = {};
        codes = this.marketCodes (codes);
        for (let i = 0; i < response.length; i++) {
            const feeInfo = response[i];
            const currencyId = this.safeString (feeInfo, 'ccy');
            const code = this.safeCurrencyCode (currencyId);
            if ((codes === undefined) || (this.inArray (code, codes))) {
                const depositWithdrawFee = this.safeValue (depositWithdrawFees, code);
                if (depositWithdrawFee === undefined) {
                    depositWithdrawFees[code] = this.depositWithdrawFee ({});
                }
                depositWithdrawFees[code]['info'][currencyId] = feeInfo;
                const chain = this.safeString (feeInfo, 'chain');
                const chainSplit = chain.split ('-');
                const networkId = this.safeValue (chainSplit, 1);
                const withdrawFee = this.safeNumber (feeInfo, 'minFee');
                const withdrawResult = {
                    'fee': withdrawFee,
                    'percentage': (withdrawFee !== undefined) ? false : undefined,
                };
                const depositResult = {
                    'fee': undefined,
                    'percentage': undefined,
                };
                const networkCode = this.networkIdToCode (networkId, code);
                depositWithdrawFees[code]['networks'][networkCode] = {
                    'withdraw': withdrawResult,
                    'deposit': depositResult,
                };
            }
        }
        const depositWithdrawCodes = Object.keys (depositWithdrawFees);
        for (let i = 0; i < depositWithdrawCodes.length; i++) {
            const code = depositWithdrawCodes[i];
            const currency = this.currency (code);
            depositWithdrawFees[code] = this.assignDefaultDepositWithdrawFees (depositWithdrawFees[code], currency);
        }
        return depositWithdrawFees;
    }

    async fetchSettlementHistory (symbol: string = undefined, since: Int = undefined, limit: Int = undefined, params = {}) {
        /**
         * @method
         * @name okx#fetchSettlementHistory
         * @description fetches historical settlement records
         * @see https://www.okx.com/docs-v5/en/#rest-api-public-data-get-delivery-exercise-history
         * @param {string} symbol unified market symbol to fetch the settlement history for
         * @param {int} [since] timestamp in ms
         * @param {int} [limit] number of records
         * @param {object} [params] exchange specific params
         * @returns {object[]} a list of [settlement history objects]
         */
        this.checkRequiredSymbol ('fetchSettlementHistory', symbol);
        await this.loadMarkets ();
        const market = (symbol === undefined) ? undefined : this.market (symbol);
        let type = undefined;
        [ type, params ] = this.handleMarketTypeAndParams ('fetchSettlementHistory', market, params);
        if (type !== 'future' && type !== 'option') {
            throw new NotSupported (this.id + ' fetchSettlementHistory() supports futures and options markets only');
        }
        const request = {
            'instType': this.convertToInstrumentType (type),
            'uly': market['baseId'] + '-' + market['quoteId'],
        };
        if (since !== undefined) {
            request['before'] = since - 1;
        }
        if (limit !== undefined) {
            request['limit'] = limit;
        }
        const response = await this.publicGetPublicDeliveryExerciseHistory (this.extend (request, params));
        //
        //     {
        //         "code": "0",
        //         "data": [
        //             {
        //                 "details": [
        //                     {
        //                         "insId": "BTC-USD-230523-25750-C",
        //                         "px": "27290.1486867000556483",
        //                         "type": "exercised"
        //                     },
        //                 ],
        //                 "ts":"1684656000000"
        //             }
        //         ],
        //         "msg": ""
        //     }
        //
        const data = this.safeValue (response, 'data', []);
        const settlements = this.parseSettlements (data, market);
        const sorted = this.sortBy (settlements, 'timestamp');
        return this.filterBySymbolSinceLimit (sorted, symbol, since, limit);
    }

    parseSettlement (settlement, market) {
        //
        //     {
        //         "insId": "BTC-USD-230521-28500-P",
        //         "px": "27081.2007345984751516",
        //         "type": "exercised"
        //     }
        //
        const marketId = this.safeString (settlement, 'insId');
        return {
            'info': settlement,
            'symbol': this.safeSymbol (marketId, market),
            'price': this.safeNumber (settlement, 'px'),
            'timestamp': undefined,
            'datetime': undefined,
        };
    }

    parseSettlements (settlements, market) {
        //
        //     {
        //         "details": [
        //             {
        //                 "insId": "BTC-USD-230523-25750-C",
        //                 "px": "27290.1486867000556483",
        //                 "type": "exercised"
        //             },
        //         ],
        //         "ts":"1684656000000"
        //     }
        //
        const result = [];
        for (let i = 0; i < settlements.length; i++) {
            const entry = settlements[i];
            const timestamp = this.safeInteger (entry, 'ts');
            const details = this.safeValue (entry, 'details', []);
            for (let i = 0; i < details.length; i++) {
                const settlement = this.parseSettlement (details[i], market);
                result.push (this.extend (settlement, {
                    'timestamp': timestamp,
                    'datetime': this.iso8601 (timestamp),
                }));
            }
        }
        return result;
    }

    handleErrors (httpCode, reason, url, method, headers, body, response, requestHeaders, requestBody) {
        if (!response) {
            return undefined; // fallback to default error handler
        }
        //
        //    {
        //        "code": "1",
        //        "data": [
        //            {
        //                "clOrdId": "",
        //                "ordId": "",
        //                "sCode": "51119",
        //                "sMsg": "Order placement failed due to insufficient balance. ",
        //                "tag": ""
        //            }
        //        ],
        //        "msg": ""
        //    },
        //    {
        //        "code": "58001",
        //        "data": [],
        //        "msg": "Incorrect trade password"
        //    }
        //
        const code = this.safeString (response, 'code');
        if (code !== '0') {
            const feedback = this.id + ' ' + body;
            const data = this.safeValue (response, 'data', []);
            for (let i = 0; i < data.length; i++) {
                const error = data[i];
                const errorCode = this.safeString (error, 'sCode');
                const message = this.safeString (error, 'sMsg');
                this.throwExactlyMatchedException (this.exceptions['exact'], errorCode, feedback);
                this.throwBroadlyMatchedException (this.exceptions['broad'], message, feedback);
            }
            this.throwExactlyMatchedException (this.exceptions['exact'], code, feedback);
            throw new ExchangeError (feedback); // unknown message
        }
        return undefined;
    }
}<|MERGE_RESOLUTION|>--- conflicted
+++ resolved
@@ -2655,31 +2655,8 @@
         }
         await this.loadMarkets ();
         const market = this.market (symbol);
-<<<<<<< HEAD
         const request = this.editOrderRequest (id, symbol, type, side, amount, price, params);
-        const response = await (this as any).privatePostTradeAmendOrder (request);
-=======
-        if (!market['spot']) {
-            throw new NotSupported (this.id + ' editOrder() does not support ' + market['type'] + ' orders, only spot orders are accepted');
-        }
-        const request = {
-            'instId': market['id'],
-        };
-        const clientOrderId = this.safeString2 (params, 'clOrdId', 'clientOrderId');
-        if (clientOrderId !== undefined) {
-            request['clOrdId'] = clientOrderId;
-        } else {
-            request['ordId'] = id;
-        }
-        params = this.omit (params, [ 'clOrdId', 'clientOrderId' ]);
-        if (amount !== undefined) {
-            request['newSz'] = this.amountToPrecision (symbol, amount);
-        }
-        if (price !== undefined) {
-            request['newPx'] = this.priceToPrecision (symbol, price);
-        }
-        const response = await this.privatePostTradeAmendOrder (this.extend (request, params));
->>>>>>> ee6ccea7
+        const response = await this.privatePostTradeAmendOrder (request);
         //
         //     {
         //        "code": "0",
