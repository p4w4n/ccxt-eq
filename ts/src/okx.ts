
//  ---------------------------------------------------------------------------

import Exchange from './abstract/okx.js';
import { ExchangeError, ExchangeNotAvailable, OnMaintenance, ArgumentsRequired, BadRequest, AccountSuspended, InvalidAddress, PermissionDenied, InsufficientFunds, InvalidNonce, InvalidOrder, OrderNotFound, AuthenticationError, RequestTimeout, BadSymbol, RateLimitExceeded, NetworkError, CancelPending, NotSupported, AccountNotEnabled, ContractUnavailable } from './base/errors.js';
import { Precise } from './base/Precise.js';
import { TICK_SIZE } from './base/functions/number.js';
import { sha256 } from './static_dependencies/noble-hashes/sha256.js';
<<<<<<< HEAD
import { Int, OrderSide, OrderType, Trade, OHLCV, Order } from './base/types.js';
=======
import { Int, OrderSide, OrderType, FundingRateHistory } from './base/types.js';
>>>>>>> 0c395b26

//  ---------------------------------------------------------------------------

/**
 * @class okx
 * @extends Exchange
 */
export default class okx extends Exchange {
    describe () {
        return this.deepExtend (super.describe (), {
            'id': 'okx',
            'name': 'OKX',
            'countries': [ 'CN', 'US' ],
            'version': 'v5',
            'rateLimit': 100,
            'pro': true,
            'certified': true,
            'has': {
                'CORS': undefined,
                'spot': true,
                'margin': true,
                'swap': true,
                'future': true,
                'option': true,
                'addMargin': true,
                'borrowMargin': true,
                'cancelAllOrders': false,
                'cancelOrder': true,
                'cancelOrders': true,
                'createDepositAddress': false,
                'createOrder': true,
                'createPostOnlyOrder': true,
                'createReduceOnlyOrder': true,
                'createStopLimitOrder': true,
                'createStopMarketOrder': true,
                'createStopOrder': true,
                'editOrder': true,
                'fetchAccounts': true,
                'fetchBalance': true,
                'fetchBidsAsks': undefined,
                'fetchBorrowInterest': true,
                'fetchBorrowRate': true,
                'fetchBorrowRateHistories': true,
                'fetchBorrowRateHistory': true,
                'fetchBorrowRates': true,
                'fetchBorrowRatesPerSymbol': false,
                'fetchCanceledOrders': true,
                'fetchClosedOrder': undefined,
                'fetchClosedOrders': true,
                'fetchCurrencies': true,
                'fetchDeposit': true,
                'fetchDepositAddress': true,
                'fetchDepositAddresses': false,
                'fetchDepositAddressesByNetwork': true,
                'fetchDeposits': true,
                'fetchDepositsWithdrawals': false,
                'fetchDepositWithdrawFee': 'emulated',
                'fetchDepositWithdrawFees': true,
                'fetchFundingHistory': true,
                'fetchFundingRate': true,
                'fetchFundingRateHistory': true,
                'fetchFundingRates': false,
                'fetchIndexOHLCV': true,
                'fetchL3OrderBook': false,
                'fetchLedger': true,
                'fetchLedgerEntry': undefined,
                'fetchLeverage': true,
                'fetchLeverageTiers': false,
                'fetchMarketLeverageTiers': true,
                'fetchMarkets': true,
                'fetchMarkOHLCV': true,
                'fetchMySettlementHistory': false,
                'fetchMyTrades': true,
                'fetchOHLCV': true,
                'fetchOpenInterest': true,
                'fetchOpenInterestHistory': true,
                'fetchOpenOrder': undefined,
                'fetchOpenOrders': true,
                'fetchOrder': true,
                'fetchOrderBook': true,
                'fetchOrderBooks': false,
                'fetchOrders': false,
                'fetchOrderTrades': true,
                'fetchPermissions': undefined,
                'fetchPosition': true,
                'fetchPositions': true,
                'fetchPositionsRisk': false,
                'fetchPremiumIndexOHLCV': false,
                'fetchSettlementHistory': true,
                'fetchStatus': true,
                'fetchTicker': true,
                'fetchTickers': true,
                'fetchTime': true,
                'fetchTrades': true,
                'fetchTradingFee': true,
                'fetchTradingFees': false,
                'fetchTradingLimits': false,
                'fetchTransactionFee': false,
                'fetchTransactionFees': false,
                'fetchTransactions': false,
                'fetchTransfer': true,
                'fetchTransfers': true,
                'fetchUnderlyingAssets': true,
                'fetchVolatilityHistory': false,
                'fetchWithdrawal': true,
                'fetchWithdrawals': true,
                'fetchWithdrawalWhitelist': false,
                'reduceMargin': true,
                'repayMargin': true,
                'setLeverage': true,
                'setMargin': false,
                'setMarginMode': true,
                'setPositionMode': true,
                'signIn': false,
                'transfer': true,
                'withdraw': true,
            },
            'timeframes': {
                '1m': '1m',
                '3m': '3m',
                '5m': '5m',
                '15m': '15m',
                '30m': '30m',
                '1h': '1H',
                '2h': '2H',
                '4h': '4H',
                '6h': '6H',
                '12h': '12H',
                '1d': '1D',
                '1w': '1W',
                '1M': '1M',
                '3M': '3M',
            },
            'hostname': 'www.okx.com', // or aws.okx.com
            'urls': {
                'logo': 'https://user-images.githubusercontent.com/1294454/152485636-38b19e4a-bece-4dec-979a-5982859ffc04.jpg',
                'api': {
                    'rest': 'https://{hostname}',
                },
                'www': 'https://www.okx.com',
                'doc': 'https://www.okx.com/docs-v5/en/',
                'fees': 'https://www.okx.com/pages/products/fees.html',
                'referral': {
                    // old reflink 0% discount https://www.okx.com/join/1888677
                    // new reflink 20% discount https://www.okx.com/join/CCXT2023
                    // okx + ccxt campaign reflink with 20% discount https://www.okx.com/activities/ccxt-trade-and-earn?channelid=CCXT2023
                    'url': 'https://www.okx.com/activities/ccxt-trade-and-earn?channelid=CCXT2023',
                    'discount': 0.2,
                },
                'test': {
                    'rest': 'https://{hostname}',
                },
            },
            'api': {
                'public': {
                    'get': {
                        'market/tickers': 1,
                        'market/ticker': 1,
                        'market/index-tickers': 1,
                        'market/books': 1 / 2,
                        'market/books-lite': 5 / 3,
                        'market/candles': 1 / 2,
                        'market/history-candles': 1,
                        'market/index-candles': 1,
                        'market/history-index-candles': 2,
                        'market/mark-price-candles': 1,
                        'market/history-mark-price-candles': 2,
                        'market/trades': 1 / 5,
                        'market/history-trades': 2,
                        'market/option/instrument-family-trades': 1,
                        'market/platform-24-volume': 10,
                        'market/open-oracle': 50,
                        'market/exchange-rate': 20,
                        'market/index-components': 1,
                        'market/block-tickers': 1,
                        'market/block-ticker': 1,
                        'market/block-trades': 1,
                        'public/instruments': 1,
                        'public/delivery-exercise-history': 1 / 2,
                        'public/open-interest': 1,
                        'public/funding-rate': 1,
                        'public/funding-rate-history': 1,
                        'public/price-limit': 1,
                        'public/opt-summary': 1,
                        'public/estimated-price': 2,
                        'public/discount-rate-interest-free-quota': 10,
                        'public/time': 2,
                        'public/mark-price': 2,
                        'public/position-tiers': 2,
                        'public/interest-rate-loan-quota': 10,
                        'public/vip-interest-rate-loan-quota': 10,
                        'public/underlying': 1,
                        'public/insurance-fund': 2,
                        'public/convert-contract-coin': 2,
                        'public/option-trades': 1,
                        'public/instrument-tick-bands': 4,
                        'rubik/stat/trading-data/support-coin': 4,
                        'rubik/stat/taker-volume': 4,
                        'rubik/stat/margin/loan-ratio': 4,
                        // long/short
                        'rubik/stat/contracts/long-short-account-ratio': 4,
                        'rubik/stat/contracts/open-interest-volume': 4,
                        'rubik/stat/option/open-interest-volume': 4,
                        // put/call
                        'rubik/stat/option/open-interest-volume-ratio': 4,
                        'rubik/stat/option/open-interest-volume-expiry': 4,
                        'rubik/stat/option/open-interest-volume-strike': 4,
                        'rubik/stat/option/taker-block-volume': 4,
                        'system/status': 50,
                        // public api
                        'sprd/spreads': 1,
                        'sprd/books': 1 / 2,
                        'sprd/ticker': 1,
                        'sprd/public-trades': 1 / 5,
                        'tradingBot/grid/ai-param': 1,
                        'tradingBot/grid/min-investment': 1,
                        'tradingBot/public/rsi-back-testing': 1,
                        'asset/exchange-list': 5 / 3,
                        'finance/savings/lending-rate-summary': 5 / 3,
                        'finance/savings/lending-rate-history': 5 / 3,
                        // public broker
                        'finance/sfp/dcd/products': 2 / 3,
                    },
                },
                'private': {
                    'get': {
                        // rfq
                        'rfq/counterparties': 4,
                        'rfq/maker-instrument-settings': 4,
                        'rfq/rfqs': 10,
                        'rfq/quotes': 10,
                        'rfq/trades': 4,
                        'rfq/public-trades': 4,
                        // sprd
                        'sprd/order': 1 / 3,
                        'sprd/orders-pending': 1 / 3,
                        'sprd/orders-history': 1 / 2,
                        'sprd/trades': 1 / 3,
                        // trade
                        'trade/order': 1 / 3,
                        'trade/orders-pending': 1 / 3,
                        'trade/orders-history': 1 / 2,
                        'trade/orders-history-archive': 1,
                        'trade/fills': 1 / 3,
                        'trade/fills-history': 2.2,
                        'trade/order-algo': 1,
                        'trade/orders-algo-pending': 1,
                        'trade/orders-algo-history': 1,
                        'trade/easy-convert-currency-list': 20,
                        'trade/easy-convert-history': 20,
                        'trade/one-click-repay-currency-list': 20,
                        'trade/one-click-repay-history': 20,
                        // asset
                        'asset/currencies': 5 / 3,
                        'asset/balances': 5 / 3,
                        'asset/non-tradable-assets': 5 / 3,
                        'asset/asset-valuation': 10,
                        'asset/transfer-state': 10,
                        'asset/bills': 5 / 3,
                        'asset/deposit-lightning': 5,
                        'asset/deposit-address': 5 / 3,
                        'asset/deposit-history': 5 / 3,
                        'asset/withdrawal-history': 5 / 3,
                        'asset/deposit-withdraw-status': 20,
                        'asset/convert/currencies': 5 / 3,
                        'asset/convert/currency-pair': 5 / 3,
                        'asset/convert/history': 5 / 3,
                        // account
                        'account/balance': 2,
                        'account/positions': 2,
                        'account/positions-history': 100,
                        'account/account-position-risk': 2,
                        'account/bills': 5 / 3,
                        'account/bills-archive': 5 / 3,
                        'account/config': 4,
                        'account/max-size': 1,
                        'account/max-avail-size': 1,
                        'account/leverage-info': 1,
                        'account/adjust-leverage-info': 4,
                        'account/max-loan': 1,
                        'account/trade-fee': 4,
                        'account/interest-accrued': 4,
                        'account/interest-rate': 4,
                        'account/max-withdrawal': 1,
                        'account/risk-state': 2,
                        'account/quick-margin-borrow-repay-history': 4,
                        'account/borrow-repay-history': 4,
                        'account/vip-interest-accrued': 4,
                        'account/vip-interest-deducted': 4,
                        'account/vip-loan-order-list': 4,
                        'account/vip-loan-order-detail': 4,
                        'account/interest-limits': 4,
                        'account/greeks': 2,
                        'account/position-tiers': 2,
                        'account/mmp-config': 4,
                        // subaccount
                        'users/subaccount/list': 10,
                        'account/subaccount/balances': 10 / 3,
                        'asset/subaccount/balances': 10 / 3,
                        'account/subaccount/max-withdrawal': 1,
                        'asset/subaccount/bills': 5 / 3,
                        'asset/subaccount/managed-subaccount-bills': 5 / 3,
                        'users/entrust-subaccount-list': 10,
                        'users/partner/if-rebate': 1,
                        'account/subaccount/interest-limits': 4,
                        // grid trading
                        'tradingBot/grid/orders-algo-pending': 1,
                        'tradingBot/grid/orders-algo-history': 1,
                        'tradingBot/grid/orders-algo-details': 1,
                        'tradingBot/grid/sub-orders': 1,
                        'tradingBot/grid/positions': 1,
                        'tradingBot/recurring/orders-algo-pending': 1,
                        'tradingBot/recurring/orders-algo-history': 1,
                        'tradingBot/recurring/orders-algo-details': 1,
                        'tradingBot/recurring/sub-orders': 1,
                        // earn
                        'finance/savings/balance': 5 / 3,
                        'finance/savings/lending-history': 5 / 3,
                        'finance/staking-defi/offers': 10 / 3,
                        'finance/staking-defi/orders-active': 10 / 3,
                        'finance/staking-defi/orders-history': 10 / 3,
                        // copytrading
                        'copytrading/current-subpositions': 4,
                        'copytrading/subpositions-history': 10,
                        'copytrading/instruments': 10,
                        'copytrading/profit-sharing-details': 10,
                        'copytrading/total-profit-sharing': 10,
                        'copytrading/unrealized-profit-sharing-details': 10,
                        // broker
                        'broker/nd/info': 10,
                        'broker/nd/subaccount-info': 10,
                        'broker/nd/subaccount/apikey': 10,
                        'asset/broker/nd/subaccount-deposit-address': 5 / 3,
                        'asset/broker/nd/subaccount-deposit-history': 4,
                        'asset/broker/nd/subaccount-withdrawal-history': 4,
                        'broker/nd/rebate-daily': 100,
                        'broker/nd/rebate-per-orders': 300,
                        'finance/sfp/dcd/order': 2,
                        'finance/sfp/dcd/orders': 2,
                        'broker/fd/rebate-per-orders': 300,
                        'broker/fd/if-rebate': 5,
                    },
                    'post': {
                        // rfq
                        'rfq/create-rfq': 4,
                        'rfq/cancel-rfq': 4,
                        'rfq/cancel-batch-rfqs': 10,
                        'rfq/cancel-all-rfqs': 10,
                        'rfq/execute-quote': 15,
                        'rfq/maker-instrument-settings': 4,
                        'rfq/mmp-reset': 4,
                        'rfq/create-quote': 0.4,
                        'rfq/cancel-quote': 0.4,
                        'rfq/cancel-batch-quotes': 10,
                        'rfq/cancel-all-quotes': 10,
                        // sprd
                        'sprd/order': 1,
                        'sprd/cancel-order': 1,
                        'sprd/mass-cancel': 1,
                        // trade
                        'trade/order': 1 / 3,
                        'trade/batch-orders': 1 / 15,
                        'trade/cancel-order': 1 / 3,
                        'trade/cancel-batch-orders': 1 / 15,
                        'trade/amend-order': 1 / 3,
                        'trade/amend-batch-orders': 1 / 150,
                        'trade/close-position': 1,
                        'trade/order-algo': 1,
                        'trade/cancel-algos': 1,
                        'trade/amend-algos': 1,
                        'trade/cancel-advance-algos': 1,
                        'trade/easy-convert': 20,
                        'trade/one-click-repay': 20,
                        'trade/mass-cancel': 4,
                        'trade/cancel-all-after': 10,
                        // asset
                        'asset/transfer': 10,
                        'asset/withdrawal': 5 / 3,
                        'asset/withdrawal-lightning': 5,
                        'asset/cancel-withdrawal': 5 / 3,
                        'asset/convert-dust-assets': 10,
                        'asset/convert/estimate-quote': 1,
                        'asset/convert/trade': 1,
                        // account
                        'account/set-position-mode': 4,
                        'account/set-leverage': 1,
                        'account/position/margin-balance': 1,
                        'account/set-greeks': 4,
                        'account/set-isolated-mode': 4,
                        'account/quick-margin-borrow-repay': 4,
                        'account/borrow-repay': 5 / 3,
                        'account/simulated_margin': 10,
                        'account/set-riskOffset-type': 2,
                        'account/activate-option': 4,
                        'account/set-auto-loan': 4,
                        'account/set-account-level': 4,
                        'account/mmp-reset': 4,
                        'account/mmp-config': 100,
                        // subaccount
                        'users/subaccount/modify-apikey': 10,
                        'asset/subaccount/transfer': 10,
                        'users/subaccount/set-transfer-out': 10,
                        'account/subaccount/set-loan-allocation': 4,
                        // grid trading
                        'tradingBot/grid/order-algo': 1,
                        'tradingBot/grid/amend-order-algo': 1,
                        'tradingBot/grid/stop-order-algo': 1,
                        'tradingBot/grid/close-position': 1,
                        'tradingBot/grid/cancel-close-order': 1,
                        'tradingBot/grid/order-instant-trigger': 1,
                        'tradingBot/grid/withdraw-income': 1,
                        'tradingBot/grid/compute-margin-balance': 1,
                        'tradingBot/grid/margin-balance': 1,
                        'tradingBot/grid/min-investment': 1,
                        'tradingBot/recurring/order-algo': 1,
                        'tradingBot/recurring/amend-order-algo': 1,
                        'tradingBot/recurring/stop-order-algo': 1,
                        // earn
                        'finance/savings/purchase-redempt': 5 / 3,
                        'finance/savings/set-lending-rate': 5 / 3,
                        'finance/staking-defi/purchase': 3,
                        'finance/staking-defi/redeem': 3,
                        'finance/staking-defi/cancel': 3,
                        // copytrading
                        'copytrading/algo-order': 20,
                        'copytrading/close-subposition': 4,
                        'copytrading/set-instruments': 10,
                        // broker
                        'broker/nd/create-subaccount': 0.25,
                        'broker/nd/delete-subaccount': 1,
                        'broker/nd/subaccount/apikey': 0.25,
                        'broker/nd/subaccount/modify-apikey': 1,
                        'broker/nd/subaccount/delete-apikey': 1,
                        'broker/nd/set-subaccount-level': 4,
                        'broker/nd/set-subaccount-fee-rate': 4,
                        'broker/nd/set-subaccount-assets': 0.25,
                        'asset/broker/nd/subaccount-deposit-address': 1,
                        'asset/broker/nd/modify-subaccount-deposit-address': 5 / 3,
                        'broker/nd/rebate-per-orders': 36000,
                        'finance/sfp/dcd/quote': 10,
                        'finance/sfp/dcd/order': 10,
                        'broker/fd/rebate-per-orders': 36000,
                    },
                },
            },
            'fees': {
                'trading': {
                    'taker': this.parseNumber ('0.0015'),
                    'maker': this.parseNumber ('0.0010'),
                },
                'spot': {
                    'taker': this.parseNumber ('0.0015'),
                    'maker': this.parseNumber ('0.0010'),
                },
                'future': {
                    'taker': this.parseNumber ('0.0005'),
                    'maker': this.parseNumber ('0.0002'),
                },
                'swap': {
                    'taker': this.parseNumber ('0.00050'),
                    'maker': this.parseNumber ('0.00020'),
                },
            },
            'requiredCredentials': {
                'apiKey': true,
                'secret': true,
                'password': true,
            },
            'exceptions': {
                'exact': {
                    // Public error codes from 50000-53999
                    // General Class
                    '1': ExchangeError, // Operation failed
                    '2': ExchangeError, // Bulk operation partially succeeded
                    '50000': BadRequest, // Body can not be empty
                    '50001': OnMaintenance, // Matching engine upgrading. Please try again later
                    '50002': BadRequest, // Json data format error
                    '50004': RequestTimeout, // Endpoint request timeout (does not indicate success or failure of order, please check order status)
                    '50005': ExchangeNotAvailable, // API is offline or unavailable
                    '50006': BadRequest, // Invalid Content_Type, please use "application/json" format
                    '50007': AccountSuspended, // Account blocked
                    '50008': AuthenticationError, // User does not exist
                    '50009': AccountSuspended, // Account is suspended due to ongoing liquidation
                    '50010': ExchangeError, // User ID can not be empty
                    '50011': RateLimitExceeded, // Request too frequent
                    '50012': ExchangeError, // Account status invalid
                    '50013': ExchangeNotAvailable, // System is busy, please try again later
                    '50014': BadRequest, // Parameter {0} can not be empty
                    '50015': ExchangeError, // Either parameter {0} or {1} is required
                    '50016': ExchangeError, // Parameter {0} does not match parameter {1}
                    '50017': ExchangeError, // The position is frozen due to ADL. Operation restricted
                    '50018': ExchangeError, // Currency {0} is frozen due to ADL. Operation restricted
                    '50019': ExchangeError, // The account is frozen due to ADL. Operation restricted
                    '50020': ExchangeError, // The position is frozen due to liquidation. Operation restricted
                    '50021': ExchangeError, // Currency {0} is frozen due to liquidation. Operation restricted
                    '50022': ExchangeError, // The account is frozen due to liquidation. Operation restricted
                    '50023': ExchangeError, // Funding fee frozen. Operation restricted
                    '50024': BadRequest, // Parameter {0} and {1} can not exist at the same time
                    '50025': ExchangeError, // Parameter {0} count exceeds the limit {1}
                    '50026': ExchangeNotAvailable, // System error, please try again later.
                    '50027': PermissionDenied, // The account is restricted from trading
                    '50028': ExchangeError, // Unable to take the order, please reach out to support center for details
                    '50044': BadRequest, // Must select one broker type
                    // API Class
                    '50100': ExchangeError, // API frozen, please contact customer service
                    '50101': AuthenticationError, // Broker id of APIKey does not match current environment
                    '50102': InvalidNonce, // Timestamp request expired
                    '50103': AuthenticationError, // Request header "OK_ACCESS_KEY" can not be empty
                    '50104': AuthenticationError, // Request header "OK_ACCESS_PASSPHRASE" can not be empty
                    '50105': AuthenticationError, // Request header "OK_ACCESS_PASSPHRASE" incorrect
                    '50106': AuthenticationError, // Request header "OK_ACCESS_SIGN" can not be empty
                    '50107': AuthenticationError, // Request header "OK_ACCESS_TIMESTAMP" can not be empty
                    '50108': ExchangeError, // Exchange ID does not exist
                    '50109': ExchangeError, // Exchange domain does not exist
                    '50110': PermissionDenied, // Invalid IP
                    '50111': AuthenticationError, // Invalid OK_ACCESS_KEY
                    '50112': AuthenticationError, // Invalid OK_ACCESS_TIMESTAMP
                    '50113': AuthenticationError, // Invalid signature
                    '50114': AuthenticationError, // Invalid authorization
                    '50115': BadRequest, // Invalid request method
                    // Trade Class
                    '51000': BadRequest, // Parameter {0} error
                    '51001': BadSymbol, // Instrument ID does not exist
                    '51002': BadSymbol, // Instrument ID does not match underlying index
                    '51003': BadRequest, // Either client order ID or order ID is required
                    '51004': InvalidOrder, // Order amount exceeds current tier limit
                    '51005': InvalidOrder, // Order amount exceeds the limit
                    '51006': InvalidOrder, // Order price out of the limit
                    '51007': InvalidOrder, // Order placement failed. Order amount should be at least 1 contract (showing up when placing an order with less than 1 contract)
                    '51008': InsufficientFunds, // Order placement failed due to insufficient balance
                    '51009': AccountSuspended, // Order placement function is blocked by the platform
                    '51010': AccountNotEnabled, // Account level too low {"code":"1","data":[{"clOrdId":"uJrfGFth9F","ordId":"","sCode":"51010","sMsg":"The current account mode does not support this API interface. ","tag":""}],"msg":"Operation failed."}
                    '51011': InvalidOrder, // Duplicated order ID
                    '51012': BadSymbol, // Token does not exist
                    '51014': BadSymbol, // Index does not exist
                    '51015': BadSymbol, // Instrument ID does not match instrument type
                    '51016': InvalidOrder, // Duplicated client order ID
                    '51017': ExchangeError, // Borrow amount exceeds the limit
                    '51018': ExchangeError, // User with option account can not hold net short positions
                    '51019': ExchangeError, // No net long positions can be held under isolated margin mode in options
                    '51020': InvalidOrder, // Order amount should be greater than the min available amount
                    '51021': ContractUnavailable, // Contract to be listed
                    '51022': ContractUnavailable, // Contract suspended
                    '51023': ExchangeError, // Position does not exist
                    '51024': AccountSuspended, // Unified accountblocked
                    '51025': ExchangeError, // Order count exceeds the limit
                    '51026': BadSymbol, // Instrument type does not match underlying index
                    '51027': ContractUnavailable, // Contract expired
                    '51028': ContractUnavailable, // Contract under delivery
                    '51029': ContractUnavailable, // Contract is being settled
                    '51030': ContractUnavailable, // Funding fee is being settled
                    '51046': InvalidOrder, // The take profit trigger price must be higher than the order price
                    '51047': InvalidOrder, // The stop loss trigger price must be lower than the order price
                    '51031': InvalidOrder, // This order price is not within the closing price range
                    '51100': InvalidOrder, // Trading amount does not meet the min tradable amount
                    '51101': InvalidOrder, // Entered amount exceeds the max pending order amount (Cont) per transaction
                    '51102': InvalidOrder, // Entered amount exceeds the max pending count
                    '51103': InvalidOrder, // Entered amount exceeds the max pending order count of the underlying asset
                    '51104': InvalidOrder, // Entered amount exceeds the max pending order amount (Cont) of the underlying asset
                    '51105': InvalidOrder, // Entered amount exceeds the max order amount (Cont) of the contract
                    '51106': InvalidOrder, // Entered amount exceeds the max order amount (Cont) of the underlying asset
                    '51107': InvalidOrder, // Entered amount exceeds the max holding amount (Cont)
                    '51108': InvalidOrder, // Positions exceed the limit for closing out with the market price
                    '51109': InvalidOrder, // No available offer
                    '51110': InvalidOrder, // You can only place a limit order after Call Auction has started
                    '51111': BadRequest, // Maximum {0} orders can be placed in bulk
                    '51112': InvalidOrder, // Close order size exceeds your available size
                    '51113': RateLimitExceeded, // Market-price liquidation requests too frequent
                    '51115': InvalidOrder, // Cancel all pending close-orders before liquidation
                    '51116': InvalidOrder, // Order price or trigger price exceeds {0}
                    '51117': InvalidOrder, // Pending close-orders count exceeds limit
                    '51118': InvalidOrder, // Total amount should exceed the min amount per order
                    '51119': InsufficientFunds, // Order placement failed due to insufficient balance
                    '51120': InvalidOrder, // Order quantity is less than {0}, please try again
                    '51121': InvalidOrder, // Order count should be the integer multiples of the lot size
                    '51122': InvalidOrder, // Order price should be higher than the min price {0}
                    '51124': InvalidOrder, // You can only place limit orders during call auction
                    '51125': InvalidOrder, // Currently there are reduce + reverse position pending orders in margin trading. Please cancel all reduce + reverse position pending orders and continue
                    '51126': InvalidOrder, // Currently there are reduce only pending orders in margin trading.Please cancel all reduce only pending orders and continue
                    '51127': InsufficientFunds, // Available balance is 0
                    '51128': InvalidOrder, // Multi-currency margin account can not do cross-margin trading
                    '51129': InvalidOrder, // The value of the position and buy order has reached the position limit, and no further buying is allowed
                    '51130': BadSymbol, // Fixed margin currency error
                    '51131': InsufficientFunds, // Insufficient balance
                    '51132': InvalidOrder, // Your position amount is negative and less than the minimum trading amount
                    '51133': InvalidOrder, // Reduce-only feature is unavailable for the spot transactions by multi-currency margin account
                    '51134': InvalidOrder, // Closing failed. Please check your holdings and pending orders
                    '51135': InvalidOrder, // Your closing price has triggered the limit price, and the max buy price is {0}
                    '51136': InvalidOrder, // Your closing price has triggered the limit price, and the min sell price is {0}
                    '51137': InvalidOrder, // Your opening price has triggered the limit price, and the max buy price is {0}
                    '51138': InvalidOrder, // Your opening price has triggered the limit price, and the min sell price is {0}
                    '51139': InvalidOrder, // Reduce-only feature is unavailable for the spot transactions by simple account
                    '51156': BadRequest, // You're leading trades in long/short mode and can't use this API endpoint to close positions
                    '51159': BadRequest, // You're leading trades in buy/sell mode. If you want to place orders using this API endpoint, the orders must be in the same direction as your existing positions and open orders.
                    '51162': InvalidOrder, // You have {instrument} open orders. Cancel these orders and try again
                    '51163': InvalidOrder, // You hold {instrument} positions. Close these positions and try again
                    '51166': InvalidOrder, // Currently, we don't support leading trades with this instrument
                    '51174': InvalidOrder, // The number of {param0} pending orders reached the upper limit of {param1} (orders).
                    '51201': InvalidOrder, // Value of per market order cannot exceed 100,000 USDT
                    '51202': InvalidOrder, // Market - order amount exceeds the max amount
                    '51203': InvalidOrder, // Order amount exceeds the limit {0}
                    '51204': InvalidOrder, // The price for the limit order can not be empty
                    '51205': InvalidOrder, // Reduce-Only is not available
                    '51250': InvalidOrder, // Algo order price is out of the available range
                    '51251': InvalidOrder, // Algo order type error (when user place an iceberg order)
                    '51252': InvalidOrder, // Algo order price is out of the available range
                    '51253': InvalidOrder, // Average amount exceeds the limit of per iceberg order
                    '51254': InvalidOrder, // Iceberg average amount error (when user place an iceberg order)
                    '51255': InvalidOrder, // Limit of per iceberg order: Total amount/1000 < x <= Total amount
                    '51256': InvalidOrder, // Iceberg order price variance error
                    '51257': InvalidOrder, // Trail order callback rate error
                    '51258': InvalidOrder, // Trail - order placement failed. The trigger price of a sell order should be higher than the last transaction price
                    '51259': InvalidOrder, // Trail - order placement failed. The trigger price of a buy order should be lower than the last transaction price
                    '51260': InvalidOrder, // Maximum {0} pending trail - orders can be held at the same time
                    '51261': InvalidOrder, // Each user can hold up to {0} pending stop - orders at the same time
                    '51262': InvalidOrder, // Maximum {0} pending iceberg orders can be held at the same time
                    '51263': InvalidOrder, // Maximum {0} pending time-weighted orders can be held at the same time
                    '51264': InvalidOrder, // Average amount exceeds the limit of per time-weighted order
                    '51265': InvalidOrder, // Time-weighted order limit error
                    '51267': InvalidOrder, // Time-weighted order strategy initiative rate error
                    '51268': InvalidOrder, // Time-weighted order strategy initiative range error
                    '51269': InvalidOrder, // Time-weighted order interval error, the interval should be {0}<= x<={1}
                    '51270': InvalidOrder, // The limit of time-weighted order price variance is 0 < x <= 1%
                    '51271': InvalidOrder, // Sweep ratio should be 0 < x <= 100%
                    '51272': InvalidOrder, // Price variance should be 0 < x <= 1%
                    '51273': InvalidOrder, // Total amount should be more than {0}
                    '51274': InvalidOrder, // Total quantity of time-weighted order must be larger than single order limit
                    '51275': InvalidOrder, // The amount of single stop-market order can not exceed the upper limit
                    '51276': InvalidOrder, // Stop - Market orders cannot specify a price
                    '51277': InvalidOrder, // TP trigger price can not be higher than the last price
                    '51278': InvalidOrder, // SL trigger price can not be lower than the last price
                    '51279': InvalidOrder, // TP trigger price can not be lower than the last price
                    '51280': InvalidOrder, // SL trigger price can not be higher than the last price
                    '51321': InvalidOrder, // You're leading trades. Currently, we don't support leading trades with arbitrage, iceberg, or TWAP bots
                    '51322': InvalidOrder, // You're leading trades that have been filled at market price. We've canceled your open stop orders to close your positions
                    '51323': BadRequest, // You're already leading trades with take profit or stop loss settings. Cancel your existing stop orders to proceed
                    '51324': BadRequest, // As a lead trader, you hold positions in {instrument}. To close your positions, place orders in the amount that equals the available amount for closing
                    '51325': InvalidOrder, // As a lead trader, you must use market price when placing stop orders
                    '51327': InvalidOrder, // closeFraction is only available for futures and perpetual swaps
                    '51328': InvalidOrder, // closeFraction is only available for reduceOnly orders
                    '51329': InvalidOrder, // closeFraction is only available in NET mode
                    '51330': InvalidOrder, // closeFraction is only available for stop market orders
                    '51400': OrderNotFound, // Cancellation failed as the order does not exist
                    '51401': OrderNotFound, // Cancellation failed as the order is already canceled
                    '51402': OrderNotFound, // Cancellation failed as the order is already completed
                    '51403': InvalidOrder, // Cancellation failed as the order type does not support cancellation
                    '51404': InvalidOrder, // Order cancellation unavailable during the second phase of call auction
                    '51405': ExchangeError, // Cancellation failed as you do not have any pending orders
                    '51406': ExchangeError, // Canceled - order count exceeds the limit {0}
                    '51407': BadRequest, // Either order ID or client order ID is required
                    '51408': ExchangeError, // Pair ID or name does not match the order info
                    '51409': ExchangeError, // Either pair ID or pair name ID is required
                    '51410': CancelPending, // Cancellation failed as the order is already under cancelling status
                    '51500': ExchangeError, // Either order price or amount is required
                    '51501': ExchangeError, // Maximum {0} orders can be modified
                    '51502': InsufficientFunds, // Order modification failed for insufficient margin
                    '51503': ExchangeError, // Order modification failed as the order does not exist
                    '51506': ExchangeError, // Order modification unavailable for the order type
                    '51508': ExchangeError, // Orders are not allowed to be modified during the call auction
                    '51509': ExchangeError, // Modification failed as the order has been canceled
                    '51510': ExchangeError, // Modification failed as the order has been completed
                    '51511': ExchangeError, // Modification failed as the order price did not meet the requirement for Post Only
                    '51600': ExchangeError, // Status not found
                    '51601': ExchangeError, // Order status and order ID cannot exist at the same time
                    '51602': ExchangeError, // Either order status or order ID is required
                    '51603': OrderNotFound, // Order does not exist
                    '51732': AuthenticationError, // Required user KYC level not met
                    '51733': AuthenticationError, // User is under risk control
                    '51734': AuthenticationError, // User KYC Country is not supported
                    '51735': ExchangeError, // Sub-account is not supported
                    '51736': InsufficientFunds, // Insufficient {ccy} balance
                    // Data class
                    '52000': ExchangeError, // No updates
                    // SPOT/MARGIN error codes 54000-54999
                    '54000': ExchangeError, // Margin transactions unavailable
                    '54001': ExchangeError, // Only Multi-currency margin account can be set to borrow coins automatically
                    // FUNDING error codes 58000-58999
                    '58000': ExchangeError, // Account type {0} does not supported when getting the sub-account balance
                    '58001': AuthenticationError, // Incorrect trade password
                    '58002': PermissionDenied, // Please activate Savings Account first
                    '58003': ExchangeError, // Currency type is not supported by Savings Account
                    '58004': AccountSuspended, // Account blocked (transfer & withdrawal endpoint: either end of the account does not authorize the transfer)
                    '58005': ExchangeError, // The redeemed amount must be no greater than {0}
                    '58006': ExchangeError, // Service unavailable for token {0}
                    '58007': ExchangeError, // Abnormal Assets interface. Please try again later
                    '58100': ExchangeError, // The trading product triggers risk control, and the platform has suspended the fund transfer-out function with related users. Please wait patiently
                    '58101': AccountSuspended, // Transfer suspended (transfer endpoint: either end of the account does not authorize the transfer)
                    '58102': RateLimitExceeded, // Too frequent transfer (transfer too frequently)
                    '58103': ExchangeError, // Parent account user id does not match sub-account user id
                    '58104': ExchangeError, // Since your P2P transaction is abnormal, you are restricted from making fund transfers. Please contact customer support to remove the restriction
                    '58105': ExchangeError, // Since your P2P transaction is abnormal, you are restricted from making fund transfers. Please transfer funds on our website or app to complete identity verification
                    '58106': ExchangeError, // Please enable the account for spot contract
                    '58107': ExchangeError, // Please enable the account for futures contract
                    '58108': ExchangeError, // Please enable the account for option contract
                    '58109': ExchangeError, // Please enable the account for swap contract
                    '58110': ExchangeError, // The contract triggers risk control, and the platform has suspended the fund transfer function of it. Please wait patiently
                    '58111': ExchangeError, // Funds transfer unavailable as the perpetual contract is charging the funding fee. Please try again later
                    '58112': ExchangeError, // Your fund transfer failed. Please try again later
                    '58114': ExchangeError, // Transfer amount must be more than 0
                    '58115': ExchangeError, // Sub-account does not exist
                    '58116': ExchangeError, // Transfer amount exceeds the limit
                    '58117': ExchangeError, // Account assets are abnormal, please deal with negative assets before transferring
                    '58125': BadRequest, // Non-tradable assets can only be transferred from sub-accounts to main accounts
                    '58126': BadRequest, // Non-tradable assets can only be transferred between funding accounts
                    '58127': BadRequest, // Main account API Key does not support current transfer 'type' parameter. Please refer to the API documentation.
                    '58128': BadRequest, // Sub-account API Key does not support current transfer 'type' parameter. Please refer to the API documentation.
                    '58200': ExchangeError, // Withdrawal from {0} to {1} is unavailable for this currency
                    '58201': ExchangeError, // Withdrawal amount exceeds the daily limit
                    '58202': ExchangeError, // The minimum withdrawal amount for NEO is 1, and the amount must be an integer
                    '58203': InvalidAddress, // Please add a withdrawal address
                    '58204': AccountSuspended, // Withdrawal suspended
                    '58205': ExchangeError, // Withdrawal amount exceeds the upper limit
                    '58206': ExchangeError, // Withdrawal amount is lower than the lower limit
                    '58207': InvalidAddress, // Withdrawal failed due to address error
                    '58208': ExchangeError, // Withdrawal failed. Please link your email
                    '58209': ExchangeError, // Withdrawal failed. Withdraw feature is not available for sub-accounts
                    '58210': ExchangeError, // Withdrawal fee exceeds the upper limit
                    '58211': ExchangeError, // Withdrawal fee is lower than the lower limit (withdrawal endpoint: incorrect fee)
                    '58212': ExchangeError, // Withdrawal fee should be {0}% of the withdrawal amount
                    '58213': AuthenticationError, // Please set trading password before withdrawal
                    '58221': BadRequest, // Missing label of withdrawal address.
                    '58222': BadRequest, // Illegal withdrawal address.
                    '58224': BadRequest, // This type of crypto does not support on-chain withdrawing to OKX addresses. Please withdraw through internal transfers.
                    '58227': BadRequest, // Withdrawal of non-tradable assets can be withdrawn all at once only
                    '58228': BadRequest, // Withdrawal of non-tradable assets requires that the API Key must be bound to an IP
                    '58229': InsufficientFunds, // Insufficient funding account balance to pay fees {fee} USDT
                    '58300': ExchangeError, // Deposit-address count exceeds the limit
                    '58350': InsufficientFunds, // Insufficient balance
                    // Account error codes 59000-59999
                    '59000': ExchangeError, // Your settings failed as you have positions or open orders
                    '59001': ExchangeError, // Switching unavailable as you have borrowings
                    '59100': ExchangeError, // You have open positions. Please cancel all open positions before changing the leverage
                    '59101': ExchangeError, // You have pending orders with isolated positions. Please cancel all the pending orders and adjust the leverage
                    '59102': ExchangeError, // Leverage exceeds the maximum leverage. Please adjust the leverage
                    '59103': InsufficientFunds, // Leverage is too low and no sufficient margin in your account. Please adjust the leverage
                    '59104': ExchangeError, // The leverage is too high. The borrowed position has exceeded the maximum position of this leverage. Please adjust the leverage
                    '59105': ExchangeError, // Leverage can not be less than {0}. Please adjust the leverage
                    '59106': ExchangeError, // The max available margin corresponding to your order tier is {0}. Please adjust your margin and place a new order
                    '59107': ExchangeError, // You have pending orders under the service, please modify the leverage after canceling all pending orders
                    '59108': InsufficientFunds, // Low leverage and insufficient margin, please adjust the leverage
                    '59109': ExchangeError, // Account equity less than the required margin amount after adjustment. Please adjust the leverage
                    '59128': InvalidOrder, // As a lead trader, you can't lead trades in {instrument} with leverage higher than {num}
                    '59200': InsufficientFunds, // Insufficient account balance
                    '59201': InsufficientFunds, // Negative account balance
                    '59216': BadRequest, // The position doesn't exist. Please try again
                    '59300': ExchangeError, // Margin call failed. Position does not exist
                    '59301': ExchangeError, // Margin adjustment failed for exceeding the max limit
                    '59313': ExchangeError, // Unable to repay. You haven't borrowed any {ccy} {ccyPair} in Quick margin mode.
                    '59401': ExchangeError, // Holdings already reached the limit
                    '59500': ExchangeError, // Only the APIKey of the main account has permission
                    '59501': ExchangeError, // Only 50 APIKeys can be created per account
                    '59502': ExchangeError, // Note name cannot be duplicate with the currently created APIKey note name
                    '59503': ExchangeError, // Each APIKey can bind up to 20 IP addresses
                    '59504': ExchangeError, // The sub account does not support the withdrawal function
                    '59505': ExchangeError, // The passphrase format is incorrect
                    '59506': ExchangeError, // APIKey does not exist
                    '59507': ExchangeError, // The two accounts involved in a transfer must be two different sub accounts under the same parent account
                    '59508': AccountSuspended, // The sub account of {0} is suspended
                    // WebSocket error Codes from 60000-63999
                    '60001': AuthenticationError, // "OK_ACCESS_KEY" can not be empty
                    '60002': AuthenticationError, // "OK_ACCESS_SIGN" can not be empty
                    '60003': AuthenticationError, // "OK_ACCESS_PASSPHRASE" can not be empty
                    '60004': AuthenticationError, // Invalid OK_ACCESS_TIMESTAMP
                    '60005': AuthenticationError, // Invalid OK_ACCESS_KEY
                    '60006': InvalidNonce, // Timestamp request expired
                    '60007': AuthenticationError, // Invalid sign
                    '60008': AuthenticationError, // Login is not supported for public channels
                    '60009': AuthenticationError, // Login failed
                    '60010': AuthenticationError, // Already logged in
                    '60011': AuthenticationError, // Please log in
                    '60012': BadRequest, // Illegal request
                    '60013': BadRequest, // Invalid args
                    '60014': RateLimitExceeded, // Requests too frequent
                    '60015': NetworkError, // Connection closed as there was no data transmission in the last 30 seconds
                    '60016': ExchangeNotAvailable, // Buffer is full, cannot write data
                    '60017': BadRequest, // Invalid url path
                    '60018': BadRequest, // The {0} {1} {2} {3} {4} does not exist
                    '60019': BadRequest, // Invalid op {op}
                    '63999': ExchangeError, // Internal system error
                    '70010': BadRequest, // Timestamp parameters need to be in Unix timestamp format in milliseconds.
                    '70013': BadRequest, // endTs needs to be bigger than or equal to beginTs.
                    '70016': BadRequest, // Please specify your instrument settings for at least one instType.
                },
                'broad': {
                    'Internal Server Error': ExchangeNotAvailable, // {"code":500,"data":{},"detailMsg":"","error_code":"500","error_message":"Internal Server Error","msg":"Internal Server Error"}
                    'server error': ExchangeNotAvailable, // {"code":500,"data":{},"detailMsg":"","error_code":"500","error_message":"server error 1236805249","msg":"server error 1236805249"}
                },
            },
            'httpExceptions': {
                '429': ExchangeNotAvailable, // https://github.com/ccxt/ccxt/issues/9612
            },
            'precisionMode': TICK_SIZE,
            'options': {
                'sandboxMode': false,
                'defaultNetwork': 'ERC20',
                'defaultNetworks': {
                    'ETH': 'ERC20',
                    'BTC': 'BTC',
                    'USDT': 'TRC20',
                },
                'networks': {
                    'BTC': 'Bitcoin',
                    'BTCLN': 'Lightning',
                    'BEP20': 'BSC',
                    'ERC20': 'ERC20',
                    'TRC20': 'TRC20',
                    'CRC20': 'Crypto',
                    // sorted
                    'ACA': 'Acala',
                    'ALGO': 'Algorand',
                    'BHP': 'BHP',
                    'APT': 'Aptos',
                    'ARBONE': 'Arbitrum one',
                    'AVAXC': 'Avalanche C-Chain',
                    'AVAXX': 'Avalanche X-Chain',
                    'ARK': 'ARK',
                    'AR': 'Arweave',
                    'ASTR': 'Astar',
                    'BCH': 'BitcoinCash',
                    'BSV': 'Bitcoin SV',
                    'BTM': 'Bytom',
                    'ADA': 'Cardano',
                    'CSPR': 'Casper',
                    'CELO': 'CELO',
                    'XCH': 'Chia',
                    'CHZ': 'Chiliz',
                    'ATOM': 'Cosmos',
                    'TRUE': 'TrueChain',
                    'DCR': 'Decred',
                    'DGB': 'Digibyte',
                    'DOGE': 'Dogecoin',
                    'XEC': 'XEC',
                    'EGLD': 'Elrond',
                    'EOS': 'EOS',
                    'ETC': 'Ethereum Classic',
                    'ETHW': 'EthereumPow',
                    'FTM': 'Fantom',
                    'FIL': 'Filecoin',
                    'FLOW': 'FLOW',
                    'FSN': 'Fusion',
                    'ONE': 'Harmony',
                    'HBAR': 'Hedera',
                    'HNT': 'Helium',
                    'ZEN': 'Horizen',
                    'ICX': 'ICON',
                    'ICP': 'Dfinity',
                    'IOST': 'IOST',
                    'IOTA': 'MIOTA',
                    'KDA': 'Kadena',
                    'KAR': 'KAR',
                    'KLAY': 'Klaytn',
                    'KSM': 'Kusama',
                    'LSK': 'Lisk',
                    'LTC': 'Litecoin',
                    'METIS': 'Metis',
                    'MINA': 'Mina',
                    'XMR': 'Monero',
                    'GLRM': 'Moonbeam',
                    'MOVR': 'Moonriver',
                    'NANO': 'Nano',
                    'NEAR': 'NEAR',
                    'NAS': 'Nebulas',
                    'NEM': 'New Economy Movement',
                    'NULS': 'NULS',
                    'OASYS': 'OASYS',
                    'OKC': 'OKC',
                    'ONT': 'Ontology',
                    'OPTIMISM': 'Optimism',
                    'LAT': 'PlatON',
                    'DOT': 'Polkadot',
                    'MATIC': 'Polygon',
                    'RVN': 'Ravencoin',
                    'XRP': 'Ripple',
                    'SC': 'Siacoin',
                    'SOL': 'Solana',
                    'STX': 'l-Stacks',
                    'XLM': 'Stellar Lumens',
                    'XTZ': 'Tezos',
                    'TON': 'TON',
                    'THETA': 'Theta',
                    'VSYS': 'VSYSTEMS',
                    'WAVES': 'WAVES',
                    'WAX': 'Wax',
                    'ZEC': 'Zcash',
                    'ZIL': 'Zilliqa',
                    'ZKSYNC': 'ZKSYNC',
                    // 'NEON3': 'N3', // tbd
                    // undetermined : "CELO-TOKEN", "Digital Cash", Khala
                    // todo: uncomment below after consensus
                    // 'AELF': 'AELF',
                    // 'BITCOINDIAMOND': 'Bitcoin Diamond',
                    // 'BITCOINGOLD': 'BitcoinGold',
                    // 'YOYOW': 'YOYOW',
                    // 'QTUM': 'Quantum',
                    // 'INTCHAIN': 'INTCHAIN',
                    // 'YOUCHAIN': 'YOUCHAIN',
                    // 'RONIN': 'Ronin',
                    // 'OEC': 'OEC',
                    // 'WAYIKICHAIN': 'WGRT',
                    // 'MDNA': 'DNA',
                    // 'STEP': 'Step Network',
                    // 'EMINER': 'Eminer',
                    // 'CYBERMILES': 'CyberMiles',
                    // 'HYPERCASH': 'HyperCash',
                    // 'CONFLUX': 'Conflux',
                    // 'CORTEX': 'Cortex',
                    // 'TERRA': 'Terra',
                    // 'TERRACLASSIC': 'Terra Classic',
                },
                'fetchOpenInterestHistory': {
                    'timeframes': {
                        '5m': '5m',
                        '1h': '1H',
                        '8h': '8H',
                        '1d': '1D',
                        '5M': '5m',
                        '1H': '1H',
                        '8H': '8H',
                        '1D': '1D',
                    },
                },
                'fetchOHLCV': {
                    // 'type': 'Candles', // Candles or HistoryCandles, IndexCandles, MarkPriceCandles
                    'timezone': 'UTC', // UTC, HK
                },
                'fetchPositions': {
                    'method': 'privateGetAccountPositions', // privateGetAccountPositions or privateGetAccountPositionsHistory
                },
                'createOrder': 'privatePostTradeBatchOrders', // or 'privatePostTradeOrder' or 'privatePostTradeOrderAlgo'
                'createMarketBuyOrderRequiresPrice': false,
                'fetchMarkets': [ 'spot', 'future', 'swap', 'option' ], // spot, future, swap, option
                'defaultType': 'spot', // 'funding', 'spot', 'margin', 'future', 'swap', 'option'
                // 'fetchBalance': {
                //     'type': 'spot', // 'funding', 'trading', 'spot'
                // },
                'fetchLedger': {
                    'method': 'privateGetAccountBills', // privateGetAccountBills, privateGetAccountBillsArchive, privateGetAssetBills
                },
                // 6: Funding account, 18: Trading account
                'fetchOrder': {
                    'method': 'privateGetTradeOrder', // privateGetTradeOrdersAlgoHistory
                },
                'fetchOpenOrders': {
                    'method': 'privateGetTradeOrdersPending', // privateGetTradeOrdersAlgoPending
                },
                'cancelOrders': {
                    'method': 'privatePostTradeCancelBatchOrders', // privatePostTradeCancelAlgos
                },
                'fetchCanceledOrders': {
                    'method': 'privateGetTradeOrdersHistory', // privateGetTradeOrdersAlgoHistory
                },
                'fetchClosedOrders': {
                    'method': 'privateGetTradeOrdersHistory', // privateGetTradeOrdersAlgoHistory
                },
                'withdraw': {
                    // a funding password credential is required by the exchange for the
                    // withdraw call (not to be confused with the api password credential)
                    'password': undefined,
                    'pwd': undefined, // password or pwd both work
                },
                'algoOrderTypes': {
                    'conditional': true,
                    'trigger': true,
                    'oco': true,
                    'move_order_stop': true,
                    'iceberg': true,
                    'twap': true,
                },
                'accountsByType': {
                    'funding': '6',
                    'trading': '18', // unified trading account
                    'spot': '18',
                    'future': '18',
                    'futures': '18',
                    'margin': '18',
                    'swap': '18',
                    'option': '18',
                },
                'accountsById': {
                    '6': 'funding',
                    '18': 'trading', // unified trading account
                },
                'exchangeType': {
                    'spot': 'SPOT',
                    'margin': 'MARGIN',
                    'swap': 'SWAP',
                    'future': 'FUTURES',
                    'futures': 'FUTURES', // deprecated
                    'option': 'OPTION',
                    'SPOT': 'SPOT',
                    'MARGIN': 'MARGIN',
                    'SWAP': 'SWAP',
                    'FUTURES': 'FUTURES',
                    'OPTION': 'OPTION',
                },
                'brokerId': 'e847386590ce4dBC',
            },
            'commonCurrencies': {
                // the exchange refers to ERC20 version of Aeternity (AEToken)
                'AE': 'AET', // https://github.com/ccxt/ccxt/issues/4981
                'BOX': 'DefiBox',
                'HOT': 'Hydro Protocol',
                'HSR': 'HC',
                'MAG': 'Maggie',
                'SBTC': 'Super Bitcoin',
                'TRADE': 'Unitrade',
                'YOYO': 'YOYOW',
                'WIN': 'WinToken', // https://github.com/ccxt/ccxt/issues/5701
            },
        });
    }

    handleMarketTypeAndParams (methodName, market = undefined, params = {}) {
        const instType = this.safeString (params, 'instType');
        params = this.omit (params, 'instType');
        const type = this.safeString (params, 'type');
        if ((type === undefined) && (instType !== undefined)) {
            params['type'] = instType;
        }
        return super.handleMarketTypeAndParams (methodName, market, params);
    }

    convertToInstrumentType (type) {
        const exchangeTypes = this.safeValue (this.options, 'exchangeType', {});
        return this.safeString (exchangeTypes, type, type);
    }

    convertExpireDate (date) {
        // parse YYMMDD to timestamp
        const year = date.slice (0, 2);
        const month = date.slice (2, 4);
        const day = date.slice (4, 6);
        const reconstructedDate = '20' + year + '-' + month + '-' + day + 'T00:00:00Z';
        return reconstructedDate;
    }

    createExpiredOptionMarket (symbol) {
        // support expired option contracts
        const quote = 'USD';
        const optionParts = symbol.split ('-');
        const symbolBase = symbol.split ('/');
        let base = undefined;
        if (symbol.indexOf ('/') > -1) {
            base = this.safeString (symbolBase, 0);
        } else {
            base = this.safeString (optionParts, 0);
        }
        const settle = base;
        const expiry = this.safeString (optionParts, 2);
        const strike = this.safeString (optionParts, 3);
        const optionType = this.safeString (optionParts, 4);
        const datetime = this.convertExpireDate (expiry);
        const timestamp = this.parse8601 (datetime);
        return {
            'id': base + '-' + quote + '-' + expiry + '-' + strike + '-' + optionType,
            'symbol': base + '/' + quote + ':' + settle + '-' + expiry + '-' + strike + '-' + optionType,
            'base': base,
            'quote': quote,
            'settle': settle,
            'baseId': base,
            'quoteId': quote,
            'settleId': settle,
            'active': false,
            'type': 'option',
            'linear': undefined,
            'inverse': undefined,
            'spot': false,
            'swap': false,
            'future': false,
            'option': true,
            'margin': false,
            'contract': true,
            'contractSize': this.parseNumber ('1'),
            'expiry': timestamp,
            'expiryDatetime': datetime,
            'optionType': (optionType === 'C') ? 'call' : 'put',
            'strike': this.parseNumber (strike),
            'precision': {
                'amount': undefined,
                'price': undefined,
            },
            'limits': {
                'amount': {
                    'min': undefined,
                    'max': undefined,
                },
                'price': {
                    'min': undefined,
                    'max': undefined,
                },
                'cost': {
                    'min': undefined,
                    'max': undefined,
                },
            },
            'info': undefined,
        };
    }

    market (symbol) {
        if (this.markets === undefined) {
            throw new ExchangeError (this.id + ' markets not loaded');
        }
        if (typeof symbol === 'string') {
            if (symbol in this.markets) {
                return this.markets[symbol];
            } else if (symbol in this.markets_by_id) {
                const markets = this.markets_by_id[symbol];
                return markets[0];
            } else if ((symbol.indexOf ('-C') > -1) || (symbol.indexOf ('-P') > -1)) {
                return this.createExpiredOptionMarket (symbol);
            }
        }
        throw new BadSymbol (this.id + ' does not have market symbol ' + symbol);
    }

    safeMarket (marketId = undefined, market = undefined, delimiter = undefined, marketType = undefined) {
        const isOption = (marketId !== undefined) && ((marketId.indexOf ('-C') > -1) || (marketId.indexOf ('-P') > -1));
        if (isOption && !(marketId in this.markets_by_id)) {
            // handle expired option contracts
            return this.createExpiredOptionMarket (marketId);
        }
        return super.safeMarket (marketId, market, delimiter, marketType);
    }

    async fetchStatus (params = {}) {
        /**
         * @method
         * @name okx#fetchStatus
         * @description the latest known information on the availability of the exchange API
         * @see https://www.okx.com/docs-v5/en/#status-get-status
         * @param {object} [params] extra parameters specific to the okx api endpoint
         * @returns {object} a [status structure]{@link https://github.com/ccxt/ccxt/wiki/Manual#exchange-status-structure}
         */
        const response = await this.publicGetSystemStatus (params);
        //
        // Note, if there is no maintenance around, the 'data' array is empty
        //
        //     {
        //         "code": "0",
        //         "msg": "",
        //         "data": [
        //             {
        //                 "begin": "1621328400000",
        //                 "end": "1621329000000",
        //                 "href": "https://www.okx.com/support/hc/en-us/articles/360060882172",
        //                 "scheDesc": "",
        //                 "serviceType": "1", // 0 WebSocket, 1 Spot/Margin, 2 Futures, 3 Perpetual, 4 Options, 5 Trading service
        //                 "state": "scheduled", // ongoing, completed, canceled
        //                 "system": "classic", // classic, unified
        //                 "title": "Classic Spot System Upgrade"
        //             },
        //         ]
        //     }
        //
        const data = this.safeValue (response, 'data', []);
        const dataLength = data.length;
        const update = {
            'updated': undefined,
            'status': (dataLength === 0) ? 'ok' : 'maintenance',
            'eta': undefined,
            'url': undefined,
            'info': response,
        };
        for (let i = 0; i < data.length; i++) {
            const event = data[i];
            const state = this.safeString (event, 'state');
            if (state === 'ongoing') {
                update['eta'] = this.safeInteger (event, 'end');
                update['status'] = 'maintenance';
            }
        }
        return update;
    }

    async fetchTime (params = {}) {
        /**
         * @method
         * @name okx#fetchTime
         * @description fetches the current integer timestamp in milliseconds from the exchange server
         * @see https://www.okx.com/docs-v5/en/#public-data-rest-api-get-system-time
         * @param {object} [params] extra parameters specific to the okx api endpoint
         * @returns {int} the current integer timestamp in milliseconds from the exchange server
         */
        const response = await this.publicGetPublicTime (params);
        //
        //     {
        //         "code": "0",
        //         "data": [
        //             {"ts": "1621247923668"}
        //         ],
        //         "msg": ""
        //     }
        //
        const data = this.safeValue (response, 'data', []);
        const first = this.safeValue (data, 0, {});
        return this.safeInteger (first, 'ts');
    }

    async fetchAccounts (params = {}) {
        /**
         * @method
         * @name okx#fetchAccounts
         * @description fetch all the accounts associated with a profile
         * @see https://www.okx.com/docs-v5/en/#trading-account-rest-api-get-account-configuration
         * @param {object} [params] extra parameters specific to the okx api endpoint
         * @returns {object} a dictionary of [account structures]{@link https://github.com/ccxt/ccxt/wiki/Manual#account-structure} indexed by the account type
         */
        const response = await this.privateGetAccountConfig (params);
        //
        //     {
        //         "code": "0",
        //         "data": [
        //             {
        //                 "acctLv": "2",
        //                 "autoLoan": false,
        //                 "ctIsoMode": "automatic",
        //                 "greeksType": "PA",
        //                 "level": "Lv1",
        //                 "levelTmp": "",
        //                 "mgnIsoMode": "automatic",
        //                 "posMode": "long_short_mode",
        //                 "uid": "88018754289672195"
        //             }
        //         ],
        //         "msg": ""
        //     }
        //
        const data = this.safeValue (response, 'data', []);
        const result = [];
        for (let i = 0; i < data.length; i++) {
            const account = data[i];
            const accountId = this.safeString (account, 'uid');
            const type = this.safeString (account, 'acctLv');
            result.push ({
                'id': accountId,
                'type': type,
                'currency': undefined,
                'info': account,
            });
        }
        return result;
    }

    async fetchMarkets (params = {}) {
        /**
         * @method
         * @name okx#fetchMarkets
         * @description retrieves data on all markets for okx
         * @see https://www.okx.com/docs-v5/en/#rest-api-public-data-get-instruments
         * @param {object} [params] extra parameters specific to the exchange api endpoint
         * @returns {object[]} an array of objects representing market data
         */
        const types = this.safeValue (this.options, 'fetchMarkets');
        let promises = [];
        let result = [];
        for (let i = 0; i < types.length; i++) {
            promises.push (this.fetchMarketsByType (types[i], params));
        }
        // why not both ¯\_(ツ)_/¯
        promises = await Promise.all (promises);
        for (let i = 0; i < promises.length; i++) {
            result = this.arrayConcat (result, promises[i]);
        }
        return result;
    }

    parseMarkets (markets) {
        const result = [];
        for (let i = 0; i < markets.length; i++) {
            result.push (this.parseMarket (markets[i]));
        }
        return result;
    }

    parseMarket (market) {
        //
        //     {
        //         "alias": "", // this_week, next_week, quarter, next_quarter
        //         "baseCcy": "BTC",
        //         "category": "1",
        //         "ctMult": "",
        //         "ctType": "", // inverse, linear
        //         "ctVal": "",
        //         "ctValCcy": "",
        //         "expTime": "",
        //         "instId": "BTC-USDT", // BTC-USD-210521, CSPR-USDT-SWAP, BTC-USD-210517-44000-C
        //         "instType": "SPOT", // SPOT, FUTURES, SWAP, OPTION
        //         "lever": "10",
        //         "listTime": "1548133413000",
        //         "lotSz": "0.00000001",
        //         "minSz": "0.00001",
        //         "optType": "",
        //         "quoteCcy": "USDT",
        //         "settleCcy": "",
        //         "state": "live",
        //         "stk": "",
        //         "tickSz": "0.1",
        //         "uly": ""
        //     }
        //
        //     {
        //         alias: "",
        //         baseCcy: "",
        //         category: "1",
        //         ctMult: "0.1",
        //         ctType: "",
        //         ctVal: "1",
        //         ctValCcy: "BTC",
        //         expTime: "1648195200000",
        //         instId: "BTC-USD-220325-194000-P",
        //         instType: "OPTION",
        //         lever: "",
        //         listTime: "1631262612280",
        //         lotSz: "1",
        //         minSz: "1",
        //         optType: "P",
        //         quoteCcy: "",
        //         settleCcy: "BTC",
        //         state: "live",
        //         stk: "194000",
        //         tickSz: "0.0005",
        //         uly: "BTC-USD"
        //     }
        //
        const id = this.safeString (market, 'instId');
        let type = this.safeStringLower (market, 'instType');
        if (type === 'futures') {
            type = 'future';
        }
        const spot = (type === 'spot');
        const future = (type === 'future');
        const swap = (type === 'swap');
        const option = (type === 'option');
        const contract = swap || future || option;
        let baseId = this.safeString (market, 'baseCcy');
        let quoteId = this.safeString (market, 'quoteCcy');
        const settleId = this.safeString (market, 'settleCcy');
        const settle = this.safeCurrencyCode (settleId);
        const underlying = this.safeString (market, 'uly');
        if ((underlying !== undefined) && !spot) {
            const parts = underlying.split ('-');
            baseId = this.safeString (parts, 0);
            quoteId = this.safeString (parts, 1);
        }
        const base = this.safeCurrencyCode (baseId);
        const quote = this.safeCurrencyCode (quoteId);
        let symbol = base + '/' + quote;
        let expiry = undefined;
        let strikePrice = undefined;
        let optionType = undefined;
        if (contract) {
            symbol = symbol + ':' + settle;
            expiry = this.safeInteger (market, 'expTime');
            if (future) {
                const ymd = this.yymmdd (expiry);
                symbol = symbol + '-' + ymd;
            } else if (option) {
                strikePrice = this.safeString (market, 'stk');
                optionType = this.safeString (market, 'optType');
                const ymd = this.yymmdd (expiry);
                symbol = symbol + '-' + ymd + '-' + strikePrice + '-' + optionType;
                optionType = (optionType === 'P') ? 'put' : 'call';
            }
        }
        const tickSize = this.safeString (market, 'tickSz');
        const fees = this.safeValue2 (this.fees, type, 'trading', {});
        let maxLeverage = this.safeString (market, 'lever', '1');
        maxLeverage = Precise.stringMax (maxLeverage, '1');
        const maxSpotCost = this.safeNumber (market, 'maxMktSz');
        return this.extend (fees, {
            'id': id,
            'symbol': symbol,
            'base': base,
            'quote': quote,
            'settle': settle,
            'baseId': baseId,
            'quoteId': quoteId,
            'settleId': settleId,
            'type': type,
            'spot': spot,
            'margin': spot && (Precise.stringGt (maxLeverage, '1')),
            'swap': swap,
            'future': future,
            'option': option,
            'active': true,
            'contract': contract,
            'linear': contract ? (quoteId === settleId) : undefined,
            'inverse': contract ? (baseId === settleId) : undefined,
            'contractSize': contract ? this.safeNumber (market, 'ctVal') : undefined,
            'expiry': expiry,
            'expiryDatetime': this.iso8601 (expiry),
            'strike': strikePrice,
            'optionType': optionType,
            'precision': {
                'amount': this.safeNumber (market, 'lotSz'),
                'price': this.parseNumber (tickSize),
            },
            'limits': {
                'leverage': {
                    'min': this.parseNumber ('1'),
                    'max': this.parseNumber (maxLeverage),
                },
                'amount': {
                    'min': this.safeNumber (market, 'minSz'),
                    'max': undefined,
                },
                'price': {
                    'min': undefined,
                    'max': undefined,
                },
                'cost': {
                    'min': undefined,
                    'max': contract ? undefined : maxSpotCost,
                },
            },
            'info': market,
        });
    }

    async fetchMarketsByType (type, params = {}) {
        const request = {
            'instType': this.convertToInstrumentType (type),
        };
        if (type === 'option') {
            const optionsUnderlying = this.safeValue (this.options, 'defaultUnderlying', [ 'BTC-USD', 'ETH-USD' ]);
            const promises = [];
            for (let i = 0; i < optionsUnderlying.length; i++) {
                const underlying = optionsUnderlying[i];
                request['uly'] = underlying;
                promises.push (this.publicGetPublicInstruments (this.extend (request, params)));
            }
            const promisesResult = await Promise.all (promises);
            let markets = [];
            for (let i = 0; i < promisesResult.length; i++) {
                const res = this.safeValue (promisesResult, i, {});
                const options = this.safeValue (res, 'data', []);
                markets = this.arrayConcat (markets, options);
            }
            return this.parseMarkets (markets);
        }
        const response = await this.publicGetPublicInstruments (this.extend (request, params));
        //
        // spot, future, swap, option
        //
        //     {
        //         "code": "0",
        //         "data": [
        //             {
        //                 "alias": "", // this_week, next_week, quarter, next_quarter
        //                 "baseCcy": "BTC",
        //                 "category": "1",
        //                 "ctMult": "",
        //                 "ctType": "", // inverse, linear
        //                 "ctVal": "",
        //                 "ctValCcy": "",
        //                 "expTime": "",
        //                 "instId": "BTC-USDT", // BTC-USD-210521, CSPR-USDT-SWAP, BTC-USD-210517-44000-C
        //                 "instType": "SPOT", // SPOT, FUTURES, SWAP, OPTION
        //                 "lever": "10",
        //                 "listTime": "1548133413000",
        //                 "lotSz": "0.00000001",
        //                 "minSz": "0.00001",
        //                 "optType": "",
        //                 "quoteCcy": "USDT",
        //                 "settleCcy": "",
        //                 "state": "live",
        //                 "stk": "",
        //                 "tickSz": "0.1",
        //                 "uly": ""
        //             }
        //         ],
        //         "msg": ""
        //     }
        //
        const data = this.safeValue (response, 'data', []);
        return this.parseMarkets (data);
    }

    safeNetwork (networkId) {
        const networksById = {
            'Bitcoin': 'BTC',
            'Omni': 'OMNI',
            'TRON': 'TRC20',
        };
        return this.safeString (networksById, networkId, networkId);
    }

    async fetchCurrencies (params = {}) {
        /**
         * @method
         * @name okx#fetchCurrencies
         * @description fetches all available currencies on an exchange
         * @see https://www.okx.com/docs-v5/en/#rest-api-funding-get-currencies
         * @param {object} [params] extra parameters specific to the okx api endpoint
         * @returns {object} an associative dictionary of currencies
         */
        // this endpoint requires authentication
        // while fetchCurrencies is a public API method by design
        // therefore we check the keys here
        // and fallback to generating the currencies from the markets
        const isSandboxMode = this.safeValue (this.options, 'sandboxMode', false);
        if (!this.checkRequiredCredentials (false) || isSandboxMode) {
            return undefined;
        }
        //
        // has['fetchCurrencies'] is currently set to true, but an unauthorized request returns
        //
        //     {"msg":"Request header “OK_ACCESS_KEY“ can't be empty.","code":"50103"}
        //
        const response = await this.privateGetAssetCurrencies (params);
        //
        //    {
        //        "code": "0",
        //        "data": [
        //            {
        //                "canDep": true,
        //                "canInternal": false,
        //                "canWd": true,
        //                "ccy": "USDT",
        //                "chain": "USDT-TRC20",
        //                "logoLink": "https://static.coinall.ltd/cdn/assets/imgs/221/5F74EB20302D7761.png",
        //                "mainNet": false,
        //                "maxFee": "1.6",
        //                "maxWd": "8852150",
        //                "minFee": "0.8",
        //                "minWd": "2",
        //                "name": "Tether",
        //                "usedWdQuota": "0",
        //                "wdQuota": "500",
        //                "wdTickSz": "3"
        //            },
        //            {
        //                "canDep": true,
        //                "canInternal": false,
        //                "canWd": true,
        //                "ccy": "USDT",
        //                "chain": "USDT-ERC20",
        //                "logoLink": "https://static.coinall.ltd/cdn/assets/imgs/221/5F74EB20302D7761.png",
        //                "mainNet": false,
        //                "maxFee": "16",
        //                "maxWd": "8852150",
        //                "minFee": "8",
        //                "minWd": "2",
        //                "name": "Tether",
        //                "usedWdQuota": "0",
        //                "wdQuota": "500",
        //                "wdTickSz": "3"
        //            },
        //            ...
        //        ],
        //        "msg": ""
        //    }
        //
        const data = this.safeValue (response, 'data', []);
        const result = {};
        const dataByCurrencyId = this.groupBy (data, 'ccy');
        const currencyIds = Object.keys (dataByCurrencyId);
        for (let i = 0; i < currencyIds.length; i++) {
            const currencyId = currencyIds[i];
            const currency = this.safeCurrency (currencyId);
            const code = currency['code'];
            const chains = dataByCurrencyId[currencyId];
            const networks = {};
            let currencyActive = false;
            let depositEnabled = false;
            let withdrawEnabled = false;
            let maxPrecision = undefined;
            for (let j = 0; j < chains.length; j++) {
                const chain = chains[j];
                const canDeposit = this.safeValue (chain, 'canDep');
                depositEnabled = (canDeposit) ? canDeposit : depositEnabled;
                const canWithdraw = this.safeValue (chain, 'canWd');
                withdrawEnabled = (canWithdraw) ? canWithdraw : withdrawEnabled;
                const canInternal = this.safeValue (chain, 'canInternal');
                const active = (canDeposit && canWithdraw && canInternal) ? true : false;
                currencyActive = (active) ? active : currencyActive;
                const networkId = this.safeString (chain, 'chain');
                if ((networkId !== undefined) && (networkId.indexOf ('-') >= 0)) {
                    const parts = networkId.split ('-');
                    const chainPart = this.safeString (parts, 1, networkId);
                    const networkCode = this.safeNetwork (chainPart);
                    const precision = this.parsePrecision (this.safeString (chain, 'wdTickSz'));
                    if (maxPrecision === undefined) {
                        maxPrecision = precision;
                    } else {
                        maxPrecision = Precise.stringMin (maxPrecision, precision);
                    }
                    networks[networkCode] = {
                        'id': networkId,
                        'network': networkCode,
                        'active': active,
                        'deposit': canDeposit,
                        'withdraw': canWithdraw,
                        'fee': this.safeNumber (chain, 'minFee'),
                        'precision': this.parseNumber (precision),
                        'limits': {
                            'withdraw': {
                                'min': this.safeNumber (chain, 'minWd'),
                                'max': this.safeNumber (chain, 'maxWd'),
                            },
                        },
                        'info': chain,
                    };
                }
            }
            const firstChain = this.safeValue (chains, 0);
            result[code] = {
                'info': undefined,
                'code': code,
                'id': currencyId,
                'name': this.safeString (firstChain, 'name'),
                'active': currencyActive,
                'deposit': depositEnabled,
                'withdraw': withdrawEnabled,
                'fee': undefined,
                'precision': this.parseNumber (maxPrecision),
                'limits': {
                    'amount': {
                        'min': undefined,
                        'max': undefined,
                    },
                },
                'networks': networks,
            };
        }
        return result;
    }

    async fetchOrderBook (symbol: string, limit: Int = undefined, params = {}) {
        /**
         * @method
         * @name okx#fetchOrderBook
         * @description fetches information on open orders with bid (buy) and ask (sell) prices, volumes and other data
         * @see https://www.okx.com/docs-v5/en/#order-book-trading-market-data-get-order-book
         * @param {string} symbol unified symbol of the market to fetch the order book for
         * @param {int} [limit] the maximum amount of order book entries to return
         * @param {object} [params] extra parameters specific to the okx api endpoint
         * @returns {object} A dictionary of [order book structures]{@link https://github.com/ccxt/ccxt/wiki/Manual#order-book-structure} indexed by market symbols
         */
        await this.loadMarkets ();
        const market = this.market (symbol);
        const request = {
            'instId': market['id'],
        };
        limit = (limit === undefined) ? 20 : limit;
        if (limit !== undefined) {
            request['sz'] = limit; // max 400
        }
        const response = await this.publicGetMarketBooks (this.extend (request, params));
        //
        //     {
        //         "code": "0",
        //         "msg": "",
        //         "data": [
        //             {
        //                 "asks": [
        //                     ["0.07228","4.211619","0","2"], // price, amount, liquidated orders, total open orders
        //                     ["0.0723","299.880364","0","2"],
        //                     ["0.07231","3.72832","0","1"],
        //                 ],
        //                 "bids": [
        //                     ["0.07221","18.5","0","1"],
        //                     ["0.0722","18.5","0","1"],
        //                     ["0.07219","0.505407","0","1"],
        //                 ],
        //                 "ts": "1621438475342"
        //             }
        //         ]
        //     }
        //
        const data = this.safeValue (response, 'data', []);
        const first = this.safeValue (data, 0, {});
        const timestamp = this.safeInteger (first, 'ts');
        return this.parseOrderBook (first, symbol, timestamp);
    }

    parseTicker (ticker, market = undefined) {
        //
        //     {
        //         "instType": "SPOT",
        //         "instId": "ETH-BTC",
        //         "last": "0.07319",
        //         "lastSz": "0.044378",
        //         "askPx": "0.07322",
        //         "askSz": "4.2",
        //         "bidPx": "0.0732",
        //         "bidSz": "6.050058",
        //         "open24h": "0.07801",
        //         "high24h": "0.07975",
        //         "low24h": "0.06019",
        //         "volCcy24h": "11788.887619",
        //         "vol24h": "167493.829229",
        //         "ts": "1621440583784",
        //         "sodUtc0": "0.07872",
        //         "sodUtc8": "0.07345"
        //     }
        //
        const timestamp = this.safeInteger (ticker, 'ts');
        const marketId = this.safeString (ticker, 'instId');
        market = this.safeMarket (marketId, market, '-');
        const symbol = market['symbol'];
        const last = this.safeString (ticker, 'last');
        const open = this.safeString (ticker, 'open24h');
        const spot = this.safeValue (market, 'spot', false);
        const quoteVolume = spot ? this.safeString (ticker, 'volCcy24h') : undefined;
        const baseVolume = this.safeString (ticker, 'vol24h');
        const high = this.safeString (ticker, 'high24h');
        const low = this.safeString (ticker, 'low24h');
        return this.safeTicker ({
            'symbol': symbol,
            'timestamp': timestamp,
            'datetime': this.iso8601 (timestamp),
            'high': high,
            'low': low,
            'bid': this.safeString (ticker, 'bidPx'),
            'bidVolume': this.safeString (ticker, 'bidSz'),
            'ask': this.safeString (ticker, 'askPx'),
            'askVolume': this.safeString (ticker, 'askSz'),
            'vwap': undefined,
            'open': open,
            'close': last,
            'last': last,
            'previousClose': undefined,
            'change': undefined,
            'percentage': undefined,
            'average': undefined,
            'baseVolume': baseVolume,
            'quoteVolume': quoteVolume,
            'info': ticker,
        }, market);
    }

    async fetchTicker (symbol: string, params = {}) {
        /**
         * @method
         * @name okx#fetchTicker
         * @description fetches a price ticker, a statistical calculation with the information calculated over the past 24 hours for a specific market
         * @see https://www.okx.com/docs-v5/en/#order-book-trading-market-data-get-ticker
         * @param {string} symbol unified symbol of the market to fetch the ticker for
         * @param {object} [params] extra parameters specific to the okx api endpoint
         * @returns {object} a [ticker structure]{@link https://github.com/ccxt/ccxt/wiki/Manual#ticker-structure}
         */
        await this.loadMarkets ();
        const market = this.market (symbol);
        const request = {
            'instId': market['id'],
        };
        const response = await this.publicGetMarketTicker (this.extend (request, params));
        //
        //     {
        //         "code": "0",
        //         "msg": "",
        //         "data": [
        //             {
        //                 "instType": "SPOT",
        //                 "instId": "ETH-BTC",
        //                 "last": "0.07319",
        //                 "lastSz": "0.044378",
        //                 "askPx": "0.07322",
        //                 "askSz": "4.2",
        //                 "bidPx": "0.0732",
        //                 "bidSz": "6.050058",
        //                 "open24h": "0.07801",
        //                 "high24h": "0.07975",
        //                 "low24h": "0.06019",
        //                 "volCcy24h": "11788.887619",
        //                 "vol24h": "167493.829229",
        //                 "ts": "1621440583784",
        //                 "sodUtc0": "0.07872",
        //                 "sodUtc8": "0.07345"
        //             }
        //         ]
        //     }
        //
        const data = this.safeValue (response, 'data', []);
        const first = this.safeValue (data, 0, {});
        return this.parseTicker (first, market);
    }

    async fetchTickersByType (type, symbols: string[] = undefined, params = {}) {
        await this.loadMarkets ();
        const request = {
            'instType': this.convertToInstrumentType (type),
        };
        if (type === 'option') {
            const defaultUnderlying = this.safeValue (this.options, 'defaultUnderlying', 'BTC-USD');
            const currencyId = this.safeString2 (params, 'uly', 'marketId', defaultUnderlying);
            if (currencyId === undefined) {
                throw new ArgumentsRequired (this.id + ' fetchTickersByType() requires an underlying uly or marketId parameter for options markets');
            } else {
                request['uly'] = currencyId;
            }
        }
        const response = await this.publicGetMarketTickers (this.extend (request, params));
        //
        //     {
        //         "code": "0",
        //         "msg": "",
        //         "data": [
        //             {
        //                 "instType": "SPOT",
        //                 "instId": "BCD-BTC",
        //                 "last": "0.0000769",
        //                 "lastSz": "5.4788",
        //                 "askPx": "0.0000777",
        //                 "askSz": "3.2197",
        //                 "bidPx": "0.0000757",
        //                 "bidSz": "4.7509",
        //                 "open24h": "0.0000885",
        //                 "high24h": "0.0000917",
        //                 "low24h": "0.0000596",
        //                 "volCcy24h": "9.2877",
        //                 "vol24h": "124824.1985",
        //                 "ts": "1621441741434",
        //                 "sodUtc0": "0.0000905",
        //                 "sodUtc8": "0.0000729"
        //             },
        //         ]
        //     }
        //
        const tickers = this.safeValue (response, 'data', []);
        return this.parseTickers (tickers, symbols);
    }

    async fetchTickers (symbols: string[] = undefined, params = {}) {
        /**
         * @method
         * @name okx#fetchTickers
         * @description fetches price tickers for multiple markets, statistical calculations with the information calculated over the past 24 hours each market
         * @see https://www.okx.com/docs-v5/en/#order-book-trading-market-data-get-tickers
         * @param {string[]|undefined} symbols unified symbols of the markets to fetch the ticker for, all market tickers are returned if not assigned
         * @param {object} [params] extra parameters specific to the okx api endpoint
         * @returns {object} a dictionary of [ticker structures]{@link https://github.com/ccxt/ccxt/wiki/Manual#ticker-structure}
         */
        await this.loadMarkets ();
        symbols = this.marketSymbols (symbols);
        const first = this.safeString (symbols, 0);
        let market = undefined;
        if (first !== undefined) {
            market = this.market (first);
        }
        const [ type, query ] = this.handleMarketTypeAndParams ('fetchTickers', market, params);
        return await this.fetchTickersByType (type, symbols, query);
    }

    parseTrade (trade, market = undefined) {
        //
        // public fetchTrades
        //
        //     {
        //         "instId": "ETH-BTC",
        //         "side": "sell",
        //         "sz": "0.119501",
        //         "px": "0.07065",
        //         "tradeId": "15826757",
        //         "ts": "1621446178316"
        //     }
        //
        // option: fetchTrades
        //
        //     {
        //         "fillVol": "0.46387625976562497",
        //         "fwdPx": "26299.754935451125",
        //         "indexPx": "26309.7",
        //         "instFamily": "BTC-USD",
        //         "instId": "BTC-USD-230526-26000-C",
        //         "markPx": "0.042386283557554236",
        //         "optType": "C",
        //         "px": "0.0415",
        //         "side": "sell",
        //         "sz": "90",
        //         "tradeId": "112",
        //         "ts": "1683907480154"
        //     }
        //
        // private fetchMyTrades
        //
        //     {
        //         "side": "buy",
        //         "fillSz": "0.007533",
        //         "fillPx": "2654.98",
        //         "fee": "-0.000007533",
        //         "ordId": "317321390244397056",
        //         "instType": "SPOT",
        //         "instId": "ETH-USDT",
        //         "clOrdId": "",
        //         "posSide": "net",
        //         "billId": "317321390265368576",
        //         "tag": "0",
        //         "execType": "T",
        //         "tradeId": "107601752",
        //         "feeCcy": "ETH",
        //         "ts": "1621927314985"
        //     }
        //
        const id = this.safeString (trade, 'tradeId');
        const marketId = this.safeString (trade, 'instId');
        market = this.safeMarket (marketId, market, '-');
        const symbol = market['symbol'];
        const timestamp = this.safeInteger (trade, 'ts');
        const price = this.safeString2 (trade, 'fillPx', 'px');
        const amount = this.safeString2 (trade, 'fillSz', 'sz');
        const side = this.safeString (trade, 'side');
        const orderId = this.safeString (trade, 'ordId');
        const feeCostString = this.safeString (trade, 'fee');
        let fee = undefined;
        if (feeCostString !== undefined) {
            const feeCostSigned = Precise.stringNeg (feeCostString);
            const feeCurrencyId = this.safeString (trade, 'feeCcy');
            const feeCurrencyCode = this.safeCurrencyCode (feeCurrencyId);
            fee = {
                'cost': feeCostSigned,
                'currency': feeCurrencyCode,
            };
        }
        let takerOrMaker = this.safeString (trade, 'execType');
        if (takerOrMaker === 'T') {
            takerOrMaker = 'taker';
        } else if (takerOrMaker === 'M') {
            takerOrMaker = 'maker';
        }
        return this.safeTrade ({
            'info': trade,
            'timestamp': timestamp,
            'datetime': this.iso8601 (timestamp),
            'symbol': symbol,
            'id': id,
            'order': orderId,
            'type': undefined,
            'takerOrMaker': takerOrMaker,
            'side': side,
            'price': price,
            'amount': amount,
            'cost': undefined,
            'fee': fee,
        }, market);
    }

    async fetchTrades (symbol: string, since: Int = undefined, limit: Int = undefined, params = {}) {
        /**
         * @method
         * @name okx#fetchTrades
         * @description get the list of most recent trades for a particular symbol
         * @see https://www.okx.com/docs-v5/en/#rest-api-market-data-get-trades
         * @see https://www.okx.com/docs-v5/en/#rest-api-public-data-get-option-trades
         * @param {string} symbol unified symbol of the market to fetch trades for
         * @param {int} [since] timestamp in ms of the earliest trade to fetch
         * @param {int} [limit] the maximum amount of trades to fetch
         * @param {object} [params] extra parameters specific to the okx api endpoint
         * @param {boolean} [params.paginate] *only applies to publicGetMarketHistoryTrades* default false, when true will automatically paginate by calling this endpoint multiple times
         * @returns {Trade[]} a list of [trade structures]{@link https://github.com/ccxt/ccxt/wiki/Manual#public-trades}
         */
        await this.loadMarkets ();
        let paginate = false;
        [ paginate, params ] = this.handleOptionAndParams (params, 'fetchTrades', 'paginate');
        if (paginate) {
            return await this.fetchPaginatedCallCursor ('fetchTrades', symbol, since, limit, params, 'tradeId', 'after', undefined, 100) as Trade[];
        }
        const market = this.market (symbol);
        const request = {
            'instId': market['id'],
        };
        let response = undefined;
        if (market['option']) {
            response = await this.publicGetPublicOptionTrades (this.extend (request, params));
        } else {
            if (limit !== undefined) {
                request['limit'] = limit; // default 100
            }
            let method = undefined;
            [ method, params ] = this.handleOptionAndParams (params, 'fetchTrades', 'method', 'publicGetMarketTrades');
            if (method === 'publicGetMarketTrades') {
                response = await this.publicGetMarketTrades (this.extend (request, params));
            } else if (method === 'publicGetMarketHistoryTrades') {
                response = await this.publicGetMarketHistoryTrades (this.extend (request, params));
            }
        }
        //
        //     {
        //         "code": "0",
        //         "msg": "",
        //         "data": [
        //             {"instId":"ETH-BTC","side":"sell","sz":"0.119501","px":"0.07065","tradeId":"15826757","ts":"1621446178316"},
        //             {"instId":"ETH-BTC","side":"sell","sz":"0.03","px":"0.07068","tradeId":"15826756","ts":"1621446178066"},
        //             {"instId":"ETH-BTC","side":"buy","sz":"0.507","px":"0.07069","tradeId":"15826755","ts":"1621446175085"},
        //         ]
        //     }
        //
        // option
        //
        //     {
        //         "code": "0",
        //         "data": [
        //             {
        //                 "fillVol": "0.46387625976562497",
        //                 "fwdPx": "26299.754935451125",
        //                 "indexPx": "26309.7",
        //                 "instFamily": "BTC-USD",
        //                 "instId": "BTC-USD-230526-26000-C",
        //                 "markPx": "0.042386283557554236",
        //                 "optType": "C",
        //                 "px": "0.0415",
        //                 "side": "sell",
        //                 "sz": "90",
        //                 "tradeId": "112",
        //                 "ts": "1683907480154"
        //             },
        //         ],
        //         "msg": ""
        //     }
        //
        const data = this.safeValue (response, 'data', []);
        return this.parseTrades (data, market, since, limit);
    }

    parseOHLCV (ohlcv, market = undefined) {
        //
        //     [
        //         "1678928760000", // timestamp
        //         "24341.4", // open
        //         "24344", // high
        //         "24313.2", // low
        //         "24323", // close
        //         "628", // contract volume
        //         "2.5819", // base volume
        //         "62800", // quote volume
        //         "0" // candlestick state
        //     ]
        //
        const res = this.handleMarketTypeAndParams ('fetchOHLCV', market, undefined);
        const type = res[0];
        const volumeIndex = (type === 'spot') ? 5 : 6;
        return [
            this.safeInteger (ohlcv, 0),
            this.safeNumber (ohlcv, 1),
            this.safeNumber (ohlcv, 2),
            this.safeNumber (ohlcv, 3),
            this.safeNumber (ohlcv, 4),
            this.safeNumber (ohlcv, volumeIndex),
        ];
    }

    async fetchOHLCV (symbol: string, timeframe = '1m', since: Int = undefined, limit: Int = undefined, params = {}) {
        /**
         * @method
         * @name okx#fetchOHLCV
         * @description fetches historical candlestick data containing the open, high, low, and close price, and the volume of a market
         * @see https://www.okx.com/docs-v5/en/#rest-api-market-data-get-candlesticks
         * @see https://www.okx.com/docs-v5/en/#rest-api-market-data-get-candlesticks-history
         * @see https://www.okx.com/docs-v5/en/#rest-api-market-data-get-mark-price-candlesticks
         * @see https://www.okx.com/docs-v5/en/#rest-api-market-data-get-mark-price-candlesticks-history
         * @see https://www.okx.com/docs-v5/en/#rest-api-market-data-get-index-candlesticks
         * @see https://www.okx.com/docs-v5/en/#rest-api-market-data-get-index-candlesticks-history
         * @param {string} symbol unified symbol of the market to fetch OHLCV data for
         * @param {string} timeframe the length of time each candle represents
         * @param {int} [since] timestamp in ms of the earliest candle to fetch
         * @param {int} [limit] the maximum amount of candles to fetch
         * @param {object} [params] extra parameters specific to the okx api endpoint
         * @param {string} [params.price] "mark" or "index" for mark price and index price candles
         * @param {int} [params.until] timestamp in ms of the latest candle to fetch
         * @param {boolean} [params.paginate] default false, when true will automatically paginate by calling this endpoint multiple times. See in the docs all the [availble parameters](https://github.com/ccxt/ccxt/wiki/Manual#pagination-params)
         * @returns {int[][]} A list of candles ordered as timestamp, open, high, low, close, volume
         */
        await this.loadMarkets ();
        const market = this.market (symbol);
        let paginate = false;
        [ paginate, params ] = this.handleOptionAndParams (params, 'fetchOHLCV', 'paginate');
        if (paginate) {
            return await this.fetchPaginatedCallDeterministic ('fetchOHLCV', symbol, since, limit, timeframe, params, 200) as OHLCV[];
        }
        const price = this.safeString (params, 'price');
        params = this.omit (params, 'price');
        const options = this.safeValue (this.options, 'fetchOHLCV', {});
        const timezone = this.safeString (options, 'timezone', 'UTC');
        if (limit === undefined) {
            limit = 100; // default 100, max 100
        }
        const duration = this.parseTimeframe (timeframe);
        let bar = this.safeString (this.timeframes, timeframe, timeframe);
        if ((timezone === 'UTC') && (duration >= 21600)) { // if utc and timeframe >= 6h
            bar += timezone.toLowerCase ();
        }
        const request = {
            'instId': market['id'],
            'bar': bar,
            'limit': limit,
        };
        let defaultType = 'Candles';
        if (since !== undefined) {
            const now = this.milliseconds ();
            const difference = now - since;
            const durationInMilliseconds = duration * 1000;
            // if the since timestamp is more than limit candles back in the past
            // additional one bar for max offset to round the current day to UTC
            const calc = (1440 - limit - 1) * durationInMilliseconds;
            if (difference > calc) {
                defaultType = 'HistoryCandles';
            }
            const startTime = Math.max (since - 1, 0);
            request['before'] = startTime;
            request['after'] = this.sum (startTime, durationInMilliseconds * limit);
        }
        const until = this.safeInteger (params, 'until');
        if (until !== undefined) {
            request['after'] = until;
            params = this.omit (params, 'until');
        }
        defaultType = this.safeString (options, 'type', defaultType); // Candles or HistoryCandles
        const type = this.safeString (params, 'type', defaultType);
        params = this.omit (params, 'type');
        const isHistoryCandles = (type === 'HistoryCandles');
        let response = undefined;
        if (price === 'mark') {
            if (isHistoryCandles) {
                response = await this.publicGetMarketHistoryMarkPriceCandles (this.extend (request, params));
            } else {
                response = await this.publicGetMarketMarkPriceCandles (this.extend (request, params));
            }
        } else if (price === 'index') {
            if (isHistoryCandles) {
                response = await this.publicGetMarketHistoryIndexCandles (this.extend (request, params));
            } else {
                response = await this.publicGetMarketIndexCandles (this.extend (request, params));
            }
        } else {
            if (isHistoryCandles) {
                response = await this.publicGetMarketHistoryCandles (this.extend (request, params));
            } else {
                response = await this.publicGetMarketCandles (this.extend (request, params));
            }
        }
        //
        //     {
        //         "code": "0",
        //         "msg": "",
        //         "data": [
        //             ["1678928760000","24341.4","24344","24313.2","24323","628","2.5819","62800","0"],
        //             ["1678928700000","24324.1","24347.6","24321.7","24341.4","2565","10.5401","256500","1"],
        //             ["1678928640000","24300.2","24324.1","24288","24324.1","3304","13.5937","330400","1"],
        //         ]
        //     }
        //
        const data = this.safeValue (response, 'data', []);
        return this.parseOHLCVs (data, market, timeframe, since, limit);
    }

    async fetchFundingRateHistory (symbol: string = undefined, since: Int = undefined, limit: Int = undefined, params = {}) {
        /**
         * @method
         * @name okx#fetchFundingRateHistory
         * @description fetches historical funding rate prices
         * @see https://www.okx.com/docs-v5/en/#public-data-rest-api-get-funding-rate-history
         * @param {string} symbol unified symbol of the market to fetch the funding rate history for
         * @param {int} [since] timestamp in ms of the earliest funding rate to fetch
         * @param {int} [limit] the maximum amount of [funding rate structures]{@link https://github.com/ccxt/ccxt/wiki/Manual#funding-rate-history-structure} to fetch
         * @param {object} [params] extra parameters specific to the okx api endpoint
         * @param {boolean} [params.paginate] default false, when true will automatically paginate by calling this endpoint multiple times. See in the docs all the [availble parameters](https://github.com/ccxt/ccxt/wiki/Manual#pagination-params)
         * @returns {object[]} a list of [funding rate structures]{@link https://github.com/ccxt/ccxt/wiki/Manual#funding-rate-history-structure}
         */
        if (symbol === undefined) {
            throw new ArgumentsRequired (this.id + ' fetchFundingRateHistory() requires a symbol argument');
        }
        await this.loadMarkets ();
        let paginate = false;
        [ paginate, params ] = this.handleOptionAndParams (params, 'fetchFundingRateHistory', 'paginate');
        if (paginate) {
            return await this.fetchPaginatedCallDeterministic ('fetchFundingRateHistory', symbol, since, limit, '8h', params) as FundingRateHistory[];
        }
        const market = this.market (symbol);
        const request = {
            'instId': market['id'],
        };
        if (since !== undefined) {
            request['before'] = Math.max (since - 1, 0);
        }
        if (limit !== undefined) {
            request['limit'] = limit;
        }
        const response = await this.publicGetPublicFundingRateHistory (this.extend (request, params));
        //
        //     {
        //         "code":"0",
        //         "msg":"",
        //         "data":[
        //             {
        //                 "instType":"SWAP",
        //                 "instId":"BTC-USDT-SWAP",
        //                 "fundingRate":"0.018",
        //                 "realizedRate":"0.017",
        //                 "fundingTime":"1597026383085"
        //             },
        //             {
        //                 "instType":"SWAP",
        //                 "instId":"BTC-USDT-SWAP",
        //                 "fundingRate":"0.018",
        //                 "realizedRate":"0.017",
        //                 "fundingTime":"1597026383085"
        //             }
        //         ]
        //     }
        //
        const rates = [];
        const data = this.safeValue (response, 'data', []);
        for (let i = 0; i < data.length; i++) {
            const rate = data[i];
            const timestamp = this.safeInteger (rate, 'fundingTime');
            rates.push ({
                'info': rate,
                'symbol': this.safeSymbol (this.safeString (rate, 'instId')),
                'fundingRate': this.safeNumber (rate, 'realizedRate'),
                'timestamp': timestamp,
                'datetime': this.iso8601 (timestamp),
            });
        }
        const sorted = this.sortBy (rates, 'timestamp');
        return this.filterBySymbolSinceLimit (sorted, market['symbol'], since, limit) as FundingRateHistory[];
    }

    parseBalanceByType (type, response) {
        if (type === 'funding') {
            return this.parseFundingBalance (response);
        } else {
            return this.parseTradingBalance (response);
        }
    }

    parseTradingBalance (response) {
        const result = { 'info': response };
        const data = this.safeValue (response, 'data', []);
        const first = this.safeValue (data, 0, {});
        const timestamp = this.safeInteger (first, 'uTime');
        const details = this.safeValue (first, 'details', []);
        for (let i = 0; i < details.length; i++) {
            const balance = details[i];
            const currencyId = this.safeString (balance, 'ccy');
            const code = this.safeCurrencyCode (currencyId);
            const account = this.account ();
            // it may be incorrect to use total, free and used for swap accounts
            const eq = this.safeString (balance, 'eq');
            const availEq = this.safeString (balance, 'availEq');
            if ((eq === undefined) || (availEq === undefined)) {
                account['free'] = this.safeString (balance, 'availBal');
                account['used'] = this.safeString (balance, 'frozenBal');
            } else {
                account['total'] = eq;
                account['free'] = availEq;
            }
            result[code] = account;
        }
        result['timestamp'] = timestamp;
        result['datetime'] = this.iso8601 (timestamp);
        return this.safeBalance (result);
    }

    parseFundingBalance (response) {
        const result = { 'info': response };
        const data = this.safeValue (response, 'data', []);
        for (let i = 0; i < data.length; i++) {
            const balance = data[i];
            const currencyId = this.safeString (balance, 'ccy');
            const code = this.safeCurrencyCode (currencyId);
            const account = this.account ();
            // it may be incorrect to use total, free and used for swap accounts
            account['total'] = this.safeString (balance, 'bal');
            account['free'] = this.safeString (balance, 'availBal');
            account['used'] = this.safeString (balance, 'frozenBal');
            result[code] = account;
        }
        return this.safeBalance (result);
    }

    parseTradingFee (fee, market = undefined) {
        // https://www.okx.com/docs-v5/en/#rest-api-account-get-fee-rates
        //
        //     {
        //         "category": "1",
        //         "delivery": "",
        //         "exercise": "",
        //         "instType": "SPOT",
        //         "level": "Lv1",
        //         "maker": "-0.0008",
        //         "taker": "-0.001",
        //         "ts": "1639043138472"
        //     }
        //
        return {
            'info': fee,
            'symbol': this.safeSymbol (undefined, market),
            // OKX returns the fees as negative values opposed to other exchanges, so the sign needs to be flipped
            'maker': this.parseNumber (Precise.stringNeg (this.safeString2 (fee, 'maker', 'makerU'))),
            'taker': this.parseNumber (Precise.stringNeg (this.safeString2 (fee, 'taker', 'takerU'))),
        };
    }

    async fetchTradingFee (symbol: string, params = {}) {
        /**
         * @method
         * @name okx#fetchTradingFee
         * @description fetch the trading fees for a market
         * @see https://www.okx.com/docs-v5/en/#trading-account-rest-api-get-fee-rates
         * @param {string} symbol unified market symbol
         * @param {object} [params] extra parameters specific to the okx api endpoint
         * @returns {object} a [fee structure]{@link https://github.com/ccxt/ccxt/wiki/Manual#fee-structure}
         */
        await this.loadMarkets ();
        const market = this.market (symbol);
        const request = {
            'instType': this.convertToInstrumentType (market['type']), // SPOT, MARGIN, SWAP, FUTURES, OPTION
            // 'instId': market['id'], // only applicable to SPOT/MARGIN
            // 'uly': market['id'], // only applicable to FUTURES/SWAP/OPTION
            // 'category': '1', // 1 = Class A, 2 = Class B, 3 = Class C, 4 = Class D
        };
        if (market['spot']) {
            request['instId'] = market['id'];
        } else if (market['swap'] || market['future'] || market['option']) {
            request['uly'] = market['baseId'] + '-' + market['quoteId'];
        } else {
            throw new NotSupported (this.id + ' fetchTradingFee() supports spot, swap, future or option markets only');
        }
        const response = await this.privateGetAccountTradeFee (this.extend (request, params));
        //
        //     {
        //         "code": "0",
        //         "data": [
        //             {
        //                 "category": "1",
        //                 "delivery": "",
        //                 "exercise": "",
        //                 "instType": "SPOT",
        //                 "level": "Lv1",
        //                 "maker": "-0.0008",
        //                 "taker": "-0.001",
        //                 "ts": "1639043138472"
        //             }
        //         ],
        //         "msg": ""
        //     }
        //
        const data = this.safeValue (response, 'data', []);
        const first = this.safeValue (data, 0, {});
        return this.parseTradingFee (first, market);
    }

    async fetchBalance (params = {}) {
        /**
         * @method
         * @name okx#fetchBalance
         * @description query for balance and get the amount of funds available for trading or funds locked in orders
         * @see https://www.okx.com/docs-v5/en/#funding-account-rest-api-get-balance
         * @see https://www.okx.com/docs-v5/en/#trading-account-rest-api-get-balance
         * @param {object} [params] extra parameters specific to the okx api endpoint
         * @returns {object} a [balance structure]{@link https://github.com/ccxt/ccxt/wiki/Manual#balance-structure}
         */
        await this.loadMarkets ();
        const [ marketType, query ] = this.handleMarketTypeAndParams ('fetchBalance', undefined, params);
        const request = {
            // 'ccy': 'BTC,ETH', // comma-separated list of currency ids
        };
        let response = undefined;
        if (marketType === 'funding') {
            response = await this.privateGetAssetBalances (this.extend (request, query));
        } else {
            response = await this.privateGetAccountBalance (this.extend (request, query));
        }
        //
        //     {
        //         "code": "0",
        //         "data": [
        //             {
        //                 "adjEq": "",
        //                 "details": [
        //                     {
        //                         "availBal": "",
        //                         "availEq": "28.21006347",
        //                         "cashBal": "28.21006347",
        //                         "ccy": "USDT",
        //                         "crossLiab": "",
        //                         "disEq": "28.2687404020176",
        //                         "eq":"28 .21006347",
        //                         "eqUsd": "28.2687404020176",
        //                         "frozenBal": "0",
        //                         "interest": "",
        //                         "isoEq": "0",
        //                         "isoLiab": "",
        //                         "liab": "",
        //                         "maxLoan": "",
        //                         "mgnRatio": "",
        //                         "notionalLever": "0",
        //                         "ordFrozen": "0",
        //                         "twap": "0",
        //                         "uTime": "1621556539861",
        //                         "upl": "0",
        //                         "uplLiab": ""
        //                     }
        //                 ],
        //                 "imr": "",
        //                 "isoEq": "0",
        //                 "mgnRatio": "",
        //                 "mmr": "",
        //                 "notionalUsd": "",
        //                 "ordFroz": "",
        //                 "totalEq": "28.2687404020176",
        //                 "uTime": "1621556553510"
        //             }
        //         ],
        //         "msg": ""
        //     }
        //
        //     {
        //         "code": "0",
        //         "data": [
        //             {
        //                 "adjEq": "",
        //                 "details": [
        //                     {
        //                         "availBal": "0.049",
        //                         "availEq": "",
        //                         "cashBal": "0.049",
        //                         "ccy": "BTC",
        //                         "crossLiab": "",
        //                         "disEq": "1918.55678",
        //                         "eq": "0.049",
        //                         "eqUsd": "1918.55678",
        //                         "frozenBal": "0",
        //                         "interest": "",
        //                         "isoEq": "",
        //                         "isoLiab": "",
        //                         "liab": "",
        //                         "maxLoan": "",
        //                         "mgnRatio": "",
        //                         "notionalLever": "",
        //                         "ordFrozen": "0",
        //                         "twap": "0",
        //                         "uTime": "1621973128591",
        //                         "upl": "",
        //                         "uplLiab": ""
        //                     }
        //                 ],
        //                 "imr": "",
        //                 "isoEq": "",
        //                 "mgnRatio": "",
        //                 "mmr": "",
        //                 "notionalUsd": "",
        //                 "ordFroz": "",
        //                 "totalEq": "1918.55678",
        //                 "uTime": "1622045126908"
        //             }
        //         ],
        //         "msg": ""
        //     }
        //
        // funding
        //
        //     {
        //         "code": "0",
        //         "data": [
        //             {
        //                 "availBal": "0.00005426",
        //                 "bal": 0.0000542600000000,
        //                 "ccy": "BTC",
        //                 "frozenBal": "0"
        //             }
        //         ],
        //         "msg": ""
        //     }
        //
        return this.parseBalanceByType (marketType, response);
    }

    createOrderRequest (symbol: string, type: OrderType, side: OrderSide, amount, price = undefined, params = {}) {
        const market = this.market (symbol);
        const request = {
            'instId': market['id'],
            // 'ccy': currency['id'], // only applicable to cross MARGIN orders in single-currency margin
            // 'clOrdId': clientOrderId, // up to 32 characters, must be unique
            // 'tag': tag, // up to 8 characters
            'side': side,
            // 'posSide': 'long', // long, short, // required in the long/short mode, and can only be long or short (only for future or swap)
            'ordType': type,
            // 'ordType': type, // privatePostTradeOrder: market, limit, post_only, fok, ioc, optimal_limit_ioc
            // 'ordType': type, // privatePostTradeOrderAlgo: conditional, oco, trigger, move_order_stop, iceberg, twap
            'sz': this.amountToPrecision (symbol, amount),
            // 'px': this.priceToPrecision (symbol, price), // limit orders only
            // 'reduceOnly': false,
            //
            // 'triggerPx': 10, // stopPrice (trigger orders)
            // 'orderPx': 10, // Order price if -1, the order will be executed at the market price. (trigger orders)
            // 'triggerPxType': 'last', // Conditional default is last, mark or index (trigger orders)
            //
            // 'tpTriggerPx': 10, // takeProfitPrice (conditional orders)
            // 'tpTriggerPxType': 'last', // Conditional default is last, mark or index (conditional orders)
            // 'tpOrdPx': 10, // Order price for Take-Profit orders, if -1 will be executed at market price (conditional orders)
            //
            // 'slTriggerPx': 10, // stopLossPrice (conditional orders)
            // 'slTriggerPxType': 'last', // Conditional default is last, mark or index (conditional orders)
            // 'slOrdPx': 10, // Order price for Stop-Loss orders, if -1 will be executed at market price (conditional orders)
        };
        const spot = market['spot'];
        const contract = market['contract'];
        const triggerPrice = this.safeValueN (params, [ 'triggerPrice', 'stopPrice', 'triggerPx' ]);
        const timeInForce = this.safeString (params, 'timeInForce', 'GTC');
        const takeProfitPrice = this.safeValue2 (params, 'takeProfitPrice', 'tpTriggerPx');
        const tpOrdPx = this.safeValue (params, 'tpOrdPx', price);
        const tpTriggerPxType = this.safeString (params, 'tpTriggerPxType', 'last');
        const stopLossPrice = this.safeValue2 (params, 'stopLossPrice', 'slTriggerPx');
        const slOrdPx = this.safeValue (params, 'slOrdPx', price);
        const slTriggerPxType = this.safeString (params, 'slTriggerPxType', 'last');
        const clientOrderId = this.safeString2 (params, 'clOrdId', 'clientOrderId');
        const stopLoss = this.safeValue (params, 'stopLoss');
        const stopLossDefined = (stopLoss !== undefined);
        const takeProfit = this.safeValue (params, 'takeProfit');
        const takeProfitDefined = (takeProfit !== undefined);
        const defaultMarginMode = this.safeString2 (this.options, 'defaultMarginMode', 'marginMode', 'cross');
        let marginMode = this.safeString2 (params, 'marginMode', 'tdMode'); // cross or isolated, tdMode not ommited so as to be extended into the request
        let margin = false;
        if ((marginMode !== undefined) && (marginMode !== 'cash')) {
            margin = true;
        } else {
            marginMode = defaultMarginMode;
            margin = this.safeValue (params, 'margin', false);
        }
        if (spot) {
            if (margin) {
                const defaultCurrency = (side === 'buy') ? market['quote'] : market['base'];
                const currency = this.safeString (params, 'ccy', defaultCurrency);
                request['ccy'] = this.safeCurrencyCode (currency);
            }
            const tradeMode = margin ? marginMode : 'cash';
            request['tdMode'] = tradeMode;
        } else if (contract) {
            request['tdMode'] = marginMode;
        }
        const isMarketOrder = type === 'market';
        let postOnly = false;
        [ postOnly, params ] = this.handlePostOnly (isMarketOrder, type === 'post_only', params);
        params = this.omit (params, [ 'currency', 'ccy', 'marginMode', 'timeInForce', 'stopPrice', 'triggerPrice', 'clientOrderId', 'stopLossPrice', 'takeProfitPrice', 'slOrdPx', 'tpOrdPx', 'margin', 'stopLoss', 'takeProfit' ]);
        const ioc = (timeInForce === 'IOC') || (type === 'ioc');
        const fok = (timeInForce === 'FOK') || (type === 'fok');
        const trigger = (triggerPrice !== undefined) || (type === 'trigger');
        const conditional = (stopLossPrice !== undefined) || (takeProfitPrice !== undefined) || (type === 'conditional');
        const marketIOC = (isMarketOrder && ioc) || (type === 'optimal_limit_ioc');
        const defaultTgtCcy = this.safeString (this.options, 'tgtCcy', 'base_ccy');
        const tgtCcy = this.safeString (params, 'tgtCcy', defaultTgtCcy);
        if ((!contract) && (!margin)) {
            request['tgtCcy'] = tgtCcy;
        }
        if (isMarketOrder || marketIOC) {
            request['ordType'] = 'market';
            if (spot && (side === 'buy')) {
                // spot market buy: "sz" can refer either to base currency units or to quote currency units
                // see documentation: https://www.okx.com/docs-v5/en/#rest-api-trade-place-order
                if (tgtCcy === 'quote_ccy') {
                    // quote_ccy: sz refers to units of quote currency
                    let notional = this.safeNumber2 (params, 'cost', 'sz');
                    const createMarketBuyOrderRequiresPrice = this.safeValue (this.options, 'createMarketBuyOrderRequiresPrice', true);
                    if (createMarketBuyOrderRequiresPrice) {
                        if (price !== undefined) {
                            if (notional === undefined) {
                                const amountString = this.numberToString (amount);
                                const priceString = this.numberToString (price);
                                const quoteAmount = Precise.stringMul (amountString, priceString);
                                notional = this.parseNumber (quoteAmount);
                            }
                        } else if (notional === undefined) {
                            throw new InvalidOrder (this.id + " createOrder() requires the price argument with market buy orders to calculate total order cost (amount to spend), where cost = amount * price. Supply a price argument to createOrder() call if you want the cost to be calculated for you from price and amount, or, alternatively, add .options['createMarketBuyOrderRequiresPrice'] = false and supply the total cost value in the 'amount' argument or in the 'cost' unified extra parameter or in exchange-specific 'sz' extra parameter (the exchange-specific behaviour)");
                        }
                    } else {
                        notional = (notional === undefined) ? amount : notional;
                    }
                    request['sz'] = this.costToPrecision (symbol, notional);
                    params = this.omit (params, [ 'cost', 'sz' ]);
                }
            }
            if (marketIOC && contract) {
                request['ordType'] = 'optimal_limit_ioc';
            }
        } else {
            if ((!trigger) && (!conditional)) {
                request['px'] = this.priceToPrecision (symbol, price);
            }
        }
        if (postOnly) {
            request['ordType'] = 'post_only';
        } else if (ioc && !marketIOC) {
            request['ordType'] = 'ioc';
        } else if (fok) {
            request['ordType'] = 'fok';
        } else if (stopLossDefined || takeProfitDefined) {
            if (stopLossDefined) {
                const stopLossTriggerPrice = this.safeValueN (stopLoss, [ 'triggerPrice', 'stopPrice', 'slTriggerPx' ]);
                if (stopLossTriggerPrice === undefined) {
                    throw new InvalidOrder (this.id + ' createOrder() requires a trigger price in params["stopLoss"]["triggerPrice"], or params["stopLoss"]["stopPrice"], or params["stopLoss"]["slTriggerPx"] for a stop loss order');
                }
                request['slTriggerPx'] = this.priceToPrecision (symbol, stopLossTriggerPrice);
                const stopLossLimitPrice = this.safeValueN (stopLoss, [ 'price', 'stopLossPrice', 'slOrdPx' ]);
                const stopLossOrderType = this.safeString (stopLoss, 'type');
                if (stopLossOrderType !== undefined) {
                    const stopLossLimitOrderType = (stopLossOrderType === 'limit');
                    const stopLossMarketOrderType = (stopLossOrderType === 'market');
                    if ((!stopLossLimitOrderType) && (!stopLossMarketOrderType)) {
                        throw new InvalidOrder (this.id + ' createOrder() params["stopLoss"]["type"] must be either "limit" or "market"');
                    } else if (stopLossLimitOrderType) {
                        if (stopLossLimitPrice === undefined) {
                            throw new InvalidOrder (this.id + ' createOrder() requires a limit price in params["stopLoss"]["price"] or params["stopLoss"]["slOrdPx"] for a stop loss limit order');
                        } else {
                            request['slOrdPx'] = this.priceToPrecision (symbol, stopLossLimitPrice);
                        }
                    } else if (stopLossOrderType === 'market') {
                        request['slOrdPx'] = '-1';
                    }
                } else if (stopLossLimitPrice !== undefined) {
                    request['slOrdPx'] = this.priceToPrecision (symbol, stopLossLimitPrice); // limit sl order
                } else {
                    request['slOrdPx'] = '-1'; // market sl order
                }
                const stopLossTriggerPriceType = this.safeString2 (stopLoss, 'triggerPriceType', 'slTriggerPxType', 'last');
                if (stopLossTriggerPriceType !== undefined) {
                    if ((stopLossTriggerPriceType !== 'last') && (stopLossTriggerPriceType !== 'index') && (stopLossTriggerPriceType !== 'mark')) {
                        throw new InvalidOrder (this.id + ' createOrder() stop loss trigger price type must be one of "last", "index" or "mark"');
                    }
                    request['slTriggerPxType'] = stopLossTriggerPriceType;
                }
            }
            if (takeProfitDefined) {
                const takeProfitTriggerPrice = this.safeValueN (takeProfit, [ 'triggerPrice', 'stopPrice', 'tpTriggerPx' ]);
                if (takeProfitTriggerPrice === undefined) {
                    throw new InvalidOrder (this.id + ' createOrder() requires a trigger price in params["takeProfit"]["triggerPrice"], or params["takeProfit"]["stopPrice"], or params["takeProfit"]["tpTriggerPx"] for a take profit order');
                }
                request['tpTriggerPx'] = this.priceToPrecision (symbol, takeProfitTriggerPrice);
                const takeProfitLimitPrice = this.safeValueN (takeProfit, [ 'price', 'takeProfitPrice', 'tpOrdPx' ]);
                const takeProfitOrderType = this.safeString (takeProfit, 'type');
                if (takeProfitOrderType !== undefined) {
                    const takeProfitLimitOrderType = (takeProfitOrderType === 'limit');
                    const takeProfitMarketOrderType = (takeProfitOrderType === 'market');
                    if ((!takeProfitLimitOrderType) && (!takeProfitMarketOrderType)) {
                        throw new InvalidOrder (this.id + ' createOrder() params["takeProfit"]["type"] must be either "limit" or "market"');
                    } else if (takeProfitLimitOrderType) {
                        if (takeProfitLimitPrice === undefined) {
                            throw new InvalidOrder (this.id + ' createOrder() requires a limit price in params["takeProfit"]["price"] or params["takeProfit"]["tpOrdPx"] for a take profit limit order');
                        } else {
                            request['tpOrdPx'] = this.priceToPrecision (symbol, takeProfitLimitPrice);
                        }
                    } else if (takeProfitOrderType === 'market') {
                        request['tpOrdPx'] = '-1';
                    }
                } else if (takeProfitLimitPrice !== undefined) {
                    request['tpOrdPx'] = this.priceToPrecision (symbol, takeProfitLimitPrice); // limit tp order
                } else {
                    request['tpOrdPx'] = '-1'; // market tp order
                }
                const takeProfitTriggerPriceType = this.safeString2 (takeProfit, 'triggerPriceType', 'tpTriggerPxType', 'last');
                if (takeProfitTriggerPriceType !== undefined) {
                    if ((takeProfitTriggerPriceType !== 'last') && (takeProfitTriggerPriceType !== 'index') && (takeProfitTriggerPriceType !== 'mark')) {
                        throw new InvalidOrder (this.id + ' createOrder() take profit trigger price type must be one of "last", "index" or "mark"');
                    }
                    request['tpTriggerPxType'] = takeProfitTriggerPriceType;
                }
            }
        } else if (trigger) {
            request['ordType'] = 'trigger';
            request['triggerPx'] = this.priceToPrecision (symbol, triggerPrice);
            request['orderPx'] = isMarketOrder ? '-1' : this.priceToPrecision (symbol, price);
        } else if (conditional) {
            request['ordType'] = 'conditional';
            const twoWayCondition = ((takeProfitPrice !== undefined) && (stopLossPrice !== undefined));
            // if TP and SL are sent together
            // as ordType 'conditional' only stop-loss order will be applied
            if (twoWayCondition) {
                request['ordType'] = 'oco';
            }
            if (takeProfitPrice !== undefined) {
                request['tpTriggerPx'] = this.priceToPrecision (symbol, takeProfitPrice);
                request['tpOrdPx'] = (tpOrdPx === undefined) ? '-1' : this.priceToPrecision (symbol, tpOrdPx);
                request['tpTriggerPxType'] = tpTriggerPxType;
            }
            if (stopLossPrice !== undefined) {
                request['slTriggerPx'] = this.priceToPrecision (symbol, stopLossPrice);
                request['slOrdPx'] = (slOrdPx === undefined) ? '-1' : this.priceToPrecision (symbol, slOrdPx);
                request['slTriggerPxType'] = slTriggerPxType;
            }
        }
        if (clientOrderId === undefined) {
            const brokerId = this.safeString (this.options, 'brokerId');
            if (brokerId !== undefined) {
                request['clOrdId'] = brokerId + this.uuid16 ();
                request['tag'] = brokerId;
            }
        } else {
            request['clOrdId'] = clientOrderId;
            params = this.omit (params, [ 'clOrdId', 'clientOrderId' ]);
        }
        return this.extend (request, params);
    }

    async createOrder (symbol: string, type: OrderType, side: OrderSide, amount, price = undefined, params = {}) {
        /**
         * @method
         * @name okx#createOrder
         * @description create a trade order
         * @see https://www.okx.com/docs-v5/en/#order-book-trading-trade-post-place-order
         * @see https://www.okx.com/docs-v5/en/#order-book-trading-trade-post-place-multiple-orders
         * @see https://www.okx.com/docs-v5/en/#order-book-trading-algo-trading-post-place-algo-order
         * @param {string} symbol unified symbol of the market to create an order in
         * @param {string} type 'market' or 'limit'
         * @param {string} side 'buy' or 'sell'
         * @param {float} amount how much of currency you want to trade in units of base currency
         * @param {float} [price] the price at which the order is to be fullfilled, in units of the quote currency, ignored in market orders
         * @param {object} [params] extra parameters specific to the okx api endpoint
         * @param {bool} [params.reduceOnly] MARGIN orders only, or swap/future orders in net mode
         * @param {bool} [params.postOnly] true to place a post only order
         * @param {object} [params.takeProfit] *takeProfit object in params* containing the triggerPrice at which the attached take profit order will be triggered (perpetual swap markets only)
         * @param {float} [params.takeProfit.triggerPrice] take profit trigger price
         * @param {float} [params.takeProfit.price] used for take profit limit orders, not used for take profit market price orders
         * @param {string} [params.takeProfit.type] 'market' or 'limit' used to specify the take profit price type
         * @param {object} [params.stopLoss] *stopLoss object in params* containing the triggerPrice at which the attached stop loss order will be triggered (perpetual swap markets only)
         * @param {float} [params.stopLoss.triggerPrice] stop loss trigger price
         * @param {float} [params.stopLoss.price] used for stop loss limit orders, not used for stop loss market price orders
         * @param {string} [params.stopLoss.type] 'market' or 'limit' used to specify the stop loss price type
         * @returns {object} an [order structure]{@link https://github.com/ccxt/ccxt/wiki/Manual#order-structure}
         */
        await this.loadMarkets ();
        const market = this.market (symbol);
        let request = this.createOrderRequest (symbol, type, side, amount, price, params);
        let method = this.safeString (this.options, 'createOrder', 'privatePostTradeBatchOrders');
        const requestOrdType = this.safeString (request, 'ordType');
        if ((requestOrdType === 'trigger') || (requestOrdType === 'conditional') || (type === 'oco') || (type === 'move_order_stop') || (type === 'iceberg') || (type === 'twap')) {
            method = 'privatePostTradeOrderAlgo';
        }
        if ((method !== 'privatePostTradeOrder') && (method !== 'privatePostTradeOrderAlgo') && (method !== 'privatePostTradeBatchOrders')) {
            throw new ExchangeError (this.id + ' createOrder() this.options["createOrder"] must be either privatePostTradeBatchOrders or privatePostTradeOrder or privatePostTradeOrderAlgo');
        }
        if (method === 'privatePostTradeBatchOrders') {
            // keep the request body the same
            // submit a single order in an array to the batch order endpoint
            // because it has a lower ratelimit
            request = [ request ];
        }
        const response = await this[method] (request);
        const data = this.safeValue (response, 'data', []);
        const first = this.safeValue (data, 0);
        const order = this.parseOrder (first, market);
        return this.extend (order, {
            'type': type,
            'side': side,
        });
    }

    editOrderRequest (id: string, symbol, type, side, amount = undefined, price = undefined, params = {}) {
        const market = this.market (symbol);
        const request = {
            'instId': market['id'],
        };
        const clientOrderId = this.safeString2 (params, 'clOrdId', 'clientOrderId');
        if (clientOrderId !== undefined) {
            request['clOrdId'] = clientOrderId;
        } else {
            request['ordId'] = id;
        }
        let stopLossTriggerPrice = this.safeValue2 (params, 'stopLossPrice', 'newSlTriggerPx');
        let stopLossPrice = this.safeValue (params, 'newSlOrdPx');
        const stopLossTriggerPriceType = this.safeString (params, 'newSlTriggerPxType', 'last');
        let takeProfitTriggerPrice = this.safeValue2 (params, 'takeProfitPrice', 'newTpTriggerPx');
        let takeProfitPrice = this.safeValue (params, 'newTpOrdPx');
        const takeProfitTriggerPriceType = this.safeString (params, 'newTpTriggerPxType', 'last');
        const stopLoss = this.safeValue (params, 'stopLoss');
        const takeProfit = this.safeValue (params, 'takeProfit');
        const stopLossDefined = (stopLoss !== undefined);
        const takeProfitDefined = (takeProfit !== undefined);
        if (stopLossTriggerPrice !== undefined) {
            request['newSlTriggerPx'] = this.priceToPrecision (symbol, stopLossTriggerPrice);
            request['newSlOrdPx'] = (type === 'market') ? '-1' : this.priceToPrecision (symbol, stopLossPrice);
            request['newSlTriggerPxType'] = stopLossTriggerPriceType;
        }
        if (takeProfitTriggerPrice !== undefined) {
            request['newTpTriggerPx'] = this.priceToPrecision (symbol, takeProfitTriggerPrice);
            request['newTpOrdPx'] = (type === 'market') ? '-1' : this.priceToPrecision (symbol, takeProfitPrice);
            request['newTpTriggerPxType'] = takeProfitTriggerPriceType;
        }
        if (stopLossDefined) {
            stopLossTriggerPrice = this.safeValue (stopLoss, 'triggerPrice');
            stopLossPrice = this.safeValue (stopLoss, 'price');
            const stopLossType = this.safeString (stopLoss, 'type');
            request['newSlTriggerPx'] = this.priceToPrecision (symbol, stopLossTriggerPrice);
            request['newSlOrdPx'] = (stopLossType === 'market') ? '-1' : this.priceToPrecision (symbol, stopLossPrice);
            request['newSlTriggerPxType'] = stopLossTriggerPriceType;
        }
        if (takeProfitDefined) {
            takeProfitTriggerPrice = this.safeValue (takeProfit, 'triggerPrice');
            takeProfitPrice = this.safeValue (takeProfit, 'price');
            const takeProfitType = this.safeString (takeProfit, 'type');
            request['newTpTriggerPx'] = this.priceToPrecision (symbol, takeProfitTriggerPrice);
            request['newTpOrdPx'] = (takeProfitType === 'market') ? '-1' : this.priceToPrecision (symbol, takeProfitPrice);
            request['newTpTriggerPxType'] = takeProfitTriggerPriceType;
        }
        if (amount !== undefined) {
            request['newSz'] = this.amountToPrecision (symbol, amount);
        }
        if (price !== undefined) {
            request['newPx'] = this.priceToPrecision (symbol, price);
        }
        params = this.omit (params, [ 'clOrdId', 'clientOrderId', 'takeProfitPrice', 'stopLossPrice', 'stopLoss', 'takeProfit' ]);
        return this.extend (request, params);
    }

    async editOrder (id: string, symbol, type, side, amount = undefined, price = undefined, params = {}) {
        /**
         * @method
         * @name okx#editOrder
         * @description edit a trade order
         * @see https://www.okx.com/docs-v5/en/#rest-api-trade-amend-order
         * @param {string} id order id
         * @param {string} symbol unified symbol of the market to create an order in
         * @param {string} type 'market' or 'limit'
         * @param {string} side 'buy' or 'sell'
         * @param {float} amount how much of the currency you want to trade in units of the base currency
         * @param {float} [price] the price at which the order is to be fullfilled, in units of the quote currency, ignored in market orders
         * @param {object} [params] extra parameters specific to the okx api endpoint
         * @param {string} [params.clientOrderId] client order id, uses id if not passed
         * @param {float} [params.stopLossPrice] stop loss trigger price
         * @param {float} [params.newSlOrdPx] the stop loss order price, set to stopLossPrice if the type is market
         * @param {string} [params.newSlTriggerPxType] 'last', 'index' or 'mark' used to specify the stop loss trigger price type, default is 'last'
         * @param {float} [params.takeProfitPrice] take profit trigger price
         * @param {float} [params.newTpOrdPx] the take profit order price, set to takeProfitPrice if the type is market
         * @param {string} [params.newTpTriggerPxType] 'last', 'index' or 'mark' used to specify the take profit trigger price type, default is 'last'
         * @param {object} [params.stopLoss] *stopLoss object in params* containing the triggerPrice at which the attached stop loss order will be triggered
         * @param {float} [params.stopLoss.triggerPrice] stop loss trigger price
         * @param {float} [params.stopLoss.price] used for stop loss limit orders, not used for stop loss market price orders
         * @param {string} [params.stopLoss.type] 'market' or 'limit' used to specify the stop loss price type
         * @param {object} [params.takeProfit] *takeProfit object in params* containing the triggerPrice at which the attached take profit order will be triggered
         * @param {float} [params.takeProfit.triggerPrice] take profit trigger price
         * @param {float} [params.takeProfit.price] used for take profit limit orders, not used for take profit market price orders
         * @param {string} [params.takeProfit.type] 'market' or 'limit' used to specify the take profit price type
         * @returns {object} an [order structure]{@link https://github.com/ccxt/ccxt/wiki/Manual#order-structure}
         */
        await this.loadMarkets ();
        const market = this.market (symbol);
        const request = this.editOrderRequest (id, symbol, type, side, amount, price, params);
        const response = await this.privatePostTradeAmendOrder (this.extend (request, params));
        //
        //     {
        //        "code": "0",
        //        "data": [
        //            {
        //                 "clOrdId": "e847386590ce4dBCc1a045253497a547",
        //                 "ordId": "559176536793178112",
        //                 "reqId": "",
        //                 "sCode": "0",
        //                 "sMsg": ""
        //            }
        //        ],
        //        "msg": ""
        //     }
        //
        const data = this.safeValue (response, 'data', []);
        const first = this.safeValue (data, 0);
        const order = this.parseOrder (first, market);
        return this.extend (order, {
            'type': type,
            'side': side,
        });
    }

    async cancelOrder (id: string, symbol: string = undefined, params = {}) {
        /**
         * @method
         * @name okx#cancelOrder
         * @description cancels an open order
         * @see https://www.okx.com/docs-v5/en/#order-book-trading-trade-post-cancel-order
         * @param {string} id order id
         * @param {string} symbol unified symbol of the market the order was made in
         * @param {object} [params] extra parameters specific to the okx api endpoint
         * @returns {object} An [order structure]{@link https://github.com/ccxt/ccxt/wiki/Manual#order-structure}
         */
        const stop = this.safeValue (params, 'stop');
        if (stop) {
            const orderInner = await this.cancelOrders ([ id ], symbol, params);
            return this.safeValue (orderInner, 0);
        }
        if (symbol === undefined) {
            throw new ArgumentsRequired (this.id + ' cancelOrder() requires a symbol argument');
        }
        await this.loadMarkets ();
        const market = this.market (symbol);
        const request = {
            'instId': market['id'],
            // 'ordId': id, // either ordId or clOrdId is required
            // 'clOrdId': clientOrderId,
        };
        const clientOrderId = this.safeString2 (params, 'clOrdId', 'clientOrderId');
        if (clientOrderId !== undefined) {
            request['clOrdId'] = clientOrderId;
        } else {
            request['ordId'] = id;
        }
        const query = this.omit (params, [ 'clOrdId', 'clientOrderId' ]);
        const response = await this.privatePostTradeCancelOrder (this.extend (request, query));
        // {"code":"0","data":[{"clOrdId":"","ordId":"317251910906576896","sCode":"0","sMsg":""}],"msg":""}
        const data = this.safeValue (response, 'data', []);
        const order = this.safeValue (data, 0);
        return this.parseOrder (order, market);
    }

    parseIds (ids) {
        /**
         * @ignore
         * @method
         * @name okx#parseIds
         * @param {string[]|string} ids order ids
         * @returns {string[]} list of order ids
         */
        if (typeof ids === 'string') {
            return ids.split (',');
        } else {
            return ids;
        }
    }

    async cancelOrders (ids, symbol: string = undefined, params = {}) {
        /**
         * @method
         * @name okx#cancelOrders
         * @description cancel multiple orders
         * @see https://www.okx.com/docs-v5/en/#order-book-trading-trade-post-cancel-multiple-orders
         * @see https://www.okx.com/docs-v5/en/#order-book-trading-algo-trading-post-cancel-algo-order
         * @param {string[]} ids order ids
         * @param {string} symbol unified market symbol
         * @param {object} [params] extra parameters specific to the okx api endpoint
         * @returns {object} an list of [order structures]{@link https://github.com/ccxt/ccxt/wiki/Manual#order-structure}
         */
        // TODO : the original endpoint signature differs, according to that you can skip individual symbol and assign ids in batch. At this moment, `params` is not being used too.
        if (symbol === undefined) {
            throw new ArgumentsRequired (this.id + ' cancelOrders() requires a symbol argument');
        }
        await this.loadMarkets ();
        const market = this.market (symbol);
        const request = [];
        const options = this.safeValue (this.options, 'cancelOrders', {});
        const defaultMethod = this.safeString (options, 'method', 'privatePostTradeCancelBatchOrders');
        let method = this.safeString (params, 'method', defaultMethod);
        const clientOrderIds = this.parseIds (this.safeValue2 (params, 'clOrdId', 'clientOrderId'));
        const algoIds = this.parseIds (this.safeValue (params, 'algoId'));
        const stop = this.safeValue (params, 'stop');
        if (stop) {
            method = 'privatePostTradeCancelAlgos';
        }
        if (clientOrderIds === undefined) {
            ids = this.parseIds (ids);
            if (algoIds !== undefined) {
                for (let i = 0; i < algoIds.length; i++) {
                    request.push ({
                        'algoId': algoIds[i],
                        'instId': market['id'],
                    });
                }
            }
            for (let i = 0; i < ids.length; i++) {
                if (stop) {
                    request.push ({
                        'algoId': ids[i],
                        'instId': market['id'],
                    });
                } else {
                    request.push ({
                        'ordId': ids[i],
                        'instId': market['id'],
                    });
                }
            }
        } else {
            for (let i = 0; i < clientOrderIds.length; i++) {
                request.push ({
                    'instId': market['id'],
                    'clOrdId': clientOrderIds[i],
                });
            }
        }
        const response = await this[method] (request); // * dont extend with params, otherwise ARRAY will be turned into OBJECT
        //
        //     {
        //         "code": "0",
        //         "data": [
        //             {
        //                 "clOrdId": "e123456789ec4dBC1123456ba123b45e",
        //                 "ordId": "405071912345641543",
        //                 "sCode": "0",
        //                 "sMsg": ""
        //             },
        //             ...
        //         ],
        //         "msg": ""
        //     }
        //
        // Algo order
        //
        //     {
        //         "code": "0",
        //         "data": [
        //             {
        //                 "algoId": "431375349042380800",
        //                 "sCode": "0",
        //                 "sMsg": ""
        //             }
        //         ],
        //         "msg": ""
        //     }
        //
        const ordersData = this.safeValue (response, 'data', []);
        return this.parseOrders (ordersData, market, undefined, undefined, params);
    }

    parseOrderStatus (status) {
        const statuses = {
            'canceled': 'canceled',
            'live': 'open',
            'partially_filled': 'open',
            'filled': 'closed',
            'effective': 'closed',
        };
        return this.safeString (statuses, status, status);
    }

    parseOrder (order, market = undefined) {
        //
        // createOrder
        //
        //     {
        //         "clOrdId": "oktswap6",
        //         "ordId": "312269865356374016",
        //         "tag": "",
        //         "sCode": "0",
        //         "sMsg": ""
        //     }
        //
        // editOrder
        //
        //     {
        //         "clOrdId": "e847386590ce4dBCc1a045253497a547",
        //         "ordId": "559176536793178112",
        //         "reqId": "",
        //         "sCode": "0",
        //         "sMsg": ""
        //     }
        //
        // Spot and Swap fetchOrder, fetchOpenOrders
        //
        //     {
        //         "accFillSz": "0",
        //         "avgPx": "",
        //         "cTime": "1621910749815",
        //         "category": "normal",
        //         "ccy": "",
        //         "clOrdId": "",
        //         "fee": "0",
        //         "feeCcy": "ETH",
        //         "fillPx": "",
        //         "fillSz": "0",
        //         "fillTime": "",
        //         "instId": "ETH-USDT",
        //         "instType": "SPOT",
        //         "lever": "",
        //         "ordId": "317251910906576896",
        //         "ordType": "limit",
        //         "pnl": "0",
        //         "posSide": "net",
        //         "px": "2000",
        //         "rebate": "0",
        //         "rebateCcy": "USDT",
        //         "side": "buy",
        //         "slOrdPx": "",
        //         "slTriggerPx": "",
        //         "state": "live",
        //         "sz": "0.001",
        //         "tag": "",
        //         "tdMode": "cash",
        //         "tpOrdPx": "",
        //         "tpTriggerPx": "",
        //         "tradeId": "",
        //         "uTime": "1621910749815"
        //     }
        //
        // Algo Order fetchOpenOrders, fetchCanceledOrders, fetchClosedOrders
        //
        //     {
        //         "activePx": "",
        //         "activePxType": "",
        //         "actualPx": "",
        //         "actualSide": "buy",
        //         "actualSz": "0",
        //         "algoId": "431375349042380800",
        //         "cTime": "1649119897778",
        //         "callbackRatio": "",
        //         "callbackSpread": "",
        //         "ccy": "",
        //         "ctVal": "0.01",
        //         "instId": "BTC-USDT-SWAP",
        //         "instType": "SWAP",
        //         "last": "46538.9",
        //         "lever": "125",
        //         "moveTriggerPx": "",
        //         "notionalUsd": "467.059",
        //         "ordId": "",
        //         "ordPx": "50000",
        //         "ordType": "trigger",
        //         "posSide": "long",
        //         "pxLimit": "",
        //         "pxSpread": "",
        //         "pxVar": "",
        //         "side": "buy",
        //         "slOrdPx": "",
        //         "slTriggerPx": "",
        //         "slTriggerPxType": "",
        //         "state": "live",
        //         "sz": "1",
        //         "szLimit": "",
        //         "tag": "",
        //         "tdMode": "isolated",
        //         "tgtCcy": "",
        //         "timeInterval": "",
        //         "tpOrdPx": "",
        //         "tpTriggerPx": "",
        //         "tpTriggerPxType": "",
        //         "triggerPx": "50000",
        //         "triggerPxType": "last",
        //         "triggerTime": "",
        //         "uly": "BTC-USDT"
        //     }
        //
        const id = this.safeString2 (order, 'algoId', 'ordId');
        const timestamp = this.safeInteger (order, 'cTime');
        const lastUpdateTimestamp = this.safeInteger (order, 'uTime');
        const lastTradeTimestamp = this.safeInteger (order, 'fillTime');
        const side = this.safeString (order, 'side');
        let type = this.safeString (order, 'ordType');
        let postOnly = undefined;
        let timeInForce = undefined;
        if (type === 'post_only') {
            postOnly = true;
            type = 'limit';
        } else if (type === 'fok') {
            timeInForce = 'FOK';
            type = 'limit';
        } else if (type === 'ioc') {
            timeInForce = 'IOC';
            type = 'limit';
        }
        const marketId = this.safeString (order, 'instId');
        market = this.safeMarket (marketId, market);
        const symbol = this.safeSymbol (marketId, market, '-');
        const filled = this.safeString (order, 'accFillSz');
        const price = this.safeString2 (order, 'px', 'ordPx');
        const average = this.safeString (order, 'avgPx');
        const status = this.parseOrderStatus (this.safeString (order, 'state'));
        const feeCostString = this.safeString (order, 'fee');
        let amount = undefined;
        let cost = undefined;
        // spot market buy: "sz" can refer either to base currency units or to quote currency units
        // see documentation: https://www.okx.com/docs-v5/en/#rest-api-trade-place-order
        const defaultTgtCcy = this.safeString (this.options, 'tgtCcy', 'base_ccy');
        const tgtCcy = this.safeString (order, 'tgtCcy', defaultTgtCcy);
        const instType = this.safeString (order, 'instType');
        if ((side === 'buy') && (type === 'market') && (instType === 'SPOT') && (tgtCcy === 'quote_ccy')) {
            // "sz" refers to the cost
            cost = this.safeString (order, 'sz');
        } else {
            // "sz" refers to the trade currency amount
            amount = this.safeString (order, 'sz');
        }
        let fee = undefined;
        if (feeCostString !== undefined) {
            const feeCostSigned = Precise.stringNeg (feeCostString);
            const feeCurrencyId = this.safeString (order, 'feeCcy');
            const feeCurrencyCode = this.safeCurrencyCode (feeCurrencyId);
            fee = {
                'cost': this.parseNumber (feeCostSigned),
                'currency': feeCurrencyCode,
            };
        }
        let clientOrderId = this.safeString (order, 'clOrdId');
        if ((clientOrderId !== undefined) && (clientOrderId.length < 1)) {
            clientOrderId = undefined; // fix empty clientOrderId string
        }
        const stopLossPrice = this.safeNumber2 (order, 'slTriggerPx', 'slOrdPx');
        const takeProfitPrice = this.safeNumber2 (order, 'tpTriggerPx', 'tpOrdPx');
        const stopPrice = this.safeNumberN (order, [ 'triggerPx', 'moveTriggerPx' ]);
        const reduceOnlyRaw = this.safeString (order, 'reduceOnly');
        let reduceOnly = false;
        if (reduceOnly !== undefined) {
            reduceOnly = (reduceOnlyRaw === 'true');
        }
        return this.safeOrder ({
            'info': order,
            'id': id,
            'clientOrderId': clientOrderId,
            'timestamp': timestamp,
            'datetime': this.iso8601 (timestamp),
            'lastTradeTimestamp': lastTradeTimestamp,
            'lastUpdateTimestamp': lastUpdateTimestamp,
            'symbol': symbol,
            'type': type,
            'timeInForce': timeInForce,
            'postOnly': postOnly,
            'side': side,
            'price': price,
            'stopLossPrice': stopLossPrice,
            'takeProfitPrice': takeProfitPrice,
            'stopPrice': stopPrice,
            'triggerPrice': stopPrice,
            'average': average,
            'cost': cost,
            'amount': amount,
            'filled': filled,
            'remaining': undefined,
            'status': status,
            'fee': fee,
            'trades': undefined,
            'reduceOnly': reduceOnly,
        }, market);
    }

    async fetchOrder (id: string, symbol: string = undefined, params = {}) {
        /**
         * @method
         * @name okx#fetchOrder
         * @description fetch an order by the id
         * @see https://www.okx.com/docs-v5/en/#order-book-trading-trade-get-order-details
         * @see https://www.okx.com/docs-v5/en/#order-book-trading-algo-trading-get-algo-order-details
         * @param {string} id the order id
         * @param {string} symbol unified market symbol
         * @param {object} [params] extra and exchange specific parameters
         * @returns [an order structure]{@link https://github.com/ccxt/ccxt/wiki/Manual#order-structure}
        */
        if (symbol === undefined) {
            throw new ArgumentsRequired (this.id + ' fetchOrder() requires a symbol argument');
        }
        await this.loadMarkets ();
        const market = this.market (symbol);
        const request = {
            'instId': market['id'],
            // 'clOrdId': 'abcdef12345', // optional, [a-z0-9]{1,32}
            // 'ordId': id,
            // 'instType': // spot, swap, futures, margin
        };
        const clientOrderId = this.safeString2 (params, 'clOrdId', 'clientOrderId');
        const options = this.safeValue (this.options, 'fetchOrder', {});
        const defaultMethod = this.safeString (options, 'method', 'privateGetTradeOrder');
        let method = this.safeString (params, 'method', defaultMethod);
        const stop = this.safeValue (params, 'stop');
        if (stop) {
            method = 'privateGetTradeOrderAlgo';
            if (clientOrderId !== undefined) {
                request['algoClOrdId'] = clientOrderId;
            } else {
                request['algoId'] = id;
            }
        } else {
            if (clientOrderId !== undefined) {
                request['clOrdId'] = clientOrderId;
            } else {
                request['ordId'] = id;
            }
        }
        const query = this.omit (params, [ 'method', 'clOrdId', 'clientOrderId', 'stop' ]);
        const response = await this[method] (this.extend (request, query));
        //
        // Spot and Swap
        //
        //     {
        //         "code": "0",
        //         "data": [
        //             {
        //                 "accFillSz": "0",
        //                 "avgPx": "",
        //                 "cTime": "1621910749815",
        //                 "category": "normal",
        //                 "ccy": "",
        //                 "clOrdId": "",
        //                 "fee": "0",
        //                 "feeCcy": "ETH",
        //                 "fillPx": "",
        //                 "fillSz": "0",
        //                 "fillTime": "",
        //                 "instId": "ETH-USDT",
        //                 "instType": "SPOT",
        //                 "lever": "",
        //                 "ordId": "317251910906576896",
        //                 "ordType": "limit",
        //                 "pnl": "0",
        //                 "posSide": "net",
        //                 "px":"20 00",
        //                 "rebate": "0",
        //                 "rebateCcy": "USDT",
        //                 "side": "buy",
        //                 "slOrdPx": "",
        //                 "slTriggerPx": "",
        //                 "state": "live",
        //                 "sz":"0. 001",
        //                 "tag": "",
        //                 "tdMode": "cash",
        //                 "tpOrdPx": "",
        //                 "tpTriggerPx": "",
        //                 "tradeId": "",
        //                 "uTime": "1621910749815"
        //             }
        //         ],
        //         "msg": ""
        //     }
        //
        // Algo order
        //     {
        //         "code":"0",
        //         "msg":"",
        //         "data":[
        //             {
        //                 "instType":"FUTURES",
        //                 "instId":"BTC-USD-200329",
        //                 "ordId":"123445",
        //                 "ccy":"BTC",
        //                 "clOrdId":"",
        //                 "algoId":"1234",
        //                 "sz":"999",
        //                 "closeFraction":"",
        //                 "ordType":"oco",
        //                 "side":"buy",
        //                 "posSide":"long",
        //                 "tdMode":"cross",
        //                 "tgtCcy": "",
        //                 "state":"effective",
        //                 "lever":"20",
        //                 "tpTriggerPx":"",
        //                 "tpTriggerPxType":"",
        //                 "tpOrdPx":"",
        //                 "slTriggerPx":"",
        //                 "slTriggerPxType":"",
        //                 "triggerPx":"99",
        //                 "triggerPxType":"last",
        //                 "ordPx":"12",
        //                 "actualSz":"",
        //                 "actualPx":"",
        //                 "actualSide":"",
        //                 "pxVar":"",
        //                 "pxSpread":"",
        //                 "pxLimit":"",
        //                 "szLimit":"",
        //                 "tag": "adadadadad",
        //                 "timeInterval":"",
        //                 "callbackRatio":"",
        //                 "callbackSpread":"",
        //                 "activePx":"",
        //                 "moveTriggerPx":"",
        //                 "reduceOnly": "false",
        //                 "triggerTime":"1597026383085",
        //                 "last": "16012",
        //                 "failCode": "",
        //                 "algoClOrdId": "",
        //                 "cTime":"1597026383000"
        //             }
        //         ]
        //     }
        //
        const data = this.safeValue (response, 'data', []);
        const order = this.safeValue (data, 0);
        return this.parseOrder (order, market);
    }

    async fetchOpenOrders (symbol: string = undefined, since: Int = undefined, limit: Int = undefined, params = {}) {
        /**
         * @method
         * @name okx#fetchOpenOrders
         * @description Fetch orders that are still open
         * @description fetch all unfilled currently open orders
         * @see https://www.okx.com/docs-v5/en/#order-book-trading-trade-get-order-list
         * @see https://www.okx.com/docs-v5/en/#order-book-trading-algo-trading-get-algo-order-list
         * @param {string} symbol unified market symbol
         * @param {int} [since] the earliest time in ms to fetch open orders for
         * @param {int} [limit] the maximum number of  open orders structures to retrieve
         * @param {object} [params] extra parameters specific to the okx api endpoint
         * @param {int} [params.till] Timestamp in ms of the latest time to retrieve orders for
         * @param {bool} [params.stop] True if fetching trigger or conditional orders
         * @param {string} [params.ordType] "conditional", "oco", "trigger", "move_order_stop", "iceberg", or "twap"
         * @param {string} [params.algoId] Algo ID "'433845797218942976'"
         * @param {boolean} [params.paginate] default false, when true will automatically paginate by calling this endpoint multiple times. See in the docs all the [availble parameters](https://github.com/ccxt/ccxt/wiki/Manual#pagination-params)
         * @returns {Order[]} a list of [order structures]{@link https://github.com/ccxt/ccxt/wiki/Manual#order-structure}
         */
        await this.loadMarkets ();
        let paginate = false;
        [ paginate, params ] = this.handleOptionAndParams (params, 'fetchOpenOrders', 'paginate');
        if (paginate) {
            return await this.fetchPaginatedCallDynamic ('fetchOpenOrders', symbol, since, limit, params) as Order[];
        }
        const request = {
            // 'instType': 'SPOT', // SPOT, MARGIN, SWAP, FUTURES, OPTION
            // 'uly': currency['id'],
            // 'instId': market['id'],
            // 'ordType': 'limit', // market, limit, post_only, fok, ioc, comma-separated, stop orders: conditional, oco, trigger, move_order_stop, iceberg, or twap
            // 'state': 'live', // live, partially_filled
            // 'after': orderId,
            // 'before': orderId,
            // 'limit': limit, // default 100, max 100
        };
        let market = undefined;
        if (symbol !== undefined) {
            market = this.market (symbol);
            request['instId'] = market['id'];
        }
        if (limit !== undefined) {
            request['limit'] = limit; // default 100, max 100
        }
        const options = this.safeValue (this.options, 'fetchOpenOrders', {});
        const algoOrderTypes = this.safeValue (this.options, 'algoOrderTypes', {});
        const defaultMethod = this.safeString (options, 'method', 'privateGetTradeOrdersPending');
        let method = this.safeString (params, 'method', defaultMethod);
        const ordType = this.safeString (params, 'ordType');
        const stop = this.safeValue (params, 'stop');
        if (stop || (ordType in algoOrderTypes)) {
            method = 'privateGetTradeOrdersAlgoPending';
            if (stop) {
                if (ordType === undefined) {
                    throw new ArgumentsRequired (this.id + ' fetchOpenOrders() requires an "ordType" string parameter, "conditional", "oco", "trigger", "move_order_stop", "iceberg", or "twap"');
                }
            }
        }
        const query = this.omit (params, [ 'method', 'stop' ]);
        const response = await this[method] (this.extend (request, query));
        //
        //     {
        //         "code": "0",
        //         "data": [
        //             {
        //                 "accFillSz": "0",
        //                 "avgPx": "",
        //                 "cTime": "1621910749815",
        //                 "category": "normal",
        //                 "ccy": "",
        //                 "clOrdId": "",
        //                 "fee": "0",
        //                 "feeCcy": "ETH",
        //                 "fillPx": "",
        //                 "fillSz": "0",
        //                 "fillTime": "",
        //                 "instId": "ETH-USDT",
        //                 "instType": "SPOT",
        //                 "lever": "",
        //                 "ordId": "317251910906576896",
        //                 "ordType": "limit",
        //                 "pnl": "0",
        //                 "posSide": "net",
        //                 "px":"20 00",
        //                 "rebate": "0",
        //                 "rebateCcy": "USDT",
        //                 "side": "buy",
        //                 "slOrdPx": "",
        //                 "slTriggerPx": "",
        //                 "state": "live",
        //                 "sz":"0. 001",
        //                 "tag": "",
        //                 "tdMode": "cash",
        //                 "tpOrdPx": "",
        //                 "tpTriggerPx": "",
        //                 "tradeId": "",
        //                 "uTime": "1621910749815"
        //             }
        //         ],
        //         "msg":""
        //     }
        //
        // Algo order
        //
        //     {
        //         "code": "0",
        //         "data": [
        //             {
        //                 "activePx": "",
        //                 "activePxType": "",
        //                 "actualPx": "",
        //                 "actualSide": "buy",
        //                 "actualSz": "0",
        //                 "algoId": "431375349042380800",
        //                 "cTime": "1649119897778",
        //                 "callbackRatio": "",
        //                 "callbackSpread": "",
        //                 "ccy": "",
        //                 "ctVal": "0.01",
        //                 "instId": "BTC-USDT-SWAP",
        //                 "instType": "SWAP",
        //                 "last": "46538.9",
        //                 "lever": "125",
        //                 "moveTriggerPx": "",
        //                 "notionalUsd": "467.059",
        //                 "ordId": "",
        //                 "ordPx": "50000",
        //                 "ordType": "trigger",
        //                 "posSide": "long",
        //                 "pxLimit": "",
        //                 "pxSpread": "",
        //                 "pxVar": "",
        //                 "side": "buy",
        //                 "slOrdPx": "",
        //                 "slTriggerPx": "",
        //                 "slTriggerPxType": "",
        //                 "state": "live",
        //                 "sz": "1",
        //                 "szLimit": "",
        //                 "tag": "",
        //                 "tdMode": "isolated",
        //                 "tgtCcy": "",
        //                 "timeInterval": "",
        //                 "tpOrdPx": "",
        //                 "tpTriggerPx": "",
        //                 "tpTriggerPxType": "",
        //                 "triggerPx": "50000",
        //                 "triggerPxType": "last",
        //                 "triggerTime": "",
        //                 "uly": "BTC-USDT"
        //             }
        //         ],
        //         "msg": ""
        //     }
        //
        const data = this.safeValue (response, 'data', []);
        return this.parseOrders (data, market, since, limit);
    }

    async fetchCanceledOrders (symbol: string = undefined, since: Int = undefined, limit: Int = undefined, params = {}) {
        /**
         * @method
         * @name okx#fetchCanceledOrders
         * @description fetches information on multiple canceled orders made by the user
         * @see https://www.okx.com/docs-v5/en/#order-book-trading-trade-get-order-history-last-7-days
         * @see https://www.okx.com/docs-v5/en/#order-book-trading-algo-trading-get-algo-order-history
         * @param {string} symbol unified market symbol of the market orders were made in
         * @param {int} [since] timestamp in ms of the earliest order, default is undefined
         * @param {int} [limit] max number of orders to return, default is undefined
         * @param {object} [params] extra parameters specific to the okx api endpoint
         * @param {bool} [params.stop] True if fetching trigger or conditional orders
         * @param {string} [params.ordType] "conditional", "oco", "trigger", "move_order_stop", "iceberg", or "twap"
         * @param {string} [params.algoId] Algo ID "'433845797218942976'"
         * @param {int} [params.until] timestamp in ms to fetch orders for
         * @returns {object} a list of [order structures]{@link https://github.com/ccxt/ccxt/wiki/Manual#order-structure}
         */
        await this.loadMarkets ();
        const request = {
            // 'instType': type.toUpperCase (), // SPOT, MARGIN, SWAP, FUTURES, OPTION
            // 'uly': currency['id'],
            // 'instId': market['id'],
            // 'ordType': 'limit', // market, limit, post_only, fok, ioc, comma-separated stop orders: conditional, oco, trigger, move_order_stop, iceberg, or twap
            // 'state': 'canceled', // filled, canceled
            // 'after': orderId,
            // 'before': orderId,
            // 'limit': limit, // default 100, max 100
            // 'algoId': "'433845797218942976'", // Algo order
        };
        let market = undefined;
        if (symbol !== undefined) {
            market = this.market (symbol);
            request['instId'] = market['id'];
        }
        let type = undefined;
        let query = undefined;
        [ type, query ] = this.handleMarketTypeAndParams ('fetchCanceledOrders', market, params);
        request['instType'] = this.convertToInstrumentType (type);
        if (limit !== undefined) {
            request['limit'] = limit; // default 100, max 100
        }
        request['state'] = 'canceled';
        const options = this.safeValue (this.options, 'fetchCanceledOrders', {});
        const algoOrderTypes = this.safeValue (this.options, 'algoOrderTypes', {});
        const defaultMethod = this.safeString (options, 'method', 'privateGetTradeOrdersHistory');
        let method = this.safeString (params, 'method', defaultMethod);
        const ordType = this.safeString (params, 'ordType');
        const stop = this.safeValue (params, 'stop');
        if (stop || (ordType in algoOrderTypes)) {
            method = 'privateGetTradeOrdersAlgoHistory';
            const algoId = this.safeString (params, 'algoId');
            if (algoId !== undefined) {
                request['algoId'] = algoId;
                params = this.omit (params, 'algoId');
            }
            if (stop) {
                if (ordType === undefined) {
                    throw new ArgumentsRequired (this.id + ' fetchCanceledOrders() requires an "ordType" string parameter, "conditional", "oco", "trigger", "move_order_stop", "iceberg", or "twap"');
                }
                request['ordType'] = ordType;
            }
        } else {
            if (since !== undefined) {
                request['begin'] = since;
            }
            const until = this.safeInteger2 (query, 'till', 'until');
            if (until !== undefined) {
                request['end'] = until;
                query = this.omit (query, [ 'until', 'till' ]);
            }
        }
        const send = this.omit (query, [ 'method', 'stop', 'ordType' ]);
        const response = await this[method] (this.extend (request, send));
        //
        //     {
        //         "code": "0",
        //         "data": [
        //             {
        //                 "accFillSz": "0",
        //                 "avgPx": "",
        //                 "cTime": "1644037822494",
        //                 "category": "normal",
        //                 "ccy": "",
        //                 "clOrdId": "",
        //                 "fee": "0",
        //                 "feeCcy": "BTC",
        //                 "fillPx": "",
        //                 "fillSz": "0",
        //                 "fillTime": "",
        //                 "instId": "BTC-USDT",
        //                 "instType": "SPOT",
        //                 "lever": "",
        //                 "ordId": "410059580352409602",
        //                 "ordType": "limit",
        //                 "pnl": "0",
        //                 "posSide": "net",
        //                 "px": "30000",
        //                 "rebate": "0",
        //                 "rebateCcy": "USDT",
        //                 "side": "buy",
        //                 "slOrdPx": "",
        //                 "slTriggerPx": "",
        //                 "slTriggerPxType": "",
        //                 "source": "",
        //                 "state": "canceled",
        //                 "sz": "0.0005452",
        //                 "tag": "",
        //                 "tdMode": "cash",
        //                 "tgtCcy": "",
        //                 "tpOrdPx": "",
        //                 "tpTriggerPx": "",
        //                 "tpTriggerPxType": "",
        //                 "tradeId": "",
        //                 "uTime": "1644038165667"
        //             }
        //         ],
        //         "msg": ""
        //     }
        //
        // Algo order
        //
        //     {
        //         "code": "0",
        //         "data": [
        //             {
        //                 "activePx": "",
        //                 "activePxType": "",
        //                 "actualPx": "",
        //                 "actualSide": "buy",
        //                 "actualSz": "0",
        //                 "algoId": "433845797218942976",
        //                 "cTime": "1649708898523",
        //                 "callbackRatio": "",
        //                 "callbackSpread": "",
        //                 "ccy": "",
        //                 "ctVal": "0.01",
        //                 "instId": "BTC-USDT-SWAP",
        //                 "instType": "SWAP",
        //                 "last": "39950.4",
        //                 "lever": "125",
        //                 "moveTriggerPx": "",
        //                 "notionalUsd": "1592.1760000000002",
        //                 "ordId": "",
        //                 "ordPx": "29000",
        //                 "ordType": "trigger",
        //                 "posSide": "long",
        //                 "pxLimit": "",
        //                 "pxSpread": "",
        //                 "pxVar": "",
        //                 "side": "buy",
        //                 "slOrdPx": "",
        //                 "slTriggerPx": "",
        //                 "slTriggerPxType": "",
        //                 "state": "canceled",
        //                 "sz": "4",
        //                 "szLimit": "",
        //                 "tag": "",
        //                 "tdMode": "isolated",
        //                 "tgtCcy": "",
        //                 "timeInterval": "",
        //                 "tpOrdPx": "",
        //                 "tpTriggerPx": "",
        //                 "tpTriggerPxType": "",
        //                 "triggerPx": "30000",
        //                 "triggerPxType": "last",
        //                 "triggerTime": "",
        //                 "uly": "BTC-USDT"
        //             },
        //         ],
        //         "msg": ""
        //     }
        //
        const data = this.safeValue (response, 'data', []);
        return this.parseOrders (data, market, since, limit);
    }

    async fetchClosedOrders (symbol: string = undefined, since: Int = undefined, limit: Int = undefined, params = {}) {
        /**
         * @method
         * @name okx#fetchClosedOrders
         * @description fetches information on multiple closed orders made by the user
         * @see https://www.okx.com/docs-v5/en/#order-book-trading-trade-get-order-history-last-7-days
         * @see https://www.okx.com/docs-v5/en/#order-book-trading-algo-trading-get-algo-order-history
         * @param {string} symbol unified market symbol of the market orders were made in
         * @param {int} [since] the earliest time in ms to fetch orders for
         * @param {int} [limit] the maximum number of  orde structures to retrieve
         * @param {object} [params] extra parameters specific to the okx api endpoint
         * @param {bool} [params.stop] True if fetching trigger or conditional orders
         * @param {string} [params.ordType] "conditional", "oco", "trigger", "move_order_stop", "iceberg", or "twap"
         * @param {string} [params.algoId] Algo ID "'433845797218942976'"
         * @param {int} [params.until] timestamp in ms to fetch orders for
         * @param {boolean} [params.paginate] default false, when true will automatically paginate by calling this endpoint multiple times. See in the docs all the [availble parameters](https://github.com/ccxt/ccxt/wiki/Manual#pagination-params)
         * @returns {Order[]} a list of [order structures]{@link https://github.com/ccxt/ccxt/wiki/Manual#order-structure}
         */
        await this.loadMarkets ();
        let paginate = false;
        [ paginate, params ] = this.handleOptionAndParams (params, 'fetchClosedOrders', 'paginate');
        if (paginate) {
            return await this.fetchPaginatedCallDynamic ('fetchClosedOrders', symbol, since, limit, params) as Order[];
        }
        const request = {
            // 'instType': type.toUpperCase (), // SPOT, MARGIN, SWAP, FUTURES, OPTION
            // 'uly': currency['id'],
            // 'instId': market['id'],
            // 'ordType': 'limit', // market, limit, post_only, fok, ioc, comma-separated stop orders: conditional, oco, trigger, move_order_stop, iceberg, or twap
            // 'state': 'filled', // filled, effective
            // 'after': orderId,
            // 'before': orderId,
            // 'limit': limit, // default 100, max 100
            // 'algoId': "'433845797218942976'", // Algo order
        };
        let market = undefined;
        if (symbol !== undefined) {
            market = this.market (symbol);
            request['instId'] = market['id'];
        }
        let type = undefined;
        let query = undefined;
        [ type, query ] = this.handleMarketTypeAndParams ('fetchClosedOrders', market, params);
        request['instType'] = this.convertToInstrumentType (type);
        if (limit !== undefined) {
            request['limit'] = limit; // default 100, max 100
        }
        const options = this.safeValue (this.options, 'fetchClosedOrders', {});
        const algoOrderTypes = this.safeValue (this.options, 'algoOrderTypes', {});
        const defaultMethod = this.safeString (options, 'method', 'privateGetTradeOrdersHistory');
        let method = this.safeString (params, 'method', defaultMethod);
        const ordType = this.safeString (params, 'ordType');
        const stop = this.safeValue (params, 'stop');
        if (stop || (ordType in algoOrderTypes)) {
            method = 'privateGetTradeOrdersAlgoHistory';
            if (stop) {
                if (ordType === undefined) {
                    throw new ArgumentsRequired (this.id + ' fetchClosedOrders() requires an "ordType" string parameter, "conditional", "oco", "trigger", "move_order_stop", "iceberg", or "twap"');
                }
            }
            request['state'] = 'effective';
        } else {
            if (since !== undefined) {
                request['begin'] = since;
            }
            const until = this.safeInteger2 (query, 'till', 'until');
            if (until !== undefined) {
                request['end'] = until;
                query = this.omit (query, [ 'until', 'till' ]);
            }
            request['state'] = 'filled';
        }
        const send = this.omit (query, [ 'method', 'stop' ]);
        const response = await this[method] (this.extend (request, send));
        //
        //     {
        //         "code": "0",
        //         "data": [
        //             {
        //                 "accFillSz": "0",
        //                 "avgPx": "",
        //                 "cTime": "1621910749815",
        //                 "category": "normal",
        //                 "ccy": "",
        //                 "clOrdId": "",
        //                 "fee": "0",
        //                 "feeCcy": "ETH",
        //                 "fillPx": "",
        //                 "fillSz": "0",
        //                 "fillTime": "",
        //                 "instId": "ETH-USDT",
        //                 "instType": "SPOT",
        //                 "lever": "",
        //                 "ordId": "317251910906576896",
        //                 "ordType": "limit",
        //                 "pnl": "0",
        //                 "posSide": "net",
        //                 "px": "2000",
        //                 "rebate": "0",
        //                 "rebateCcy": "USDT",
        //                 "side": "buy",
        //                 "slOrdPx": "",
        //                 "slTriggerPx": "",
        //                 "state": "live",
        //                 "sz": "0.001",
        //                 "tag": "",
        //                 "tdMode": "cash",
        //                 "tpOrdPx": "",
        //                 "tpTriggerPx": "",
        //                 "tradeId": "",
        //                 "uTime": "1621910749815"
        //             }
        //         ],
        //         "msg": ""
        //     }
        //
        // Algo order
        //
        //     {
        //         "code": "0",
        //         "data": [
        //             {
        //                 "activePx": "",
        //                 "activePxType": "",
        //                 "actualPx": "",
        //                 "actualSide": "buy",
        //                 "actualSz": "0",
        //                 "algoId": "433845797218942976",
        //                 "cTime": "1649708898523",
        //                 "callbackRatio": "",
        //                 "callbackSpread": "",
        //                 "ccy": "",
        //                 "ctVal": "0.01",
        //                 "instId": "BTC-USDT-SWAP",
        //                 "instType": "SWAP",
        //                 "last": "39950.4",
        //                 "lever": "125",
        //                 "moveTriggerPx": "",
        //                 "notionalUsd": "1592.1760000000002",
        //                 "ordId": "",
        //                 "ordPx": "29000",
        //                 "ordType": "trigger",
        //                 "posSide": "long",
        //                 "pxLimit": "",
        //                 "pxSpread": "",
        //                 "pxVar": "",
        //                 "side": "buy",
        //                 "slOrdPx": "",
        //                 "slTriggerPx": "",
        //                 "slTriggerPxType": "",
        //                 "state": "effective",
        //                 "sz": "4",
        //                 "szLimit": "",
        //                 "tag": "",
        //                 "tdMode": "isolated",
        //                 "tgtCcy": "",
        //                 "timeInterval": "",
        //                 "tpOrdPx": "",
        //                 "tpTriggerPx": "",
        //                 "tpTriggerPxType": "",
        //                 "triggerPx": "30000",
        //                 "triggerPxType": "last",
        //                 "triggerTime": "",
        //                 "uly": "BTC-USDT"
        //             },
        //         ],
        //         "msg": ""
        //     }
        //
        const data = this.safeValue (response, 'data', []);
        return this.parseOrders (data, market, since, limit);
    }

    async fetchMyTrades (symbol: string = undefined, since: Int = undefined, limit: Int = undefined, params = {}) {
        /**
         * @method
         * @name okx#fetchMyTrades
         * @description fetch all trades made by the user
         * @see https://www.okx.com/docs-v5/en/#order-book-trading-trade-get-transaction-details-last-3-months
         * @param {string} symbol unified market symbol
         * @param {int} [since] the earliest time in ms to fetch trades for
         * @param {int} [limit] the maximum number of trades structures to retrieve
         * @param {object} [params] extra parameters specific to the okx api endpoint
         * @param {int} [params.until] Timestamp in ms of the latest time to retrieve trades for
         * @param {boolean} [params.paginate] default false, when true will automatically paginate by calling this endpoint multiple times. See in the docs all the [availble parameters](https://github.com/ccxt/ccxt/wiki/Manual#pagination-params)
         * @returns {Trade[]} a list of [trade structures]{@link https://github.com/ccxt/ccxt/wiki/Manual#trade-structure}
         */
        await this.loadMarkets ();
        let paginate = false;
        [ paginate, params ] = this.handleOptionAndParams (params, 'fetchMyTrades', 'paginate');
        if (paginate) {
            return await this.fetchPaginatedCallDynamic ('fetchMyTrades', symbol, since, limit, params) as Trade[];
        }
        let request = {
            // 'instType': 'SPOT', // SPOT, MARGIN, SWAP, FUTURES, OPTION
            // 'uly': currency['id'],
            // 'instId': market['id'],
            // 'ordId': orderId,
            // 'after': billId,
            // 'before': billId,
            // 'limit': limit, // default 100, max 100
        };
        let market = undefined;
        if (symbol !== undefined) {
            market = this.market (symbol);
            request['instId'] = market['id'];
        }
        [ request, params ] = this.handleUntilOption ('end', params, request);
        const [ type, query ] = this.handleMarketTypeAndParams ('fetchMyTrades', market, params);
        request['instType'] = this.convertToInstrumentType (type);
        if (limit !== undefined) {
            request['limit'] = limit; // default 100, max 100
        }
        const response = await this.privateGetTradeFillsHistory (this.extend (request, query));
        //
        //     {
        //         "code": "0",
        //         "data": [
        //             {
        //                 "side": "buy",
        //                 "fillSz": "0.007533",
        //                 "fillPx": "2654.98",
        //                 "fee": "-0.000007533",
        //                 "ordId": "317321390244397056",
        //                 "instType": "SPOT",
        //                 "instId": "ETH-USDT",
        //                 "clOrdId": "",
        //                 "posSide": "net",
        //                 "billId": "317321390265368576",
        //                 "tag": "0",
        //                 "execType": "T",
        //                 "tradeId": "107601752",
        //                 "feeCcy": "ETH",
        //                 "ts": "1621927314985"
        //             }
        //         ],
        //         "msg": ""
        //     }
        //
        const data = this.safeValue (response, 'data', []);
        return this.parseTrades (data, market, since, limit, query);
    }

    async fetchOrderTrades (id: string, symbol: string = undefined, since: Int = undefined, limit: Int = undefined, params = {}) {
        /**
         * @method
         * @name okx#fetchOrderTrades
         * @description fetch all the trades made from a single order
         * @see https://www.okx.com/docs-v5/en/#order-book-trading-trade-get-transaction-details-last-3-months
         * @param {string} id order id
         * @param {string} symbol unified market symbol
         * @param {int} [since] the earliest time in ms to fetch trades for
         * @param {int} [limit] the maximum number of trades to retrieve
         * @param {object} [params] extra parameters specific to the okx api endpoint
         * @returns {object[]} a list of [trade structures]{@link https://github.com/ccxt/ccxt/wiki/Manual#trade-structure}
         */
        const request = {
            // 'instrument_id': market['id'],
            'ordId': id,
            // 'after': '1', // return the page after the specified page number
            // 'before': '1', // return the page before the specified page number
            // 'limit': limit, // optional, number of results per request, default = maximum = 100
        };
        return await this.fetchMyTrades (symbol, since, limit, this.extend (request, params));
    }

    async fetchLedger (code: string = undefined, since: Int = undefined, limit: Int = undefined, params = {}) {
        /**
         * @method
         * @name okx#fetchLedger
         * @description fetch the history of changes, actions done by the user or operations that altered balance of the user
         * @see https://www.okx.com/docs-v5/en/#rest-api-account-get-bills-details-last-7-days
         * @see https://www.okx.com/docs-v5/en/#rest-api-account-get-bills-details-last-3-months
         * @see https://www.okx.com/docs-v5/en/#rest-api-funding-asset-bills-details
         * @param {string} code unified currency code, default is undefined
         * @param {int} [since] timestamp in ms of the earliest ledger entry, default is undefined
         * @param {int} [limit] max number of ledger entrys to return, default is undefined
         * @param {object} [params] extra parameters specific to the okx api endpoint
         * @param {string} [params.marginMode] 'cross' or 'isolated'
         * @param {int} [params.until] the latest time in ms to fetch entries for
         * @param {boolean} [params.paginate] default false, when true will automatically paginate by calling this endpoint multiple times. See in the docs all the [availble parameters](https://github.com/ccxt/ccxt/wiki/Manual#pagination-params)
         * @returns {object} a [ledger structure]{@link https://github.com/ccxt/ccxt/wiki/Manual#ledger-structure}
         */
        await this.loadMarkets ();
        let paginate = false;
        [ paginate, params ] = this.handleOptionAndParams (params, 'fetchLedger', 'paginate');
        if (paginate) {
            return await this.fetchPaginatedCallDynamic ('fetchLedger', code, since, limit, params);
        }
        const options = this.safeValue (this.options, 'fetchLedger', {});
        let method = this.safeString (options, 'method');
        method = this.safeString (params, 'method', method);
        params = this.omit (params, 'method');
        let request = {
            // 'instType': undefined, // 'SPOT', 'MARGIN', 'SWAP', 'FUTURES", 'OPTION'
            // 'ccy': undefined, // currency['id'],
            // 'mgnMode': undefined, // 'isolated', 'cross'
            // 'ctType': undefined, // 'linear', 'inverse', only applicable to FUTURES/SWAP
            // 'type': varies depending the 'method' endpoint :
            //     - https://www.okx.com/docs-v5/en/#rest-api-account-get-bills-details-last-7-days
            //     - https://www.okx.com/docs-v5/en/#rest-api-funding-asset-bills-details
            //     - https://www.okx.com/docs-v5/en/#rest-api-account-get-bills-details-last-3-months
            // 'after': 'id', // return records earlier than the requested bill id
            // 'before': 'id', // return records newer than the requested bill id
            // 'limit': 100, // default 100, max 100
        };
        let marginMode = undefined;
        [ marginMode, params ] = this.handleMarginModeAndParams ('fetchLedger', params);
        if (marginMode === undefined) {
            marginMode = this.safeString (params, 'mgnMode');
        }
        if (method !== 'privateGetAssetBills') {
            if (marginMode !== undefined) {
                request['mgnMode'] = marginMode;
            }
        }
        const [ type, query ] = this.handleMarketTypeAndParams ('fetchLedger', undefined, params);
        if (type !== undefined) {
            request['instType'] = this.convertToInstrumentType (type);
        }
        if (limit !== undefined) {
            request['limit'] = limit;
        }
        let currency = undefined;
        if (code !== undefined) {
            currency = this.currency (code);
            request['ccy'] = currency['id'];
        }
        [ request, params ] = this.handleUntilOption ('end', params, request);
        const response = await this[method] (this.extend (request, query));
        //
        // privateGetAccountBills, privateGetAccountBillsArchive
        //
        //     {
        //         "code": "0",
        //         "msg": "",
        //         "data": [
        //             {
        //                 "bal": "0.0000819307998198",
        //                 "balChg": "-664.2679586599999802",
        //                 "billId": "310394313544966151",
        //                 "ccy": "USDT",
        //                 "fee": "0",
        //                 "from": "",
        //                 "instId": "LTC-USDT",
        //                 "instType": "SPOT",
        //                 "mgnMode": "cross",
        //                 "notes": "",
        //                 "ordId": "310394313519800320",
        //                 "pnl": "0",
        //                 "posBal": "0",
        //                 "posBalChg": "0",
        //                 "subType": "2",
        //                 "sz": "664.26795866",
        //                 "to": "",
        //                 "ts": "1620275771196",
        //                 "type": "2"
        //             }
        //         ]
        //     }
        //
        // privateGetAssetBills
        //
        //     {
        //         "code": "0",
        //         "msg": "",
        //         "data": [
        //             {
        //                 "billId": "12344",
        //                 "ccy": "BTC",
        //                 "balChg": "2",
        //                 "bal": "12",
        //                 "type": "1",
        //                 "ts": "1597026383085"
        //             }
        //         ]
        //     }
        //
        const data = this.safeValue (response, 'data', []);
        return this.parseLedger (data, currency, since, limit);
    }

    parseLedgerEntryType (type) {
        const types = {
            '1': 'transfer', // transfer
            '2': 'trade', // trade
            '3': 'trade', // delivery
            '4': 'rebate', // auto token conversion
            '5': 'trade', // liquidation
            '6': 'transfer', // margin transfer
            '7': 'trade', // interest deduction
            '8': 'fee', // funding rate
            '9': 'trade', // adl
            '10': 'trade', // clawback
            '11': 'trade', // system token conversion
        };
        return this.safeString (types, type, type);
    }

    parseLedgerEntry (item, currency = undefined) {
        //
        // privateGetAccountBills, privateGetAccountBillsArchive
        //
        //     {
        //         "bal": "0.0000819307998198",
        //         "balChg": "-664.2679586599999802",
        //         "billId": "310394313544966151",
        //         "ccy": "USDT",
        //         "fee": "0",
        //         "from": "",
        //         "instId": "LTC-USDT",
        //         "instType": "SPOT",
        //         "mgnMode": "cross",
        //         "notes": "",
        //         "ordId": "310394313519800320",
        //         "pnl": "0",
        //         "posBal": "0",
        //         "posBalChg": "0",
        //         "subType": "2",
        //         "sz": "664.26795866",
        //         "to": "",
        //         "ts": "1620275771196",
        //         "type": "2"
        //     }
        //
        // privateGetAssetBills
        //
        //     {
        //         "billId": "12344",
        //         "ccy": "BTC",
        //         "balChg": "2",
        //         "bal": "12",
        //         "type": "1",
        //         "ts": "1597026383085"
        //     }
        //
        const id = this.safeString (item, 'billId');
        const account = undefined;
        const referenceId = this.safeString (item, 'ordId');
        const referenceAccount = undefined;
        const type = this.parseLedgerEntryType (this.safeString (item, 'type'));
        const code = this.safeCurrencyCode (this.safeString (item, 'ccy'), currency);
        const amountString = this.safeString (item, 'balChg');
        const amount = this.parseNumber (amountString);
        const timestamp = this.safeInteger (item, 'ts');
        const feeCostString = this.safeString (item, 'fee');
        let fee = undefined;
        if (feeCostString !== undefined) {
            fee = {
                'cost': this.parseNumber (Precise.stringNeg (feeCostString)),
                'currency': code,
            };
        }
        const before = undefined;
        const afterString = this.safeString (item, 'bal');
        const after = this.parseNumber (afterString);
        const status = 'ok';
        const marketId = this.safeString (item, 'instId');
        const symbol = this.safeSymbol (marketId, undefined, '-');
        return {
            'id': id,
            'info': item,
            'timestamp': timestamp,
            'datetime': this.iso8601 (timestamp),
            'account': account,
            'referenceId': referenceId,
            'referenceAccount': referenceAccount,
            'type': type,
            'currency': code,
            'symbol': symbol,
            'amount': amount,
            'before': before, // balance before
            'after': after, // balance after
            'status': status,
            'fee': fee,
        };
    }

    parseDepositAddress (depositAddress, currency = undefined) {
        //
        //     {
        //         "addr": "okbtothemoon",
        //         "memo": "971668", // may be missing
        //         "tag":"52055", // may be missing
        //         "pmtId": "", // may be missing
        //         "ccy": "BTC",
        //         "to": "6", // 1 SPOT, 3 FUTURES, 6 FUNDING, 9 SWAP, 12 OPTION, 18 Unified account
        //         "selected": true
        //     }
        //
        //     {
        //         "ccy":"usdt-erc20",
        //         "to":"6",
        //         "addr":"0x696abb81974a8793352cbd33aadcf78eda3cfdfa",
        //         "selected":true
        //     }
        //
        //     {
        //        "chain": "ETH-OKExChain",
        //        "addrEx": { "comment": "6040348" }, // some currencies like TON may have this field,
        //        "ctAddr": "72315c",
        //        "ccy": "ETH",
        //        "to": "6",
        //        "addr": "0x1c9f2244d1ccaa060bd536827c18925db10db102",
        //        "selected": true
        //     }
        //
        const address = this.safeString (depositAddress, 'addr');
        let tag = this.safeStringN (depositAddress, [ 'tag', 'pmtId', 'memo' ]);
        if (tag === undefined) {
            const addrEx = this.safeValue (depositAddress, 'addrEx', {});
            tag = this.safeString (addrEx, 'comment');
        }
        const currencyId = this.safeString (depositAddress, 'ccy');
        currency = this.safeCurrency (currencyId, currency);
        const code = currency['code'];
        const chain = this.safeString (depositAddress, 'chain');
        const networks = this.safeValue (currency, 'networks', {});
        const networksById = this.indexBy (networks, 'id');
        let networkData = this.safeValue (networksById, chain);
        // inconsistent naming responses from exchange
        // with respect to network naming provided in currency info vs address chain-names and ids
        //
        // response from address endpoint:
        //      {
        //          "chain": "USDT-Polygon",
        //          "ctAddr": "",
        //          "ccy": "USDT",
        //          "to":"6" ,
        //          "addr": "0x1903441e386cc49d937f6302955b5feb4286dcfa",
        //          "selected": true
        //      }
        // network information from currency['networks'] field:
        // Polygon: {
        //        info: {
        //            canDep: false,
        //            canInternal: false,
        //            canWd: false,
        //            ccy: 'USDT',
        //            chain: 'USDT-Polygon-Bridge',
        //            mainNet: false,
        //            maxFee: '26.879528',
        //            minFee: '13.439764',
        //            minWd: '0.001',
        //            name: ''
        //        },
        //        id: 'USDT-Polygon-Bridge',
        //        network: 'Polygon',
        //        active: false,
        //        deposit: false,
        //        withdraw: false,
        //        fee: 13.439764,
        //        precision: undefined,
        //        limits: {
        //            withdraw: {
        //                min: 0.001,
        //                max: undefined
        //            }
        //        }
        //     },
        //
        if (chain === 'USDT-Polygon') {
            networkData = this.safeValue (networksById, 'USDT-Polygon-Bridge');
        }
        const network = this.safeString (networkData, 'network');
        this.checkAddress (address);
        return {
            'currency': code,
            'address': address,
            'tag': tag,
            'network': network,
            'info': depositAddress,
        };
    }

    async fetchDepositAddressesByNetwork (code: string, params = {}) {
        /**
         * @method
         * @name okx#fetchDepositAddressesByNetwork
         * @description fetch a dictionary of addresses for a currency, indexed by network
         * @see https://www.okx.com/docs-v5/en/#funding-account-rest-api-get-deposit-address
         * @param {string} code unified currency code of the currency for the deposit address
         * @param {object} [params] extra parameters specific to the okx api endpoint
         * @returns {object} a dictionary of [address structures]{@link https://github.com/ccxt/ccxt/wiki/Manual#address-structure} indexed by the network
         */
        await this.loadMarkets ();
        const currency = this.currency (code);
        const request = {
            'ccy': currency['id'],
        };
        const response = await this.privateGetAssetDepositAddress (this.extend (request, params));
        //
        //     {
        //         "code": "0",
        //         "msg": "",
        //         "data": [
        //             {
        //                 "addr": "okbtothemoon",
        //                 "memo": "971668", // may be missing
        //                 "tag":"52055", // may be missing
        //                 "pmtId": "", // may be missing
        //                 "ccy": "BTC",
        //                 "to": "6", // 1 SPOT, 3 FUTURES, 6 FUNDING, 9 SWAP, 12 OPTION, 18 Unified account
        //                 "selected": true
        //             },
        //             // {"ccy":"usdt-erc20","to":"6","addr":"0x696abb81974a8793352cbd33aadcf78eda3cfdfa","selected":true},
        //             // {"ccy":"usdt-trc20","to":"6","addr":"TRrd5SiSZrfQVRKm4e9SRSbn2LNTYqCjqx","selected":true},
        //             // {"ccy":"usdt_okexchain","to":"6","addr":"0x696abb81974a8793352cbd33aadcf78eda3cfdfa","selected":true},
        //             // {"ccy":"usdt_kip20","to":"6","addr":"0x696abb81974a8793352cbd33aadcf78eda3cfdfa","selected":true},
        //         ]
        //     }
        //
        const data = this.safeValue (response, 'data', []);
        const filtered = this.filterBy (data, 'selected', true);
        const parsed = this.parseDepositAddresses (filtered, [ currency['code'] ], false);
        return this.indexBy (parsed, 'network');
    }

    async fetchDepositAddress (code: string, params = {}) {
        /**
         * @method
         * @name okx#fetchDepositAddress
         * @description fetch the deposit address for a currency associated with this account
         * @see https://www.okx.com/docs-v5/en/#funding-account-rest-api-get-deposit-address
         * @param {string} code unified currency code
         * @param {object} [params] extra parameters specific to the okx api endpoint
         * @returns {object} an [address structure]{@link https://github.com/ccxt/ccxt/wiki/Manual#address-structure}
         */
        const rawNetwork = this.safeStringUpper (params, 'network');
        const networks = this.safeValue (this.options, 'networks', {});
        const network = this.safeString (networks, rawNetwork, rawNetwork);
        params = this.omit (params, 'network');
        const response = await this.fetchDepositAddressesByNetwork (code, params);
        let result = undefined;
        if (network === undefined) {
            result = this.safeValue (response, code);
            if (result === undefined) {
                const alias = this.safeString (networks, code, code);
                result = this.safeValue (response, alias);
                if (result === undefined) {
                    const defaultNetwork = this.safeString (this.options, 'defaultNetwork', 'ERC20');
                    result = this.safeValue (response, defaultNetwork);
                    if (result === undefined) {
                        const values = Object.values (response);
                        result = this.safeValue (values, 0);
                        if (result === undefined) {
                            throw new InvalidAddress (this.id + ' fetchDepositAddress() cannot find deposit address for ' + code);
                        }
                    }
                }
            }
            return result;
        }
        result = this.safeValue (response, network);
        if (result === undefined) {
            throw new InvalidAddress (this.id + ' fetchDepositAddress() cannot find ' + network + ' deposit address for ' + code);
        }
        return result;
    }

    async withdraw (code: string, amount, address, tag = undefined, params = {}) {
        /**
         * @method
         * @name okx#withdraw
         * @description make a withdrawal
         * @see https://www.okx.com/docs-v5/en/#funding-account-rest-api-withdrawal
         * @param {string} code unified currency code
         * @param {float} amount the amount to withdraw
         * @param {string} address the address to withdraw to
         * @param {string} tag
         * @param {object} [params] extra parameters specific to the okx api endpoint
         * @returns {object} a [transaction structure]{@link https://github.com/ccxt/ccxt/wiki/Manual#transaction-structure}
         */
        [ tag, params ] = this.handleWithdrawTagAndParams (tag, params);
        this.checkAddress (address);
        await this.loadMarkets ();
        const currency = this.currency (code);
        if ((tag !== undefined) && (tag.length > 0)) {
            address = address + ':' + tag;
        }
        const request = {
            'ccy': currency['id'],
            'toAddr': address,
            'dest': '4', // 2 = OKCoin International, 3 = OKX 4 = others
            'amt': this.numberToString (amount),
        };
        let network = this.safeString (params, 'network'); // this line allows the user to specify either ERC20 or ETH
        if (network !== undefined) {
            const networks = this.safeValue (this.options, 'networks', {});
            network = this.safeString (networks, network.toUpperCase (), network); // handle ETH>ERC20 alias
            request['chain'] = currency['id'] + '-' + network;
            params = this.omit (params, 'network');
        }
        let fee = this.safeString (params, 'fee');
        if (fee === undefined) {
            const currencies = await this.fetchCurrencies ();
            this.currencies = this.deepExtend (this.currencies, currencies);
            const targetNetwork = this.safeValue (currency['networks'], this.networkIdToCode (network), {});
            fee = this.safeString (targetNetwork, 'fee');
            if (fee === undefined) {
                throw new ArgumentsRequired (this.id + ' withdraw() requires a "fee" string parameter, network transaction fee must be ≥ 0. Withdrawals to OKCoin or OKX are fee-free, please set "0". Withdrawing to external digital asset address requires network transaction fee.');
            }
        }
        request['fee'] = this.numberToString (fee); // withdrawals to OKCoin or OKX are fee-free, please set 0
        if ('password' in params) {
            request['pwd'] = params['password'];
        } else if ('pwd' in params) {
            request['pwd'] = params['pwd'];
        } else {
            const options = this.safeValue (this.options, 'withdraw', {});
            const password = this.safeString2 (options, 'password', 'pwd');
            if (password !== undefined) {
                request['pwd'] = password;
            }
        }
        const query = this.omit (params, [ 'fee', 'password', 'pwd' ]);
        if (!('pwd' in request)) {
            throw new ExchangeError (this.id + ' withdraw() requires a password parameter or a pwd parameter, it must be the funding password, not the API passphrase');
        }
        const response = await this.privatePostAssetWithdrawal (this.extend (request, query));
        //
        //     {
        //         "code": "0",
        //         "msg": "",
        //         "data": [
        //             {
        //                 "amt": "0.1",
        //                 "wdId": "67485",
        //                 "ccy": "BTC"
        //             }
        //         ]
        //     }
        //
        const data = this.safeValue (response, 'data', []);
        const transaction = this.safeValue (data, 0);
        return this.parseTransaction (transaction, currency);
    }

    async fetchDeposits (code: string = undefined, since: Int = undefined, limit: Int = undefined, params = {}) {
        /**
         * @method
         * @name okx#fetchDeposits
         * @description fetch all deposits made to an account
         * @see https://www.okx.com/docs-v5/en/#rest-api-funding-get-deposit-history
         * @param {string} code unified currency code
         * @param {int} [since] the earliest time in ms to fetch deposits for
         * @param {int} [limit] the maximum number of deposits structures to retrieve
         * @param {object} [params] extra parameters specific to the okx api endpoint
         * @param {int} [params.until] the latest time in ms to fetch entries for
         * @param {boolean} [params.paginate] default false, when true will automatically paginate by calling this endpoint multiple times. See in the docs all the [availble parameters](https://github.com/ccxt/ccxt/wiki/Manual#pagination-params)
         * @returns {object[]} a list of [transaction structures]{@link https://github.com/ccxt/ccxt/wiki/Manual#transaction-structure}
         */
        await this.loadMarkets ();
        let paginate = false;
        [ paginate, params ] = this.handleOptionAndParams (params, 'fetchDeposits', 'paginate');
        if (paginate) {
            return await this.fetchPaginatedCallDynamic ('fetchDeposits', code, since, limit, params);
        }
        let request = {
            // 'ccy': currency['id'],
            // 'state': 2, // 0 waiting for confirmation, 1 deposit credited, 2 deposit successful
            // 'after': since,
            // 'before' this.milliseconds (),
            // 'limit': limit, // default 100, max 100
        };
        let currency = undefined;
        if (code !== undefined) {
            currency = this.currency (code);
            request['ccy'] = currency['id'];
        }
        if (since !== undefined) {
            request['before'] = Math.max (since - 1, 0);
        }
        if (limit !== undefined) {
            request['limit'] = limit; // default 100, max 100
        }
        [ request, params ] = this.handleUntilOption ('after', params, request);
        const response = await this.privateGetAssetDepositHistory (this.extend (request, params));
        //
        //     {
        //         "code": "0",
        //         "msg": "",
        //         "data": [
        //             {
        //                 "amt": "0.01044408",
        //                 "txId": "1915737_3_0_0_asset",
        //                 "ccy": "BTC",
        //                 "from": "13801825426",
        //                 "to": "",
        //                 "ts": "1597026383085",
        //                 "state": "2",
        //                 "depId": "4703879"
        //             },
        //             {
        //                 "amt": "491.6784211",
        //                 "txId": "1744594_3_184_0_asset",
        //                 "ccy": "OKB",
        //                 "from": "",
        //                 "to": "",
        //                 "ts": "1597026383085",
        //                 "state": "2",
        //                 "depId": "4703809"
        //             },
        //             {
        //                 "amt": "223.18782496",
        //                 "txId": "6d892c669225b1092c780bf0da0c6f912fc7dc8f6b8cc53b003288624c",
        //                 "ccy": "USDT",
        //                 "from": "",
        //                 "to": "39kK4XvgEuM7rX9frgyHoZkWqx4iKu1spD",
        //                 "ts": "1597026383085",
        //                 "state": "2",
        //                 "depId": "4703779"
        //             }
        //         ]
        //     }
        //
        const data = this.safeValue (response, 'data', []);
        return this.parseTransactions (data, currency, since, limit, params);
    }

    async fetchDeposit (id: string, code: string = undefined, params = {}) {
        /**
         * @method
         * @name okx#fetchDeposit
         * @description fetch data on a currency deposit via the deposit id
         * @see https://www.okx.com/docs-v5/en/#rest-api-funding-get-deposit-history
         * @param {string} id deposit id
         * @param {string} code filter by currency code
         * @param {object} [params] extra parameters specific to the okx api endpoint
         * @returns {object} a [transaction structure]{@link https://github.com/ccxt/ccxt/wiki/Manual#transaction-structure}
         */
        await this.loadMarkets ();
        const request = {
            'depId': id,
        };
        let currency = undefined;
        if (code !== undefined) {
            currency = this.currency (code);
            request['ccy'] = currency['id'];
        }
        const response = await this.privateGetAssetDepositHistory (this.extend (request, params));
        const data = this.safeValue (response, 'data');
        const deposit = this.safeValue (data, 0, {});
        return this.parseTransaction (deposit, currency);
    }

    async fetchWithdrawals (code: string = undefined, since: Int = undefined, limit: Int = undefined, params = {}) {
        /**
         * @method
         * @name okx#fetchWithdrawals
         * @description fetch all withdrawals made from an account
         * @see https://www.okx.com/docs-v5/en/#rest-api-funding-get-withdrawal-history
         * @param {string} code unified currency code
         * @param {int} [since] the earliest time in ms to fetch withdrawals for
         * @param {int} [limit] the maximum number of withdrawals structures to retrieve
         * @param {object} [params] extra parameters specific to the okx api endpoint
         * @param {int} [params.until] the latest time in ms to fetch entries for
         * @param {boolean} [params.paginate] default false, when true will automatically paginate by calling this endpoint multiple times. See in the docs all the [availble parameters](https://github.com/ccxt/ccxt/wiki/Manual#pagination-params)
         * @returns {object[]} a list of [transaction structures]{@link https://github.com/ccxt/ccxt/wiki/Manual#transaction-structure}
         */
        await this.loadMarkets ();
        let paginate = false;
        [ paginate, params ] = this.handleOptionAndParams (params, 'fetchWithdrawals', 'paginate');
        if (paginate) {
            return await this.fetchPaginatedCallDynamic ('fetchWithdrawals', code, since, limit, params);
        }
        let request = {
            // 'ccy': currency['id'],
            // 'state': 2, // -3: pending cancel, -2 canceled, -1 failed, 0, pending, 1 sending, 2 sent, 3 awaiting email verification, 4 awaiting manual verification, 5 awaiting identity verification
            // 'after': since,
            // 'before': this.milliseconds (),
            // 'limit': limit, // default 100, max 100
        };
        let currency = undefined;
        if (code !== undefined) {
            currency = this.currency (code);
            request['ccy'] = currency['id'];
        }
        if (since !== undefined) {
            request['before'] = Math.max (since - 1, 0);
        }
        if (limit !== undefined) {
            request['limit'] = limit; // default 100, max 100
        }
        [ request, params ] = this.handleUntilOption ('after', request, params);
        const response = await this.privateGetAssetWithdrawalHistory (this.extend (request, params));
        //
        //     {
        //         "code": "0",
        //         "msg": "",
        //         "data": [
        //             {
        //                 "amt": "0.094",
        //                 "wdId": "4703879",
        //                 "fee": "0.01000000eth",
        //                 "txId": "0x62477bac6509a04512819bb1455e923a60dea5966c7caeaa0b24eb8fb0432b85",
        //                 "ccy": "ETH",
        //                 "from": "13426335357",
        //                 "to": "0xA41446125D0B5b6785f6898c9D67874D763A1519",
        //                 "ts": "1597026383085",
        //                 "state": "2"
        //             },
        //             {
        //                 "amt": "0.01",
        //                 "wdId": "4703879",
        //                 "fee": "0.00000000btc",
        //                 "txId": "",
        //                 "ccy": "BTC",
        //                 "from": "13426335357",
        //                 "to": "13426335357",
        //                 "ts": "1597026383085",
        //                 "state": "2"
        //             }
        //         ]
        //     }
        //
        const data = this.safeValue (response, 'data', []);
        return this.parseTransactions (data, currency, since, limit, params);
    }

    async fetchWithdrawal (id: string, code: string = undefined, params = {}) {
        /**
         * @method
         * @name okx#fetchWithdrawal
         * @description fetch data on a currency withdrawal via the withdrawal id
         * @see https://www.okx.com/docs-v5/en/#rest-api-funding-get-withdrawal-history
         * @param {string} id withdrawal id
         * @param {string} code unified currency code of the currency withdrawn, default is undefined
         * @param {object} [params] extra parameters specific to the okx api endpoint
         * @returns {object} a [transaction structure]{@link https://github.com/ccxt/ccxt/wiki/Manual#transaction-structure}
         */
        await this.loadMarkets ();
        const request = {
            'wdId': id,
        };
        let currency = undefined;
        if (code !== undefined) {
            currency = this.currency (code);
            request['ccy'] = currency['id'];
        }
        const response = await this.privateGetAssetWithdrawalHistory (this.extend (request, params));
        //
        //    {
        //        code: '0',
        //        data: [
        //            {
        //                chain: 'USDT-TRC20',
        //                clientId: '',
        //                fee: '0.8',
        //                ccy: 'USDT',
        //                amt: '54.561',
        //                txId: '00cff6ec7fa7c7d7d184bd84e82b9ff36863f07c0421188607f87dfa94e06b70',
        //                from: 'example@email.com',
        //                to: 'TEY6qjnKDyyq5jDc3DJizWLCdUySrpQ4yp',
        //                state: '2',
        //                ts: '1641376485000',
        //                wdId: '25147041'
        //            }
        //        ],
        //        msg: ''
        //    }
        //
        const data = this.safeValue (response, 'data');
        const withdrawal = this.safeValue (data, 0, {});
        return this.parseTransaction (withdrawal);
    }

    parseTransactionStatus (status) {
        //
        // deposit statuses
        //
        //     {
        //         '0': 'waiting for confirmation',
        //         '1': 'deposit credited',
        //         '2': 'deposit successful'
        //     }
        //
        // withdrawal statuses
        //
        //     {
        //        '-3': 'pending cancel',
        //        '-2': 'canceled',
        //        '-1': 'failed',
        //         '0': 'pending',
        //         '1': 'sending',
        //         '2': 'sent',
        //         '3': 'awaiting email verification',
        //         '4': 'awaiting manual verification',
        //         '5': 'awaiting identity verification'
        //     }
        //
        const statuses = {
            '-3': 'pending',
            '-2': 'canceled',
            '-1': 'failed',
            '0': 'pending',
            '1': 'pending',
            '2': 'ok',
            '3': 'pending',
            '4': 'pending',
            '5': 'pending',
        };
        return this.safeString (statuses, status, status);
    }

    parseTransaction (transaction, currency = undefined) {
        //
        // withdraw
        //
        //     {
        //         "amt": "0.1",
        //         "wdId": "67485",
        //         "ccy": "BTC"
        //     }
        //
        // fetchWithdrawals
        //
        //     {
        //         "amt": "0.094",
        //         "wdId": "4703879",
        //         "fee": "0.01000000eth",
        //         "txId": "0x62477bac6509a04512819bb1455e923a60dea5966c7caeaa0b24eb8fb0432b85",
        //         "ccy": "ETH",
        //         "from": "13426335357",
        //         "to": "0xA41446125D0B5b6785f6898c9D67874D763A1519",
        //         'tag',
        //         'pmtId',
        //         'memo',
        //         "ts": "1597026383085",
        //         "state": "2"
        //     }
        //
        // fetchDeposits
        //
        //     {
        //         "amt": "0.01044408",
        //         "txId": "1915737_3_0_0_asset",
        //         "ccy": "BTC",
        //         "from": "13801825426",
        //         "to": "",
        //         "ts": "1597026383085",
        //         "state": "2",
        //         "depId": "4703879"
        //     }
        //
        let type = undefined;
        let id = undefined;
        const withdrawalId = this.safeString (transaction, 'wdId');
        const addressFrom = this.safeString (transaction, 'from');
        const addressTo = this.safeString (transaction, 'to');
        const address = addressTo;
        let tagTo = this.safeString2 (transaction, 'tag', 'memo');
        tagTo = this.safeString2 (transaction, 'pmtId', tagTo);
        if (withdrawalId !== undefined) {
            type = 'withdrawal';
            id = withdrawalId;
        } else {
            // the payment_id will appear on new deposits but appears to be removed from the response after 2 months
            id = this.safeString (transaction, 'depId');
            type = 'deposit';
        }
        const currencyId = this.safeString (transaction, 'ccy');
        const code = this.safeCurrencyCode (currencyId);
        const amount = this.safeNumber (transaction, 'amt');
        const status = this.parseTransactionStatus (this.safeString (transaction, 'state'));
        const txid = this.safeString (transaction, 'txId');
        const timestamp = this.safeInteger (transaction, 'ts');
        let feeCost = undefined;
        if (type === 'deposit') {
            feeCost = 0;
        } else {
            feeCost = this.safeNumber (transaction, 'fee');
        }
        // todo parse tags
        return {
            'info': transaction,
            'id': id,
            'currency': code,
            'amount': amount,
            'network': undefined,
            'addressFrom': addressFrom,
            'addressTo': addressTo,
            'address': address,
            'tagFrom': undefined,
            'tagTo': tagTo,
            'tag': tagTo,
            'status': status,
            'type': type,
            'updated': undefined,
            'txid': txid,
            'timestamp': timestamp,
            'datetime': this.iso8601 (timestamp),
            'fee': {
                'currency': code,
                'cost': feeCost,
            },
        };
    }

    async fetchLeverage (symbol: string, params = {}) {
        /**
         * @method
         * @name okx#fetchLeverage
         * @description fetch the set leverage for a market
         * @see https://www.okx.com/docs-v5/en/#rest-api-account-get-leverage
         * @param {string} symbol unified market symbol
         * @param {object} [params] extra parameters specific to the okx api endpoint
         * @param {string} [params.marginMode] 'cross' or 'isolated'
         * @returns {object} a [leverage structure]{@link https://github.com/ccxt/ccxt/wiki/Manual#leverage-structure}
         */
        await this.loadMarkets ();
        let marginMode = undefined;
        [ marginMode, params ] = this.handleMarginModeAndParams ('fetchLeverage', params);
        if (marginMode === undefined) {
            marginMode = this.safeString (params, 'mgnMode', 'cross'); // cross as default marginMode
        }
        if ((marginMode !== 'cross') && (marginMode !== 'isolated')) {
            throw new BadRequest (this.id + ' fetchLeverage() requires a marginMode parameter that must be either cross or isolated');
        }
        const market = this.market (symbol);
        const request = {
            'instId': market['id'],
            'mgnMode': marginMode,
        };
        const response = await this.privateGetAccountLeverageInfo (this.extend (request, params));
        //
        //     {
        //        "code": "0",
        //        "data": [
        //            {
        //                "instId": "BTC-USDT-SWAP",
        //                "lever": "5.00000000",
        //                "mgnMode": "isolated",
        //                "posSide": "net"
        //            }
        //        ],
        //        "msg": ""
        //     }
        //
        return response;
    }

    async fetchPosition (symbol: string, params = {}) {
        /**
         * @method
         * @name okx#fetchPosition
         * @description fetch data on a single open contract trade position
         * @see https://www.okx.com/docs-v5/en/#rest-api-account-get-positions
         * @param {string} symbol unified market symbol of the market the position is held in, default is undefined
         * @param {object} [params] extra parameters specific to the okx api endpoint
         * @param {string} [params.instType] MARGIN, SWAP, FUTURES, OPTION
         * @returns {object} a [position structure]{@link https://github.com/ccxt/ccxt/wiki/Manual#position-structure}
         */
        await this.loadMarkets ();
        const market = this.market (symbol);
        const [ type, query ] = this.handleMarketTypeAndParams ('fetchPosition', market, params);
        const request = {
            // instType String No Instrument type, MARGIN, SWAP, FUTURES, OPTION
            'instId': market['id'],
            // posId String No Single position ID or multiple position IDs (no more than 20) separated with comma
        };
        if (type !== undefined) {
            request['instType'] = this.convertToInstrumentType (type);
        }
        const response = await this.privateGetAccountPositions (this.extend (request, query));
        //
        //     {
        //         "code": "0",
        //         "msg": "",
        //         "data": [
        //             {
        //                 "adl": "1",
        //                 "availPos": "1",
        //                 "avgPx": "2566.31",
        //                 "cTime": "1619507758793",
        //                 "ccy": "ETH",
        //                 "deltaBS": "",
        //                 "deltaPA": "",
        //                 "gammaBS": "",
        //                 "gammaPA": "",
        //                 "imr": "",
        //                 "instId": "ETH-USD-210430",
        //                 "instType": "FUTURES",
        //                 "interest": "0",
        //                 "last": "2566.22",
        //                 "lever": "10",
        //                 "liab": "",
        //                 "liabCcy": "",
        //                 "liqPx": "2352.8496681818233",
        //                 "margin": "0.0003896645377994",
        //                 "mgnMode": "isolated",
        //                 "mgnRatio": "11.731726509588816",
        //                 "mmr": "0.0000311811092368",
        //                 "optVal": "",
        //                 "pTime": "1619507761462",
        //                 "pos": "1",
        //                 "posCcy": "",
        //                 "posId": "307173036051017730",
        //                 "posSide": "long",
        //                 "thetaBS": "",
        //                 "thetaPA": "",
        //                 "tradeId": "109844",
        //                 "uTime": "1619507761462",
        //                 "upl": "-0.0000009932766034",
        //                 "uplRatio": "-0.0025490556801078",
        //                 "vegaBS": "",
        //                 "vegaPA": ""
        //             }
        //         ]
        //     }
        //
        const data = this.safeValue (response, 'data', []);
        const position = this.safeValue (data, 0);
        if (position === undefined) {
            return undefined;
        }
        return this.parsePosition (position);
    }

    async fetchPositions (symbols: string[] = undefined, params = {}) {
        /**
         * @method
         * @name okx#fetchPositions
         * @see https://www.okx.com/docs-v5/en/#rest-api-account-get-positions
         * @description fetch all open positions
         * @param {string[]|undefined} symbols list of unified market symbols
         * @param {object} [params] extra parameters specific to the okx api endpoint
         * @param {string} [params.instType] MARGIN, SWAP, FUTURES, OPTION
         * @returns {object[]} a list of [position structure]{@link https://github.com/ccxt/ccxt/wiki/Manual#position-structure}
         */
        await this.loadMarkets ();
        const request = {
            // 'instType': 'MARGIN', // optional string, MARGIN, SWAP, FUTURES, OPTION
            // 'instId': market['id'], // optional string, e.g. 'BTC-USD-190927-5000-C'
            // 'posId': '307173036051017730', // optional string, Single or multiple position IDs (no more than 20) separated with commas
        };
        if (symbols !== undefined) {
            const marketIds = [];
            for (let i = 0; i < symbols.length; i++) {
                const entry = symbols[i];
                const market = this.market (entry);
                marketIds.push (market['id']);
            }
            const marketIdsLength = marketIds.length;
            if (marketIdsLength > 0) {
                request['instId'] = marketIds.join (',');
            }
        }
        const fetchPositionsOptions = this.safeValue (this.options, 'fetchPositions', {});
        const method = this.safeString (fetchPositionsOptions, 'method', 'privateGetAccountPositions');
        const response = await this[method] (this.extend (request, params));
        //
        //     {
        //         "code": "0",
        //         "msg": "",
        //         "data": [
        //             {
        //                 "adl": "1",
        //                 "availPos": "1",
        //                 "avgPx": "2566.31",
        //                 "cTime": "1619507758793",
        //                 "ccy": "ETH",
        //                 "deltaBS": "",
        //                 "deltaPA": "",
        //                 "gammaBS": "",
        //                 "gammaPA": "",
        //                 "imr": "",
        //                 "instId": "ETH-USD-210430",
        //                 "instType": "FUTURES",
        //                 "interest": "0",
        //                 "last": "2566.22",
        //                 "lever": "10",
        //                 "liab": "",
        //                 "liabCcy": "",
        //                 "liqPx": "2352.8496681818233",
        //                 "margin": "0.0003896645377994",
        //                 "mgnMode": "isolated",
        //                 "mgnRatio": "11.731726509588816",
        //                 "mmr": "0.0000311811092368",
        //                 "optVal": "",
        //                 "pTime": "1619507761462",
        //                 "pos": "1",
        //                 "posCcy": "",
        //                 "posId": "307173036051017730",
        //                 "posSide": "long",
        //                 "thetaBS": "",
        //                 "thetaPA": "",
        //                 "tradeId": "109844",
        //                 "uTime": "1619507761462",
        //                 "upl": "-0.0000009932766034",
        //                 "uplRatio": "-0.0025490556801078",
        //                 "vegaBS": "",
        //                 "vegaPA": ""
        //             }
        //         ]
        //     }
        //
        const positions = this.safeValue (response, 'data', []);
        const result = [];
        for (let i = 0; i < positions.length; i++) {
            result.push (this.parsePosition (positions[i]));
        }
        return this.filterByArrayPositions (result, 'symbol', symbols, false);
    }

    parsePosition (position, market = undefined) {
        //
        //     {
        //        "adl": "3",
        //        "availPos": "1",
        //        "avgPx": "34131.1",
        //        "cTime": "1627227626502",
        //        "ccy": "USDT",
        //        "deltaBS": "",
        //        "deltaPA": "",
        //        "gammaBS": "",
        //        "gammaPA": "",
        //        "imr": "170.66093041794787",
        //        "instId": "BTC-USDT-SWAP",
        //        "instType": "SWAP",
        //        "interest": "0",
        //        "last": "34134.4",
        //        "lever": "2",
        //        "liab": "",
        //        "liabCcy": "",
        //        "liqPx": "12608.959083877446",
        //        "markPx": "4786.459271773621",
        //        "margin": "",
        //        "mgnMode": "cross",
        //        "mgnRatio": "140.49930117599155",
        //        "mmr": "1.3652874433435829",
        //        "notionalUsd": "341.5130010779638",
        //        "optVal": "",
        //        "pos": "1",
        //        "posCcy": "",
        //        "posId": "339552508062380036",
        //        "posSide": "long",
        //        "thetaBS": "",
        //        "thetaPA": "",
        //        "tradeId": "98617799",
        //        "uTime": "1627227626502",
        //        "upl": "0.0108608358957281",
        //        "uplRatio": "0.0000636418743944",
        //        "vegaBS": "",
        //        "vegaPA": ""
        //    }
        //
        const marketId = this.safeString (position, 'instId');
        market = this.safeMarket (marketId, market);
        const symbol = market['symbol'];
        const pos = this.safeString (position, 'pos'); // 'pos' field: One way mode: 0 if position is not open, 1 if open | Two way (hedge) mode: -1 if short, 1 if long, 0 if position is not open
        const contractsAbs = Precise.stringAbs (pos);
        let side = this.safeString (position, 'posSide');
        const hedged = side !== 'net';
        const contracts = this.parseNumber (contractsAbs);
        if (market['margin']) {
            // margin position
            if (side === 'net') {
                const posCcy = this.safeString (position, 'posCcy');
                const parsedCurrency = this.safeCurrencyCode (posCcy);
                if (parsedCurrency !== undefined) {
                    side = (market['base'] === parsedCurrency) ? 'long' : 'short';
                }
            }
            if (side === undefined) {
                side = this.safeString (position, 'direction');
            }
        } else {
            if (pos !== undefined) {
                if (side === 'net') {
                    if (Precise.stringGt (pos, '0')) {
                        side = 'long';
                    } else if (Precise.stringLt (pos, '0')) {
                        side = 'short';
                    } else {
                        side = undefined;
                    }
                }
            }
        }
        const contractSize = this.safeNumber (market, 'contractSize');
        const contractSizeString = this.numberToString (contractSize);
        const markPriceString = this.safeString (position, 'markPx');
        let notionalString = this.safeString (position, 'notionalUsd');
        if (market['inverse']) {
            notionalString = Precise.stringDiv (Precise.stringMul (contractsAbs, contractSizeString), markPriceString);
        }
        const notional = this.parseNumber (notionalString);
        const marginMode = this.safeString (position, 'mgnMode');
        let initialMarginString = undefined;
        const entryPriceString = this.safeString (position, 'avgPx');
        const unrealizedPnlString = this.safeString (position, 'upl');
        const leverageString = this.safeString (position, 'lever');
        let initialMarginPercentage = undefined;
        let collateralString = undefined;
        if (marginMode === 'cross') {
            initialMarginString = this.safeString (position, 'imr');
            collateralString = Precise.stringAdd (initialMarginString, unrealizedPnlString);
        } else if (marginMode === 'isolated') {
            initialMarginPercentage = Precise.stringDiv ('1', leverageString);
            collateralString = this.safeString (position, 'margin');
        }
        const maintenanceMarginString = this.safeString (position, 'mmr');
        const maintenanceMargin = this.parseNumber (maintenanceMarginString);
        const maintenanceMarginPercentageString = Precise.stringDiv (maintenanceMarginString, notionalString);
        if (initialMarginPercentage === undefined) {
            initialMarginPercentage = this.parseNumber (Precise.stringDiv (initialMarginString, notionalString, 4));
        } else if (initialMarginString === undefined) {
            initialMarginString = Precise.stringMul (initialMarginPercentage, notionalString);
        }
        const rounder = '0.00005'; // round to closest 0.01%
        const maintenanceMarginPercentage = this.parseNumber (Precise.stringDiv (Precise.stringAdd (maintenanceMarginPercentageString, rounder), '1', 4));
        const liquidationPrice = this.safeNumber (position, 'liqPx');
        const percentageString = this.safeString (position, 'uplRatio');
        const percentage = this.parseNumber (Precise.stringMul (percentageString, '100'));
        const timestamp = this.safeInteger (position, 'uTime');
        const marginRatio = this.parseNumber (Precise.stringDiv (maintenanceMarginString, collateralString, 4));
        return this.safePosition ({
            'info': position,
            'id': undefined,
            'symbol': symbol,
            'notional': notional,
            'marginMode': marginMode,
            'liquidationPrice': liquidationPrice,
            'entryPrice': this.parseNumber (entryPriceString),
            'unrealizedPnl': this.parseNumber (unrealizedPnlString),
            'percentage': percentage,
            'contracts': contracts,
            'contractSize': contractSize,
            'markPrice': this.parseNumber (markPriceString),
            'lastPrice': undefined,
            'side': side,
            'hedged': hedged,
            'timestamp': timestamp,
            'datetime': this.iso8601 (timestamp),
            'lastUpdateTimestamp': undefined,
            'maintenanceMargin': maintenanceMargin,
            'maintenanceMarginPercentage': maintenanceMarginPercentage,
            'collateral': this.parseNumber (collateralString),
            'initialMargin': this.parseNumber (initialMarginString),
            'initialMarginPercentage': this.parseNumber (initialMarginPercentage),
            'leverage': this.parseNumber (leverageString),
            'marginRatio': marginRatio,
            'stopLossPrice': undefined,
            'takeProfitPrice': undefined,
        });
    }

    async transfer (code: string, amount, fromAccount, toAccount, params = {}) {
        /**
         * @method
         * @name okx#transfer
         * @description transfer currency internally between wallets on the same account
         * @see https://www.okx.com/docs-v5/en/#rest-api-funding-funds-transfer
         * @param {string} code unified currency code
         * @param {float} amount amount to transfer
         * @param {string} fromAccount account to transfer from
         * @param {string} toAccount account to transfer to
         * @param {object} [params] extra parameters specific to the okx api endpoint
         * @returns {object} a [transfer structure]{@link https://github.com/ccxt/ccxt/wiki/Manual#transfer-structure}
         */
        await this.loadMarkets ();
        const currency = this.currency (code);
        const accountsByType = this.safeValue (this.options, 'accountsByType', {});
        const fromId = this.safeString (accountsByType, fromAccount, fromAccount);
        const toId = this.safeString (accountsByType, toAccount, toAccount);
        const request = {
            'ccy': currency['id'],
            'amt': this.currencyToPrecision (code, amount),
            'type': '0', // 0 = transfer within account by default, 1 = master account to sub-account, 2 = sub-account to master account, 3 = sub-account to master account (Only applicable to APIKey from sub-account), 4 = sub-account to sub-account
            'from': fromId, // remitting account, 6: Funding account, 18: Trading account
            'to': toId, // beneficiary account, 6: Funding account, 18: Trading account
            // 'subAcct': 'sub-account-name', // optional, only required when type is 1, 2 or 4
            // 'loanTrans': false, // Whether or not borrowed coins can be transferred out under Multi-currency margin and Portfolio margin. The default is false
            // 'clientId': 'client-supplied id', // A combination of case-sensitive alphanumerics, all numbers, or all letters of up to 32 characters
            // 'omitPosRisk': false, // Ignore position risk. Default is false. Applicable to Portfolio margin
        };
        if (fromId === 'master') {
            request['type'] = '1';
            request['subAcct'] = toId;
            request['from'] = this.safeString (params, 'from', '6');
            request['to'] = this.safeString (params, 'to', '6');
        } else if (toId === 'master') {
            request['type'] = '2';
            request['subAcct'] = fromId;
            request['from'] = this.safeString (params, 'from', '6');
            request['to'] = this.safeString (params, 'to', '6');
        }
        const response = await this.privatePostAssetTransfer (this.extend (request, params));
        //
        //     {
        //         "code": "0",
        //         "msg": "",
        //         "data": [
        //             {
        //                 "transId": "754147",
        //                 "ccy": "USDT",
        //                 "from": "6",
        //                 "amt": "0.1",
        //                 "to": "18"
        //             }
        //         ]
        //     }
        //
        const data = this.safeValue (response, 'data', []);
        const rawTransfer = this.safeValue (data, 0, {});
        return this.parseTransfer (rawTransfer, currency);
    }

    parseTransfer (transfer, currency = undefined) {
        //
        // transfer
        //
        //     {
        //         "transId": "754147",
        //         "ccy": "USDT",
        //         "from": "6",
        //         "amt": "0.1",
        //         "to": "18"
        //     }
        //
        // fetchTransfer
        //
        //     {
        //         "amt": "5",
        //         "ccy": "USDT",
        //         "from": "18",
        //         "instId": "",
        //         "state": "success",
        //         "subAcct": "",
        //         "to": "6",
        //         "toInstId": "",
        //         "transId": "464424732",
        //         "type": "0"
        //     }
        //
        // fetchTransfers
        //
        //     {
        //         "bal": "70.6874353780312913",
        //         "balChg": "-4.0000000000000000", // negative means "to funding", positive meand "from funding"
        //         "billId": "588900695232225299",
        //         "ccy": "USDT",
        //         "execType": "",
        //         "fee": "",
        //         "from": "18",
        //         "instId": "",
        //         "instType": "",
        //         "mgnMode": "",
        //         "notes": "To Funding Account",
        //         "ordId": "",
        //         "pnl": "",
        //         "posBal": "",
        //         "posBalChg": "",
        //         "price": "0",
        //         "subType": "12",
        //         "sz": "-4",
        //         "to": "6",
        //         "ts": "1686676866989",
        //         "type": "1"
        //     }
        //
        const id = this.safeString2 (transfer, 'transId', 'billId');
        const currencyId = this.safeString (transfer, 'ccy');
        const code = this.safeCurrencyCode (currencyId, currency);
        let amount = this.safeNumber (transfer, 'amt');
        const fromAccountId = this.safeString (transfer, 'from');
        const toAccountId = this.safeString (transfer, 'to');
        const accountsById = this.safeValue (this.options, 'accountsById', {});
        const timestamp = this.safeInteger (transfer, 'ts', this.milliseconds ());
        const balanceChange = this.safeString (transfer, 'sz');
        if (balanceChange !== undefined) {
            amount = this.parseNumber (Precise.stringAbs (balanceChange));
        }
        return {
            'info': transfer,
            'id': id,
            'timestamp': timestamp,
            'datetime': this.iso8601 (timestamp),
            'currency': code,
            'amount': amount,
            'fromAccount': this.safeString (accountsById, fromAccountId),
            'toAccount': this.safeString (accountsById, toAccountId),
            'status': this.parseTransferStatus (this.safeString (transfer, 'state')),
        };
    }

    parseTransferStatus (status) {
        const statuses = {
            'success': 'ok',
        };
        return this.safeString (statuses, status, status);
    }

    async fetchTransfer (id: string, code: string = undefined, params = {}) {
        await this.loadMarkets ();
        const request = {
            'transId': id,
            // 'type': 0, // default is 0 transfer within account, 1 master to sub, 2 sub to master
        };
        const response = await this.privateGetAssetTransferState (this.extend (request, params));
        //
        //     {
        //         "code": "0",
        //         "data": [
        //             {
        //                 "amt": "5",
        //                 "ccy": "USDT",
        //                 "from": "18",
        //                 "instId": "",
        //                 "state": "success",
        //                 "subAcct": "",
        //                 "to": "6",
        //                 "toInstId": "",
        //                 "transId": "464424732",
        //                 "type": "0"
        //             }
        //         ],
        //         "msg": ""
        //     }
        //
        const data = this.safeValue (response, 'data', []);
        const transfer = this.safeValue (data, 0);
        return this.parseTransfer (transfer);
    }

    async fetchTransfers (code: string = undefined, since: Int = undefined, limit: Int = undefined, params = {}) {
        /**
         * @method
         * @name okx#fetchTransfers
         * @description fetch a history of internal transfers made on an account
         * @see https://www.okx.com/docs-v5/en/#trading-account-rest-api-get-bills-details-last-3-months
         * @param {string} code unified currency code of the currency transferred
         * @param {int} [since] the earliest time in ms to fetch transfers for
         * @param {int} [limit] the maximum number of transfers structures to retrieve
         * @param {object} [params] extra parameters specific to the okx api endpoint
         * @returns {object[]} a list of [transfer structures]{@link https://github.com/ccxt/ccxt/wiki/Manual#transfer-structure}
         */
        await this.loadMarkets ();
        let currency = undefined;
        const request = {
            'type': '1', // https://www.okx.com/docs-v5/en/#rest-api-account-get-bills-details-last-3-months
        };
        if (code !== undefined) {
            currency = this.currency (code);
            request['ccy'] = currency['id'];
        }
        if (since !== undefined) {
            request['begin'] = since;
        }
        if (limit !== undefined) {
            request['limit'] = limit;
        }
        const response = await this.privateGetAccountBillsArchive (this.extend (request, params));
        //
        //    {
        //        "code": "0",
        //        "data": [
        //            {
        //                "bal": "70.6874353780312913",
        //                "balChg": "-4.0000000000000000",
        //                "billId": "588900695232225299",
        //                "ccy": "USDT",
        //                "execType": "",
        //                "fee": "",
        //                "from": "18",
        //                "instId": "",
        //                "instType": "",
        //                "mgnMode": "",
        //                "notes": "To Funding Account",
        //                "ordId": "",
        //                "pnl": "",
        //                "posBal": "",
        //                "posBalChg": "",
        //                "price": "0",
        //                "subType": "12",
        //                "sz": "-4",
        //                "to": "6",
        //                "ts": "1686676866989",
        //                "type": "1"
        //            },
        //            ...
        //        ],
        //        "msg": ""
        //    }
        //
        const transfers = this.safeValue (response, 'data', []);
        return this.parseTransfers (transfers, currency, since, limit, params);
    }

    sign (path, api = 'public', method = 'GET', params = {}, headers = undefined, body = undefined) {
        const isArray = Array.isArray (params);
        const request = '/api/' + this.version + '/' + this.implodeParams (path, params);
        const query = this.omit (params, this.extractParams (path));
        let url = this.implodeHostname (this.urls['api']['rest']) + request;
        // const type = this.getPathAuthenticationType (path);
        if (api === 'public') {
            if (Object.keys (query).length) {
                url += '?' + this.urlencode (query);
            }
        } else if (api === 'private') {
            this.checkRequiredCredentials ();
            // inject id in implicit api call
            if (method === 'POST' && (path === 'trade/batch-orders' || path === 'trade/order-algo' || path === 'trade/order')) {
                const brokerId = this.safeString (this.options, 'brokerId', 'e847386590ce4dBC');
                if (Array.isArray (params)) {
                    for (let i = 0; i < params.length; i++) {
                        const entry = params[i];
                        const clientOrderId = this.safeString (entry, 'clOrdId');
                        if (clientOrderId === undefined) {
                            entry['clOrdId'] = brokerId + this.uuid16 ();
                            entry['tag'] = brokerId;
                            params[i] = entry;
                        }
                    }
                } else {
                    const clientOrderId = this.safeString (params, 'clOrdId');
                    if (clientOrderId === undefined) {
                        params['clOrdId'] = brokerId + this.uuid16 ();
                        params['tag'] = brokerId;
                    }
                }
            }
            const timestamp = this.iso8601 (this.milliseconds ());
            headers = {
                'OK-ACCESS-KEY': this.apiKey,
                'OK-ACCESS-PASSPHRASE': this.password,
                'OK-ACCESS-TIMESTAMP': timestamp,
                // 'OK-FROM': '',
                // 'OK-TO': '',
                // 'OK-LIMIT': '',
            };
            let auth = timestamp + method + request;
            if (method === 'GET') {
                if (Object.keys (query).length) {
                    const urlencodedQuery = '?' + this.urlencode (query);
                    url += urlencodedQuery;
                    auth += urlencodedQuery;
                }
            } else {
                if (isArray || Object.keys (query).length) {
                    body = this.json (query);
                    auth += body;
                }
                headers['Content-Type'] = 'application/json';
            }
            const signature = this.hmac (this.encode (auth), this.encode (this.secret), sha256, 'base64');
            headers['OK-ACCESS-SIGN'] = signature;
        }
        return { 'url': url, 'method': method, 'body': body, 'headers': headers };
    }

    parseFundingRate (contract, market = undefined) {
        //
        //    {
        //        "fundingRate": "0.00027815",
        //        "fundingTime": "1634256000000",
        //        "instId": "BTC-USD-SWAP",
        //        "instType": "SWAP",
        //        "nextFundingRate": "0.00017",
        //        "nextFundingTime": "1634284800000"
        //    }
        //
        // in the response above nextFundingRate is actually two funding rates from now
        //
        const nextFundingRateTimestamp = this.safeInteger (contract, 'nextFundingTime');
        const marketId = this.safeString (contract, 'instId');
        const symbol = this.safeSymbol (marketId, market);
        const nextFundingRate = this.safeNumber (contract, 'nextFundingRate');
        const fundingTime = this.safeInteger (contract, 'fundingTime');
        // https://www.okx.com/support/hc/en-us/articles/360053909272-Ⅸ-Introduction-to-perpetual-swap-funding-fee
        // > The current interest is 0.
        return {
            'info': contract,
            'symbol': symbol,
            'markPrice': undefined,
            'indexPrice': undefined,
            'interestRate': this.parseNumber ('0'),
            'estimatedSettlePrice': undefined,
            'timestamp': undefined,
            'datetime': undefined,
            'fundingRate': this.safeNumber (contract, 'fundingRate'),
            'fundingTimestamp': fundingTime,
            'fundingDatetime': this.iso8601 (fundingTime),
            'nextFundingRate': nextFundingRate,
            'nextFundingTimestamp': nextFundingRateTimestamp,
            'nextFundingDatetime': this.iso8601 (nextFundingRateTimestamp),
            'previousFundingRate': undefined,
            'previousFundingTimestamp': undefined,
            'previousFundingDatetime': undefined,
        };
    }

    async fetchFundingRate (symbol: string, params = {}) {
        /**
         * @method
         * @name okx#fetchFundingRate
         * @description fetch the current funding rate
         * @see https://www.okx.com/docs-v5/en/#public-data-rest-api-get-funding-rate
         * @param {string} symbol unified market symbol
         * @param {object} [params] extra parameters specific to the okx api endpoint
         * @returns {object} a [funding rate structure]{@link https://github.com/ccxt/ccxt/wiki/Manual#funding-rate-structure}
         */
        await this.loadMarkets ();
        const market = this.market (symbol);
        if (!market['swap']) {
            throw new ExchangeError (this.id + ' fetchFundingRate() is only valid for swap markets');
        }
        const request = {
            'instId': market['id'],
        };
        const response = await this.publicGetPublicFundingRate (this.extend (request, params));
        //
        //    {
        //        "code": "0",
        //        "data": [
        //            {
        //                "fundingRate": "0.00027815",
        //                "fundingTime": "1634256000000",
        //                "instId": "BTC-USD-SWAP",
        //                "instType": "SWAP",
        //                "nextFundingRate": "0.00017",
        //                "nextFundingTime": "1634284800000"
        //            }
        //        ],
        //        "msg": ""
        //    }
        //
        const data = this.safeValue (response, 'data', []);
        const entry = this.safeValue (data, 0, {});
        return this.parseFundingRate (entry, market);
    }

    async fetchFundingHistory (symbol: string = undefined, since: Int = undefined, limit: Int = undefined, params = {}) {
        /**
         * @method
         * @name okx#fetchFundingHistory
         * @description fetch the history of funding payments paid and received on this account
         * @see https://www.okx.com/docs-v5/en/#trading-account-rest-api-get-bills-details-last-3-months
         * @param {string} symbol unified market symbol
         * @param {int} [since] the earliest time in ms to fetch funding history for
         * @param {int} [limit] the maximum number of funding history structures to retrieve
         * @param {object} [params] extra parameters specific to the okx api endpoint
         * @returns {object} a [funding history structure]{@link https://github.com/ccxt/ccxt/wiki/Manual#funding-history-structure}
         */
        await this.loadMarkets ();
        const request = {
            // 'instType': 'SPOT', // SPOT, MARGIN, SWAP, FUTURES, OPTION
            // 'ccy': currency['id'],
            // 'mgnMode': 'isolated', // isolated, cross
            // 'ctType': 'linear', // linear, inverse, only applicable to FUTURES/SWAP
            'type': '8',
            //
            // supported values for type
            //
            //     1 Transfer
            //     2 Trade
            //     3 Delivery
            //     4 Auto token conversion
            //     5 Liquidation
            //     6 Margin transfer
            //     7 Interest deduction
            //     8 Funding fee
            //     9 ADL
            //     10 Clawback
            //     11 System token conversion
            //     12 Strategy transfer
            //     13 ddh
            //
            // 'subType': '',
            //
            // supported values for subType
            //
            //     1 Buy
            //     2 Sell
            //     3 Open long
            //     4 Open short
            //     5 Close long
            //     6 Close short
            //     9 Interest deduction
            //     11 Transfer in
            //     12 Transfer out
            //     160 Manual margin increase
            //     161 Manual margin decrease
            //     162 Auto margin increase
            //     110 Auto buy
            //     111 Auto sell
            //     118 System token conversion transfer in
            //     119 System token conversion transfer out
            //     100 Partial liquidation close long
            //     101 Partial liquidation close short
            //     102 Partial liquidation buy
            //     103 Partial liquidation sell
            //     104 Liquidation long
            //     105 Liquidation short
            //     106 Liquidation buy
            //     107 Liquidation sell
            //     110 Liquidation transfer in
            //     111 Liquidation transfer out
            //     125 ADL close long
            //     126 ADL close short
            //     127 ADL buy
            //     128 ADL sell
            //     131 ddh buy
            //     132 ddh sell
            //     170 Exercised
            //     171 Counterparty exercised
            //     172 Expired OTM
            //     112 Delivery long
            //     113 Delivery short
            //     117 Delivery/Exercise clawback
            //     173 Funding fee expense
            //     174 Funding fee income
            //     200 System transfer in
            //     201 Manually transfer in
            //     202 System transfer out
            //     203 Manually transfer out
            //
            // 'after': 'id', // earlier than the requested bill ID
            // 'before': 'id', // newer than the requested bill ID
            // 'limit': '100', // default 100, max 100
        };
        if (limit !== undefined) {
            request['limit'] = limit.toString (); // default 100, max 100
        }
        let market = undefined;
        if (symbol !== undefined) {
            market = this.market (symbol);
            symbol = market['symbol'];
            if (market['contract']) {
                if (market['linear']) {
                    request['ctType'] = 'linear';
                    request['ccy'] = market['quoteId'];
                } else {
                    request['ctType'] = 'inverse';
                    request['ccy'] = market['baseId'];
                }
            }
        }
        const [ type, query ] = this.handleMarketTypeAndParams ('fetchFundingHistory', market, params);
        if (type === 'swap') {
            request['instType'] = this.convertToInstrumentType (type);
        }
        // AccountBillsArchive has the same cost as AccountBills but supports three months of data
        const response = await this.privateGetAccountBillsArchive (this.extend (request, query));
        //
        //    {
        //        "bal": "0.0242946200998573",
        //        "balChg": "0.0000148752712240",
        //        "billId": "377970609204146187",
        //        "ccy": "ETH",
        //        "execType": "",
        //        "fee": "0",
        //        "from": "",
        //        "instId": "ETH-USD-SWAP",
        //        "instType": "SWAP",
        //        "mgnMode": "isolated",
        //        "notes": "",
        //        "ordId": "",
        //        "pnl": "0.000014875271224",
        //        "posBal": "0",
        //        "posBalChg": "0",
        //        "subType": "174",
        //        "sz": "9",
        //        "to": "",
        //        "ts": "1636387215588",
        //        "type": "8"
        //    }
        //
        const data = this.safeValue (response, 'data', []);
        const result = [];
        for (let i = 0; i < data.length; i++) {
            const entry = data[i];
            const timestamp = this.safeInteger (entry, 'ts');
            const instId = this.safeString (entry, 'instId');
            const marketInner = this.safeMarket (instId);
            const currencyId = this.safeString (entry, 'ccy');
            const code = this.safeCurrencyCode (currencyId);
            result.push ({
                'info': entry,
                'symbol': marketInner['symbol'],
                'code': code,
                'timestamp': timestamp,
                'datetime': this.iso8601 (timestamp),
                'id': this.safeString (entry, 'billId'),
                'amount': this.safeNumber (entry, 'balChg'),
            });
        }
        const sorted = this.sortBy (result, 'timestamp');
        return this.filterBySymbolSinceLimit (sorted, symbol, since, limit);
    }

    async setLeverage (leverage, symbol: string = undefined, params = {}) {
        /**
         * @method
         * @name okx#setLeverage
         * @description set the level of leverage for a market
         * @see https://www.okx.com/docs-v5/en/#rest-api-account-set-leverage
         * @param {float} leverage the rate of leverage
         * @param {string} symbol unified market symbol
         * @param {object} [params] extra parameters specific to the okx api endpoint
         * @param {string} [params.marginMode] 'cross' or 'isolated'
         * @param {string} [params.posSide] 'long' or 'short' for isolated margin long/short mode on futures and swap markets
         * @returns {object} response from the exchange
         */
        if (symbol === undefined) {
            throw new ArgumentsRequired (this.id + ' setLeverage() requires a symbol argument');
        }
        // WARNING: THIS WILL INCREASE LIQUIDATION PRICE FOR OPEN ISOLATED LONG POSITIONS
        // AND DECREASE LIQUIDATION PRICE FOR OPEN ISOLATED SHORT POSITIONS
        if ((leverage < 1) || (leverage > 125)) {
            throw new BadRequest (this.id + ' setLeverage() leverage should be between 1 and 125');
        }
        await this.loadMarkets ();
        const market = this.market (symbol);
        let marginMode = undefined;
        [ marginMode, params ] = this.handleMarginModeAndParams ('setLeverage', params);
        if (marginMode === undefined) {
            marginMode = this.safeString (params, 'mgnMode', 'cross'); // cross as default marginMode
        }
        if ((marginMode !== 'cross') && (marginMode !== 'isolated')) {
            throw new BadRequest (this.id + ' setLeverage() requires a marginMode parameter that must be either cross or isolated');
        }
        const request = {
            'lever': leverage,
            'mgnMode': marginMode,
            'instId': market['id'],
        };
        const posSide = this.safeString (params, 'posSide');
        if (marginMode === 'isolated') {
            if (posSide === undefined) {
                throw new ArgumentsRequired (this.id + ' setLeverage() requires a posSide argument for isolated margin');
            }
            if (posSide !== 'long' && posSide !== 'short' && posSide !== 'net') {
                throw new BadRequest (this.id + ' setLeverage() requires the posSide argument to be either "long", "short" or "net"');
            }
        }
        const response = await this.privatePostAccountSetLeverage (this.extend (request, params));
        //
        //     {
        //       "code": "0",
        //       "data": [
        //         {
        //           "instId": "BTC-USDT-SWAP",
        //           "lever": "5",
        //           "mgnMode": "isolated",
        //           "posSide": "long"
        //         }
        //       ],
        //       "msg": ""
        //     }
        //
        return response;
    }

    async setPositionMode (hedged, symbol: string = undefined, params = {}) {
        /**
         * @method
         * @name okx#setPositionMode
         * @description set hedged to true or false for a market
         * @see https://www.okx.com/docs-v5/en/#trading-account-rest-api-set-position-mode
         * @param {bool} hedged set to true to use long_short_mode, false for net_mode
         * @param {string} symbol not used by okx setPositionMode
         * @param {object} [params] extra parameters specific to the okx api endpoint
         * @returns {object} response from the exchange
         */
        let hedgeMode = undefined;
        if (hedged) {
            hedgeMode = 'long_short_mode';
        } else {
            hedgeMode = 'net_mode';
        }
        const request = {
            'posMode': hedgeMode,
        };
        const response = await this.privatePostAccountSetPositionMode (this.extend (request, params));
        //
        //    {
        //        "code": "0",
        //        "data": [
        //            {
        //                "posMode": "net_mode"
        //            }
        //        ],
        //        "msg": ""
        //    }
        //
        return response;
    }

    async setMarginMode (marginMode, symbol: string = undefined, params = {}) {
        /**
         * @method
         * @name okx#setMarginMode
         * @description set margin mode to 'cross' or 'isolated'
         * @see https://www.okx.com/docs-v5/en/#trading-account-rest-api-set-leverage
         * @param {string} marginMode 'cross' or 'isolated'
         * @param {string} symbol unified market symbol
         * @param {object} [params] extra parameters specific to the okx api endpoint
         * @returns {object} response from the exchange
         */
        if (symbol === undefined) {
            throw new ArgumentsRequired (this.id + ' setMarginMode() requires a symbol argument');
        }
        // WARNING: THIS WILL INCREASE LIQUIDATION PRICE FOR OPEN ISOLATED LONG POSITIONS
        // AND DECREASE LIQUIDATION PRICE FOR OPEN ISOLATED SHORT POSITIONS
        marginMode = marginMode.toLowerCase ();
        if ((marginMode !== 'cross') && (marginMode !== 'isolated')) {
            throw new BadRequest (this.id + ' setMarginMode() marginMode must be either cross or isolated');
        }
        await this.loadMarkets ();
        const market = this.market (symbol);
        const lever = this.safeInteger (params, 'lever');
        if ((lever === undefined) || (lever < 1) || (lever > 125)) {
            throw new BadRequest (this.id + ' setMarginMode() params["lever"] should be between 1 and 125');
        }
        params = this.omit (params, [ 'lever' ]);
        const request = {
            'lever': lever,
            'mgnMode': marginMode,
            'instId': market['id'],
        };
        const response = await this.privatePostAccountSetLeverage (this.extend (request, params));
        //
        //     {
        //       "code": "0",
        //       "data": [
        //         {
        //           "instId": "BTC-USDT-SWAP",
        //           "lever": "5",
        //           "mgnMode": "isolated",
        //           "posSide": "long"
        //         }
        //       ],
        //       "msg": ""
        //     }
        //
        return response;
    }

    async fetchBorrowRates (params = {}) {
        /**
         * @method
         * @name okx#fetchBorrowRates
         * @description fetch the borrow interest rates of all currencies
         * @see https://www.okx.com/docs-v5/en/#trading-account-rest-api-get-interest-rate
         * @param {object} [params] extra parameters specific to the okx api endpoint
         * @returns {object} a list of [borrow rate structures]{@link https://github.com/ccxt/ccxt/wiki/Manual#borrow-rate-structure}
         */
        await this.loadMarkets ();
        const response = await this.privateGetAccountInterestRate (params);
        //
        //    {
        //        "code": "0",
        //        "data": [
        //            {
        //                "ccy": "BTC",
        //                "interestRate": "0.00000833"
        //            }
        //            ...
        //        ],
        //    }
        //
        const timestamp = this.milliseconds ();
        const data = this.safeValue (response, 'data');
        const rates = {};
        for (let i = 0; i < data.length; i++) {
            const rate = data[i];
            const code = this.safeCurrencyCode (this.safeString (rate, 'ccy'));
            rates[code] = {
                'currency': code,
                'rate': this.safeNumber (rate, 'interestRate'),
                'period': 86400000,
                'timestamp': timestamp,
                'datetime': this.iso8601 (timestamp),
                'info': rate,
            };
        }
        return rates;
    }

    async fetchBorrowRate (code: string, params = {}) {
        /**
         * @method
         * @name okx#fetchBorrowRate
         * @description fetch the rate of interest to borrow a currency for margin trading
         * @see https://www.okx.com/docs-v5/en/#trading-account-rest-api-get-interest-rate
         * @param {string} code unified currency code
         * @param {object} [params] extra parameters specific to the okx api endpoint
         * @returns {object} a [borrow rate structure]{@link https://github.com/ccxt/ccxt/wiki/Manual#borrow-rate-structure}
         */
        await this.loadMarkets ();
        const currency = this.currency (code);
        const request = {
            'ccy': currency['id'],
        };
        const response = await this.privateGetAccountInterestRate (this.extend (request, params));
        //
        //    {
        //        "code": "0",
        //        "data": [
        //             {
        //                "ccy": "USDT",
        //                "interestRate": "0.00002065"
        //             }
        //             ...
        //        ],
        //        "msg": ""
        //    }
        //
        const data = this.safeValue (response, 'data');
        const rate = this.safeValue (data, 0);
        return this.parseBorrowRate (rate);
    }

    parseBorrowRate (info, currency = undefined) {
        //
        //    {
        //        "amt": "992.10341195",
        //        "ccy": "BTC",
        //        "rate": "0.01",
        //        "ts": "1643954400000"
        //    }
        //
        const ccy = this.safeString (info, 'ccy');
        const timestamp = this.safeInteger (info, 'ts');
        return {
            'currency': this.safeCurrencyCode (ccy),
            'rate': this.safeNumber2 (info, 'interestRate', 'rate'),
            'period': 86400000,
            'timestamp': timestamp,
            'datetime': this.iso8601 (timestamp),
            'info': info,
        };
    }

    parseBorrowRateHistories (response, codes, since, limit) {
        //
        //    [
        //        {
        //            "amt": "992.10341195",
        //            "ccy": "BTC",
        //            "rate": "0.01",
        //            "ts": "1643954400000"
        //        },
        //        ...
        //    ]
        //
        const borrowRateHistories = {};
        for (let i = 0; i < response.length; i++) {
            const item = response[i];
            const code = this.safeCurrencyCode (this.safeString (item, 'ccy'));
            if (codes === undefined || this.inArray (code, codes)) {
                if (!(code in borrowRateHistories)) {
                    borrowRateHistories[code] = [];
                }
                const borrowRateStructure = this.parseBorrowRate (item);
                borrowRateHistories[code].push (borrowRateStructure);
            }
        }
        const keys = Object.keys (borrowRateHistories);
        for (let i = 0; i < keys.length; i++) {
            const code = keys[i];
            borrowRateHistories[code] = this.filterByCurrencySinceLimit (borrowRateHistories[code], code, since, limit);
        }
        return borrowRateHistories;
    }

    parseBorrowRateHistory (response, code, since, limit) {
        const result = [];
        for (let i = 0; i < response.length; i++) {
            const item = response[i];
            const borrowRate = this.parseBorrowRate (item);
            result.push (borrowRate);
        }
        const sorted = this.sortBy (result, 'timestamp');
        return this.filterByCurrencySinceLimit (sorted, code, since, limit);
    }

    async fetchBorrowRateHistories (codes = undefined, since: Int = undefined, limit: Int = undefined, params = {}) {
        /**
         * @method
         * @name okx#fetchBorrowRateHistories
         * @description retrieves a history of a multiple currencies borrow interest rate at specific time slots, returns all currencies if no symbols passed, default is undefined
         * @see https://www.okx.com/docs-v5/en/#financial-product-savings-get-public-borrow-history-public
         * @param {string[]|undefined} codes list of unified currency codes, default is undefined
         * @param {int} [since] timestamp in ms of the earliest borrowRate, default is undefined
         * @param {int} [limit] max number of borrow rate prices to return, default is undefined
         * @param {object} [params] extra parameters specific to the okx api endpoint
         * @returns {object} a dictionary of [borrow rate structures]{@link https://github.com/ccxt/ccxt/wiki/Manual#borrow-rate-structure} indexed by the market symbol
         */
        await this.loadMarkets ();
        const request = {
            // 'ccy': currency['id'],
            // 'after': this.milliseconds (), // Pagination of data to return records earlier than the requested ts,
            // 'before': since, // Pagination of data to return records newer than the requested ts,
            // 'limit': limit, // default is 100 and maximum is 100
        };
        if (since !== undefined) {
            request['before'] = since;
        }
        if (limit !== undefined) {
            request['limit'] = limit;
        }
        const response = await this.publicGetFinanceSavingsLendingRateHistory (this.extend (request, params));
        //
        //     {
        //         "code": "0",
        //         "data": [
        //             {
        //                 "amt": "992.10341195",
        //                 "ccy": "BTC",
        //                 "rate": "0.01",
        //                 "ts": "1643954400000"
        //             },
        //         ],
        //         "msg": ""
        //     }
        //
        const data = this.safeValue (response, 'data');
        return this.parseBorrowRateHistories (data, codes, since, limit);
    }

    async fetchBorrowRateHistory (code: string, since: Int = undefined, limit: Int = undefined, params = {}) {
        /**
         * @method
         * @name okx#fetchBorrowRateHistory
         * @description retrieves a history of a currencies borrow interest rate at specific time slots
         * @see https://www.okx.com/docs-v5/en/#financial-product-savings-get-public-borrow-history-public
         * @param {string} code unified currency code
         * @param {int} [since] timestamp for the earliest borrow rate
         * @param {int} [limit] the maximum number of [borrow rate structures]{@link https://github.com/ccxt/ccxt/wiki/Manual#borrow-rate-structure} to retrieve
         * @param {object} [params] extra parameters specific to the exchange api endpoint
         * @returns {object[]} an array of [borrow rate structures]{@link https://github.com/ccxt/ccxt/wiki/Manual#borrow-rate-structure}
         */
        await this.loadMarkets ();
        const currency = this.currency (code);
        const request = {
            'ccy': currency['id'],
            // 'after': this.milliseconds (), // Pagination of data to return records earlier than the requested ts,
            // 'before': since, // Pagination of data to return records newer than the requested ts,
            // 'limit': limit, // default is 100 and maximum is 100
        };
        if (since !== undefined) {
            request['before'] = since;
        }
        if (limit !== undefined) {
            request['limit'] = limit;
        }
        const response = await this.publicGetFinanceSavingsLendingRateHistory (this.extend (request, params));
        //
        //     {
        //         "code": "0",
        //         "data": [
        //             {
        //                 "amt": "992.10341195",
        //                 "ccy": "BTC",
        //                 "rate": "0.01",
        //                 "ts": "1643954400000"
        //             },
        //         ],
        //         "msg": ""
        //     }
        //
        const data = this.safeValue (response, 'data');
        return this.parseBorrowRateHistory (data, code, since, limit);
    }

    async modifyMarginHelper (symbol: string, amount, type, params = {}) {
        await this.loadMarkets ();
        const market = this.market (symbol);
        const posSide = this.safeString (params, 'posSide', 'net');
        params = this.omit (params, [ 'posSide' ]);
        const request = {
            'instId': market['id'],
            'amt': amount,
            'type': type,
            'posSide': posSide,
        };
        const response = await this.privatePostAccountPositionMarginBalance (this.extend (request, params));
        //
        //     {
        //       "code": "0",
        //       "data": [
        //         {
        //           "amt": "0.01",
        //           "instId": "ETH-USD-SWAP",
        //           "posSide": "net",
        //           "type": "reduce"
        //         }
        //       ],
        //       "msg": ""
        //     }
        //
        return this.parseMarginModification (response, market);
    }

    parseMarginModification (data, market = undefined) {
        const innerData = this.safeValue (data, 'data', []);
        const entry = this.safeValue (innerData, 0, {});
        const errorCode = this.safeString (data, 'code');
        const status = (errorCode === '0') ? 'ok' : 'failed';
        const amountRaw = this.safeNumber (entry, 'amt');
        const typeRaw = this.safeString (entry, 'type');
        const type = (typeRaw === 'reduce') ? 'reduce' : 'add';
        const marketId = this.safeString (entry, 'instId');
        const responseMarket = this.safeMarket (marketId, market);
        const code = responseMarket['inverse'] ? responseMarket['base'] : responseMarket['quote'];
        return {
            'info': data,
            'type': type,
            'amount': amountRaw,
            'code': code,
            'symbol': responseMarket['symbol'],
            'status': status,
        };
    }

    async reduceMargin (symbol: string, amount, params = {}) {
        /**
         * @method
         * @name okx#reduceMargin
         * @description remove margin from a position
         * @see https://www.okx.com/docs-v5/en/#trading-account-rest-api-increase-decrease-margin
         * @param {string} symbol unified market symbol
         * @param {float} amount the amount of margin to remove
         * @param {object} [params] extra parameters specific to the okx api endpoint
         * @returns {object} a [margin structure]{@link https://github.com/ccxt/ccxt/wiki/Manual#reduce-margin-structure}
         */
        return await this.modifyMarginHelper (symbol, amount, 'reduce', params);
    }

    async addMargin (symbol: string, amount, params = {}) {
        /**
         * @method
         * @name okx#addMargin
         * @description add margin
         * @see https://www.okx.com/docs-v5/en/#trading-account-rest-api-increase-decrease-margin
         * @param {string} symbol unified market symbol
         * @param {float} amount amount of margin to add
         * @param {object} [params] extra parameters specific to the okx api endpoint
         * @returns {object} a [margin structure]{@link https://github.com/ccxt/ccxt/wiki/Manual#add-margin-structure}
         */
        return await this.modifyMarginHelper (symbol, amount, 'add', params);
    }

    async fetchMarketLeverageTiers (symbol: string, params = {}) {
        /**
         * @method
         * @name okx#fetchMarketLeverageTiers
         * @description retrieve information on the maximum leverage, and maintenance margin for trades of varying trade sizes for a single market
         * @see https://www.okx.com/docs-v5/en/#rest-api-public-data-get-position-tiers
         * @param {string} symbol unified market symbol
         * @param {object} [params] extra parameters specific to the okx api endpoint
         * @param {string} [params.marginMode] 'cross' or 'isolated'
         * @returns {object} a [leverage tiers structure]{@link https://github.com/ccxt/ccxt/wiki/Manual#leverage-tiers-structure}
         */
        await this.loadMarkets ();
        const market = this.market (symbol);
        const type = market['spot'] ? 'MARGIN' : this.convertToInstrumentType (market['type']);
        const uly = this.safeString (market['info'], 'uly');
        if (!uly) {
            if (type !== 'MARGIN') {
                throw new BadRequest (this.id + ' fetchMarketLeverageTiers() cannot fetch leverage tiers for ' + symbol);
            }
        }
        let marginMode = undefined;
        [ marginMode, params ] = this.handleMarginModeAndParams ('fetchMarketLeverageTiers', params);
        if (marginMode === undefined) {
            marginMode = this.safeString (params, 'tdMode', 'cross'); // cross as default marginMode
        }
        const request = {
            'instType': type,
            'tdMode': marginMode,
            'uly': uly,
        };
        if (type === 'MARGIN') {
            request['instId'] = market['id'];
        }
        const response = await this.publicGetPublicPositionTiers (this.extend (request, params));
        //
        //    {
        //        "code": "0",
        //        "data": [
        //            {
        //                "baseMaxLoan": "500",
        //                "imr": "0.1",
        //                "instId": "ETH-USDT",
        //                "maxLever": "10",
        //                "maxSz": "500",
        //                "minSz": "0",
        //                "mmr": "0.03",
        //                "optMgnFactor": "0",
        //                "quoteMaxLoan": "200000",
        //                "tier": "1",
        //                "uly": ""
        //            },
        //            ...
        //        ]
        //    }
        //
        const data = this.safeValue (response, 'data');
        return this.parseMarketLeverageTiers (data, market);
    }

    parseMarketLeverageTiers (info, market = undefined) {
        /**
         * @ignore
         * @method
         * @param {object} info Exchange response for 1 market
         * @param {object} market CCXT market
         */
        //
        //    [
        //        {
        //            "baseMaxLoan": "500",
        //            "imr": "0.1",
        //            "instId": "ETH-USDT",
        //            "maxLever": "10",
        //            "maxSz": "500",
        //            "minSz": "0",
        //            "mmr": "0.03",
        //            "optMgnFactor": "0",
        //            "quoteMaxLoan": "200000",
        //            "tier": "1",
        //            "uly": ""
        //        },
        //        ...
        //    ]
        //
        const tiers = [];
        for (let i = 0; i < info.length; i++) {
            const tier = info[i];
            tiers.push ({
                'tier': this.safeInteger (tier, 'tier'),
                'currency': market['quote'],
                'minNotional': this.safeNumber (tier, 'minSz'),
                'maxNotional': this.safeNumber (tier, 'maxSz'),
                'maintenanceMarginRate': this.safeNumber (tier, 'mmr'),
                'maxLeverage': this.safeNumber (tier, 'maxLever'),
                'info': tier,
            });
        }
        return tiers;
    }

    async fetchBorrowInterest (code: string = undefined, symbol: string = undefined, since: Int = undefined, limit: Int = undefined, params = {}) {
        /**
         * @method
         * @name okx#fetchBorrowInterest
         * @description fetch the interest owed by the user for borrowing currency for margin trading
         * @see https://www.okx.com/docs-v5/en/#rest-api-account-get-interest-accrued-data
         * @param {string} code the unified currency code for the currency of the interest
         * @param {string} symbol the market symbol of an isolated margin market, if undefined, the interest for cross margin markets is returned
         * @param {int} [since] timestamp in ms of the earliest time to receive interest records for
         * @param {int} [limit] the number of [borrow interest structures]{@link https://github.com/ccxt/ccxt/wiki/Manual#borrow-interest-structure} to retrieve
         * @param {object} [params] exchange specific parameters
         * @param {int} [params.type] Loan type 1 - VIP loans 2 - Market loans *Default is Market loans*
         * @param {string} [params.marginMode] 'cross' or 'isolated'
         * @returns {object[]} An list of [borrow interest structures]{@link https://github.com/ccxt/ccxt/wiki/Manual#borrow-interest-structure}
         */
        await this.loadMarkets ();
        let marginMode = undefined;
        [ marginMode, params ] = this.handleMarginModeAndParams ('fetchBorrowInterest', params);
        if (marginMode === undefined) {
            marginMode = this.safeString (params, 'mgnMode', 'cross'); // cross as default marginMode
        }
        const request = {
            'mgnMode': marginMode,
        };
        let market = undefined;
        if (code !== undefined) {
            const currency = this.currency (code);
            request['ccy'] = currency['id'];
        }
        if (since !== undefined) {
            request['before'] = since - 1;
        }
        if (limit !== undefined) {
            request['limit'] = limit;
        }
        if (symbol !== undefined) {
            market = this.market (symbol);
            request['instId'] = market['id'];
        }
        const response = await this.privateGetAccountInterestAccrued (this.extend (request, params));
        //
        //    {
        //        "code": "0",
        //        "data": [
        //            {
        //                "ccy": "USDT",
        //                "instId": "",
        //                "interest": "0.0003960833333334",
        //                "interestRate": "0.0000040833333333",
        //                "liab": "97",
        //                "mgnMode": "",
        //                "ts": "1637312400000",
        //                "type": "1"
        //            },
        //            ...
        //        ],
        //        "msg": ""
        //    }
        //
        const data = this.safeValue (response, 'data');
        const interest = this.parseBorrowInterests (data);
        return this.filterByCurrencySinceLimit (interest, code, since, limit);
    }

    parseBorrowInterest (info, market = undefined) {
        const instId = this.safeString (info, 'instId');
        if (instId !== undefined) {
            market = this.safeMarket (instId, market);
        }
        const timestamp = this.safeInteger (info, 'ts');
        return {
            'symbol': this.safeString (market, 'symbol'),
            'marginMode': this.safeString (info, 'mgnMode'),
            'currency': this.safeCurrencyCode (this.safeString (info, 'ccy')),
            'interest': this.safeNumber (info, 'interest'),
            'interestRate': this.safeNumber (info, 'interestRate'),
            'amountBorrowed': this.safeNumber (info, 'liab'),
            'timestamp': timestamp,  // Interest accrued time
            'datetime': this.iso8601 (timestamp),
            'info': info,
        };
    }

    async borrowMargin (code: string, amount, symbol: string = undefined, params = {}) {
        /**
         * @method
         * @name okx#borrowMargin
         * @description create a loan to borrow margin
         * @see https://www.okx.com/docs-v5/en/#rest-api-account-vip-loans-borrow-and-repay
         * @param {string} code unified currency code of the currency to borrow
         * @param {float} amount the amount to borrow
         * @param {string} symbol not used by okx.borrowMargin ()
         * @param {object} [params] extra parameters specific to the okx api endpoint
         * @returns {object} a [margin loan structure]{@link https://github.com/ccxt/ccxt/wiki/Manual#margin-loan-structure}
         */
        await this.loadMarkets ();
        const currency = this.currency (code);
        const request = {
            'ccy': currency['id'],
            'amt': this.currencyToPrecision (code, amount),
            'side': 'borrow',
        };
        const response = await this.privatePostAccountBorrowRepay (this.extend (request, params));
        //
        //     {
        //         "code": "0",
        //         "data": [
        //             {
        //                 "amt": "102",
        //                 "availLoan": "97",
        //                 "ccy": "USDT",
        //                 "loanQuota": "6000000",
        //                 "posLoan": "0",
        //                 "side": "borrow",
        //                 "usedLoan": "97"
        //             }
        //         ],
        //         "msg": ""
        //     }
        //
        const data = this.safeValue (response, 'data', []);
        const loan = this.safeValue (data, 0);
        const transaction = this.parseMarginLoan (loan, currency);
        return this.extend (transaction, {
            'symbol': symbol,
        });
    }

    async repayMargin (code: string, amount, symbol: string = undefined, params = {}) {
        /**
         * @method
         * @name okx#repayMargin
         * @description repay borrowed margin and interest
         * @see https://www.okx.com/docs-v5/en/#rest-api-account-vip-loans-borrow-and-repay
         * @param {string} code unified currency code of the currency to repay
         * @param {float} amount the amount to repay
         * @param {string} symbol not used by okx.repayMargin ()
         * @param {object} [params] extra parameters specific to the okx api endpoint
         * @returns {object} a [margin loan structure]{@link https://github.com/ccxt/ccxt/wiki/Manual#margin-loan-structure}
         */
        await this.loadMarkets ();
        const currency = this.currency (code);
        const request = {
            'ccy': currency['id'],
            'amt': this.currencyToPrecision (code, amount),
            'side': 'repay',
        };
        const response = await this.privatePostAccountBorrowRepay (this.extend (request, params));
        //
        //     {
        //         "code": "0",
        //         "data": [
        //             {
        //                 "amt": "102",
        //                 "availLoan": "97",
        //                 "ccy": "USDT",
        //                 "loanQuota": "6000000",
        //                 "posLoan": "0",
        //                 "side": "repay",
        //                 "usedLoan": "97"
        //             }
        //         ],
        //         "msg": ""
        //     }
        //
        const data = this.safeValue (response, 'data', []);
        const loan = this.safeValue (data, 0);
        const transaction = this.parseMarginLoan (loan, currency);
        return this.extend (transaction, {
            'symbol': symbol,
        });
    }

    parseMarginLoan (info, currency = undefined) {
        //
        //     {
        //         "amt": "102",
        //         "availLoan": "97",
        //         "ccy": "USDT",
        //         "loanQuota": "6000000",
        //         "posLoan": "0",
        //         "side": "repay",
        //         "usedLoan": "97"
        //     }
        //
        const currencyId = this.safeString (info, 'ccy');
        return {
            'id': undefined,
            'currency': this.safeCurrencyCode (currencyId, currency),
            'amount': this.safeNumber (info, 'amt'),
            'symbol': undefined,
            'timestamp': undefined,
            'datetime': undefined,
            'info': info,
        };
    }

    async fetchOpenInterest (symbol: string, params = {}) {
        /**
         * @method
         * @name okx#fetchOpenInterest
         * @description Retrieves the open interest of a currency
         * @see https://www.okx.com/docs-v5/en/#rest-api-public-data-get-open-interest
         * @param {string} symbol Unified CCXT market symbol
         * @param {object} [params] exchange specific parameters
         * @returns {object} an open interest structure{@link https://github.com/ccxt/ccxt/wiki/Manual#interest-history-structure}
         */
        await this.loadMarkets ();
        const market = this.market (symbol);
        if (!market['contract']) {
            throw new BadRequest (this.id + ' fetchOpenInterest() supports contract markets only');
        }
        const type = this.convertToInstrumentType (market['type']);
        const uly = this.safeString (market['info'], 'uly');
        const request = {
            'instType': type,
            'uly': uly,
            'instId': market['id'],
        };
        const response = await this.publicGetPublicOpenInterest (this.extend (request, params));
        //
        //     {
        //         "code": "0",
        //         "data": [
        //             {
        //                 "instId": "BTC-USDT-SWAP",
        //                 "instType": "SWAP",
        //                 "oi": "2125419",
        //                 "oiCcy": "21254.19",
        //                 "ts": "1664005108969"
        //             }
        //         ],
        //         "msg": ""
        //     }
        //
        const data = this.safeValue (response, 'data', []);
        return this.parseOpenInterest (data[0], market);
    }

    async fetchOpenInterestHistory (symbol: string, timeframe = '1d', since: Int = undefined, limit: Int = undefined, params = {}) {
        /**
         * @method
         * @name okx#fetchOpenInterestHistory
         * @description Retrieves the open interest history of a currency
         * @see https://www.okx.com/docs-v5/en/#rest-api-trading-data-get-contracts-open-interest-and-volume
         * @see https://www.okx.com/docs-v5/en/#rest-api-trading-data-get-options-open-interest-and-volume
         * @param {string} symbol Unified CCXT currency code or unified symbol
         * @param {string} timeframe "5m", "1h", or "1d" for option only "1d" or "8h"
         * @param {int} [since] The time in ms of the earliest record to retrieve as a unix timestamp
         * @param {int} [limit] Not used by okx, but parsed internally by CCXT
         * @param {object} [params] Exchange specific parameters
         * @param {int} [params.until] The time in ms of the latest record to retrieve as a unix timestamp
         * @returns An array of [open interest structures]{@link https://github.com/ccxt/ccxt/wiki/Manual#interest-history-structure}
         */
        const options = this.safeValue (this.options, 'fetchOpenInterestHistory', {});
        const timeframes = this.safeValue (options, 'timeframes', {});
        timeframe = this.safeString (timeframes, timeframe, timeframe);
        if (timeframe !== '5m' && timeframe !== '1H' && timeframe !== '1D') {
            throw new BadRequest (this.id + ' fetchOpenInterestHistory cannot only use the 5m, 1h, and 1d timeframe');
        }
        await this.loadMarkets ();
        // handle unified currency code or symbol
        let currencyId = undefined;
        let market = undefined;
        if ((symbol in this.markets) || (symbol in this.markets_by_id)) {
            market = this.market (symbol);
            currencyId = market['baseId'];
        } else {
            const currency = this.currency (symbol);
            currencyId = currency['id'];
        }
        const request = {
            'ccy': currencyId,
            'period': timeframe,
        };
        let type = undefined;
        let response = undefined;
        [ type, params ] = this.handleMarketTypeAndParams ('fetchOpenInterestHistory', market, params);
        if (type === 'option') {
            response = await this.publicGetRubikStatOptionOpenInterestVolume (this.extend (request, params));
        } else {
            if (since !== undefined) {
                request['begin'] = since;
            }
            const until = this.safeInteger2 (params, 'till', 'until');
            if (until !== undefined) {
                request['end'] = until;
                params = this.omit (params, [ 'until', 'till' ]);
            }
            response = await this.publicGetRubikStatContractsOpenInterestVolume (this.extend (request, params));
        }
        //
        //    {
        //        code: '0',
        //        data: [
        //            [
        //                '1648221300000',  // timestamp
        //                '2183354317.945',  // open interest (USD)
        //                '74285877.617',  // volume (USD)
        //            ],
        //            ...
        //        ],
        //        msg: ''
        //    }
        //
        const data = this.safeValue (response, 'data', []);
        return this.parseOpenInterests (data, undefined, since, limit);
    }

    parseOpenInterest (interest, market = undefined) {
        //
        // fetchOpenInterestHistory
        //
        //    [
        //        '1648221300000',  // timestamp
        //        '2183354317.945',  // open interest (USD) - (coin) for options
        //        '74285877.617',  // volume (USD) - (coin) for options
        //    ]
        //
        // fetchOpenInterest
        //
        //     {
        //         "instId": "BTC-USD-230520-25500-P",
        //         "instType": "OPTION",
        //         "oi": "300",
        //         "oiCcy": "3",
        //         "ts": "1684551166251"
        //     }
        //
        const id = this.safeString (interest, 'instId');
        market = this.safeMarket (id, market);
        const time = this.safeInteger (interest, 'ts');
        const timestamp = this.safeInteger (interest, 0, time);
        let baseVolume = undefined;
        let quoteVolume = undefined;
        let openInterestAmount = undefined;
        let openInterestValue = undefined;
        const type = this.safeString (this.options, 'defaultType');
        if (Array.isArray (interest)) {
            if (type === 'option') {
                openInterestAmount = this.safeNumber (interest, 1);
                baseVolume = this.safeNumber (interest, 2);
            } else {
                openInterestValue = this.safeNumber (interest, 1);
                quoteVolume = this.safeNumber (interest, 2);
            }
        } else {
            baseVolume = this.safeNumber (interest, 'oiCcy');
            openInterestAmount = this.safeNumber (interest, 'oi');
            openInterestValue = this.safeNumber (interest, 'oiCcy');
        }
        return {
            'symbol': this.safeSymbol (id),
            'baseVolume': baseVolume,  // deprecated
            'quoteVolume': quoteVolume,  // deprecated
            'openInterestAmount': openInterestAmount,
            'openInterestValue': openInterestValue,
            'timestamp': timestamp,
            'datetime': this.iso8601 (timestamp),
            'info': interest,
        };
    }

    setSandboxMode (enable) {
        super.setSandboxMode (enable);
        this.options['sandboxMode'] = enable;
        if (enable) {
            this.headers['x-simulated-trading'] = '1';
        } else if ('x-simulated-trading' in this.headers) {
            this.headers = this.omit (this.headers, 'x-simulated-trading');
        }
    }

    async fetchDepositWithdrawFees (codes: string[] = undefined, params = {}) {
        /**
         * @method
         * @name okx#fetchDepositWithdrawFees
         * @description fetch deposit and withdraw fees
         * @see https://www.okx.com/docs-v5/en/#rest-api-funding-get-currencies
         * @param {string[]|undefined} codes list of unified currency codes
         * @param {object} [params] extra parameters specific to the okx api endpoint
         * @returns {object[]} a list of [fees structures]{@link https://github.com/ccxt/ccxt/wiki/Manual#fee-structure}
         */
        await this.loadMarkets ();
        const response = await this.privateGetAssetCurrencies (params);
        //
        //    {
        //        "code": "0",
        //        "data": [
        //            {
        //                "canDep": true,
        //                "canInternal": false,
        //                "canWd": true,
        //                "ccy": "USDT",
        //                "chain": "USDT-TRC20",
        //                "logoLink": "https://static.coinall.ltd/cdn/assets/imgs/221/5F74EB20302D7761.png",
        //                "mainNet": false,
        //                "maxFee": "1.6",
        //                "maxWd": "8852150",
        //                "minFee": "0.8",
        //                "minWd": "2",
        //                "name": "Tether",
        //                "usedWdQuota": "0",
        //                "wdQuota": "500",
        //                "wdTickSz": "3"
        //            },
        //            {
        //                "canDep": true,
        //                "canInternal": false,
        //                "canWd": true,
        //                "ccy": "USDT",
        //                "chain": "USDT-ERC20",
        //                "logoLink": "https://static.coinall.ltd/cdn/assets/imgs/221/5F74EB20302D7761.png",
        //                "mainNet": false,
        //                "maxFee": "16",
        //                "maxWd": "8852150",
        //                "minFee": "8",
        //                "minWd": "2",
        //                "name": "Tether",
        //                "usedWdQuota": "0",
        //                "wdQuota": "500",
        //                "wdTickSz": "3"
        //            },
        //            ...
        //        ],
        //        "msg": ""
        //    }
        //
        const data = this.safeValue (response, 'data');
        return this.parseDepositWithdrawFees (data, codes);
    }

    parseDepositWithdrawFees (response, codes = undefined, currencyIdKey = undefined) {
        //
        // [
        //   {
        //       "canDep": true,
        //       "canInternal": false,
        //       "canWd": true,
        //       "ccy": "USDT",
        //       "chain": "USDT-TRC20",
        //       "logoLink": "https://static.coinall.ltd/cdn/assets/imgs/221/5F74EB20302D7761.png",
        //       "mainNet": false,
        //       "maxFee": "1.6",
        //       "maxWd": "8852150",
        //       "minFee": "0.8",
        //       "minWd": "2",
        //       "name": "Tether",
        //       "usedWdQuota": "0",
        //       "wdQuota": "500",
        //       "wdTickSz": "3"
        //   }
        // ]
        //
        const depositWithdrawFees = {};
        codes = this.marketCodes (codes);
        for (let i = 0; i < response.length; i++) {
            const feeInfo = response[i];
            const currencyId = this.safeString (feeInfo, 'ccy');
            const code = this.safeCurrencyCode (currencyId);
            if ((codes === undefined) || (this.inArray (code, codes))) {
                const depositWithdrawFee = this.safeValue (depositWithdrawFees, code);
                if (depositWithdrawFee === undefined) {
                    depositWithdrawFees[code] = this.depositWithdrawFee ({});
                }
                depositWithdrawFees[code]['info'][currencyId] = feeInfo;
                const chain = this.safeString (feeInfo, 'chain');
                const chainSplit = chain.split ('-');
                const networkId = this.safeValue (chainSplit, 1);
                const withdrawFee = this.safeNumber (feeInfo, 'minFee');
                const withdrawResult = {
                    'fee': withdrawFee,
                    'percentage': (withdrawFee !== undefined) ? false : undefined,
                };
                const depositResult = {
                    'fee': undefined,
                    'percentage': undefined,
                };
                const networkCode = this.networkIdToCode (networkId, code);
                depositWithdrawFees[code]['networks'][networkCode] = {
                    'withdraw': withdrawResult,
                    'deposit': depositResult,
                };
            }
        }
        const depositWithdrawCodes = Object.keys (depositWithdrawFees);
        for (let i = 0; i < depositWithdrawCodes.length; i++) {
            const code = depositWithdrawCodes[i];
            const currency = this.currency (code);
            depositWithdrawFees[code] = this.assignDefaultDepositWithdrawFees (depositWithdrawFees[code], currency);
        }
        return depositWithdrawFees;
    }

    async fetchSettlementHistory (symbol: string = undefined, since: Int = undefined, limit: Int = undefined, params = {}) {
        /**
         * @method
         * @name okx#fetchSettlementHistory
         * @description fetches historical settlement records
         * @see https://www.okx.com/docs-v5/en/#rest-api-public-data-get-delivery-exercise-history
         * @param {string} symbol unified market symbol to fetch the settlement history for
         * @param {int} [since] timestamp in ms
         * @param {int} [limit] number of records
         * @param {object} [params] exchange specific params
         * @returns {object[]} a list of [settlement history objects]{@link https://github.com/ccxt/ccxt/wiki/Manual#settlement-history-structure}
         */
        this.checkRequiredSymbol ('fetchSettlementHistory', symbol);
        await this.loadMarkets ();
        const market = (symbol === undefined) ? undefined : this.market (symbol);
        let type = undefined;
        [ type, params ] = this.handleMarketTypeAndParams ('fetchSettlementHistory', market, params);
        if (type !== 'future' && type !== 'option') {
            throw new NotSupported (this.id + ' fetchSettlementHistory() supports futures and options markets only');
        }
        const request = {
            'instType': this.convertToInstrumentType (type),
            'uly': market['baseId'] + '-' + market['quoteId'],
        };
        if (since !== undefined) {
            request['before'] = since - 1;
        }
        if (limit !== undefined) {
            request['limit'] = limit;
        }
        const response = await this.publicGetPublicDeliveryExerciseHistory (this.extend (request, params));
        //
        //     {
        //         "code": "0",
        //         "data": [
        //             {
        //                 "details": [
        //                     {
        //                         "insId": "BTC-USD-230523-25750-C",
        //                         "px": "27290.1486867000556483",
        //                         "type": "exercised"
        //                     },
        //                 ],
        //                 "ts":"1684656000000"
        //             }
        //         ],
        //         "msg": ""
        //     }
        //
        const data = this.safeValue (response, 'data', []);
        const settlements = this.parseSettlements (data, market);
        const sorted = this.sortBy (settlements, 'timestamp');
        return this.filterBySymbolSinceLimit (sorted, market['symbol'], since, limit);
    }

    parseSettlement (settlement, market) {
        //
        //     {
        //         "insId": "BTC-USD-230521-28500-P",
        //         "px": "27081.2007345984751516",
        //         "type": "exercised"
        //     }
        //
        const marketId = this.safeString (settlement, 'insId');
        return {
            'info': settlement,
            'symbol': this.safeSymbol (marketId, market),
            'price': this.safeNumber (settlement, 'px'),
            'timestamp': undefined,
            'datetime': undefined,
        };
    }

    parseSettlements (settlements, market) {
        //
        //     {
        //         "details": [
        //             {
        //                 "insId": "BTC-USD-230523-25750-C",
        //                 "px": "27290.1486867000556483",
        //                 "type": "exercised"
        //             },
        //         ],
        //         "ts":"1684656000000"
        //     }
        //
        const result = [];
        for (let i = 0; i < settlements.length; i++) {
            const entry = settlements[i];
            const timestamp = this.safeInteger (entry, 'ts');
            const details = this.safeValue (entry, 'details', []);
            for (let j = 0; j < details.length; j++) {
                const settlement = this.parseSettlement (details[j], market);
                result.push (this.extend (settlement, {
                    'timestamp': timestamp,
                    'datetime': this.iso8601 (timestamp),
                }));
            }
        }
        return result;
    }

    async fetchUnderlyingAssets (params = {}) {
        /**
         * @method
         * @name okx#fetchUnderlyingAssets
         * @description fetches the market ids of underlying assets for a specific contract market type
         * @see https://www.okx.com/docs-v5/en/#public-data-rest-api-get-underlying
         * @param {object} [params] exchange specific params
         * @param {string} [params.type] the contract market type, 'option', 'swap' or 'future', the default is 'option'
         * @returns {object[]} a list of [underlying assets]{@link https://github.com/ccxt/ccxt/wiki/Manual#underlying-assets-structure}
         */
        await this.loadMarkets ();
        let marketType = undefined;
        [ marketType, params ] = this.handleMarketTypeAndParams ('fetchUnderlyingAssets', undefined, params);
        if ((marketType === undefined) || (marketType === 'spot')) {
            marketType = 'option';
        }
        if ((marketType !== 'option') && (marketType !== 'swap') && (marketType !== 'future')) {
            throw new NotSupported (this.id + ' fetchUnderlyingAssets() supports contract markets only');
        }
        const request = {
            'instType': this.convertToInstrumentType (marketType),
        };
        const response = await this.publicGetPublicUnderlying (this.extend (request, params));
        //
        //     {
        //         "code": "0",
        //         "data": [
        //             [
        //                 "BTC-USD",
        //                 "ETH-USD"
        //             ]
        //         ],
        //         "msg": ""
        //     }
        //
        const underlyings = this.safeValue (response, 'data', []);
        return underlyings[0];
    }

    handleErrors (httpCode, reason, url, method, headers, body, response, requestHeaders, requestBody) {
        if (!response) {
            return undefined; // fallback to default error handler
        }
        //
        //    {
        //        "code": "1",
        //        "data": [
        //            {
        //                "clOrdId": "",
        //                "ordId": "",
        //                "sCode": "51119",
        //                "sMsg": "Order placement failed due to insufficient balance. ",
        //                "tag": ""
        //            }
        //        ],
        //        "msg": ""
        //    },
        //    {
        //        "code": "58001",
        //        "data": [],
        //        "msg": "Incorrect trade password"
        //    }
        //
        const code = this.safeString (response, 'code');
        if (code !== '0') {
            const feedback = this.id + ' ' + body;
            const data = this.safeValue (response, 'data', []);
            for (let i = 0; i < data.length; i++) {
                const error = data[i];
                const errorCode = this.safeString (error, 'sCode');
                const message = this.safeString (error, 'sMsg');
                this.throwExactlyMatchedException (this.exceptions['exact'], errorCode, feedback);
                this.throwBroadlyMatchedException (this.exceptions['broad'], message, feedback);
            }
            this.throwExactlyMatchedException (this.exceptions['exact'], code, feedback);
            throw new ExchangeError (feedback); // unknown message
        }
        return undefined;
    }
}<|MERGE_RESOLUTION|>--- conflicted
+++ resolved
@@ -6,11 +6,7 @@
 import { Precise } from './base/Precise.js';
 import { TICK_SIZE } from './base/functions/number.js';
 import { sha256 } from './static_dependencies/noble-hashes/sha256.js';
-<<<<<<< HEAD
-import { Int, OrderSide, OrderType, Trade, OHLCV, Order } from './base/types.js';
-=======
-import { Int, OrderSide, OrderType, FundingRateHistory } from './base/types.js';
->>>>>>> 0c395b26
+import { Int, OrderSide, OrderType, Trade, OHLCV, Order, FundingRateHistory } from './base/types.js';
 
 //  ---------------------------------------------------------------------------
 
