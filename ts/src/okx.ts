
//  ---------------------------------------------------------------------------

import Exchange from './abstract/okx.js';
import { ExchangeError, ExchangeNotAvailable, OnMaintenance, ArgumentsRequired, BadRequest, AccountSuspended, InvalidAddress, PermissionDenied, InsufficientFunds, InvalidNonce, InvalidOrder, OrderNotFound, AuthenticationError, RequestTimeout, BadSymbol, RateLimitExceeded, NetworkError, CancelPending, NotSupported, AccountNotEnabled, ContractUnavailable } from './base/errors.js';
import { Precise } from './base/Precise.js';
import { TICK_SIZE } from './base/functions/number.js';
import { sha256 } from './static_dependencies/noble-hashes/sha256.js';
import { Int, OrderSide, OrderType, Trade, OHLCV, Order, FundingRateHistory, OrderRequest, FundingHistory, Str, Transaction, Ticker, OrderBook, Balances, Tickers, Market, Greeks, Strings, MarketInterface, Currency } from './base/types.js';

//  ---------------------------------------------------------------------------

/**
 * @class okx
 * @extends Exchange
 */
export default class okx extends Exchange {
    describe () {
        return this.deepExtend (super.describe (), {
            'id': 'okx',
            'name': 'OKX',
            'countries': [ 'CN', 'US' ],
            'version': 'v5',
            'rateLimit': 100,
            'pro': true,
            'certified': true,
            'has': {
                'CORS': undefined,
                'spot': true,
                'margin': true,
                'swap': true,
                'future': true,
                'option': true,
                'addMargin': true,
                'borrowMargin': true,
                'cancelAllOrders': false,
                'cancelOrder': true,
                'cancelOrders': true,
                'createDepositAddress': false,
                'createOrder': true,
                'createOrders': true,
                'createPostOnlyOrder': true,
                'createReduceOnlyOrder': true,
                'createStopLimitOrder': true,
                'createStopMarketOrder': true,
                'createStopOrder': true,
                'editOrder': true,
                'fetchAccounts': true,
                'fetchBalance': true,
                'fetchBidsAsks': undefined,
                'fetchBorrowInterest': true,
                'fetchBorrowRateHistories': true,
                'fetchBorrowRateHistory': true,
                'fetchCanceledOrders': true,
                'fetchClosedOrder': undefined,
                'fetchClosedOrders': true,
                'fetchCrossBorrowRate': true,
                'fetchCrossBorrowRates': true,
                'fetchCurrencies': true,
                'fetchDeposit': true,
                'fetchDepositAddress': true,
                'fetchDepositAddresses': false,
                'fetchDepositAddressesByNetwork': true,
                'fetchDeposits': true,
                'fetchDepositsWithdrawals': false,
                'fetchDepositWithdrawFee': 'emulated',
                'fetchDepositWithdrawFees': true,
                'fetchFundingHistory': true,
                'fetchFundingRate': true,
                'fetchFundingRateHistory': true,
                'fetchFundingRates': false,
                'fetchGreeks': true,
                'fetchIndexOHLCV': true,
                'fetchIsolatedBorrowRate': false,
                'fetchIsolatedBorrowRates': false,
                'fetchL3OrderBook': false,
                'fetchLedger': true,
                'fetchLedgerEntry': undefined,
                'fetchLeverage': true,
                'fetchLeverageTiers': false,
                'fetchMarketLeverageTiers': true,
                'fetchMarkets': true,
                'fetchMarkOHLCV': true,
                'fetchMySettlementHistory': false,
                'fetchMyTrades': true,
                'fetchOHLCV': true,
                'fetchOpenInterest': true,
                'fetchOpenInterestHistory': true,
                'fetchOpenOrder': undefined,
                'fetchOpenOrders': true,
                'fetchOrder': true,
                'fetchOrderBook': true,
                'fetchOrderBooks': false,
                'fetchOrders': false,
                'fetchOrderTrades': true,
                'fetchPermissions': undefined,
                'fetchPosition': true,
                'fetchPositions': true,
                'fetchPositionsForSymbol': true,
                'fetchPositionsRisk': false,
                'fetchPremiumIndexOHLCV': false,
                'fetchSettlementHistory': true,
                'fetchStatus': true,
                'fetchTicker': true,
                'fetchTickers': true,
                'fetchTime': true,
                'fetchTrades': true,
                'fetchTradingFee': true,
                'fetchTradingFees': false,
                'fetchTradingLimits': false,
                'fetchTransactionFee': false,
                'fetchTransactionFees': false,
                'fetchTransactions': false,
                'fetchTransfer': true,
                'fetchTransfers': true,
                'fetchUnderlyingAssets': true,
                'fetchVolatilityHistory': false,
                'fetchWithdrawal': true,
                'fetchWithdrawals': true,
                'fetchWithdrawalWhitelist': false,
                'reduceMargin': true,
                'repayMargin': true,
                'setLeverage': true,
                'setMargin': false,
                'setMarginMode': true,
                'setPositionMode': true,
                'signIn': false,
                'transfer': true,
                'withdraw': true,
            },
            'timeframes': {
                '1m': '1m',
                '3m': '3m',
                '5m': '5m',
                '15m': '15m',
                '30m': '30m',
                '1h': '1H',
                '2h': '2H',
                '4h': '4H',
                '6h': '6H',
                '12h': '12H',
                '1d': '1D',
                '1w': '1W',
                '1M': '1M',
                '3M': '3M',
            },
            'hostname': 'www.okx.com', // or aws.okx.com
            'urls': {
                'logo': 'https://user-images.githubusercontent.com/1294454/152485636-38b19e4a-bece-4dec-979a-5982859ffc04.jpg',
                'api': {
                    'rest': 'https://{hostname}',
                },
                'www': 'https://www.okx.com',
                'doc': 'https://www.okx.com/docs-v5/en/',
                'fees': 'https://www.okx.com/pages/products/fees.html',
                'referral': {
                    // old reflink 0% discount https://www.okx.com/join/1888677
                    // new reflink 20% discount https://www.okx.com/join/CCXT2023
                    // okx + ccxt campaign reflink with 20% discount https://www.okx.com/activities/ccxt-trade-and-earn?channelid=CCXT2023
                    'url': 'https://www.okx.com/activities/ccxt-trade-and-earn?channelid=CCXT2023',
                    'discount': 0.2,
                },
                'test': {
                    'rest': 'https://{hostname}',
                },
            },
            'api': {
                'public': {
                    'get': {
                        'market/tickers': 1,
                        'market/ticker': 1,
                        'market/index-tickers': 1,
                        'market/books': 1 / 2,
                        'market/books-lite': 5 / 3,
                        'market/candles': 1 / 2,
                        'market/history-candles': 1,
                        'market/index-candles': 1,
                        'market/history-index-candles': 2,
                        'market/mark-price-candles': 1,
                        'market/history-mark-price-candles': 2,
                        'market/trades': 1 / 5,
                        'market/history-trades': 2,
                        'market/option/instrument-family-trades': 1,
                        'market/platform-24-volume': 10,
                        'market/open-oracle': 50,
                        'market/exchange-rate': 20,
                        'market/index-components': 1,
                        'public/economic-calendar': 50,
                        'market/block-tickers': 1,
                        'market/block-ticker': 1,
                        'public/block-trades': 1,
                        'public/instruments': 1,
                        'public/delivery-exercise-history': 1 / 2,
                        'public/open-interest': 1,
                        'public/funding-rate': 1,
                        'public/funding-rate-history': 1,
                        'public/price-limit': 1,
                        'public/opt-summary': 1,
                        'public/estimated-price': 2,
                        'public/discount-rate-interest-free-quota': 10,
                        'public/time': 2,
                        'public/mark-price': 2,
                        'public/position-tiers': 2,
                        'public/interest-rate-loan-quota': 10,
                        'public/vip-interest-rate-loan-quota': 10,
                        'public/underlying': 1,
                        'public/insurance-fund': 2,
                        'public/convert-contract-coin': 2,
                        'public/option-trades': 1,
                        'public/instrument-tick-bands': 4,
                        'rubik/stat/trading-data/support-coin': 4,
                        'rubik/stat/taker-volume': 4,
                        'rubik/stat/margin/loan-ratio': 4,
                        // long/short
                        'rubik/stat/contracts/long-short-account-ratio': 4,
                        'rubik/stat/contracts/open-interest-volume': 4,
                        'rubik/stat/option/open-interest-volume': 4,
                        // put/call
                        'rubik/stat/option/open-interest-volume-ratio': 4,
                        'rubik/stat/option/open-interest-volume-expiry': 4,
                        'rubik/stat/option/open-interest-volume-strike': 4,
                        'rubik/stat/option/taker-block-volume': 4,
                        'system/status': 50,
                        // public api
                        'sprd/spreads': 1,
                        'sprd/books': 1 / 2,
                        'sprd/ticker': 1,
                        'sprd/public-trades': 1 / 5,
                        'tradingBot/grid/ai-param': 1,
                        'tradingBot/grid/min-investment': 1,
                        'tradingBot/public/rsi-back-testing': 1,
                        'asset/exchange-list': 5 / 3,
                        'finance/staking-defi/eth/apy-history': 5 / 3,
                        'finance/savings/lending-rate-summary': 5 / 3,
                        'finance/savings/lending-rate-history': 5 / 3,
                        // public broker
                        'finance/sfp/dcd/products': 2 / 3,
                    },
                },
                'private': {
                    'get': {
                        // rfq
                        'rfq/counterparties': 4,
                        'rfq/maker-instrument-settings': 4,
                        'rfq/rfqs': 10,
                        'rfq/quotes': 10,
                        'rfq/trades': 4,
                        'rfq/public-trades': 4,
                        // sprd
                        'sprd/order': 1 / 3,
                        'sprd/orders-pending': 1 / 3,
                        'sprd/orders-history': 1 / 2,
                        'sprd/trades': 1 / 3,
                        // trade
                        'trade/order': 1 / 3,
                        'trade/orders-pending': 1 / 3,
                        'trade/orders-history': 1 / 2,
                        'trade/orders-history-archive': 1,
                        'trade/fills': 1 / 3,
                        'trade/fills-history': 2.2,
                        'trade/fills-archive': 2,
                        'trade/order-algo': 1,
                        'trade/orders-algo-pending': 1,
                        'trade/orders-algo-history': 1,
                        'trade/easy-convert-currency-list': 20,
                        'trade/easy-convert-history': 20,
                        'trade/one-click-repay-currency-list': 20,
                        'trade/one-click-repay-history': 20,
                        // asset
                        'asset/currencies': 5 / 3,
                        'asset/balances': 5 / 3,
                        'asset/non-tradable-assets': 5 / 3,
                        'asset/asset-valuation': 10,
                        'asset/transfer-state': 10,
                        'asset/bills': 5 / 3,
                        'asset/deposit-lightning': 5,
                        'asset/deposit-address': 5 / 3,
                        'asset/deposit-history': 5 / 3,
                        'asset/withdrawal-history': 5 / 3,
                        'asset/deposit-withdraw-status': 20,
                        'asset/convert/currencies': 5 / 3,
                        'asset/convert/currency-pair': 5 / 3,
                        'asset/convert/history': 5 / 3,
                        // account
                        'account/balance': 2,
                        'account/positions': 2,
                        'account/positions-history': 100,
                        'account/account-position-risk': 2,
                        'account/bills': 5 / 3,
                        'account/bills-archive': 5 / 3,
                        'account/config': 4,
                        'account/max-size': 1,
                        'account/max-avail-size': 1,
                        'account/leverage-info': 1,
                        'account/adjust-leverage-info': 4,
                        'account/max-loan': 1,
                        'account/trade-fee': 4,
                        'account/interest-accrued': 4,
                        'account/interest-rate': 4,
                        'account/max-withdrawal': 1,
                        'account/risk-state': 2,
                        'account/quick-margin-borrow-repay-history': 4,
                        'account/borrow-repay-history': 4,
                        'account/vip-interest-accrued': 4,
                        'account/vip-interest-deducted': 4,
                        'account/vip-loan-order-list': 4,
                        'account/vip-loan-order-detail': 4,
                        'account/interest-limits': 4,
                        'account/greeks': 2,
                        'account/position-tiers': 2,
                        'account/mmp-config': 4,
                        // subaccount
                        'users/subaccount/list': 10,
                        'account/subaccount/balances': 10 / 3,
                        'asset/subaccount/balances': 10 / 3,
                        'account/subaccount/max-withdrawal': 1,
                        'asset/subaccount/bills': 5 / 3,
                        'asset/subaccount/managed-subaccount-bills': 5 / 3,
                        'users/entrust-subaccount-list': 10,
                        'account/subaccount/interest-limits': 4,
                        // grid trading
                        'tradingBot/grid/orders-algo-pending': 1,
                        'tradingBot/grid/orders-algo-history': 1,
                        'tradingBot/grid/orders-algo-details': 1,
                        'tradingBot/grid/sub-orders': 1,
                        'tradingBot/grid/positions': 1,
                        'tradingBot/grid/ai-param': 1,
                        'tradingBot/public/rsi-back-testing': 1,
                        'tradingBot/signal/orders-algo-details': 1,
                        'tradingBot/signal/positions': 1,
                        'tradingBot/signal/sub-orders': 1,
                        'tradingBot/signal/event-history': 1,
                        'tradingBot/recurring/orders-algo-pending': 1,
                        'tradingBot/recurring/orders-algo-history': 1,
                        'tradingBot/recurring/orders-algo-details': 1,
                        'tradingBot/recurring/sub-orders': 1,
                        // earn
                        'finance/savings/balance': 5 / 3,
                        'finance/savings/lending-history': 5 / 3,
                        'finance/staking-defi/offers': 10 / 3,
                        'finance/staking-defi/orders-active': 10 / 3,
                        'finance/staking-defi/orders-history': 10 / 3,
                        // eth staking
                        'finance/staking-defi/eth/balance': 5 / 3,
                        'finance/staking-defi/eth/purchase-redeem-history': 5 / 3,
                        // copytrading
                        'copytrading/current-subpositions': 4,
                        'copytrading/subpositions-history': 10,
                        'copytrading/instruments': 10,
                        'copytrading/profit-sharing-details': 10,
                        'copytrading/total-profit-sharing': 10,
                        'copytrading/unrealized-profit-sharing-details': 10,
                        // broker
                        'broker/nd/info': 10,
                        'broker/nd/subaccount-info': 10,
                        'broker/nd/subaccount/apikey': 10,
                        'asset/broker/nd/subaccount-deposit-address': 5 / 3,
                        'asset/broker/nd/subaccount-deposit-history': 4,
                        'asset/broker/nd/subaccount-withdrawal-history': 4,
                        'broker/nd/rebate-daily': 100,
                        'broker/nd/rebate-per-orders': 300,
                        'finance/sfp/dcd/order': 2,
                        'finance/sfp/dcd/orders': 2,
                        'broker/fd/rebate-per-orders': 300,
                        'broker/fd/if-rebate': 5,
                        // affiliate
                        'affiliate/invitee/detail': 1,
                        'users/partner/if-rebate': 1,
                    },
                    'post': {
                        // rfq
                        'rfq/create-rfq': 4,
                        'rfq/cancel-rfq': 4,
                        'rfq/cancel-batch-rfqs': 10,
                        'rfq/cancel-all-rfqs': 10,
                        'rfq/execute-quote': 15,
                        'rfq/maker-instrument-settings': 4,
                        'rfq/mmp-reset': 4,
                        'rfq/create-quote': 0.4,
                        'rfq/cancel-quote': 0.4,
                        'rfq/cancel-batch-quotes': 10,
                        'rfq/cancel-all-quotes': 10,
                        // sprd
                        'sprd/order': 1,
                        'sprd/cancel-order': 1,
                        'sprd/mass-cancel': 1,
                        'sprd/amend-order': 1,
                        // trade
                        'trade/order': 1 / 3,
                        'trade/batch-orders': 1 / 15,
                        'trade/cancel-order': 1 / 3,
                        'trade/cancel-batch-orders': 1 / 15,
                        'trade/amend-order': 1 / 3,
                        'trade/amend-batch-orders': 1 / 150,
                        'trade/close-position': 1,
                        'trade/fills-archive': 172800, // 5 req per day = 5/24/60/60 => 10/5*24*60*60=172800
                        'trade/order-algo': 1,
                        'trade/cancel-algos': 1,
                        'trade/amend-algos': 1,
                        'trade/cancel-advance-algos': 1,
                        'trade/easy-convert': 20,
                        'trade/one-click-repay': 20,
                        'trade/mass-cancel': 4,
                        'trade/cancel-all-after': 10,
                        // asset
                        'asset/transfer': 10,
                        'asset/withdrawal': 5 / 3,
                        'asset/withdrawal-lightning': 5,
                        'asset/cancel-withdrawal': 5 / 3,
                        'asset/convert-dust-assets': 10,
                        'asset/convert/estimate-quote': 1,
                        'asset/convert/trade': 1,
                        // account
                        'account/set-position-mode': 4,
                        'account/set-leverage': 1,
                        'account/position/margin-balance': 1,
                        'account/set-greeks': 4,
                        'account/set-isolated-mode': 4,
                        'account/quick-margin-borrow-repay': 4,
                        'account/borrow-repay': 5 / 3,
                        'account/simulated_margin': 10,
                        'account/set-riskOffset-type': 2,
                        'account/activate-option': 4,
                        'account/set-auto-loan': 4,
                        'account/set-account-level': 4,
                        'account/mmp-reset': 4,
                        'account/mmp-config': 100,
                        // subaccount
                        'users/subaccount/modify-apikey': 10,
                        'asset/subaccount/transfer': 10,
                        'users/subaccount/set-transfer-out': 10,
                        'account/subaccount/set-loan-allocation': 4,
                        // grid trading
                        'tradingBot/grid/order-algo': 1,
                        'tradingBot/grid/amend-order-algo': 1,
                        'tradingBot/grid/stop-order-algo': 1,
                        'tradingBot/grid/close-position': 1,
                        'tradingBot/grid/cancel-close-order': 1,
                        'tradingBot/grid/order-instant-trigger': 1,
                        'tradingBot/grid/withdraw-income': 1,
                        'tradingBot/grid/compute-margin-balance': 1,
                        'tradingBot/grid/margin-balance': 1,
                        'tradingBot/grid/min-investment': 1,
                        'tradingBot/recurring/order-algo': 1,
                        'tradingBot/recurring/amend-order-algo': 1,
                        'tradingBot/recurring/stop-order-algo': 1,
                        // earn
                        'finance/savings/purchase-redempt': 5 / 3,
                        'finance/savings/set-lending-rate': 5 / 3,
                        'finance/staking-defi/purchase': 3,
                        'finance/staking-defi/redeem': 3,
                        'finance/staking-defi/cancel': 3,
                        // eth staking
                        'finance/staking-defi/eth/purchase': 5,
                        'finance/staking-defi/eth/redeem': 5,
                        // copytrading
                        'copytrading/algo-order': 20,
                        'copytrading/close-subposition': 4,
                        'copytrading/set-instruments': 10,
                        // broker
                        'broker/nd/create-subaccount': 0.25,
                        'broker/nd/delete-subaccount': 1,
                        'broker/nd/subaccount/apikey': 0.25,
                        'broker/nd/subaccount/modify-apikey': 1,
                        'broker/nd/subaccount/delete-apikey': 1,
                        'broker/nd/set-subaccount-level': 4,
                        'broker/nd/set-subaccount-fee-rate': 4,
                        'broker/nd/set-subaccount-assets': 0.25,
                        'asset/broker/nd/subaccount-deposit-address': 1,
                        'asset/broker/nd/modify-subaccount-deposit-address': 5 / 3,
                        'broker/nd/rebate-per-orders': 36000,
                        'finance/sfp/dcd/quote': 10,
                        'finance/sfp/dcd/order': 10,
                        'broker/nd/report-subaccount-ip': 0.25,
                        'broker/fd/rebate-per-orders': 36000,
                    },
                },
            },
            'fees': {
                'trading': {
                    'taker': this.parseNumber ('0.0015'),
                    'maker': this.parseNumber ('0.0010'),
                },
                'spot': {
                    'taker': this.parseNumber ('0.0015'),
                    'maker': this.parseNumber ('0.0010'),
                },
                'future': {
                    'taker': this.parseNumber ('0.0005'),
                    'maker': this.parseNumber ('0.0002'),
                },
                'swap': {
                    'taker': this.parseNumber ('0.00050'),
                    'maker': this.parseNumber ('0.00020'),
                },
            },
            'requiredCredentials': {
                'apiKey': true,
                'secret': true,
                'password': true,
            },
            'exceptions': {
                'exact': {
                    // Public error codes from 50000-53999
                    // General Class
                    '1': ExchangeError, // Operation failed
                    '2': ExchangeError, // Bulk operation partially succeeded
                    '50000': BadRequest, // Body can not be empty
                    '50001': OnMaintenance, // Matching engine upgrading. Please try again later
                    '50002': BadRequest, // Json data format error
                    '50004': RequestTimeout, // Endpoint request timeout (does not indicate success or failure of order, please check order status)
                    '50005': ExchangeNotAvailable, // API is offline or unavailable
                    '50006': BadRequest, // Invalid Content_Type, please use "application/json" format
                    '50007': AccountSuspended, // Account blocked
                    '50008': AuthenticationError, // User does not exist
                    '50009': AccountSuspended, // Account is suspended due to ongoing liquidation
                    '50010': ExchangeError, // User ID can not be empty
                    '50011': RateLimitExceeded, // Request too frequent
                    '50012': ExchangeError, // Account status invalid
                    '50013': ExchangeNotAvailable, // System is busy, please try again later
                    '50014': BadRequest, // Parameter {0} can not be empty
                    '50015': ExchangeError, // Either parameter {0} or {1} is required
                    '50016': ExchangeError, // Parameter {0} does not match parameter {1}
                    '50017': ExchangeError, // The position is frozen due to ADL. Operation restricted
                    '50018': ExchangeError, // Currency {0} is frozen due to ADL. Operation restricted
                    '50019': ExchangeError, // The account is frozen due to ADL. Operation restricted
                    '50020': ExchangeError, // The position is frozen due to liquidation. Operation restricted
                    '50021': ExchangeError, // Currency {0} is frozen due to liquidation. Operation restricted
                    '50022': ExchangeError, // The account is frozen due to liquidation. Operation restricted
                    '50023': ExchangeError, // Funding fee frozen. Operation restricted
                    '50024': BadRequest, // Parameter {0} and {1} can not exist at the same time
                    '50025': ExchangeError, // Parameter {0} count exceeds the limit {1}
                    '50026': ExchangeNotAvailable, // System error, please try again later.
                    '50027': PermissionDenied, // The account is restricted from trading
                    '50028': ExchangeError, // Unable to take the order, please reach out to support center for details
                    '50044': BadRequest, // Must select one broker type
                    // API Class
                    '50100': ExchangeError, // API frozen, please contact customer service
                    '50101': AuthenticationError, // Broker id of APIKey does not match current environment
                    '50102': InvalidNonce, // Timestamp request expired
                    '50103': AuthenticationError, // Request header "OK_ACCESS_KEY" can not be empty
                    '50104': AuthenticationError, // Request header "OK_ACCESS_PASSPHRASE" can not be empty
                    '50105': AuthenticationError, // Request header "OK_ACCESS_PASSPHRASE" incorrect
                    '50106': AuthenticationError, // Request header "OK_ACCESS_SIGN" can not be empty
                    '50107': AuthenticationError, // Request header "OK_ACCESS_TIMESTAMP" can not be empty
                    '50108': ExchangeError, // Exchange ID does not exist
                    '50109': ExchangeError, // Exchange domain does not exist
                    '50110': PermissionDenied, // Invalid IP
                    '50111': AuthenticationError, // Invalid OK_ACCESS_KEY
                    '50112': AuthenticationError, // Invalid OK_ACCESS_TIMESTAMP
                    '50113': AuthenticationError, // Invalid signature
                    '50114': AuthenticationError, // Invalid authorization
                    '50115': BadRequest, // Invalid request method
                    // Trade Class
                    '51000': BadRequest, // Parameter {0} error
                    '51001': BadSymbol, // Instrument ID does not exist
                    '51002': BadSymbol, // Instrument ID does not match underlying index
                    '51003': BadRequest, // Either client order ID or order ID is required
                    '51004': InvalidOrder, // Order amount exceeds current tier limit
                    '51005': InvalidOrder, // Order amount exceeds the limit
                    '51006': InvalidOrder, // Order price out of the limit
                    '51007': InvalidOrder, // Order placement failed. Order amount should be at least 1 contract (showing up when placing an order with less than 1 contract)
                    '51008': InsufficientFunds, // Order placement failed due to insufficient balance
                    '51009': AccountSuspended, // Order placement function is blocked by the platform
                    '51010': AccountNotEnabled, // Account level too low {"code":"1","data":[{"clOrdId":"uJrfGFth9F","ordId":"","sCode":"51010","sMsg":"The current account mode does not support this API interface. ","tag":""}],"msg":"Operation failed."}
                    '51011': InvalidOrder, // Duplicated order ID
                    '51012': BadSymbol, // Token does not exist
                    '51014': BadSymbol, // Index does not exist
                    '51015': BadSymbol, // Instrument ID does not match instrument type
                    '51016': InvalidOrder, // Duplicated client order ID
                    '51017': ExchangeError, // Borrow amount exceeds the limit
                    '51018': ExchangeError, // User with option account can not hold net short positions
                    '51019': ExchangeError, // No net long positions can be held under isolated margin mode in options
                    '51020': InvalidOrder, // Order amount should be greater than the min available amount
                    '51021': ContractUnavailable, // Contract to be listed
                    '51022': ContractUnavailable, // Contract suspended
                    '51023': ExchangeError, // Position does not exist
                    '51024': AccountSuspended, // Unified accountblocked
                    '51025': ExchangeError, // Order count exceeds the limit
                    '51026': BadSymbol, // Instrument type does not match underlying index
                    '51027': ContractUnavailable, // Contract expired
                    '51028': ContractUnavailable, // Contract under delivery
                    '51029': ContractUnavailable, // Contract is being settled
                    '51030': ContractUnavailable, // Funding fee is being settled
                    '51031': InvalidOrder, // This order price is not within the closing price range
                    '51046': InvalidOrder, // The take profit trigger price must be higher than the order price
                    '51047': InvalidOrder, // The stop loss trigger price must be lower than the order price
                    '51072': InvalidOrder, // As a spot lead trader, you need to set tdMode to 'spot_isolated' when configured buying lead trade pairs
                    '51073': InvalidOrder, // As a spot lead trader, you need to use '/copytrading/close-subposition' for selling assets through lead trades
                    '51074': InvalidOrder, // Only the tdMode for lead trade pairs configured by spot lead traders can be set to 'spot_isolated'
                    '51100': InvalidOrder, // Trading amount does not meet the min tradable amount
                    '51101': InvalidOrder, // Entered amount exceeds the max pending order amount (Cont) per transaction
                    '51102': InvalidOrder, // Entered amount exceeds the max pending count
                    '51103': InvalidOrder, // Entered amount exceeds the max pending order count of the underlying asset
                    '51104': InvalidOrder, // Entered amount exceeds the max pending order amount (Cont) of the underlying asset
                    '51105': InvalidOrder, // Entered amount exceeds the max order amount (Cont) of the contract
                    '51106': InvalidOrder, // Entered amount exceeds the max order amount (Cont) of the underlying asset
                    '51107': InvalidOrder, // Entered amount exceeds the max holding amount (Cont)
                    '51108': InvalidOrder, // Positions exceed the limit for closing out with the market price
                    '51109': InvalidOrder, // No available offer
                    '51110': InvalidOrder, // You can only place a limit order after Call Auction has started
                    '51111': BadRequest, // Maximum {0} orders can be placed in bulk
                    '51112': InvalidOrder, // Close order size exceeds your available size
                    '51113': RateLimitExceeded, // Market-price liquidation requests too frequent
                    '51115': InvalidOrder, // Cancel all pending close-orders before liquidation
                    '51116': InvalidOrder, // Order price or trigger price exceeds {0}
                    '51117': InvalidOrder, // Pending close-orders count exceeds limit
                    '51118': InvalidOrder, // Total amount should exceed the min amount per order
                    '51119': InsufficientFunds, // Order placement failed due to insufficient balance
                    '51120': InvalidOrder, // Order quantity is less than {0}, please try again
                    '51121': InvalidOrder, // Order count should be the integer multiples of the lot size
                    '51122': InvalidOrder, // Order price should be higher than the min price {0}
                    '51124': InvalidOrder, // You can only place limit orders during call auction
                    '51125': InvalidOrder, // Currently there are reduce + reverse position pending orders in margin trading. Please cancel all reduce + reverse position pending orders and continue
                    '51126': InvalidOrder, // Currently there are reduce only pending orders in margin trading.Please cancel all reduce only pending orders and continue
                    '51127': InsufficientFunds, // Available balance is 0
                    '51128': InvalidOrder, // Multi-currency margin account can not do cross-margin trading
                    '51129': InvalidOrder, // The value of the position and buy order has reached the position limit, and no further buying is allowed
                    '51130': BadSymbol, // Fixed margin currency error
                    '51131': InsufficientFunds, // Insufficient balance
                    '51132': InvalidOrder, // Your position amount is negative and less than the minimum trading amount
                    '51133': InvalidOrder, // Reduce-only feature is unavailable for the spot transactions by multi-currency margin account
                    '51134': InvalidOrder, // Closing failed. Please check your holdings and pending orders
                    '51135': InvalidOrder, // Your closing price has triggered the limit price, and the max buy price is {0}
                    '51136': InvalidOrder, // Your closing price has triggered the limit price, and the min sell price is {0}
                    '51137': InvalidOrder, // Your opening price has triggered the limit price, and the max buy price is {0}
                    '51138': InvalidOrder, // Your opening price has triggered the limit price, and the min sell price is {0}
                    '51139': InvalidOrder, // Reduce-only feature is unavailable for the spot transactions by simple account
                    '51156': BadRequest, // You're leading trades in long/short mode and can't use this API endpoint to close positions
                    '51159': BadRequest, // You're leading trades in buy/sell mode. If you want to place orders using this API endpoint, the orders must be in the same direction as your existing positions and open orders.
                    '51162': InvalidOrder, // You have {instrument} open orders. Cancel these orders and try again
                    '51163': InvalidOrder, // You hold {instrument} positions. Close these positions and try again
                    '51166': InvalidOrder, // Currently, we don't support leading trades with this instrument
                    '51174': InvalidOrder, // The number of {param0} pending orders reached the upper limit of {param1} (orders).
                    '51185': InvalidOrder, // The maximum value allowed per order is {maxOrderValue} USD
                    '51201': InvalidOrder, // Value of per market order cannot exceed 100,000 USDT
                    '51202': InvalidOrder, // Market - order amount exceeds the max amount
                    '51203': InvalidOrder, // Order amount exceeds the limit {0}
                    '51204': InvalidOrder, // The price for the limit order can not be empty
                    '51205': InvalidOrder, // Reduce-Only is not available
                    '51250': InvalidOrder, // Algo order price is out of the available range
                    '51251': InvalidOrder, // Algo order type error (when user place an iceberg order)
                    '51252': InvalidOrder, // Algo order price is out of the available range
                    '51253': InvalidOrder, // Average amount exceeds the limit of per iceberg order
                    '51254': InvalidOrder, // Iceberg average amount error (when user place an iceberg order)
                    '51255': InvalidOrder, // Limit of per iceberg order: Total amount/1000 < x <= Total amount
                    '51256': InvalidOrder, // Iceberg order price variance error
                    '51257': InvalidOrder, // Trail order callback rate error
                    '51258': InvalidOrder, // Trail - order placement failed. The trigger price of a sell order should be higher than the last transaction price
                    '51259': InvalidOrder, // Trail - order placement failed. The trigger price of a buy order should be lower than the last transaction price
                    '51260': InvalidOrder, // Maximum {0} pending trail - orders can be held at the same time
                    '51261': InvalidOrder, // Each user can hold up to {0} pending stop - orders at the same time
                    '51262': InvalidOrder, // Maximum {0} pending iceberg orders can be held at the same time
                    '51263': InvalidOrder, // Maximum {0} pending time-weighted orders can be held at the same time
                    '51264': InvalidOrder, // Average amount exceeds the limit of per time-weighted order
                    '51265': InvalidOrder, // Time-weighted order limit error
                    '51267': InvalidOrder, // Time-weighted order strategy initiative rate error
                    '51268': InvalidOrder, // Time-weighted order strategy initiative range error
                    '51269': InvalidOrder, // Time-weighted order interval error, the interval should be {0}<= x<={1}
                    '51270': InvalidOrder, // The limit of time-weighted order price variance is 0 < x <= 1%
                    '51271': InvalidOrder, // Sweep ratio should be 0 < x <= 100%
                    '51272': InvalidOrder, // Price variance should be 0 < x <= 1%
                    '51273': InvalidOrder, // Total amount should be more than {0}
                    '51274': InvalidOrder, // Total quantity of time-weighted order must be larger than single order limit
                    '51275': InvalidOrder, // The amount of single stop-market order can not exceed the upper limit
                    '51276': InvalidOrder, // Stop - Market orders cannot specify a price
                    '51277': InvalidOrder, // TP trigger price can not be higher than the last price
                    '51278': InvalidOrder, // SL trigger price can not be lower than the last price
                    '51279': InvalidOrder, // TP trigger price can not be lower than the last price
                    '51280': InvalidOrder, // SL trigger price can not be higher than the last price
                    '51321': InvalidOrder, // You're leading trades. Currently, we don't support leading trades with arbitrage, iceberg, or TWAP bots
                    '51322': InvalidOrder, // You're leading trades that have been filled at market price. We've canceled your open stop orders to close your positions
                    '51323': BadRequest, // You're already leading trades with take profit or stop loss settings. Cancel your existing stop orders to proceed
                    '51324': BadRequest, // As a lead trader, you hold positions in {instrument}. To close your positions, place orders in the amount that equals the available amount for closing
                    '51325': InvalidOrder, // As a lead trader, you must use market price when placing stop orders
                    '51327': InvalidOrder, // closeFraction is only available for futures and perpetual swaps
                    '51328': InvalidOrder, // closeFraction is only available for reduceOnly orders
                    '51329': InvalidOrder, // closeFraction is only available in NET mode
                    '51330': InvalidOrder, // closeFraction is only available for stop market orders
                    '51400': OrderNotFound, // Cancellation failed as the order does not exist
                    '51401': OrderNotFound, // Cancellation failed as the order is already canceled
                    '51402': OrderNotFound, // Cancellation failed as the order is already completed
                    '51403': InvalidOrder, // Cancellation failed as the order type does not support cancellation
                    '51404': InvalidOrder, // Order cancellation unavailable during the second phase of call auction
                    '51405': ExchangeError, // Cancellation failed as you do not have any pending orders
                    '51406': ExchangeError, // Canceled - order count exceeds the limit {0}
                    '51407': BadRequest, // Either order ID or client order ID is required
                    '51408': ExchangeError, // Pair ID or name does not match the order info
                    '51409': ExchangeError, // Either pair ID or pair name ID is required
                    '51410': CancelPending, // Cancellation failed as the order is already under cancelling status
                    '51500': ExchangeError, // Either order price or amount is required
                    '51501': ExchangeError, // Maximum {0} orders can be modified
                    '51502': InsufficientFunds, // Order modification failed for insufficient margin
                    '51503': ExchangeError, // Order modification failed as the order does not exist
                    '51506': ExchangeError, // Order modification unavailable for the order type
                    '51508': ExchangeError, // Orders are not allowed to be modified during the call auction
                    '51509': ExchangeError, // Modification failed as the order has been canceled
                    '51510': ExchangeError, // Modification failed as the order has been completed
                    '51511': ExchangeError, // Modification failed as the order price did not meet the requirement for Post Only
                    '51600': ExchangeError, // Status not found
                    '51601': ExchangeError, // Order status and order ID cannot exist at the same time
                    '51602': ExchangeError, // Either order status or order ID is required
                    '51603': OrderNotFound, // Order does not exist
                    '51732': AuthenticationError, // Required user KYC level not met
                    '51733': AuthenticationError, // User is under risk control
                    '51734': AuthenticationError, // User KYC Country is not supported
                    '51735': ExchangeError, // Sub-account is not supported
                    '51736': InsufficientFunds, // Insufficient {ccy} balance
                    // Data class
                    '52000': ExchangeError, // No updates
                    // SPOT/MARGIN error codes 54000-54999
                    '54000': ExchangeError, // Margin transactions unavailable
                    '54001': ExchangeError, // Only Multi-currency margin account can be set to borrow coins automatically
                    // FUNDING error codes 58000-58999
                    '58000': ExchangeError, // Account type {0} does not supported when getting the sub-account balance
                    '58001': AuthenticationError, // Incorrect trade password
                    '58002': PermissionDenied, // Please activate Savings Account first
                    '58003': ExchangeError, // Currency type is not supported by Savings Account
                    '58004': AccountSuspended, // Account blocked (transfer & withdrawal endpoint: either end of the account does not authorize the transfer)
                    '58005': ExchangeError, // The redeemed amount must be no greater than {0}
                    '58006': ExchangeError, // Service unavailable for token {0}
                    '58007': ExchangeError, // Abnormal Assets interface. Please try again later
                    '58100': ExchangeError, // The trading product triggers risk control, and the platform has suspended the fund transfer-out function with related users. Please wait patiently
                    '58101': AccountSuspended, // Transfer suspended (transfer endpoint: either end of the account does not authorize the transfer)
                    '58102': RateLimitExceeded, // Too frequent transfer (transfer too frequently)
                    '58103': ExchangeError, // Parent account user id does not match sub-account user id
                    '58104': ExchangeError, // Since your P2P transaction is abnormal, you are restricted from making fund transfers. Please contact customer support to remove the restriction
                    '58105': ExchangeError, // Since your P2P transaction is abnormal, you are restricted from making fund transfers. Please transfer funds on our website or app to complete identity verification
                    '58106': ExchangeError, // Please enable the account for spot contract
                    '58107': ExchangeError, // Please enable the account for futures contract
                    '58108': ExchangeError, // Please enable the account for option contract
                    '58109': ExchangeError, // Please enable the account for swap contract
                    '58110': ExchangeError, // The contract triggers risk control, and the platform has suspended the fund transfer function of it. Please wait patiently
                    '58111': ExchangeError, // Funds transfer unavailable as the perpetual contract is charging the funding fee. Please try again later
                    '58112': ExchangeError, // Your fund transfer failed. Please try again later
                    '58114': ExchangeError, // Transfer amount must be more than 0
                    '58115': ExchangeError, // Sub-account does not exist
                    '58116': ExchangeError, // Transfer amount exceeds the limit
                    '58117': ExchangeError, // Account assets are abnormal, please deal with negative assets before transferring
                    '58125': BadRequest, // Non-tradable assets can only be transferred from sub-accounts to main accounts
                    '58126': BadRequest, // Non-tradable assets can only be transferred between funding accounts
                    '58127': BadRequest, // Main account API Key does not support current transfer 'type' parameter. Please refer to the API documentation.
                    '58128': BadRequest, // Sub-account API Key does not support current transfer 'type' parameter. Please refer to the API documentation.
                    '58200': ExchangeError, // Withdrawal from {0} to {1} is unavailable for this currency
                    '58201': ExchangeError, // Withdrawal amount exceeds the daily limit
                    '58202': ExchangeError, // The minimum withdrawal amount for NEO is 1, and the amount must be an integer
                    '58203': InvalidAddress, // Please add a withdrawal address
                    '58204': AccountSuspended, // Withdrawal suspended
                    '58205': ExchangeError, // Withdrawal amount exceeds the upper limit
                    '58206': ExchangeError, // Withdrawal amount is lower than the lower limit
                    '58207': InvalidAddress, // Withdrawal failed due to address error
                    '58208': ExchangeError, // Withdrawal failed. Please link your email
                    '58209': ExchangeError, // Withdrawal failed. Withdraw feature is not available for sub-accounts
                    '58210': ExchangeError, // Withdrawal fee exceeds the upper limit
                    '58211': ExchangeError, // Withdrawal fee is lower than the lower limit (withdrawal endpoint: incorrect fee)
                    '58212': ExchangeError, // Withdrawal fee should be {0}% of the withdrawal amount
                    '58213': AuthenticationError, // Please set trading password before withdrawal
                    '58221': BadRequest, // Missing label of withdrawal address.
                    '58222': BadRequest, // Illegal withdrawal address.
                    '58224': BadRequest, // This type of crypto does not support on-chain withdrawing to OKX addresses. Please withdraw through internal transfers.
                    '58227': BadRequest, // Withdrawal of non-tradable assets can be withdrawn all at once only
                    '58228': BadRequest, // Withdrawal of non-tradable assets requires that the API Key must be bound to an IP
                    '58229': InsufficientFunds, // Insufficient funding account balance to pay fees {fee} USDT
                    '58300': ExchangeError, // Deposit-address count exceeds the limit
                    '58350': InsufficientFunds, // Insufficient balance
                    // Account error codes 59000-59999
                    '59000': ExchangeError, // Your settings failed as you have positions or open orders
                    '59001': ExchangeError, // Switching unavailable as you have borrowings
                    '59100': ExchangeError, // You have open positions. Please cancel all open positions before changing the leverage
                    '59101': ExchangeError, // You have pending orders with isolated positions. Please cancel all the pending orders and adjust the leverage
                    '59102': ExchangeError, // Leverage exceeds the maximum leverage. Please adjust the leverage
                    '59103': InsufficientFunds, // Leverage is too low and no sufficient margin in your account. Please adjust the leverage
                    '59104': ExchangeError, // The leverage is too high. The borrowed position has exceeded the maximum position of this leverage. Please adjust the leverage
                    '59105': ExchangeError, // Leverage can not be less than {0}. Please adjust the leverage
                    '59106': ExchangeError, // The max available margin corresponding to your order tier is {0}. Please adjust your margin and place a new order
                    '59107': ExchangeError, // You have pending orders under the service, please modify the leverage after canceling all pending orders
                    '59108': InsufficientFunds, // Low leverage and insufficient margin, please adjust the leverage
                    '59109': ExchangeError, // Account equity less than the required margin amount after adjustment. Please adjust the leverage
                    '59128': InvalidOrder, // As a lead trader, you can't lead trades in {instrument} with leverage higher than {num}
                    '59200': InsufficientFunds, // Insufficient account balance
                    '59201': InsufficientFunds, // Negative account balance
                    '59216': BadRequest, // The position doesn't exist. Please try again
                    '59260': PermissionDenied, // You are not a spot lead trader yet. Complete the application on our website or app first.
                    '59262': PermissionDenied, // You are not a contract lead trader yet. Complete the application on our website or app first.
                    '59300': ExchangeError, // Margin call failed. Position does not exist
                    '59301': ExchangeError, // Margin adjustment failed for exceeding the max limit
                    '59313': ExchangeError, // Unable to repay. You haven't borrowed any {ccy} {ccyPair} in Quick margin mode.
                    '59401': ExchangeError, // Holdings already reached the limit
                    '59500': ExchangeError, // Only the APIKey of the main account has permission
                    '59501': ExchangeError, // Only 50 APIKeys can be created per account
                    '59502': ExchangeError, // Note name cannot be duplicate with the currently created APIKey note name
                    '59503': ExchangeError, // Each APIKey can bind up to 20 IP addresses
                    '59504': ExchangeError, // The sub account does not support the withdrawal function
                    '59505': ExchangeError, // The passphrase format is incorrect
                    '59506': ExchangeError, // APIKey does not exist
                    '59507': ExchangeError, // The two accounts involved in a transfer must be two different sub accounts under the same parent account
                    '59508': AccountSuspended, // The sub account of {0} is suspended
                    '59642': BadRequest, // Lead and copy traders can only use margin-free or single-currency margin account modes
                    '59643': ExchangeError, // Couldn’t switch account modes as you’re currently copying spot trades
                    // WebSocket error Codes from 60000-63999
                    '60001': AuthenticationError, // "OK_ACCESS_KEY" can not be empty
                    '60002': AuthenticationError, // "OK_ACCESS_SIGN" can not be empty
                    '60003': AuthenticationError, // "OK_ACCESS_PASSPHRASE" can not be empty
                    '60004': AuthenticationError, // Invalid OK_ACCESS_TIMESTAMP
                    '60005': AuthenticationError, // Invalid OK_ACCESS_KEY
                    '60006': InvalidNonce, // Timestamp request expired
                    '60007': AuthenticationError, // Invalid sign
                    '60008': AuthenticationError, // Login is not supported for public channels
                    '60009': AuthenticationError, // Login failed
                    '60010': AuthenticationError, // Already logged in
                    '60011': AuthenticationError, // Please log in
                    '60012': BadRequest, // Illegal request
                    '60013': BadRequest, // Invalid args
                    '60014': RateLimitExceeded, // Requests too frequent
                    '60015': NetworkError, // Connection closed as there was no data transmission in the last 30 seconds
                    '60016': ExchangeNotAvailable, // Buffer is full, cannot write data
                    '60017': BadRequest, // Invalid url path
                    '60018': BadRequest, // The {0} {1} {2} {3} {4} does not exist
                    '60019': BadRequest, // Invalid op {op}
                    '63999': ExchangeError, // Internal system error
                    '70010': BadRequest, // Timestamp parameters need to be in Unix timestamp format in milliseconds.
                    '70013': BadRequest, // endTs needs to be bigger than or equal to beginTs.
                    '70016': BadRequest, // Please specify your instrument settings for at least one instType.
                },
                'broad': {
                    'Internal Server Error': ExchangeNotAvailable, // {"code":500,"data":{},"detailMsg":"","error_code":"500","error_message":"Internal Server Error","msg":"Internal Server Error"}
                    'server error': ExchangeNotAvailable, // {"code":500,"data":{},"detailMsg":"","error_code":"500","error_message":"server error 1236805249","msg":"server error 1236805249"}
                },
            },
            'httpExceptions': {
                '429': ExchangeNotAvailable, // https://github.com/ccxt/ccxt/issues/9612
            },
            'precisionMode': TICK_SIZE,
            'options': {
                'sandboxMode': false,
                'defaultNetwork': 'ERC20',
                'defaultNetworks': {
                    'ETH': 'ERC20',
                    'BTC': 'BTC',
                    'USDT': 'TRC20',
                },
                'networks': {
                    'BTC': 'Bitcoin',
                    'BTCLN': 'Lightning',
                    'BEP20': 'BSC',
                    'ERC20': 'ERC20',
                    'TRC20': 'TRC20',
                    'CRC20': 'Crypto',
                    // sorted
                    'ACA': 'Acala',
                    'ALGO': 'Algorand',
                    'BHP': 'BHP',
                    'APT': 'Aptos',
                    'ARBONE': 'Arbitrum one',
                    'AVAXC': 'Avalanche C-Chain',
                    'AVAXX': 'Avalanche X-Chain',
                    'ARK': 'ARK',
                    'AR': 'Arweave',
                    'ASTR': 'Astar',
                    'BCH': 'BitcoinCash',
                    'BSV': 'Bitcoin SV',
                    'BTM': 'Bytom',
                    'ADA': 'Cardano',
                    'CSPR': 'Casper',
                    'CELO': 'CELO',
                    'XCH': 'Chia',
                    'CHZ': 'Chiliz',
                    'ATOM': 'Cosmos',
                    'TRUE': 'TrueChain',
                    'DCR': 'Decred',
                    'DGB': 'Digibyte',
                    'DOGE': 'Dogecoin',
                    'XEC': 'XEC',
                    'EGLD': 'Elrond',
                    'EOS': 'EOS',
                    'ETC': 'Ethereum Classic',
                    'ETHW': 'EthereumPow',
                    'FTM': 'Fantom',
                    'FIL': 'Filecoin',
                    'FLOW': 'FLOW',
                    'FSN': 'Fusion',
                    'ONE': 'Harmony',
                    'HBAR': 'Hedera',
                    'HNT': 'Helium',
                    'ZEN': 'Horizen',
                    'ICX': 'ICON',
                    'ICP': 'Dfinity',
                    'IOST': 'IOST',
                    'IOTA': 'MIOTA',
                    'KDA': 'Kadena',
                    'KAR': 'KAR',
                    'KLAY': 'Klaytn',
                    'KSM': 'Kusama',
                    'LSK': 'Lisk',
                    'LTC': 'Litecoin',
                    'METIS': 'Metis',
                    'MINA': 'Mina',
                    'XMR': 'Monero',
                    'GLRM': 'Moonbeam',
                    'MOVR': 'Moonriver',
                    'NANO': 'Nano',
                    'NEAR': 'NEAR',
                    'NAS': 'Nebulas',
                    'NEM': 'New Economy Movement',
                    'NULS': 'NULS',
                    'OASYS': 'OASYS',
                    'OKC': 'OKC',
                    'ONT': 'Ontology',
                    'OPTIMISM': 'Optimism',
                    'LAT': 'PlatON',
                    'DOT': 'Polkadot',
                    'MATIC': 'Polygon',
                    'RVN': 'Ravencoin',
                    'XRP': 'Ripple',
                    'SC': 'Siacoin',
                    'SOL': 'Solana',
                    'STX': 'l-Stacks',
                    'XLM': 'Stellar Lumens',
                    'XTZ': 'Tezos',
                    'TON': 'TON',
                    'THETA': 'Theta',
                    'VSYS': 'VSYSTEMS',
                    'WAVES': 'WAVES',
                    'WAX': 'Wax',
                    'ZEC': 'Zcash',
                    'ZIL': 'Zilliqa',
                    'ZKSYNC': 'ZKSYNC',
                    // 'NEON3': 'N3', // tbd
                    // undetermined : "CELO-TOKEN", "Digital Cash", Khala
                    // todo: uncomment below after consensus
                    // 'AELF': 'AELF',
                    // 'BITCOINDIAMOND': 'Bitcoin Diamond',
                    // 'BITCOINGOLD': 'BitcoinGold',
                    // 'YOYOW': 'YOYOW',
                    // 'QTUM': 'Quantum',
                    // 'INTCHAIN': 'INTCHAIN',
                    // 'YOUCHAIN': 'YOUCHAIN',
                    // 'RONIN': 'Ronin',
                    // 'OEC': 'OEC',
                    // 'WAYIKICHAIN': 'WGRT',
                    // 'MDNA': 'DNA',
                    // 'STEP': 'Step Network',
                    // 'EMINER': 'Eminer',
                    // 'CYBERMILES': 'CyberMiles',
                    // 'HYPERCASH': 'HyperCash',
                    // 'CONFLUX': 'Conflux',
                    // 'CORTEX': 'Cortex',
                    // 'TERRA': 'Terra',
                    // 'TERRACLASSIC': 'Terra Classic',
                },
                'fetchOpenInterestHistory': {
                    'timeframes': {
                        '5m': '5m',
                        '1h': '1H',
                        '8h': '8H',
                        '1d': '1D',
                        '5M': '5m',
                        '1H': '1H',
                        '8H': '8H',
                        '1D': '1D',
                    },
                },
                'fetchOHLCV': {
                    // 'type': 'Candles', // Candles or HistoryCandles, IndexCandles, MarkPriceCandles
                    'timezone': 'UTC', // UTC, HK
                },
                'fetchPositions': {
                    'method': 'privateGetAccountPositions', // privateGetAccountPositions or privateGetAccountPositionsHistory
                },
                'createOrder': 'privatePostTradeBatchOrders', // or 'privatePostTradeOrder' or 'privatePostTradeOrderAlgo'
                'createMarketBuyOrderRequiresPrice': false,
                'fetchMarkets': [ 'spot', 'future', 'swap', 'option' ], // spot, future, swap, option
                'defaultType': 'spot', // 'funding', 'spot', 'margin', 'future', 'swap', 'option'
                // 'fetchBalance': {
                //     'type': 'spot', // 'funding', 'trading', 'spot'
                // },
                'fetchLedger': {
                    'method': 'privateGetAccountBills', // privateGetAccountBills, privateGetAccountBillsArchive, privateGetAssetBills
                },
                // 6: Funding account, 18: Trading account
                'fetchOrder': {
                    'method': 'privateGetTradeOrder', // privateGetTradeOrdersAlgoHistory
                },
                'fetchOpenOrders': {
                    'method': 'privateGetTradeOrdersPending', // privateGetTradeOrdersAlgoPending
                },
                'cancelOrders': {
                    'method': 'privatePostTradeCancelBatchOrders', // privatePostTradeCancelAlgos
                },
                'fetchCanceledOrders': {
                    'method': 'privateGetTradeOrdersHistory', // privateGetTradeOrdersAlgoHistory
                },
                'fetchClosedOrders': {
                    'method': 'privateGetTradeOrdersHistory', // privateGetTradeOrdersAlgoHistory
                },
                'withdraw': {
                    // a funding password credential is required by the exchange for the
                    // withdraw call (not to be confused with the api password credential)
                    'password': undefined,
                    'pwd': undefined, // password or pwd both work
                },
                'algoOrderTypes': {
                    'conditional': true,
                    'trigger': true,
                    'oco': true,
                    'move_order_stop': true,
                    'iceberg': true,
                    'twap': true,
                },
                'accountsByType': {
                    'funding': '6',
                    'trading': '18', // unified trading account
                    'spot': '18',
                    'future': '18',
                    'futures': '18',
                    'margin': '18',
                    'swap': '18',
                    'option': '18',
                },
                'accountsById': {
                    '6': 'funding',
                    '18': 'trading', // unified trading account
                },
                'exchangeType': {
                    'spot': 'SPOT',
                    'margin': 'MARGIN',
                    'swap': 'SWAP',
                    'future': 'FUTURES',
                    'futures': 'FUTURES', // deprecated
                    'option': 'OPTION',
                    'SPOT': 'SPOT',
                    'MARGIN': 'MARGIN',
                    'SWAP': 'SWAP',
                    'FUTURES': 'FUTURES',
                    'OPTION': 'OPTION',
                },
                'brokerId': 'e847386590ce4dBC',
            },
            'commonCurrencies': {
                // the exchange refers to ERC20 version of Aeternity (AEToken)
                'AE': 'AET', // https://github.com/ccxt/ccxt/issues/4981
                'BOX': 'DefiBox',
                'HOT': 'Hydro Protocol',
                'HSR': 'HC',
                'MAG': 'Maggie',
                'SBTC': 'Super Bitcoin',
                'TRADE': 'Unitrade',
                'YOYO': 'YOYOW',
                'WIN': 'WinToken', // https://github.com/ccxt/ccxt/issues/5701
            },
        });
    }

    handleMarketTypeAndParams (methodName, market = undefined, params = {}) {
        const instType = this.safeString (params, 'instType');
        params = this.omit (params, 'instType');
        const type = this.safeString (params, 'type');
        if ((type === undefined) && (instType !== undefined)) {
            params['type'] = instType;
        }
        return super.handleMarketTypeAndParams (methodName, market, params);
    }

    convertToInstrumentType (type) {
        const exchangeTypes = this.safeValue (this.options, 'exchangeType', {});
        return this.safeString (exchangeTypes, type, type);
    }

    convertExpireDate (date) {
        // parse YYMMDD to timestamp
        const year = date.slice (0, 2);
        const month = date.slice (2, 4);
        const day = date.slice (4, 6);
        const reconstructedDate = '20' + year + '-' + month + '-' + day + 'T00:00:00Z';
        return reconstructedDate;
    }

    createExpiredOptionMarket (symbol) {
        // support expired option contracts
        const quote = 'USD';
        const optionParts = symbol.split ('-');
        const symbolBase = symbol.split ('/');
        let base = undefined;
        if (symbol.indexOf ('/') > -1) {
            base = this.safeString (symbolBase, 0);
        } else {
            base = this.safeString (optionParts, 0);
        }
        const settle = base;
        const expiry = this.safeString (optionParts, 2);
        const strike = this.safeString (optionParts, 3);
        const optionType = this.safeString (optionParts, 4);
        const datetime = this.convertExpireDate (expiry);
        const timestamp = this.parse8601 (datetime);
        return {
            'id': base + '-' + quote + '-' + expiry + '-' + strike + '-' + optionType,
            'symbol': base + '/' + quote + ':' + settle + '-' + expiry + '-' + strike + '-' + optionType,
            'base': base,
            'quote': quote,
            'settle': settle,
            'baseId': base,
            'quoteId': quote,
            'settleId': settle,
            'active': false,
            'type': 'option',
            'linear': undefined,
            'inverse': undefined,
            'spot': false,
            'swap': false,
            'future': false,
            'option': true,
            'margin': false,
            'contract': true,
            'contractSize': this.parseNumber ('1'),
            'expiry': timestamp,
            'expiryDatetime': datetime,
            'optionType': (optionType === 'C') ? 'call' : 'put',
            'strike': this.parseNumber (strike),
            'precision': {
                'amount': undefined,
                'price': undefined,
            },
            'limits': {
                'amount': {
                    'min': undefined,
                    'max': undefined,
                },
                'price': {
                    'min': undefined,
                    'max': undefined,
                },
                'cost': {
                    'min': undefined,
                    'max': undefined,
                },
            },
            'info': undefined,
        } as MarketInterface;
    }

    market (symbol) {
        if (this.markets === undefined) {
            throw new ExchangeError (this.id + ' markets not loaded');
        }
        if (typeof symbol === 'string') {
            if (symbol in this.markets) {
                return this.markets[symbol];
            } else if (symbol in this.markets_by_id) {
                const markets = this.markets_by_id[symbol];
                return markets[0];
            } else if ((symbol.indexOf ('-C') > -1) || (symbol.indexOf ('-P') > -1)) {
                return this.createExpiredOptionMarket (symbol);
            }
        }
        throw new BadSymbol (this.id + ' does not have market symbol ' + symbol);
    }

    safeMarket (marketId = undefined, market = undefined, delimiter = undefined, marketType = undefined) {
        const isOption = (marketId !== undefined) && ((marketId.indexOf ('-C') > -1) || (marketId.indexOf ('-P') > -1));
        if (isOption && !(marketId in this.markets_by_id)) {
            // handle expired option contracts
            return this.createExpiredOptionMarket (marketId);
        }
        return super.safeMarket (marketId, market, delimiter, marketType);
    }

    async fetchStatus (params = {}) {
        /**
         * @method
         * @name okx#fetchStatus
         * @description the latest known information on the availability of the exchange API
         * @see https://www.okx.com/docs-v5/en/#status-get-status
         * @param {object} [params] extra parameters specific to the okx api endpoint
         * @returns {object} a [status structure]{@link https://docs.ccxt.com/#/?id=exchange-status-structure}
         */
        const response = await this.publicGetSystemStatus (params);
        //
        // Note, if there is no maintenance around, the 'data' array is empty
        //
        //     {
        //         "code": "0",
        //         "msg": "",
        //         "data": [
        //             {
        //                 "begin": "1621328400000",
        //                 "end": "1621329000000",
        //                 "href": "https://www.okx.com/support/hc/en-us/articles/360060882172",
        //                 "scheDesc": "",
        //                 "serviceType": "1", // 0 WebSocket, 1 Spot/Margin, 2 Futures, 3 Perpetual, 4 Options, 5 Trading service
        //                 "state": "scheduled", // ongoing, completed, canceled
        //                 "system": "classic", // classic, unified
        //                 "title": "Classic Spot System Upgrade"
        //             },
        //         ]
        //     }
        //
        const data = this.safeValue (response, 'data', []);
        const dataLength = data.length;
        const update = {
            'updated': undefined,
            'status': (dataLength === 0) ? 'ok' : 'maintenance',
            'eta': undefined,
            'url': undefined,
            'info': response,
        };
        for (let i = 0; i < data.length; i++) {
            const event = data[i];
            const state = this.safeString (event, 'state');
            if (state === 'ongoing') {
                update['eta'] = this.safeInteger (event, 'end');
                update['status'] = 'maintenance';
            }
        }
        return update;
    }

    async fetchTime (params = {}) {
        /**
         * @method
         * @name okx#fetchTime
         * @description fetches the current integer timestamp in milliseconds from the exchange server
         * @see https://www.okx.com/docs-v5/en/#public-data-rest-api-get-system-time
         * @param {object} [params] extra parameters specific to the okx api endpoint
         * @returns {int} the current integer timestamp in milliseconds from the exchange server
         */
        const response = await this.publicGetPublicTime (params);
        //
        //     {
        //         "code": "0",
        //         "data": [
        //             {"ts": "1621247923668"}
        //         ],
        //         "msg": ""
        //     }
        //
        const data = this.safeValue (response, 'data', []);
        const first = this.safeValue (data, 0, {});
        return this.safeInteger (first, 'ts');
    }

    async fetchAccounts (params = {}) {
        /**
         * @method
         * @name okx#fetchAccounts
         * @description fetch all the accounts associated with a profile
         * @see https://www.okx.com/docs-v5/en/#trading-account-rest-api-get-account-configuration
         * @param {object} [params] extra parameters specific to the okx api endpoint
         * @returns {object} a dictionary of [account structures]{@link https://docs.ccxt.com/#/?id=account-structure} indexed by the account type
         */
        const response = await this.privateGetAccountConfig (params);
        //
        //     {
        //         "code": "0",
        //         "data": [
        //             {
        //                 "acctLv": "2",
        //                 "autoLoan": false,
        //                 "ctIsoMode": "automatic",
        //                 "greeksType": "PA",
        //                 "level": "Lv1",
        //                 "levelTmp": "",
        //                 "mgnIsoMode": "automatic",
        //                 "posMode": "long_short_mode",
        //                 "uid": "88018754289672195"
        //             }
        //         ],
        //         "msg": ""
        //     }
        //
        const data = this.safeValue (response, 'data', []);
        const result = [];
        for (let i = 0; i < data.length; i++) {
            const account = data[i];
            const accountId = this.safeString (account, 'uid');
            const type = this.safeString (account, 'acctLv');
            result.push ({
                'id': accountId,
                'type': type,
                'currency': undefined,
                'info': account,
                'code': undefined,
            });
        }
        return result;
    }

    async fetchMarkets (params = {}) {
        /**
         * @method
         * @name okx#fetchMarkets
         * @description retrieves data on all markets for okx
         * @see https://www.okx.com/docs-v5/en/#rest-api-public-data-get-instruments
         * @param {object} [params] extra parameters specific to the exchange api endpoint
         * @returns {object[]} an array of objects representing market data
         */
        const types = this.safeValue (this.options, 'fetchMarkets');
        let promises = [];
        let result = [];
        for (let i = 0; i < types.length; i++) {
            promises.push (this.fetchMarketsByType (types[i], params));
        }
        promises = await Promise.all (promises);
        for (let i = 0; i < promises.length; i++) {
            result = this.arrayConcat (result, promises[i]);
        }
        return result;
    }

    parseMarket (market): Market {
        //
        //     {
        //         "alias": "", // this_week, next_week, quarter, next_quarter
        //         "baseCcy": "BTC",
        //         "category": "1",
        //         "ctMult": "",
        //         "ctType": "", // inverse, linear
        //         "ctVal": "",
        //         "ctValCcy": "",
        //         "expTime": "",
        //         "instId": "BTC-USDT", // BTC-USD-210521, CSPR-USDT-SWAP, BTC-USD-210517-44000-C
        //         "instType": "SPOT", // SPOT, FUTURES, SWAP, OPTION
        //         "lever": "10",
        //         "listTime": "1548133413000",
        //         "lotSz": "0.00000001",
        //         "minSz": "0.00001",
        //         "optType": "",
        //         "quoteCcy": "USDT",
        //         "settleCcy": "",
        //         "state": "live",
        //         "stk": "",
        //         "tickSz": "0.1",
        //         "uly": ""
        //     }
        //
        //     {
        //         "alias": "",
        //         "baseCcy": "",
        //         "category": "1",
        //         "ctMult": "0.1",
        //         "ctType": "",
        //         "ctVal": "1",
        //         "ctValCcy": "BTC",
        //         "expTime": "1648195200000",
        //         "instId": "BTC-USD-220325-194000-P",
        //         "instType": "OPTION",
        //         "lever": "",
        //         "listTime": "1631262612280",
        //         "lotSz": "1",
        //         "minSz": "1",
        //         "optType": "P",
        //         "quoteCcy": "",
        //         "settleCcy": "BTC",
        //         "state": "live",
        //         "stk": "194000",
        //         "tickSz": "0.0005",
        //         "uly": "BTC-USD"
        //     }
        //
        const id = this.safeString (market, 'instId');
        let type = this.safeStringLower (market, 'instType');
        if (type === 'futures') {
            type = 'future';
        }
        const spot = (type === 'spot');
        const future = (type === 'future');
        const swap = (type === 'swap');
        const option = (type === 'option');
        const contract = swap || future || option;
        let baseId = this.safeString (market, 'baseCcy');
        let quoteId = this.safeString (market, 'quoteCcy');
        const settleId = this.safeString (market, 'settleCcy');
        const settle = this.safeCurrencyCode (settleId);
        const underlying = this.safeString (market, 'uly');
        if ((underlying !== undefined) && !spot) {
            const parts = underlying.split ('-');
            baseId = this.safeString (parts, 0);
            quoteId = this.safeString (parts, 1);
        }
        const base = this.safeCurrencyCode (baseId);
        const quote = this.safeCurrencyCode (quoteId);
        let symbol = base + '/' + quote;
        let expiry = undefined;
        let strikePrice = undefined;
        let optionType = undefined;
        if (contract) {
            symbol = symbol + ':' + settle;
            expiry = this.safeInteger (market, 'expTime');
            if (future) {
                const ymd = this.yymmdd (expiry);
                symbol = symbol + '-' + ymd;
            } else if (option) {
                strikePrice = this.safeString (market, 'stk');
                optionType = this.safeString (market, 'optType');
                const ymd = this.yymmdd (expiry);
                symbol = symbol + '-' + ymd + '-' + strikePrice + '-' + optionType;
                optionType = (optionType === 'P') ? 'put' : 'call';
            }
        }
        const tickSize = this.safeString (market, 'tickSz');
        const fees = this.safeValue2 (this.fees, type, 'trading', {});
        let maxLeverage = this.safeString (market, 'lever', '1');
        maxLeverage = Precise.stringMax (maxLeverage, '1');
        const maxSpotCost = this.safeNumber (market, 'maxMktSz');
        return this.extend (fees, {
            'id': id,
            'symbol': symbol,
            'base': base,
            'quote': quote,
            'settle': settle,
            'baseId': baseId,
            'quoteId': quoteId,
            'settleId': settleId,
            'type': type,
            'spot': spot,
            'margin': spot && (Precise.stringGt (maxLeverage, '1')),
            'swap': swap,
            'future': future,
            'option': option,
            'active': true,
            'contract': contract,
            'linear': contract ? (quoteId === settleId) : undefined,
            'inverse': contract ? (baseId === settleId) : undefined,
            'contractSize': contract ? this.safeNumber (market, 'ctVal') : undefined,
            'expiry': expiry,
            'expiryDatetime': this.iso8601 (expiry),
            'strike': strikePrice,
            'optionType': optionType,
            'created': this.safeInteger (market, 'listTime'),
            'precision': {
                'amount': this.safeNumber (market, 'lotSz'),
                'price': this.parseNumber (tickSize),
            },
            'limits': {
                'leverage': {
                    'min': this.parseNumber ('1'),
                    'max': this.parseNumber (maxLeverage),
                },
                'amount': {
                    'min': this.safeNumber (market, 'minSz'),
                    'max': undefined,
                },
                'price': {
                    'min': undefined,
                    'max': undefined,
                },
                'cost': {
                    'min': undefined,
                    'max': contract ? undefined : maxSpotCost,
                },
            },
            'info': market,
        });
    }

    async fetchMarketsByType (type, params = {}) {
        const request = {
            'instType': this.convertToInstrumentType (type),
        };
        if (type === 'option') {
            const optionsUnderlying = this.safeValue (this.options, 'defaultUnderlying', [ 'BTC-USD', 'ETH-USD' ]);
            const promises = [];
            for (let i = 0; i < optionsUnderlying.length; i++) {
                const underlying = optionsUnderlying[i];
                request['uly'] = underlying;
                promises.push (this.publicGetPublicInstruments (this.extend (request, params)));
            }
            const promisesResult = await Promise.all (promises);
            let markets = [];
            for (let i = 0; i < promisesResult.length; i++) {
                const res = this.safeValue (promisesResult, i, {});
                const options = this.safeValue (res, 'data', []);
                markets = this.arrayConcat (markets, options);
            }
            return this.parseMarkets (markets);
        }
        const response = await this.publicGetPublicInstruments (this.extend (request, params));
        //
        // spot, future, swap, option
        //
        //     {
        //         "code": "0",
        //         "data": [
        //             {
        //                 "alias": "", // this_week, next_week, quarter, next_quarter
        //                 "baseCcy": "BTC",
        //                 "category": "1",
        //                 "ctMult": "",
        //                 "ctType": "", // inverse, linear
        //                 "ctVal": "",
        //                 "ctValCcy": "",
        //                 "expTime": "",
        //                 "instId": "BTC-USDT", // BTC-USD-210521, CSPR-USDT-SWAP, BTC-USD-210517-44000-C
        //                 "instType": "SPOT", // SPOT, FUTURES, SWAP, OPTION
        //                 "lever": "10",
        //                 "listTime": "1548133413000",
        //                 "lotSz": "0.00000001",
        //                 "minSz": "0.00001",
        //                 "optType": "",
        //                 "quoteCcy": "USDT",
        //                 "settleCcy": "",
        //                 "state": "live",
        //                 "stk": "",
        //                 "tickSz": "0.1",
        //                 "uly": ""
        //             }
        //         ],
        //         "msg": ""
        //     }
        //
        const data = this.safeValue (response, 'data', []);
        return this.parseMarkets (data);
    }

    safeNetwork (networkId) {
        const networksById = {
            'Bitcoin': 'BTC',
            'Omni': 'OMNI',
            'TRON': 'TRC20',
        };
        return this.safeString (networksById, networkId, networkId);
    }

    async fetchCurrencies (params = {}) {
        /**
         * @method
         * @name okx#fetchCurrencies
         * @description fetches all available currencies on an exchange
         * @see https://www.okx.com/docs-v5/en/#rest-api-funding-get-currencies
         * @param {object} [params] extra parameters specific to the okx api endpoint
         * @returns {object} an associative dictionary of currencies
         */
        // this endpoint requires authentication
        // while fetchCurrencies is a public API method by design
        // therefore we check the keys here
        // and fallback to generating the currencies from the markets
        const isSandboxMode = this.safeValue (this.options, 'sandboxMode', false);
        if (!this.checkRequiredCredentials (false) || isSandboxMode) {
            return undefined;
        }
        //
        // has['fetchCurrencies'] is currently set to true, but an unauthorized request returns
        //
        //     {"msg":"Request header “OK_ACCESS_KEY“ can't be empty.","code":"50103"}
        //
        const response = await this.privateGetAssetCurrencies (params);
        //
        //    {
        //        "code": "0",
        //        "data": [
        //            {
        //                "canDep": true,
        //                "canInternal": false,
        //                "canWd": true,
        //                "ccy": "USDT",
        //                "chain": "USDT-TRC20",
        //                "logoLink": "https://static.coinall.ltd/cdn/assets/imgs/221/5F74EB20302D7761.png",
        //                "mainNet": false,
        //                "maxFee": "1.6",
        //                "maxWd": "8852150",
        //                "minFee": "0.8",
        //                "minWd": "2",
        //                "name": "Tether",
        //                "usedWdQuota": "0",
        //                "wdQuota": "500",
        //                "wdTickSz": "3"
        //            },
        //            {
        //                "canDep": true,
        //                "canInternal": false,
        //                "canWd": true,
        //                "ccy": "USDT",
        //                "chain": "USDT-ERC20",
        //                "logoLink": "https://static.coinall.ltd/cdn/assets/imgs/221/5F74EB20302D7761.png",
        //                "mainNet": false,
        //                "maxFee": "16",
        //                "maxWd": "8852150",
        //                "minFee": "8",
        //                "minWd": "2",
        //                "name": "Tether",
        //                "usedWdQuota": "0",
        //                "wdQuota": "500",
        //                "wdTickSz": "3"
        //            },
        //            ...
        //        ],
        //        "msg": ""
        //    }
        //
        const data = this.safeValue (response, 'data', []);
        const result = {};
        const dataByCurrencyId = this.groupBy (data, 'ccy');
        const currencyIds = Object.keys (dataByCurrencyId);
        for (let i = 0; i < currencyIds.length; i++) {
            const currencyId = currencyIds[i];
            const currency = this.safeCurrency (currencyId);
            const code = currency['code'];
            const chains = dataByCurrencyId[currencyId];
            const networks = {};
            let currencyActive = false;
            let depositEnabled = false;
            let withdrawEnabled = false;
            let maxPrecision = undefined;
            for (let j = 0; j < chains.length; j++) {
                const chain = chains[j];
                const canDeposit = this.safeValue (chain, 'canDep');
                depositEnabled = (canDeposit) ? canDeposit : depositEnabled;
                const canWithdraw = this.safeValue (chain, 'canWd');
                withdrawEnabled = (canWithdraw) ? canWithdraw : withdrawEnabled;
                const canInternal = this.safeValue (chain, 'canInternal');
                const active = (canDeposit && canWithdraw && canInternal) ? true : false;
                currencyActive = (active) ? active : currencyActive;
                const networkId = this.safeString (chain, 'chain');
                if ((networkId !== undefined) && (networkId.indexOf ('-') >= 0)) {
                    const parts = networkId.split ('-');
                    const chainPart = this.safeString (parts, 1, networkId);
                    const networkCode = this.safeNetwork (chainPart);
                    const precision = this.parsePrecision (this.safeString (chain, 'wdTickSz'));
                    if (maxPrecision === undefined) {
                        maxPrecision = precision;
                    } else {
                        maxPrecision = Precise.stringMin (maxPrecision, precision);
                    }
                    networks[networkCode] = {
                        'id': networkId,
                        'network': networkCode,
                        'active': active,
                        'deposit': canDeposit,
                        'withdraw': canWithdraw,
                        'fee': this.safeNumber (chain, 'minFee'),
                        'precision': this.parseNumber (precision),
                        'limits': {
                            'withdraw': {
                                'min': this.safeNumber (chain, 'minWd'),
                                'max': this.safeNumber (chain, 'maxWd'),
                            },
                        },
                        'info': chain,
                    };
                }
            }
            const firstChain = this.safeValue (chains, 0);
            result[code] = {
                'info': undefined,
                'code': code,
                'id': currencyId,
                'name': this.safeString (firstChain, 'name'),
                'active': currencyActive,
                'deposit': depositEnabled,
                'withdraw': withdrawEnabled,
                'fee': undefined,
                'precision': this.parseNumber (maxPrecision),
                'limits': {
                    'amount': {
                        'min': undefined,
                        'max': undefined,
                    },
                },
                'networks': networks,
            };
        }
        return result;
    }

    async fetchOrderBook (symbol: string, limit: Int = undefined, params = {}): Promise<OrderBook> {
        /**
         * @method
         * @name okx#fetchOrderBook
         * @description fetches information on open orders with bid (buy) and ask (sell) prices, volumes and other data
         * @see https://www.okx.com/docs-v5/en/#order-book-trading-market-data-get-order-book
         * @param {string} symbol unified symbol of the market to fetch the order book for
         * @param {int} [limit] the maximum amount of order book entries to return
         * @param {object} [params] extra parameters specific to the okx api endpoint
         * @returns {object} A dictionary of [order book structures]{@link https://docs.ccxt.com/#/?id=order-book-structure} indexed by market symbols
         */
        await this.loadMarkets ();
        const market = this.market (symbol);
        const request = {
            'instId': market['id'],
        };
        limit = (limit === undefined) ? 20 : limit;
        if (limit !== undefined) {
            request['sz'] = limit; // max 400
        }
        const response = await this.publicGetMarketBooks (this.extend (request, params));
        //
        //     {
        //         "code": "0",
        //         "msg": "",
        //         "data": [
        //             {
        //                 "asks": [
        //                     ["0.07228","4.211619","0","2"], // price, amount, liquidated orders, total open orders
        //                     ["0.0723","299.880364","0","2"],
        //                     ["0.07231","3.72832","0","1"],
        //                 ],
        //                 "bids": [
        //                     ["0.07221","18.5","0","1"],
        //                     ["0.0722","18.5","0","1"],
        //                     ["0.07219","0.505407","0","1"],
        //                 ],
        //                 "ts": "1621438475342"
        //             }
        //         ]
        //     }
        //
        const data = this.safeValue (response, 'data', []);
        const first = this.safeValue (data, 0, {});
        const timestamp = this.safeInteger (first, 'ts');
        return this.parseOrderBook (first, symbol, timestamp);
    }

    parseTicker (ticker, market: Market = undefined): Ticker {
        //
        //     {
        //         "instType": "SPOT",
        //         "instId": "ETH-BTC",
        //         "last": "0.07319",
        //         "lastSz": "0.044378",
        //         "askPx": "0.07322",
        //         "askSz": "4.2",
        //         "bidPx": "0.0732",
        //         "bidSz": "6.050058",
        //         "open24h": "0.07801",
        //         "high24h": "0.07975",
        //         "low24h": "0.06019",
        //         "volCcy24h": "11788.887619",
        //         "vol24h": "167493.829229",
        //         "ts": "1621440583784",
        //         "sodUtc0": "0.07872",
        //         "sodUtc8": "0.07345"
        //     }
        //
        const timestamp = this.safeInteger (ticker, 'ts');
        const marketId = this.safeString (ticker, 'instId');
        market = this.safeMarket (marketId, market, '-');
        const symbol = market['symbol'];
        const last = this.safeString (ticker, 'last');
        const open = this.safeString (ticker, 'open24h');
        const spot = this.safeValue (market, 'spot', false);
        const quoteVolume = spot ? this.safeString (ticker, 'volCcy24h') : undefined;
        const baseVolume = this.safeString (ticker, 'vol24h');
        const high = this.safeString (ticker, 'high24h');
        const low = this.safeString (ticker, 'low24h');
        return this.safeTicker ({
            'symbol': symbol,
            'timestamp': timestamp,
            'datetime': this.iso8601 (timestamp),
            'high': high,
            'low': low,
            'bid': this.safeString (ticker, 'bidPx'),
            'bidVolume': this.safeString (ticker, 'bidSz'),
            'ask': this.safeString (ticker, 'askPx'),
            'askVolume': this.safeString (ticker, 'askSz'),
            'vwap': undefined,
            'open': open,
            'close': last,
            'last': last,
            'previousClose': undefined,
            'change': undefined,
            'percentage': undefined,
            'average': undefined,
            'baseVolume': baseVolume,
            'quoteVolume': quoteVolume,
            'info': ticker,
        }, market);
    }

    async fetchTicker (symbol: string, params = {}): Promise<Ticker> {
        /**
         * @method
         * @name okx#fetchTicker
         * @description fetches a price ticker, a statistical calculation with the information calculated over the past 24 hours for a specific market
         * @see https://www.okx.com/docs-v5/en/#order-book-trading-market-data-get-ticker
         * @param {string} symbol unified symbol of the market to fetch the ticker for
         * @param {object} [params] extra parameters specific to the okx api endpoint
         * @returns {object} a [ticker structure]{@link https://docs.ccxt.com/#/?id=ticker-structure}
         */
        await this.loadMarkets ();
        const market = this.market (symbol);
        const request = {
            'instId': market['id'],
        };
        const response = await this.publicGetMarketTicker (this.extend (request, params));
        //
        //     {
        //         "code": "0",
        //         "msg": "",
        //         "data": [
        //             {
        //                 "instType": "SPOT",
        //                 "instId": "ETH-BTC",
        //                 "last": "0.07319",
        //                 "lastSz": "0.044378",
        //                 "askPx": "0.07322",
        //                 "askSz": "4.2",
        //                 "bidPx": "0.0732",
        //                 "bidSz": "6.050058",
        //                 "open24h": "0.07801",
        //                 "high24h": "0.07975",
        //                 "low24h": "0.06019",
        //                 "volCcy24h": "11788.887619",
        //                 "vol24h": "167493.829229",
        //                 "ts": "1621440583784",
        //                 "sodUtc0": "0.07872",
        //                 "sodUtc8": "0.07345"
        //             }
        //         ]
        //     }
        //
        const data = this.safeValue (response, 'data', []);
        const first = this.safeValue (data, 0, {});
        return this.parseTicker (first, market);
    }

    async fetchTickersByType (type, symbols: Strings = undefined, params = {}) {
        await this.loadMarkets ();
        const request = {
            'instType': this.convertToInstrumentType (type),
        };
        if (type === 'option') {
            const defaultUnderlying = this.safeValue (this.options, 'defaultUnderlying', 'BTC-USD');
            const currencyId = this.safeString2 (params, 'uly', 'marketId', defaultUnderlying);
            if (currencyId === undefined) {
                throw new ArgumentsRequired (this.id + ' fetchTickersByType() requires an underlying uly or marketId parameter for options markets');
            } else {
                request['uly'] = currencyId;
            }
        }
        const response = await this.publicGetMarketTickers (this.extend (request, params));
        //
        //     {
        //         "code": "0",
        //         "msg": "",
        //         "data": [
        //             {
        //                 "instType": "SPOT",
        //                 "instId": "BCD-BTC",
        //                 "last": "0.0000769",
        //                 "lastSz": "5.4788",
        //                 "askPx": "0.0000777",
        //                 "askSz": "3.2197",
        //                 "bidPx": "0.0000757",
        //                 "bidSz": "4.7509",
        //                 "open24h": "0.0000885",
        //                 "high24h": "0.0000917",
        //                 "low24h": "0.0000596",
        //                 "volCcy24h": "9.2877",
        //                 "vol24h": "124824.1985",
        //                 "ts": "1621441741434",
        //                 "sodUtc0": "0.0000905",
        //                 "sodUtc8": "0.0000729"
        //             },
        //         ]
        //     }
        //
        const tickers = this.safeValue (response, 'data', []);
        return this.parseTickers (tickers, symbols);
    }

    async fetchTickers (symbols: Strings = undefined, params = {}): Promise<Tickers> {
        /**
         * @method
         * @name okx#fetchTickers
         * @description fetches price tickers for multiple markets, statistical calculations with the information calculated over the past 24 hours each market
         * @see https://www.okx.com/docs-v5/en/#order-book-trading-market-data-get-tickers
         * @param {string[]|undefined} symbols unified symbols of the markets to fetch the ticker for, all market tickers are returned if not assigned
         * @param {object} [params] extra parameters specific to the okx api endpoint
         * @returns {object} a dictionary of [ticker structures]{@link https://docs.ccxt.com/#/?id=ticker-structure}
         */
        await this.loadMarkets ();
        symbols = this.marketSymbols (symbols);
        const first = this.safeString (symbols, 0);
        let market = undefined;
        if (first !== undefined) {
            market = this.market (first);
        }
        const [ type, query ] = this.handleMarketTypeAndParams ('fetchTickers', market, params);
        return await this.fetchTickersByType (type, symbols, query);
    }

    parseTrade (trade, market: Market = undefined): Trade {
        //
        // public fetchTrades
        //
        //     {
        //         "instId": "ETH-BTC",
        //         "side": "sell",
        //         "sz": "0.119501",
        //         "px": "0.07065",
        //         "tradeId": "15826757",
        //         "ts": "1621446178316"
        //     }
        //
        // option: fetchTrades
        //
        //     {
        //         "fillVol": "0.46387625976562497",
        //         "fwdPx": "26299.754935451125",
        //         "indexPx": "26309.7",
        //         "instFamily": "BTC-USD",
        //         "instId": "BTC-USD-230526-26000-C",
        //         "markPx": "0.042386283557554236",
        //         "optType": "C",
        //         "px": "0.0415",
        //         "side": "sell",
        //         "sz": "90",
        //         "tradeId": "112",
        //         "ts": "1683907480154"
        //     }
        //
        // private fetchMyTrades
        //
        //     {
        //         "side": "buy",
        //         "fillSz": "0.007533",
        //         "fillPx": "2654.98",
        //         "fee": "-0.000007533",
        //         "ordId": "317321390244397056",
        //         "instType": "SPOT",
        //         "instId": "ETH-USDT",
        //         "clOrdId": "",
        //         "posSide": "net",
        //         "billId": "317321390265368576",
        //         "tag": "0",
        //         "execType": "T",
        //         "tradeId": "107601752",
        //         "feeCcy": "ETH",
        //         "ts": "1621927314985"
        //     }
        //
        const id = this.safeString (trade, 'tradeId');
        const marketId = this.safeString (trade, 'instId');
        market = this.safeMarket (marketId, market, '-');
        const symbol = market['symbol'];
        const timestamp = this.safeInteger (trade, 'ts');
        const price = this.safeString2 (trade, 'fillPx', 'px');
        const amount = this.safeString2 (trade, 'fillSz', 'sz');
        const side = this.safeString (trade, 'side');
        const orderId = this.safeString (trade, 'ordId');
        const feeCostString = this.safeString (trade, 'fee');
        let fee = undefined;
        if (feeCostString !== undefined) {
            const feeCostSigned = Precise.stringNeg (feeCostString);
            const feeCurrencyId = this.safeString (trade, 'feeCcy');
            const feeCurrencyCode = this.safeCurrencyCode (feeCurrencyId);
            fee = {
                'cost': feeCostSigned,
                'currency': feeCurrencyCode,
            };
        }
        let takerOrMaker = this.safeString (trade, 'execType');
        if (takerOrMaker === 'T') {
            takerOrMaker = 'taker';
        } else if (takerOrMaker === 'M') {
            takerOrMaker = 'maker';
        }
        return this.safeTrade ({
            'info': trade,
            'timestamp': timestamp,
            'datetime': this.iso8601 (timestamp),
            'symbol': symbol,
            'id': id,
            'order': orderId,
            'type': undefined,
            'takerOrMaker': takerOrMaker,
            'side': side,
            'price': price,
            'amount': amount,
            'cost': undefined,
            'fee': fee,
        }, market);
    }

    async fetchTrades (symbol: string, since: Int = undefined, limit: Int = undefined, params = {}): Promise<Trade[]> {
        /**
         * @method
         * @name okx#fetchTrades
         * @description get the list of most recent trades for a particular symbol
         * @see https://www.okx.com/docs-v5/en/#rest-api-market-data-get-trades
         * @see https://www.okx.com/docs-v5/en/#rest-api-public-data-get-option-trades
         * @param {string} symbol unified symbol of the market to fetch trades for
         * @param {int} [since] timestamp in ms of the earliest trade to fetch
         * @param {int} [limit] the maximum amount of trades to fetch
         * @param {object} [params] extra parameters specific to the okx api endpoint
         * @param {boolean} [params.paginate] *only applies to publicGetMarketHistoryTrades* default false, when true will automatically paginate by calling this endpoint multiple times
         * @returns {Trade[]} a list of [trade structures]{@link https://docs.ccxt.com/#/?id=public-trades}
         */
        await this.loadMarkets ();
        let paginate = false;
        [ paginate, params ] = this.handleOptionAndParams (params, 'fetchTrades', 'paginate');
        if (paginate) {
            return await this.fetchPaginatedCallCursor ('fetchTrades', symbol, since, limit, params, 'tradeId', 'after', undefined, 100) as Trade[];
        }
        const market = this.market (symbol);
        const request = {
            'instId': market['id'],
        };
        let response = undefined;
        if (market['option']) {
            response = await this.publicGetPublicOptionTrades (this.extend (request, params));
        } else {
            if (limit !== undefined) {
                request['limit'] = limit; // default 100
            }
            let method = undefined;
            [ method, params ] = this.handleOptionAndParams (params, 'fetchTrades', 'method', 'publicGetMarketTrades');
            if (method === 'publicGetMarketTrades') {
                response = await this.publicGetMarketTrades (this.extend (request, params));
            } else if (method === 'publicGetMarketHistoryTrades') {
                response = await this.publicGetMarketHistoryTrades (this.extend (request, params));
            }
        }
        //
        //     {
        //         "code": "0",
        //         "msg": "",
        //         "data": [
        //             {"instId":"ETH-BTC","side":"sell","sz":"0.119501","px":"0.07065","tradeId":"15826757","ts":"1621446178316"},
        //             {"instId":"ETH-BTC","side":"sell","sz":"0.03","px":"0.07068","tradeId":"15826756","ts":"1621446178066"},
        //             {"instId":"ETH-BTC","side":"buy","sz":"0.507","px":"0.07069","tradeId":"15826755","ts":"1621446175085"},
        //         ]
        //     }
        //
        // option
        //
        //     {
        //         "code": "0",
        //         "data": [
        //             {
        //                 "fillVol": "0.46387625976562497",
        //                 "fwdPx": "26299.754935451125",
        //                 "indexPx": "26309.7",
        //                 "instFamily": "BTC-USD",
        //                 "instId": "BTC-USD-230526-26000-C",
        //                 "markPx": "0.042386283557554236",
        //                 "optType": "C",
        //                 "px": "0.0415",
        //                 "side": "sell",
        //                 "sz": "90",
        //                 "tradeId": "112",
        //                 "ts": "1683907480154"
        //             },
        //         ],
        //         "msg": ""
        //     }
        //
        const data = this.safeValue (response, 'data', []);
        return this.parseTrades (data, market, since, limit);
    }

    parseOHLCV (ohlcv, market: Market = undefined): OHLCV {
        //
        //     [
        //         "1678928760000", // timestamp
        //         "24341.4", // open
        //         "24344", // high
        //         "24313.2", // low
        //         "24323", // close
        //         "628", // contract volume
        //         "2.5819", // base volume
        //         "62800", // quote volume
        //         "0" // candlestick state
        //     ]
        //
        const res = this.handleMarketTypeAndParams ('fetchOHLCV', market, undefined);
        const type = res[0];
        const volumeIndex = (type === 'spot') ? 5 : 6;
        return [
            this.safeInteger (ohlcv, 0),
            this.safeNumber (ohlcv, 1),
            this.safeNumber (ohlcv, 2),
            this.safeNumber (ohlcv, 3),
            this.safeNumber (ohlcv, 4),
            this.safeNumber (ohlcv, volumeIndex),
        ];
    }

    async fetchOHLCV (symbol: string, timeframe = '1m', since: Int = undefined, limit: Int = undefined, params = {}): Promise<OHLCV[]> {
        /**
         * @method
         * @name okx#fetchOHLCV
         * @description fetches historical candlestick data containing the open, high, low, and close price, and the volume of a market
         * @see https://www.okx.com/docs-v5/en/#rest-api-market-data-get-candlesticks
         * @see https://www.okx.com/docs-v5/en/#rest-api-market-data-get-candlesticks-history
         * @see https://www.okx.com/docs-v5/en/#rest-api-market-data-get-mark-price-candlesticks
         * @see https://www.okx.com/docs-v5/en/#rest-api-market-data-get-mark-price-candlesticks-history
         * @see https://www.okx.com/docs-v5/en/#rest-api-market-data-get-index-candlesticks
         * @see https://www.okx.com/docs-v5/en/#rest-api-market-data-get-index-candlesticks-history
         * @param {string} symbol unified symbol of the market to fetch OHLCV data for
         * @param {string} timeframe the length of time each candle represents
         * @param {int} [since] timestamp in ms of the earliest candle to fetch
         * @param {int} [limit] the maximum amount of candles to fetch
         * @param {object} [params] extra parameters specific to the okx api endpoint
         * @param {string} [params.price] "mark" or "index" for mark price and index price candles
         * @param {int} [params.until] timestamp in ms of the latest candle to fetch
         * @param {boolean} [params.paginate] default false, when true will automatically paginate by calling this endpoint multiple times. See in the docs all the [availble parameters](https://github.com/ccxt/ccxt/wiki/Manual#pagination-params)
         * @returns {int[][]} A list of candles ordered as timestamp, open, high, low, close, volume
         */
        await this.loadMarkets ();
        const market = this.market (symbol);
        let paginate = false;
        [ paginate, params ] = this.handleOptionAndParams (params, 'fetchOHLCV', 'paginate');
        if (paginate) {
            return await this.fetchPaginatedCallDeterministic ('fetchOHLCV', symbol, since, limit, timeframe, params, 200) as OHLCV[];
        }
        const price = this.safeString (params, 'price');
        params = this.omit (params, 'price');
        const options = this.safeValue (this.options, 'fetchOHLCV', {});
        const timezone = this.safeString (options, 'timezone', 'UTC');
        if (limit === undefined) {
            limit = 100; // default 100, max 100
        }
        const duration = this.parseTimeframe (timeframe);
        let bar = this.safeString (this.timeframes, timeframe, timeframe);
        if ((timezone === 'UTC') && (duration >= 21600)) { // if utc and timeframe >= 6h
            bar += timezone.toLowerCase ();
        }
        const request = {
            'instId': market['id'],
            'bar': bar,
            'limit': limit,
        };
        let defaultType = 'Candles';
        if (since !== undefined) {
            const now = this.milliseconds ();
            const difference = now - since;
            const durationInMilliseconds = duration * 1000;
            // if the since timestamp is more than limit candles back in the past
            // additional one bar for max offset to round the current day to UTC
            const calc = (1440 - limit - 1) * durationInMilliseconds;
            if (difference > calc) {
                defaultType = 'HistoryCandles';
            }
            const startTime = Math.max (since - 1, 0);
            request['before'] = startTime;
            request['after'] = this.sum (startTime, durationInMilliseconds * limit);
        }
        const until = this.safeInteger (params, 'until');
        if (until !== undefined) {
            request['after'] = until;
            params = this.omit (params, 'until');
        }
        defaultType = this.safeString (options, 'type', defaultType); // Candles or HistoryCandles
        const type = this.safeString (params, 'type', defaultType);
        params = this.omit (params, 'type');
        const isHistoryCandles = (type === 'HistoryCandles');
        let response = undefined;
        if (price === 'mark') {
            if (isHistoryCandles) {
                response = await this.publicGetMarketHistoryMarkPriceCandles (this.extend (request, params));
            } else {
                response = await this.publicGetMarketMarkPriceCandles (this.extend (request, params));
            }
        } else if (price === 'index') {
            request['instId'] = market['info']['instFamily']; // okx index candles require instFamily instead of instId
            if (isHistoryCandles) {
                response = await this.publicGetMarketHistoryIndexCandles (this.extend (request, params));
            } else {
                response = await this.publicGetMarketIndexCandles (this.extend (request, params));
            }
        } else {
            if (isHistoryCandles) {
                response = await this.publicGetMarketHistoryCandles (this.extend (request, params));
            } else {
                response = await this.publicGetMarketCandles (this.extend (request, params));
            }
        }
        //
        //     {
        //         "code": "0",
        //         "msg": "",
        //         "data": [
        //             ["1678928760000","24341.4","24344","24313.2","24323","628","2.5819","62800","0"],
        //             ["1678928700000","24324.1","24347.6","24321.7","24341.4","2565","10.5401","256500","1"],
        //             ["1678928640000","24300.2","24324.1","24288","24324.1","3304","13.5937","330400","1"],
        //         ]
        //     }
        //
        const data = this.safeValue (response, 'data', []);
        return this.parseOHLCVs (data, market, timeframe, since, limit);
    }

    async fetchFundingRateHistory (symbol: Str = undefined, since: Int = undefined, limit: Int = undefined, params = {}) {
        /**
         * @method
         * @name okx#fetchFundingRateHistory
         * @description fetches historical funding rate prices
         * @see https://www.okx.com/docs-v5/en/#public-data-rest-api-get-funding-rate-history
         * @param {string} symbol unified symbol of the market to fetch the funding rate history for
         * @param {int} [since] timestamp in ms of the earliest funding rate to fetch
         * @param {int} [limit] the maximum amount of [funding rate structures]{@link https://docs.ccxt.com/#/?id=funding-rate-history-structure} to fetch
         * @param {object} [params] extra parameters specific to the okx api endpoint
         * @param {boolean} [params.paginate] default false, when true will automatically paginate by calling this endpoint multiple times. See in the docs all the [availble parameters](https://github.com/ccxt/ccxt/wiki/Manual#pagination-params)
         * @returns {object[]} a list of [funding rate structures]{@link https://docs.ccxt.com/#/?id=funding-rate-history-structure}
         */
        if (symbol === undefined) {
            throw new ArgumentsRequired (this.id + ' fetchFundingRateHistory() requires a symbol argument');
        }
        await this.loadMarkets ();
        let paginate = false;
        [ paginate, params ] = this.handleOptionAndParams (params, 'fetchFundingRateHistory', 'paginate');
        if (paginate) {
            return await this.fetchPaginatedCallDeterministic ('fetchFundingRateHistory', symbol, since, limit, '8h', params) as FundingRateHistory[];
        }
        const market = this.market (symbol);
        const request = {
            'instId': market['id'],
        };
        if (since !== undefined) {
            request['before'] = Math.max (since - 1, 0);
        }
        if (limit !== undefined) {
            request['limit'] = limit;
        }
        const response = await this.publicGetPublicFundingRateHistory (this.extend (request, params));
        //
        //     {
        //         "code":"0",
        //         "msg":"",
        //         "data":[
        //             {
        //                 "instType":"SWAP",
        //                 "instId":"BTC-USDT-SWAP",
        //                 "fundingRate":"0.018",
        //                 "realizedRate":"0.017",
        //                 "fundingTime":"1597026383085"
        //             },
        //             {
        //                 "instType":"SWAP",
        //                 "instId":"BTC-USDT-SWAP",
        //                 "fundingRate":"0.018",
        //                 "realizedRate":"0.017",
        //                 "fundingTime":"1597026383085"
        //             }
        //         ]
        //     }
        //
        const rates = [];
        const data = this.safeValue (response, 'data', []);
        for (let i = 0; i < data.length; i++) {
            const rate = data[i];
            const timestamp = this.safeInteger (rate, 'fundingTime');
            rates.push ({
                'info': rate,
                'symbol': this.safeSymbol (this.safeString (rate, 'instId')),
                'fundingRate': this.safeNumber (rate, 'realizedRate'),
                'timestamp': timestamp,
                'datetime': this.iso8601 (timestamp),
            });
        }
        const sorted = this.sortBy (rates, 'timestamp');
        return this.filterBySymbolSinceLimit (sorted, market['symbol'], since, limit) as FundingRateHistory[];
    }

    parseBalanceByType (type, response) {
        if (type === 'funding') {
            return this.parseFundingBalance (response);
        } else {
            return this.parseTradingBalance (response);
        }
    }

    parseTradingBalance (response) {
        const result = { 'info': response };
        const data = this.safeValue (response, 'data', []);
        const first = this.safeValue (data, 0, {});
        const timestamp = this.safeInteger (first, 'uTime');
        const details = this.safeValue (first, 'details', []);
        for (let i = 0; i < details.length; i++) {
            const balance = details[i];
            const currencyId = this.safeString (balance, 'ccy');
            const code = this.safeCurrencyCode (currencyId);
            const account = this.account ();
            // it may be incorrect to use total, free and used for swap accounts
            const eq = this.safeString (balance, 'eq');
            const availEq = this.safeString (balance, 'availEq');
            if ((eq === undefined) || (availEq === undefined)) {
                account['free'] = this.safeString (balance, 'availBal');
                account['used'] = this.safeString (balance, 'frozenBal');
            } else {
                account['total'] = eq;
                account['free'] = availEq;
            }
            result[code] = account;
        }
        result['timestamp'] = timestamp;
        result['datetime'] = this.iso8601 (timestamp);
        return this.safeBalance (result);
    }

    parseFundingBalance (response) {
        const result = { 'info': response };
        const data = this.safeValue (response, 'data', []);
        for (let i = 0; i < data.length; i++) {
            const balance = data[i];
            const currencyId = this.safeString (balance, 'ccy');
            const code = this.safeCurrencyCode (currencyId);
            const account = this.account ();
            // it may be incorrect to use total, free and used for swap accounts
            account['total'] = this.safeString (balance, 'bal');
            account['free'] = this.safeString (balance, 'availBal');
            account['used'] = this.safeString (balance, 'frozenBal');
            result[code] = account;
        }
        return this.safeBalance (result);
    }

    parseTradingFee (fee, market: Market = undefined) {
        // https://www.okx.com/docs-v5/en/#rest-api-account-get-fee-rates
        //
        //     {
        //         "category": "1",
        //         "delivery": "",
        //         "exercise": "",
        //         "instType": "SPOT",
        //         "level": "Lv1",
        //         "maker": "-0.0008",
        //         "taker": "-0.001",
        //         "ts": "1639043138472"
        //     }
        //
        return {
            'info': fee,
            'symbol': this.safeSymbol (undefined, market),
            // OKX returns the fees as negative values opposed to other exchanges, so the sign needs to be flipped
            'maker': this.parseNumber (Precise.stringNeg (this.safeString2 (fee, 'maker', 'makerU'))),
            'taker': this.parseNumber (Precise.stringNeg (this.safeString2 (fee, 'taker', 'takerU'))),
        };
    }

    async fetchTradingFee (symbol: string, params = {}) {
        /**
         * @method
         * @name okx#fetchTradingFee
         * @description fetch the trading fees for a market
         * @see https://www.okx.com/docs-v5/en/#trading-account-rest-api-get-fee-rates
         * @param {string} symbol unified market symbol
         * @param {object} [params] extra parameters specific to the okx api endpoint
         * @returns {object} a [fee structure]{@link https://docs.ccxt.com/#/?id=fee-structure}
         */
        await this.loadMarkets ();
        const market = this.market (symbol);
        const request = {
            'instType': this.convertToInstrumentType (market['type']), // SPOT, MARGIN, SWAP, FUTURES, OPTION
            // "instId": market["id"], // only applicable to SPOT/MARGIN
            // "uly": market["id"], // only applicable to FUTURES/SWAP/OPTION
            // "category": "1", // 1 = Class A, 2 = Class B, 3 = Class C, 4 = Class D
        };
        if (market['spot']) {
            request['instId'] = market['id'];
        } else if (market['swap'] || market['future'] || market['option']) {
            request['uly'] = market['baseId'] + '-' + market['quoteId'];
        } else {
            throw new NotSupported (this.id + ' fetchTradingFee() supports spot, swap, future or option markets only');
        }
        const response = await this.privateGetAccountTradeFee (this.extend (request, params));
        //
        //     {
        //         "code": "0",
        //         "data": [
        //             {
        //                 "category": "1",
        //                 "delivery": "",
        //                 "exercise": "",
        //                 "instType": "SPOT",
        //                 "level": "Lv1",
        //                 "maker": "-0.0008",
        //                 "taker": "-0.001",
        //                 "ts": "1639043138472"
        //             }
        //         ],
        //         "msg": ""
        //     }
        //
        const data = this.safeValue (response, 'data', []);
        const first = this.safeValue (data, 0, {});
        return this.parseTradingFee (first, market);
    }

    async fetchBalance (params = {}): Promise<Balances> {
        /**
         * @method
         * @name okx#fetchBalance
         * @description query for balance and get the amount of funds available for trading or funds locked in orders
         * @see https://www.okx.com/docs-v5/en/#funding-account-rest-api-get-balance
         * @see https://www.okx.com/docs-v5/en/#trading-account-rest-api-get-balance
         * @param {object} [params] extra parameters specific to the okx api endpoint
         * @returns {object} a [balance structure]{@link https://docs.ccxt.com/#/?id=balance-structure}
         */
        await this.loadMarkets ();
        const [ marketType, query ] = this.handleMarketTypeAndParams ('fetchBalance', undefined, params);
        const request = {
            // 'ccy': 'BTC,ETH', // comma-separated list of currency ids
        };
        let response = undefined;
        if (marketType === 'funding') {
            response = await this.privateGetAssetBalances (this.extend (request, query));
        } else {
            response = await this.privateGetAccountBalance (this.extend (request, query));
        }
        //
        //     {
        //         "code": "0",
        //         "data": [
        //             {
        //                 "adjEq": "",
        //                 "details": [
        //                     {
        //                         "availBal": "",
        //                         "availEq": "28.21006347",
        //                         "cashBal": "28.21006347",
        //                         "ccy": "USDT",
        //                         "crossLiab": "",
        //                         "disEq": "28.2687404020176",
        //                         "eq":"28 .21006347",
        //                         "eqUsd": "28.2687404020176",
        //                         "frozenBal": "0",
        //                         "interest": "",
        //                         "isoEq": "0",
        //                         "isoLiab": "",
        //                         "liab": "",
        //                         "maxLoan": "",
        //                         "mgnRatio": "",
        //                         "notionalLever": "0",
        //                         "ordFrozen": "0",
        //                         "twap": "0",
        //                         "uTime": "1621556539861",
        //                         "upl": "0",
        //                         "uplLiab": ""
        //                     }
        //                 ],
        //                 "imr": "",
        //                 "isoEq": "0",
        //                 "mgnRatio": "",
        //                 "mmr": "",
        //                 "notionalUsd": "",
        //                 "ordFroz": "",
        //                 "totalEq": "28.2687404020176",
        //                 "uTime": "1621556553510"
        //             }
        //         ],
        //         "msg": ""
        //     }
        //
        //     {
        //         "code": "0",
        //         "data": [
        //             {
        //                 "adjEq": "",
        //                 "details": [
        //                     {
        //                         "availBal": "0.049",
        //                         "availEq": "",
        //                         "cashBal": "0.049",
        //                         "ccy": "BTC",
        //                         "crossLiab": "",
        //                         "disEq": "1918.55678",
        //                         "eq": "0.049",
        //                         "eqUsd": "1918.55678",
        //                         "frozenBal": "0",
        //                         "interest": "",
        //                         "isoEq": "",
        //                         "isoLiab": "",
        //                         "liab": "",
        //                         "maxLoan": "",
        //                         "mgnRatio": "",
        //                         "notionalLever": "",
        //                         "ordFrozen": "0",
        //                         "twap": "0",
        //                         "uTime": "1621973128591",
        //                         "upl": "",
        //                         "uplLiab": ""
        //                     }
        //                 ],
        //                 "imr": "",
        //                 "isoEq": "",
        //                 "mgnRatio": "",
        //                 "mmr": "",
        //                 "notionalUsd": "",
        //                 "ordFroz": "",
        //                 "totalEq": "1918.55678",
        //                 "uTime": "1622045126908"
        //             }
        //         ],
        //         "msg": ""
        //     }
        //
        // funding
        //
        //     {
        //         "code": "0",
        //         "data": [
        //             {
        //                 "availBal": "0.00005426",
        //                 "bal": 0.0000542600000000,
        //                 "ccy": "BTC",
        //                 "frozenBal": "0"
        //             }
        //         ],
        //         "msg": ""
        //     }
        //
        return this.parseBalanceByType (marketType, response);
    }

    createOrderRequest (symbol: string, type: OrderType, side: OrderSide, amount, price = undefined, params = {}) {
        const market = this.market (symbol);
        const request = {
            'instId': market['id'],
            // 'ccy': currency['id'], // only applicable to cross MARGIN orders in single-currency margin
            // 'clOrdId': clientOrderId, // up to 32 characters, must be unique
            // 'tag': tag, // up to 8 characters
            'side': side,
            // 'posSide': 'long', // long, short, // required in the long/short mode, and can only be long or short (only for future or swap)
            'ordType': type,
            // 'ordType': type, // privatePostTradeOrder: market, limit, post_only, fok, ioc, optimal_limit_ioc
            // 'ordType': type, // privatePostTradeOrderAlgo: conditional, oco, trigger, move_order_stop, iceberg, twap
            'sz': this.amountToPrecision (symbol, amount),
            // 'px': this.priceToPrecision (symbol, price), // limit orders only
            // 'reduceOnly': false,
            //
            // 'triggerPx': 10, // stopPrice (trigger orders)
            // 'orderPx': 10, // Order price if -1, the order will be executed at the market price. (trigger orders)
            // 'triggerPxType': 'last', // Conditional default is last, mark or index (trigger orders)
            //
            // 'tpTriggerPx': 10, // takeProfitPrice (conditional orders)
            // 'tpTriggerPxType': 'last', // Conditional default is last, mark or index (conditional orders)
            // 'tpOrdPx': 10, // Order price for Take-Profit orders, if -1 will be executed at market price (conditional orders)
            //
            // 'slTriggerPx': 10, // stopLossPrice (conditional orders)
            // 'slTriggerPxType': 'last', // Conditional default is last, mark or index (conditional orders)
            // 'slOrdPx': 10, // Order price for Stop-Loss orders, if -1 will be executed at market price (conditional orders)
        };
        const spot = market['spot'];
        const contract = market['contract'];
        const triggerPrice = this.safeValueN (params, [ 'triggerPrice', 'stopPrice', 'triggerPx' ]);
        const timeInForce = this.safeString (params, 'timeInForce', 'GTC');
        const takeProfitPrice = this.safeValue2 (params, 'takeProfitPrice', 'tpTriggerPx');
        const tpOrdPx = this.safeValue (params, 'tpOrdPx', price);
        const tpTriggerPxType = this.safeString (params, 'tpTriggerPxType', 'last');
        const stopLossPrice = this.safeValue2 (params, 'stopLossPrice', 'slTriggerPx');
        const slOrdPx = this.safeValue (params, 'slOrdPx', price);
        const slTriggerPxType = this.safeString (params, 'slTriggerPxType', 'last');
        const clientOrderId = this.safeString2 (params, 'clOrdId', 'clientOrderId');
        const stopLoss = this.safeValue (params, 'stopLoss');
        const stopLossDefined = (stopLoss !== undefined);
        const takeProfit = this.safeValue (params, 'takeProfit');
        const takeProfitDefined = (takeProfit !== undefined);
        const defaultMarginMode = this.safeString2 (this.options, 'defaultMarginMode', 'marginMode', 'cross');
        let marginMode = this.safeString2 (params, 'marginMode', 'tdMode'); // cross or isolated, tdMode not ommited so as to be extended into the request
        let margin = false;
        if ((marginMode !== undefined) && (marginMode !== 'cash')) {
            margin = true;
        } else {
            marginMode = defaultMarginMode;
            margin = this.safeValue (params, 'margin', false);
        }
        if (spot) {
            if (margin) {
                const defaultCurrency = (side === 'buy') ? market['quote'] : market['base'];
                const currency = this.safeString (params, 'ccy', defaultCurrency);
                request['ccy'] = this.safeCurrencyCode (currency);
            }
            const tradeMode = margin ? marginMode : 'cash';
            request['tdMode'] = tradeMode;
        } else if (contract) {
            if (market['swap'] || market['future']) {
                let positionSide = undefined;
                [ positionSide, params ] = this.handleOptionAndParams (params, 'createOrder', 'positionSide');
                if (positionSide !== undefined) {
                    request['posSide'] = positionSide;
                }
            }
            request['tdMode'] = marginMode;
        }
        const isMarketOrder = type === 'market';
        let postOnly = false;
        [ postOnly, params ] = this.handlePostOnly (isMarketOrder, type === 'post_only', params);
        params = this.omit (params, [ 'currency', 'ccy', 'marginMode', 'timeInForce', 'stopPrice', 'triggerPrice', 'clientOrderId', 'stopLossPrice', 'takeProfitPrice', 'slOrdPx', 'tpOrdPx', 'margin', 'stopLoss', 'takeProfit' ]);
        const ioc = (timeInForce === 'IOC') || (type === 'ioc');
        const fok = (timeInForce === 'FOK') || (type === 'fok');
        const trigger = (triggerPrice !== undefined) || (type === 'trigger');
        const conditional = (stopLossPrice !== undefined) || (takeProfitPrice !== undefined) || (type === 'conditional');
        const marketIOC = (isMarketOrder && ioc) || (type === 'optimal_limit_ioc');
        const defaultTgtCcy = this.safeString (this.options, 'tgtCcy', 'base_ccy');
        const tgtCcy = this.safeString (params, 'tgtCcy', defaultTgtCcy);
        if ((!contract) && (!margin)) {
            request['tgtCcy'] = tgtCcy;
        }
        if (isMarketOrder || marketIOC) {
            request['ordType'] = 'market';
            if (spot && (side === 'buy')) {
                // spot market buy: "sz" can refer either to base currency units or to quote currency units
                // see documentation: https://www.okx.com/docs-v5/en/#rest-api-trade-place-order
                if (tgtCcy === 'quote_ccy') {
                    // quote_ccy: sz refers to units of quote currency
                    let notional = this.safeNumber2 (params, 'cost', 'sz');
                    const createMarketBuyOrderRequiresPrice = this.safeValue (this.options, 'createMarketBuyOrderRequiresPrice', true);
                    if (createMarketBuyOrderRequiresPrice) {
                        if (price !== undefined) {
                            if (notional === undefined) {
                                const amountString = this.numberToString (amount);
                                const priceString = this.numberToString (price);
                                const quoteAmount = Precise.stringMul (amountString, priceString);
                                notional = this.parseNumber (quoteAmount);
                            }
                        } else if (notional === undefined) {
                            throw new InvalidOrder (this.id + " createOrder() requires the price argument with market buy orders to calculate total order cost (amount to spend), where cost = amount * price. Supply a price argument to createOrder() call if you want the cost to be calculated for you from price and amount, or, alternatively, add .options['createMarketBuyOrderRequiresPrice'] = false and supply the total cost value in the 'amount' argument or in the 'cost' unified extra parameter or in exchange-specific 'sz' extra parameter (the exchange-specific behaviour)");
                        }
                    } else {
                        notional = (notional === undefined) ? amount : notional;
                    }
                    request['sz'] = this.costToPrecision (symbol, notional);
                    params = this.omit (params, [ 'cost', 'sz' ]);
                }
            }
            if (marketIOC && contract) {
                request['ordType'] = 'optimal_limit_ioc';
            }
        } else {
            if ((!trigger) && (!conditional)) {
                request['px'] = this.priceToPrecision (symbol, price);
            }
        }
        if (postOnly) {
            request['ordType'] = 'post_only';
        } else if (ioc && !marketIOC) {
            request['ordType'] = 'ioc';
        } else if (fok) {
            request['ordType'] = 'fok';
        }
        if (stopLossDefined || takeProfitDefined) {
            if (stopLossDefined) {
                const stopLossTriggerPrice = this.safeValueN (stopLoss, [ 'triggerPrice', 'stopPrice', 'slTriggerPx' ]);
                if (stopLossTriggerPrice === undefined) {
                    throw new InvalidOrder (this.id + ' createOrder() requires a trigger price in params["stopLoss"]["triggerPrice"], or params["stopLoss"]["stopPrice"], or params["stopLoss"]["slTriggerPx"] for a stop loss order');
                }
                request['slTriggerPx'] = this.priceToPrecision (symbol, stopLossTriggerPrice);
                const stopLossLimitPrice = this.safeValueN (stopLoss, [ 'price', 'stopLossPrice', 'slOrdPx' ]);
                const stopLossOrderType = this.safeString (stopLoss, 'type');
                if (stopLossOrderType !== undefined) {
                    const stopLossLimitOrderType = (stopLossOrderType === 'limit');
                    const stopLossMarketOrderType = (stopLossOrderType === 'market');
                    if ((!stopLossLimitOrderType) && (!stopLossMarketOrderType)) {
                        throw new InvalidOrder (this.id + ' createOrder() params["stopLoss"]["type"] must be either "limit" or "market"');
                    } else if (stopLossLimitOrderType) {
                        if (stopLossLimitPrice === undefined) {
                            throw new InvalidOrder (this.id + ' createOrder() requires a limit price in params["stopLoss"]["price"] or params["stopLoss"]["slOrdPx"] for a stop loss limit order');
                        } else {
                            request['slOrdPx'] = this.priceToPrecision (symbol, stopLossLimitPrice);
                        }
                    } else if (stopLossOrderType === 'market') {
                        request['slOrdPx'] = '-1';
                    }
                } else if (stopLossLimitPrice !== undefined) {
                    request['slOrdPx'] = this.priceToPrecision (symbol, stopLossLimitPrice); // limit sl order
                } else {
                    request['slOrdPx'] = '-1'; // market sl order
                }
                const stopLossTriggerPriceType = this.safeString2 (stopLoss, 'triggerPriceType', 'slTriggerPxType', 'last');
                if (stopLossTriggerPriceType !== undefined) {
                    if ((stopLossTriggerPriceType !== 'last') && (stopLossTriggerPriceType !== 'index') && (stopLossTriggerPriceType !== 'mark')) {
                        throw new InvalidOrder (this.id + ' createOrder() stop loss trigger price type must be one of "last", "index" or "mark"');
                    }
                    request['slTriggerPxType'] = stopLossTriggerPriceType;
                }
            }
            if (takeProfitDefined) {
                const takeProfitTriggerPrice = this.safeValueN (takeProfit, [ 'triggerPrice', 'stopPrice', 'tpTriggerPx' ]);
                if (takeProfitTriggerPrice === undefined) {
                    throw new InvalidOrder (this.id + ' createOrder() requires a trigger price in params["takeProfit"]["triggerPrice"], or params["takeProfit"]["stopPrice"], or params["takeProfit"]["tpTriggerPx"] for a take profit order');
                }
                request['tpTriggerPx'] = this.priceToPrecision (symbol, takeProfitTriggerPrice);
                const takeProfitLimitPrice = this.safeValueN (takeProfit, [ 'price', 'takeProfitPrice', 'tpOrdPx' ]);
                const takeProfitOrderType = this.safeString (takeProfit, 'type');
                if (takeProfitOrderType !== undefined) {
                    const takeProfitLimitOrderType = (takeProfitOrderType === 'limit');
                    const takeProfitMarketOrderType = (takeProfitOrderType === 'market');
                    if ((!takeProfitLimitOrderType) && (!takeProfitMarketOrderType)) {
                        throw new InvalidOrder (this.id + ' createOrder() params["takeProfit"]["type"] must be either "limit" or "market"');
                    } else if (takeProfitLimitOrderType) {
                        if (takeProfitLimitPrice === undefined) {
                            throw new InvalidOrder (this.id + ' createOrder() requires a limit price in params["takeProfit"]["price"] or params["takeProfit"]["tpOrdPx"] for a take profit limit order');
                        } else {
                            request['tpOrdPx'] = this.priceToPrecision (symbol, takeProfitLimitPrice);
                        }
                    } else if (takeProfitOrderType === 'market') {
                        request['tpOrdPx'] = '-1';
                    }
                } else if (takeProfitLimitPrice !== undefined) {
                    request['tpOrdPx'] = this.priceToPrecision (symbol, takeProfitLimitPrice); // limit tp order
                } else {
                    request['tpOrdPx'] = '-1'; // market tp order
                }
                const takeProfitTriggerPriceType = this.safeString2 (takeProfit, 'triggerPriceType', 'tpTriggerPxType', 'last');
                if (takeProfitTriggerPriceType !== undefined) {
                    if ((takeProfitTriggerPriceType !== 'last') && (takeProfitTriggerPriceType !== 'index') && (takeProfitTriggerPriceType !== 'mark')) {
                        throw new InvalidOrder (this.id + ' createOrder() take profit trigger price type must be one of "last", "index" or "mark"');
                    }
                    request['tpTriggerPxType'] = takeProfitTriggerPriceType;
                }
            }
        } else if (trigger) {
            request['ordType'] = 'trigger';
            request['triggerPx'] = this.priceToPrecision (symbol, triggerPrice);
            request['orderPx'] = isMarketOrder ? '-1' : this.priceToPrecision (symbol, price);
        } else if (conditional) {
            request['ordType'] = 'conditional';
            const twoWayCondition = ((takeProfitPrice !== undefined) && (stopLossPrice !== undefined));
            // if TP and SL are sent together
            // as ordType 'conditional' only stop-loss order will be applied
            if (twoWayCondition) {
                request['ordType'] = 'oco';
            }
            if (takeProfitPrice !== undefined) {
                request['tpTriggerPx'] = this.priceToPrecision (symbol, takeProfitPrice);
                request['tpOrdPx'] = (tpOrdPx === undefined) ? '-1' : this.priceToPrecision (symbol, tpOrdPx);
                request['tpTriggerPxType'] = tpTriggerPxType;
            }
            if (stopLossPrice !== undefined) {
                request['slTriggerPx'] = this.priceToPrecision (symbol, stopLossPrice);
                request['slOrdPx'] = (slOrdPx === undefined) ? '-1' : this.priceToPrecision (symbol, slOrdPx);
                request['slTriggerPxType'] = slTriggerPxType;
            }
        }
        if (clientOrderId === undefined) {
            const brokerId = this.safeString (this.options, 'brokerId');
            if (brokerId !== undefined) {
                request['clOrdId'] = brokerId + this.uuid16 ();
                request['tag'] = brokerId;
            }
        } else {
            request['clOrdId'] = clientOrderId;
            params = this.omit (params, [ 'clOrdId', 'clientOrderId' ]);
        }
        return this.extend (request, params);
    }

    async createOrder (symbol: string, type: OrderType, side: OrderSide, amount, price = undefined, params = {}) {
        /**
         * @method
         * @name okx#createOrder
         * @description create a trade order
         * @see https://www.okx.com/docs-v5/en/#order-book-trading-trade-post-place-order
         * @see https://www.okx.com/docs-v5/en/#order-book-trading-trade-post-place-multiple-orders
         * @see https://www.okx.com/docs-v5/en/#order-book-trading-algo-trading-post-place-algo-order
         * @param {string} symbol unified symbol of the market to create an order in
         * @param {string} type 'market' or 'limit'
         * @param {string} side 'buy' or 'sell'
         * @param {float} amount how much of currency you want to trade in units of base currency
         * @param {float} [price] the price at which the order is to be fullfilled, in units of the quote currency, ignored in market orders
         * @param {object} [params] extra parameters specific to the okx api endpoint
         * @param {bool} [params.reduceOnly] a mark to reduce the position size for margin, swap and future orders
         * @param {bool} [params.postOnly] true to place a post only order
         * @param {object} [params.takeProfit] *takeProfit object in params* containing the triggerPrice at which the attached take profit order will be triggered (perpetual swap markets only)
         * @param {float} [params.takeProfit.triggerPrice] take profit trigger price
         * @param {float} [params.takeProfit.price] used for take profit limit orders, not used for take profit market price orders
         * @param {string} [params.takeProfit.type] 'market' or 'limit' used to specify the take profit price type
         * @param {object} [params.stopLoss] *stopLoss object in params* containing the triggerPrice at which the attached stop loss order will be triggered (perpetual swap markets only)
         * @param {float} [params.stopLoss.triggerPrice] stop loss trigger price
         * @param {float} [params.stopLoss.price] used for stop loss limit orders, not used for stop loss market price orders
         * @param {string} [params.stopLoss.type] 'market' or 'limit' used to specify the stop loss price type
         * @param {string} [params.positionSide] if position mode is one-way: set to 'net', if position mode is hedge-mode: set to 'long' or 'short'
         * @returns {object} an [order structure]{@link https://docs.ccxt.com/#/?id=order-structure}
         */
        await this.loadMarkets ();
        const market = this.market (symbol);
        let request = this.createOrderRequest (symbol, type, side, amount, price, params);
        let method = this.safeString (this.options, 'createOrder', 'privatePostTradeBatchOrders');
        const requestOrdType = this.safeString (request, 'ordType');
        if ((requestOrdType === 'trigger') || (requestOrdType === 'conditional') || (type === 'oco') || (type === 'move_order_stop') || (type === 'iceberg') || (type === 'twap')) {
            method = 'privatePostTradeOrderAlgo';
        }
        if ((method !== 'privatePostTradeOrder') && (method !== 'privatePostTradeOrderAlgo') && (method !== 'privatePostTradeBatchOrders')) {
            throw new ExchangeError (this.id + ' createOrder() this.options["createOrder"] must be either privatePostTradeBatchOrders or privatePostTradeOrder or privatePostTradeOrderAlgo');
        }
        if (method === 'privatePostTradeBatchOrders') {
            // keep the request body the same
            // submit a single order in an array to the batch order endpoint
            // because it has a lower ratelimit
            request = [ request ];
        }
        let response = undefined;
        if (method === 'privatePostTradeOrder') {
            response = await this.privatePostTradeOrder (request);
        } else if (method === 'privatePostTradeOrderAlgo') {
            response = await this.privatePostTradeOrderAlgo (request);
        } else {
            response = await this.privatePostTradeBatchOrders (request);
        }
        const data = this.safeValue (response, 'data', []);
        const first = this.safeValue (data, 0);
        const order = this.parseOrder (first, market);
        order['type'] = type;
        order['side'] = side;
        return order;
    }

    async createOrders (orders: OrderRequest[], params = {}) {
        /**
         * @method
         * @name okx#createOrders
         * @description create a list of trade orders
         * @see https://www.okx.com/docs-v5/en/#order-book-trading-trade-post-place-multiple-orders
         * @param {array} orders list of orders to create, each object should contain the parameters required by createOrder, namely symbol, type, side, amount, price and params
         * @returns {object} an [order structure]{@link https://docs.ccxt.com/#/?id=order-structure}
         */
        await this.loadMarkets ();
        const ordersRequests = [];
        for (let i = 0; i < orders.length; i++) {
            const rawOrder = orders[i];
            const marketId = this.safeString (rawOrder, 'symbol');
            const type = this.safeString (rawOrder, 'type');
            const side = this.safeString (rawOrder, 'side');
            const amount = this.safeValue (rawOrder, 'amount');
            const price = this.safeValue (rawOrder, 'price');
            const orderParams = this.safeValue (rawOrder, 'params', {});
            const extendedParams = this.extend (orderParams, params); // the request does not accept extra params since it's a list, so we're extending each order with the common params
            const orderRequest = this.createOrderRequest (marketId, type, side, amount, price, extendedParams);
            ordersRequests.push (orderRequest);
        }
        const response = await this.privatePostTradeBatchOrders (ordersRequests);
        // {
        //     "code": "0",
        //     "data": [
        //        {
        //           "clOrdId": "e847386590ce4dBCc7f2a1b4c4509f82",
        //           "ordId": "636305438765568000",
        //           "sCode": "0",
        //           "sMsg": "Order placed",
        //           "tag": "e847386590ce4dBC"
        //        },
        //        {
        //           "clOrdId": "e847386590ce4dBC0b9993fe642d8f62",
        //           "ordId": "636305438765568001",
        //           "sCode": "0",
        //           "sMsg": "Order placed",
        //           "tag": "e847386590ce4dBC"
        //        }
        //     ],
        //     "inTime": "1697979038584486",
        //     "msg": "",
        //     "outTime": "1697979038586493"
        // }
        const data = this.safeValue (response, 'data', []);
        return this.parseOrders (data);
    }

    editOrderRequest (id: string, symbol, type, side, amount = undefined, price = undefined, params = {}) {
        const market = this.market (symbol);
        const request = {
            'instId': market['id'],
        };
        const clientOrderId = this.safeString2 (params, 'clOrdId', 'clientOrderId');
        if (clientOrderId !== undefined) {
            request['clOrdId'] = clientOrderId;
        } else {
            request['ordId'] = id;
        }
        let stopLossTriggerPrice = this.safeValue2 (params, 'stopLossPrice', 'newSlTriggerPx');
        let stopLossPrice = this.safeValue (params, 'newSlOrdPx');
        const stopLossTriggerPriceType = this.safeString (params, 'newSlTriggerPxType', 'last');
        let takeProfitTriggerPrice = this.safeValue2 (params, 'takeProfitPrice', 'newTpTriggerPx');
        let takeProfitPrice = this.safeValue (params, 'newTpOrdPx');
        const takeProfitTriggerPriceType = this.safeString (params, 'newTpTriggerPxType', 'last');
        const stopLoss = this.safeValue (params, 'stopLoss');
        const takeProfit = this.safeValue (params, 'takeProfit');
        const stopLossDefined = (stopLoss !== undefined);
        const takeProfitDefined = (takeProfit !== undefined);
        if (stopLossTriggerPrice !== undefined) {
            request['newSlTriggerPx'] = this.priceToPrecision (symbol, stopLossTriggerPrice);
            request['newSlOrdPx'] = (type === 'market') ? '-1' : this.priceToPrecision (symbol, stopLossPrice);
            request['newSlTriggerPxType'] = stopLossTriggerPriceType;
        }
        if (takeProfitTriggerPrice !== undefined) {
            request['newTpTriggerPx'] = this.priceToPrecision (symbol, takeProfitTriggerPrice);
            request['newTpOrdPx'] = (type === 'market') ? '-1' : this.priceToPrecision (symbol, takeProfitPrice);
            request['newTpTriggerPxType'] = takeProfitTriggerPriceType;
        }
        if (stopLossDefined) {
            stopLossTriggerPrice = this.safeValue (stopLoss, 'triggerPrice');
            stopLossPrice = this.safeValue (stopLoss, 'price');
            const stopLossType = this.safeString (stopLoss, 'type');
            request['newSlTriggerPx'] = this.priceToPrecision (symbol, stopLossTriggerPrice);
            request['newSlOrdPx'] = (stopLossType === 'market') ? '-1' : this.priceToPrecision (symbol, stopLossPrice);
            request['newSlTriggerPxType'] = stopLossTriggerPriceType;
        }
        if (takeProfitDefined) {
            takeProfitTriggerPrice = this.safeValue (takeProfit, 'triggerPrice');
            takeProfitPrice = this.safeValue (takeProfit, 'price');
            const takeProfitType = this.safeString (takeProfit, 'type');
            request['newTpTriggerPx'] = this.priceToPrecision (symbol, takeProfitTriggerPrice);
            request['newTpOrdPx'] = (takeProfitType === 'market') ? '-1' : this.priceToPrecision (symbol, takeProfitPrice);
            request['newTpTriggerPxType'] = takeProfitTriggerPriceType;
        }
        if (amount !== undefined) {
            request['newSz'] = this.amountToPrecision (symbol, amount);
        }
        if (price !== undefined) {
            request['newPx'] = this.priceToPrecision (symbol, price);
        }
        params = this.omit (params, [ 'clOrdId', 'clientOrderId', 'takeProfitPrice', 'stopLossPrice', 'stopLoss', 'takeProfit' ]);
        return this.extend (request, params);
    }

    async editOrder (id: string, symbol, type, side, amount = undefined, price = undefined, params = {}) {
        /**
         * @method
         * @name okx#editOrder
         * @description edit a trade order
         * @see https://www.okx.com/docs-v5/en/#rest-api-trade-amend-order
         * @param {string} id order id
         * @param {string} symbol unified symbol of the market to create an order in
         * @param {string} type 'market' or 'limit'
         * @param {string} side 'buy' or 'sell'
         * @param {float} amount how much of the currency you want to trade in units of the base currency
         * @param {float} [price] the price at which the order is to be fullfilled, in units of the quote currency, ignored in market orders
         * @param {object} [params] extra parameters specific to the okx api endpoint
         * @param {string} [params.clientOrderId] client order id, uses id if not passed
         * @param {float} [params.stopLossPrice] stop loss trigger price
         * @param {float} [params.newSlOrdPx] the stop loss order price, set to stopLossPrice if the type is market
         * @param {string} [params.newSlTriggerPxType] 'last', 'index' or 'mark' used to specify the stop loss trigger price type, default is 'last'
         * @param {float} [params.takeProfitPrice] take profit trigger price
         * @param {float} [params.newTpOrdPx] the take profit order price, set to takeProfitPrice if the type is market
         * @param {string} [params.newTpTriggerPxType] 'last', 'index' or 'mark' used to specify the take profit trigger price type, default is 'last'
         * @param {object} [params.stopLoss] *stopLoss object in params* containing the triggerPrice at which the attached stop loss order will be triggered
         * @param {float} [params.stopLoss.triggerPrice] stop loss trigger price
         * @param {float} [params.stopLoss.price] used for stop loss limit orders, not used for stop loss market price orders
         * @param {string} [params.stopLoss.type] 'market' or 'limit' used to specify the stop loss price type
         * @param {object} [params.takeProfit] *takeProfit object in params* containing the triggerPrice at which the attached take profit order will be triggered
         * @param {float} [params.takeProfit.triggerPrice] take profit trigger price
         * @param {float} [params.takeProfit.price] used for take profit limit orders, not used for take profit market price orders
         * @param {string} [params.takeProfit.type] 'market' or 'limit' used to specify the take profit price type
         * @returns {object} an [order structure]{@link https://docs.ccxt.com/#/?id=order-structure}
         */
        await this.loadMarkets ();
        const market = this.market (symbol);
        const request = this.editOrderRequest (id, symbol, type, side, amount, price, params);
        const response = await this.privatePostTradeAmendOrder (this.extend (request, params));
        //
        //     {
        //        "code": "0",
        //        "data": [
        //            {
        //                 "clOrdId": "e847386590ce4dBCc1a045253497a547",
        //                 "ordId": "559176536793178112",
        //                 "reqId": "",
        //                 "sCode": "0",
        //                 "sMsg": ""
        //            }
        //        ],
        //        "msg": ""
        //     }
        //
        const data = this.safeValue (response, 'data', []);
        const first = this.safeValue (data, 0);
        const order = this.parseOrder (first, market);
        order['type'] = type;
        order['side'] = side;
        return order;
    }

    async cancelOrder (id: string, symbol: Str = undefined, params = {}) {
        /**
         * @method
         * @name okx#cancelOrder
         * @description cancels an open order
         * @see https://www.okx.com/docs-v5/en/#order-book-trading-trade-post-cancel-order
         * @param {string} id order id
         * @param {string} symbol unified symbol of the market the order was made in
         * @param {object} [params] extra parameters specific to the okx api endpoint
         * @returns {object} An [order structure]{@link https://docs.ccxt.com/#/?id=order-structure}
         */
        if (symbol === undefined) {
            throw new ArgumentsRequired (this.id + ' cancelOrder() requires a symbol argument');
        }
        const stop = this.safeValue (params, 'stop');
        if (stop) {
            const orderInner = await this.cancelOrders ([ id ], symbol, params);
            return this.safeValue (orderInner, 0);
        }
        await this.loadMarkets ();
        const market = this.market (symbol);
        const request = {
            'instId': market['id'],
            // 'ordId': id, // either ordId or clOrdId is required
            // 'clOrdId': clientOrderId,
        };
        const clientOrderId = this.safeString2 (params, 'clOrdId', 'clientOrderId');
        if (clientOrderId !== undefined) {
            request['clOrdId'] = clientOrderId;
        } else {
            request['ordId'] = id;
        }
        const query = this.omit (params, [ 'clOrdId', 'clientOrderId' ]);
        const response = await this.privatePostTradeCancelOrder (this.extend (request, query));
        // {"code":"0","data":[{"clOrdId":"","ordId":"317251910906576896","sCode":"0","sMsg":""}],"msg":""}
        const data = this.safeValue (response, 'data', []);
        const order = this.safeValue (data, 0);
        return this.parseOrder (order, market);
    }

    parseIds (ids) {
        /**
         * @ignore
         * @method
         * @name okx#parseIds
         * @param {string[]|string} ids order ids
         * @returns {string[]} list of order ids
         */
        if (typeof ids === 'string') {
            return ids.split (',');
        } else {
            return ids;
        }
    }

    async cancelOrders (ids, symbol: Str = undefined, params = {}) {
        /**
         * @method
         * @name okx#cancelOrders
         * @description cancel multiple orders
         * @see https://www.okx.com/docs-v5/en/#order-book-trading-trade-post-cancel-multiple-orders
         * @see https://www.okx.com/docs-v5/en/#order-book-trading-algo-trading-post-cancel-algo-order
         * @param {string[]} ids order ids
         * @param {string} symbol unified market symbol
         * @param {object} [params] extra parameters specific to the okx api endpoint
         * @returns {object} an list of [order structures]{@link https://docs.ccxt.com/#/?id=order-structure}
         */
        // TODO : the original endpoint signature differs, according to that you can skip individual symbol and assign ids in batch. At this moment, `params` is not being used too.
        if (symbol === undefined) {
            throw new ArgumentsRequired (this.id + ' cancelOrders() requires a symbol argument');
        }
        await this.loadMarkets ();
        const market = this.market (symbol);
        const request = [];
        const options = this.safeValue (this.options, 'cancelOrders', {});
        const defaultMethod = this.safeString (options, 'method', 'privatePostTradeCancelBatchOrders');
        let method = this.safeString (params, 'method', defaultMethod);
        const clientOrderIds = this.parseIds (this.safeValue2 (params, 'clOrdId', 'clientOrderId'));
        const algoIds = this.parseIds (this.safeValue (params, 'algoId'));
        const stop = this.safeValue (params, 'stop');
        if (stop) {
            method = 'privatePostTradeCancelAlgos';
        }
        if (clientOrderIds === undefined) {
            ids = this.parseIds (ids);
            if (algoIds !== undefined) {
                for (let i = 0; i < algoIds.length; i++) {
                    request.push ({
                        'algoId': algoIds[i],
                        'instId': market['id'],
                    });
                }
            }
            for (let i = 0; i < ids.length; i++) {
                if (stop) {
                    request.push ({
                        'algoId': ids[i],
                        'instId': market['id'],
                    });
                } else {
                    request.push ({
                        'ordId': ids[i],
                        'instId': market['id'],
                    });
                }
            }
        } else {
            for (let i = 0; i < clientOrderIds.length; i++) {
                request.push ({
                    'instId': market['id'],
                    'clOrdId': clientOrderIds[i],
                });
            }
        }
        const response = await this[method] (request); // * dont extend with params, otherwise ARRAY will be turned into OBJECT
        //
        //     {
        //         "code": "0",
        //         "data": [
        //             {
        //                 "clOrdId": "e123456789ec4dBC1123456ba123b45e",
        //                 "ordId": "405071912345641543",
        //                 "sCode": "0",
        //                 "sMsg": ""
        //             },
        //             ...
        //         ],
        //         "msg": ""
        //     }
        //
        // Algo order
        //
        //     {
        //         "code": "0",
        //         "data": [
        //             {
        //                 "algoId": "431375349042380800",
        //                 "sCode": "0",
        //                 "sMsg": ""
        //             }
        //         ],
        //         "msg": ""
        //     }
        //
        const ordersData = this.safeValue (response, 'data', []);
        return this.parseOrders (ordersData, market, undefined, undefined, params);
    }

    parseOrderStatus (status) {
        const statuses = {
            'canceled': 'canceled',
            'order_failed': 'canceled',
            'live': 'open',
            'partially_filled': 'open',
            'filled': 'closed',
            'effective': 'closed',
        };
        return this.safeString (statuses, status, status);
    }

    parseOrder (order, market: Market = undefined): Order {
        //
        // createOrder
        //
        //     {
        //         "clOrdId": "oktswap6",
        //         "ordId": "312269865356374016",
        //         "tag": "",
        //         "sCode": "0",
        //         "sMsg": ""
        //     }
        //
        // editOrder
        //
        //     {
        //         "clOrdId": "e847386590ce4dBCc1a045253497a547",
        //         "ordId": "559176536793178112",
        //         "reqId": "",
        //         "sCode": "0",
        //         "sMsg": ""
        //     }
        //
        // Spot and Swap fetchOrder, fetchOpenOrders
        //
        //     {
        //         "accFillSz": "0",
        //         "avgPx": "",
        //         "cTime": "1621910749815",
        //         "category": "normal",
        //         "ccy": "",
        //         "clOrdId": "",
        //         "fee": "0",
        //         "feeCcy": "ETH",
        //         "fillPx": "",
        //         "fillSz": "0",
        //         "fillTime": "",
        //         "instId": "ETH-USDT",
        //         "instType": "SPOT",
        //         "lever": "",
        //         "ordId": "317251910906576896",
        //         "ordType": "limit",
        //         "pnl": "0",
        //         "posSide": "net",
        //         "px": "2000",
        //         "rebate": "0",
        //         "rebateCcy": "USDT",
        //         "side": "buy",
        //         "slOrdPx": "",
        //         "slTriggerPx": "",
        //         "state": "live",
        //         "sz": "0.001",
        //         "tag": "",
        //         "tdMode": "cash",
        //         "tpOrdPx": "",
        //         "tpTriggerPx": "",
        //         "tradeId": "",
        //         "uTime": "1621910749815"
        //     }
        //
        // Algo Order fetchOpenOrders, fetchCanceledOrders, fetchClosedOrders
        //
        //     {
        //         "activePx": "",
        //         "activePxType": "",
        //         "actualPx": "",
        //         "actualSide": "buy",
        //         "actualSz": "0",
        //         "algoId": "431375349042380800",
        //         "cTime": "1649119897778",
        //         "callbackRatio": "",
        //         "callbackSpread": "",
        //         "ccy": "",
        //         "ctVal": "0.01",
        //         "instId": "BTC-USDT-SWAP",
        //         "instType": "SWAP",
        //         "last": "46538.9",
        //         "lever": "125",
        //         "moveTriggerPx": "",
        //         "notionalUsd": "467.059",
        //         "ordId": "",
        //         "ordPx": "50000",
        //         "ordType": "trigger",
        //         "posSide": "long",
        //         "pxLimit": "",
        //         "pxSpread": "",
        //         "pxVar": "",
        //         "side": "buy",
        //         "slOrdPx": "",
        //         "slTriggerPx": "",
        //         "slTriggerPxType": "",
        //         "state": "live",
        //         "sz": "1",
        //         "szLimit": "",
        //         "tag": "",
        //         "tdMode": "isolated",
        //         "tgtCcy": "",
        //         "timeInterval": "",
        //         "tpOrdPx": "",
        //         "tpTriggerPx": "",
        //         "tpTriggerPxType": "",
        //         "triggerPx": "50000",
        //         "triggerPxType": "last",
        //         "triggerTime": "",
        //         "uly": "BTC-USDT"
        //     }
        //
        const scode = this.safeString (order, 'sCode');
        if ((scode !== undefined) && (scode !== '0')) {
            return this.safeOrder ({
                'id': this.safeString (order, 'ordId'),
                'clientOrderId': this.safeString (order, 'clOrdId'),
                'status': 'rejected',
                'info': order,
            });
        }
        const id = this.safeString2 (order, 'algoId', 'ordId');
        const timestamp = this.safeInteger (order, 'cTime');
        const lastUpdateTimestamp = this.safeInteger (order, 'uTime');
        const lastTradeTimestamp = this.safeInteger (order, 'fillTime');
        const side = this.safeString (order, 'side');
        let type = this.safeString (order, 'ordType');
        let postOnly = undefined;
        let timeInForce = undefined;
        if (type === 'post_only') {
            postOnly = true;
            type = 'limit';
        } else if (type === 'fok') {
            timeInForce = 'FOK';
            type = 'limit';
        } else if (type === 'ioc') {
            timeInForce = 'IOC';
            type = 'limit';
        }
        const marketId = this.safeString (order, 'instId');
        market = this.safeMarket (marketId, market);
        const symbol = this.safeSymbol (marketId, market, '-');
        const filled = this.safeString (order, 'accFillSz');
        const price = this.safeString2 (order, 'px', 'ordPx');
        const average = this.safeString (order, 'avgPx');
        const status = this.parseOrderStatus (this.safeString (order, 'state'));
        const feeCostString = this.safeString (order, 'fee');
        let amount = undefined;
        let cost = undefined;
        // spot market buy: "sz" can refer either to base currency units or to quote currency units
        // see documentation: https://www.okx.com/docs-v5/en/#rest-api-trade-place-order
        const defaultTgtCcy = this.safeString (this.options, 'tgtCcy', 'base_ccy');
        const tgtCcy = this.safeString (order, 'tgtCcy', defaultTgtCcy);
        const instType = this.safeString (order, 'instType');
        if ((side === 'buy') && (type === 'market') && (instType === 'SPOT') && (tgtCcy === 'quote_ccy')) {
            // "sz" refers to the cost
            cost = this.safeString (order, 'sz');
        } else {
            // "sz" refers to the trade currency amount
            amount = this.safeString (order, 'sz');
        }
        let fee = undefined;
        if (feeCostString !== undefined) {
            const feeCostSigned = Precise.stringNeg (feeCostString);
            const feeCurrencyId = this.safeString (order, 'feeCcy');
            const feeCurrencyCode = this.safeCurrencyCode (feeCurrencyId);
            fee = {
                'cost': this.parseNumber (feeCostSigned),
                'currency': feeCurrencyCode,
            };
        }
        let clientOrderId = this.safeString (order, 'clOrdId');
        if ((clientOrderId !== undefined) && (clientOrderId.length < 1)) {
            clientOrderId = undefined; // fix empty clientOrderId string
        }
        const stopLossPrice = this.safeNumber2 (order, 'slTriggerPx', 'slOrdPx');
        const takeProfitPrice = this.safeNumber2 (order, 'tpTriggerPx', 'tpOrdPx');
        const stopPrice = this.safeNumberN (order, [ 'triggerPx', 'moveTriggerPx' ]);
        const reduceOnlyRaw = this.safeString (order, 'reduceOnly');
        let reduceOnly = false;
        if (reduceOnly !== undefined) {
            reduceOnly = (reduceOnlyRaw === 'true');
        }
        return this.safeOrder ({
            'info': order,
            'id': id,
            'clientOrderId': clientOrderId,
            'timestamp': timestamp,
            'datetime': this.iso8601 (timestamp),
            'lastTradeTimestamp': lastTradeTimestamp,
            'lastUpdateTimestamp': lastUpdateTimestamp,
            'symbol': symbol,
            'type': type,
            'timeInForce': timeInForce,
            'postOnly': postOnly,
            'side': side,
            'price': price,
            'stopLossPrice': stopLossPrice,
            'takeProfitPrice': takeProfitPrice,
            'stopPrice': stopPrice,
            'triggerPrice': stopPrice,
            'average': average,
            'cost': cost,
            'amount': amount,
            'filled': filled,
            'remaining': undefined,
            'status': status,
            'fee': fee,
            'trades': undefined,
            'reduceOnly': reduceOnly,
        }, market);
    }

    async fetchOrder (id: string, symbol: Str = undefined, params = {}) {
        /**
         * @method
         * @name okx#fetchOrder
         * @description fetch an order by the id
         * @see https://www.okx.com/docs-v5/en/#order-book-trading-trade-get-order-details
         * @see https://www.okx.com/docs-v5/en/#order-book-trading-algo-trading-get-algo-order-details
         * @param {string} id the order id
         * @param {string} symbol unified market symbol
         * @param {object} [params] extra and exchange specific parameters
         * @returns [an order structure]{@link https://docs.ccxt.com/#/?id=order-structure}
        */
        if (symbol === undefined) {
            throw new ArgumentsRequired (this.id + ' fetchOrder() requires a symbol argument');
        }
        await this.loadMarkets ();
        const market = this.market (symbol);
        const request = {
            'instId': market['id'],
            // 'clOrdId': 'abcdef12345', // optional, [a-z0-9]{1,32}
            // 'ordId': id,
            // 'instType': // spot, swap, futures, margin
        };
        const clientOrderId = this.safeString2 (params, 'clOrdId', 'clientOrderId');
        const options = this.safeValue (this.options, 'fetchOrder', {});
        const defaultMethod = this.safeString (options, 'method', 'privateGetTradeOrder');
        let method = this.safeString (params, 'method', defaultMethod);
        const stop = this.safeValue (params, 'stop');
        if (stop) {
            method = 'privateGetTradeOrderAlgo';
            if (clientOrderId !== undefined) {
                request['algoClOrdId'] = clientOrderId;
            } else {
                request['algoId'] = id;
            }
        } else {
            if (clientOrderId !== undefined) {
                request['clOrdId'] = clientOrderId;
            } else {
                request['ordId'] = id;
            }
        }
        const query = this.omit (params, [ 'method', 'clOrdId', 'clientOrderId', 'stop' ]);
        const response = await this[method] (this.extend (request, query));
        //
        // Spot and Swap
        //
        //     {
        //         "code": "0",
        //         "data": [
        //             {
        //                 "accFillSz": "0",
        //                 "avgPx": "",
        //                 "cTime": "1621910749815",
        //                 "category": "normal",
        //                 "ccy": "",
        //                 "clOrdId": "",
        //                 "fee": "0",
        //                 "feeCcy": "ETH",
        //                 "fillPx": "",
        //                 "fillSz": "0",
        //                 "fillTime": "",
        //                 "instId": "ETH-USDT",
        //                 "instType": "SPOT",
        //                 "lever": "",
        //                 "ordId": "317251910906576896",
        //                 "ordType": "limit",
        //                 "pnl": "0",
        //                 "posSide": "net",
        //                 "px":"20 00",
        //                 "rebate": "0",
        //                 "rebateCcy": "USDT",
        //                 "side": "buy",
        //                 "slOrdPx": "",
        //                 "slTriggerPx": "",
        //                 "state": "live",
        //                 "sz":"0. 001",
        //                 "tag": "",
        //                 "tdMode": "cash",
        //                 "tpOrdPx": "",
        //                 "tpTriggerPx": "",
        //                 "tradeId": "",
        //                 "uTime": "1621910749815"
        //             }
        //         ],
        //         "msg": ""
        //     }
        //
        // Algo order
        //     {
        //         "code":"0",
        //         "msg":"",
        //         "data":[
        //             {
        //                 "instType":"FUTURES",
        //                 "instId":"BTC-USD-200329",
        //                 "ordId":"123445",
        //                 "ccy":"BTC",
        //                 "clOrdId":"",
        //                 "algoId":"1234",
        //                 "sz":"999",
        //                 "closeFraction":"",
        //                 "ordType":"oco",
        //                 "side":"buy",
        //                 "posSide":"long",
        //                 "tdMode":"cross",
        //                 "tgtCcy": "",
        //                 "state":"effective",
        //                 "lever":"20",
        //                 "tpTriggerPx":"",
        //                 "tpTriggerPxType":"",
        //                 "tpOrdPx":"",
        //                 "slTriggerPx":"",
        //                 "slTriggerPxType":"",
        //                 "triggerPx":"99",
        //                 "triggerPxType":"last",
        //                 "ordPx":"12",
        //                 "actualSz":"",
        //                 "actualPx":"",
        //                 "actualSide":"",
        //                 "pxVar":"",
        //                 "pxSpread":"",
        //                 "pxLimit":"",
        //                 "szLimit":"",
        //                 "tag": "adadadadad",
        //                 "timeInterval":"",
        //                 "callbackRatio":"",
        //                 "callbackSpread":"",
        //                 "activePx":"",
        //                 "moveTriggerPx":"",
        //                 "reduceOnly": "false",
        //                 "triggerTime":"1597026383085",
        //                 "last": "16012",
        //                 "failCode": "",
        //                 "algoClOrdId": "",
        //                 "cTime":"1597026383000"
        //             }
        //         ]
        //     }
        //
        const data = this.safeValue (response, 'data', []);
        const order = this.safeValue (data, 0);
        return this.parseOrder (order, market);
    }

    async fetchOpenOrders (symbol: Str = undefined, since: Int = undefined, limit: Int = undefined, params = {}): Promise<Order[]> {
        /**
         * @method
         * @name okx#fetchOpenOrders
         * @description Fetch orders that are still open
         * @description fetch all unfilled currently open orders
         * @see https://www.okx.com/docs-v5/en/#order-book-trading-trade-get-order-list
         * @see https://www.okx.com/docs-v5/en/#order-book-trading-algo-trading-get-algo-order-list
         * @param {string} symbol unified market symbol
         * @param {int} [since] the earliest time in ms to fetch open orders for
         * @param {int} [limit] the maximum number of  open orders structures to retrieve
         * @param {object} [params] extra parameters specific to the okx api endpoint
         * @param {int} [params.till] Timestamp in ms of the latest time to retrieve orders for
         * @param {bool} [params.stop] True if fetching trigger or conditional orders
         * @param {string} [params.ordType] "conditional", "oco", "trigger", "move_order_stop", "iceberg", or "twap"
         * @param {string} [params.algoId] Algo ID "'433845797218942976'"
         * @param {boolean} [params.paginate] default false, when true will automatically paginate by calling this endpoint multiple times. See in the docs all the [availble parameters](https://github.com/ccxt/ccxt/wiki/Manual#pagination-params)
         * @returns {Order[]} a list of [order structures]{@link https://docs.ccxt.com/#/?id=order-structure}
         */
        await this.loadMarkets ();
        let paginate = false;
        [ paginate, params ] = this.handleOptionAndParams (params, 'fetchOpenOrders', 'paginate');
        if (paginate) {
            return await this.fetchPaginatedCallDynamic ('fetchOpenOrders', symbol, since, limit, params) as Order[];
        }
        const request = {
            // 'instType': 'SPOT', // SPOT, MARGIN, SWAP, FUTURES, OPTION
            // 'uly': currency['id'],
            // 'instId': market['id'],
            // 'ordType': 'limit', // market, limit, post_only, fok, ioc, comma-separated, stop orders: conditional, oco, trigger, move_order_stop, iceberg, or twap
            // 'state': 'live', // live, partially_filled
            // 'after': orderId,
            // 'before': orderId,
            // 'limit': limit, // default 100, max 100
        };
        let market = undefined;
        if (symbol !== undefined) {
            market = this.market (symbol);
            request['instId'] = market['id'];
        }
        if (limit !== undefined) {
            request['limit'] = limit; // default 100, max 100
        }
        const options = this.safeValue (this.options, 'fetchOpenOrders', {});
        const algoOrderTypes = this.safeValue (this.options, 'algoOrderTypes', {});
        const defaultMethod = this.safeString (options, 'method', 'privateGetTradeOrdersPending');
        let method = this.safeString (params, 'method', defaultMethod);
        const ordType = this.safeString (params, 'ordType');
        const stop = this.safeValue (params, 'stop');
        if (stop || (ordType in algoOrderTypes)) {
            method = 'privateGetTradeOrdersAlgoPending';
            if (stop) {
                if (ordType === undefined) {
                    throw new ArgumentsRequired (this.id + ' fetchOpenOrders() requires an "ordType" string parameter, "conditional", "oco", "trigger", "move_order_stop", "iceberg", or "twap"');
                }
            }
        }
        const query = this.omit (params, [ 'method', 'stop' ]);
        const response = await this[method] (this.extend (request, query));
        //
        //     {
        //         "code": "0",
        //         "data": [
        //             {
        //                 "accFillSz": "0",
        //                 "avgPx": "",
        //                 "cTime": "1621910749815",
        //                 "category": "normal",
        //                 "ccy": "",
        //                 "clOrdId": "",
        //                 "fee": "0",
        //                 "feeCcy": "ETH",
        //                 "fillPx": "",
        //                 "fillSz": "0",
        //                 "fillTime": "",
        //                 "instId": "ETH-USDT",
        //                 "instType": "SPOT",
        //                 "lever": "",
        //                 "ordId": "317251910906576896",
        //                 "ordType": "limit",
        //                 "pnl": "0",
        //                 "posSide": "net",
        //                 "px":"20 00",
        //                 "rebate": "0",
        //                 "rebateCcy": "USDT",
        //                 "side": "buy",
        //                 "slOrdPx": "",
        //                 "slTriggerPx": "",
        //                 "state": "live",
        //                 "sz":"0. 001",
        //                 "tag": "",
        //                 "tdMode": "cash",
        //                 "tpOrdPx": "",
        //                 "tpTriggerPx": "",
        //                 "tradeId": "",
        //                 "uTime": "1621910749815"
        //             }
        //         ],
        //         "msg":""
        //     }
        //
        // Algo order
        //
        //     {
        //         "code": "0",
        //         "data": [
        //             {
        //                 "activePx": "",
        //                 "activePxType": "",
        //                 "actualPx": "",
        //                 "actualSide": "buy",
        //                 "actualSz": "0",
        //                 "algoId": "431375349042380800",
        //                 "cTime": "1649119897778",
        //                 "callbackRatio": "",
        //                 "callbackSpread": "",
        //                 "ccy": "",
        //                 "ctVal": "0.01",
        //                 "instId": "BTC-USDT-SWAP",
        //                 "instType": "SWAP",
        //                 "last": "46538.9",
        //                 "lever": "125",
        //                 "moveTriggerPx": "",
        //                 "notionalUsd": "467.059",
        //                 "ordId": "",
        //                 "ordPx": "50000",
        //                 "ordType": "trigger",
        //                 "posSide": "long",
        //                 "pxLimit": "",
        //                 "pxSpread": "",
        //                 "pxVar": "",
        //                 "side": "buy",
        //                 "slOrdPx": "",
        //                 "slTriggerPx": "",
        //                 "slTriggerPxType": "",
        //                 "state": "live",
        //                 "sz": "1",
        //                 "szLimit": "",
        //                 "tag": "",
        //                 "tdMode": "isolated",
        //                 "tgtCcy": "",
        //                 "timeInterval": "",
        //                 "tpOrdPx": "",
        //                 "tpTriggerPx": "",
        //                 "tpTriggerPxType": "",
        //                 "triggerPx": "50000",
        //                 "triggerPxType": "last",
        //                 "triggerTime": "",
        //                 "uly": "BTC-USDT"
        //             }
        //         ],
        //         "msg": ""
        //     }
        //
        const data = this.safeValue (response, 'data', []);
        return this.parseOrders (data, market, since, limit);
    }

    async fetchCanceledOrders (symbol: Str = undefined, since: Int = undefined, limit: Int = undefined, params = {}) {
        /**
         * @method
         * @name okx#fetchCanceledOrders
         * @description fetches information on multiple canceled orders made by the user
         * @see https://www.okx.com/docs-v5/en/#order-book-trading-trade-get-order-history-last-7-days
         * @see https://www.okx.com/docs-v5/en/#order-book-trading-algo-trading-get-algo-order-history
         * @param {string} symbol unified market symbol of the market orders were made in
         * @param {int} [since] timestamp in ms of the earliest order, default is undefined
         * @param {int} [limit] max number of orders to return, default is undefined
         * @param {object} [params] extra parameters specific to the okx api endpoint
         * @param {bool} [params.stop] True if fetching trigger or conditional orders
         * @param {string} [params.ordType] "conditional", "oco", "trigger", "move_order_stop", "iceberg", or "twap"
         * @param {string} [params.algoId] Algo ID "'433845797218942976'"
         * @param {int} [params.until] timestamp in ms to fetch orders for
         * @returns {object} a list of [order structures]{@link https://docs.ccxt.com/#/?id=order-structure}
         */
        await this.loadMarkets ();
        const request = {
            // 'instType': type.toUpperCase (), // SPOT, MARGIN, SWAP, FUTURES, OPTION
            // 'uly': currency['id'],
            // 'instId': market['id'],
            // 'ordType': 'limit', // market, limit, post_only, fok, ioc, comma-separated stop orders: conditional, oco, trigger, move_order_stop, iceberg, or twap
            // 'state': 'canceled', // filled, canceled
            // 'after': orderId,
            // 'before': orderId,
            // 'limit': limit, // default 100, max 100
            // 'algoId': "'433845797218942976'", // Algo order
        };
        let market = undefined;
        if (symbol !== undefined) {
            market = this.market (symbol);
            request['instId'] = market['id'];
        }
        let type = undefined;
        let query = undefined;
        [ type, query ] = this.handleMarketTypeAndParams ('fetchCanceledOrders', market, params);
        request['instType'] = this.convertToInstrumentType (type);
        if (limit !== undefined) {
            request['limit'] = limit; // default 100, max 100
        }
        request['state'] = 'canceled';
        const options = this.safeValue (this.options, 'fetchCanceledOrders', {});
        const algoOrderTypes = this.safeValue (this.options, 'algoOrderTypes', {});
        const defaultMethod = this.safeString (options, 'method', 'privateGetTradeOrdersHistory');
        let method = this.safeString (params, 'method', defaultMethod);
        const ordType = this.safeString (params, 'ordType');
        const stop = this.safeValue (params, 'stop');
        if (stop || (ordType in algoOrderTypes)) {
            method = 'privateGetTradeOrdersAlgoHistory';
            const algoId = this.safeString (params, 'algoId');
            if (algoId !== undefined) {
                request['algoId'] = algoId;
                params = this.omit (params, 'algoId');
            }
            if (stop) {
                if (ordType === undefined) {
                    throw new ArgumentsRequired (this.id + ' fetchCanceledOrders() requires an "ordType" string parameter, "conditional", "oco", "trigger", "move_order_stop", "iceberg", or "twap"');
                }
                request['ordType'] = ordType;
            }
        } else {
            if (since !== undefined) {
                request['begin'] = since;
            }
            const until = this.safeInteger2 (query, 'till', 'until');
            if (until !== undefined) {
                request['end'] = until;
                query = this.omit (query, [ 'until', 'till' ]);
            }
        }
        const send = this.omit (query, [ 'method', 'stop', 'ordType' ]);
        const response = await this[method] (this.extend (request, send));
        //
        //     {
        //         "code": "0",
        //         "data": [
        //             {
        //                 "accFillSz": "0",
        //                 "avgPx": "",
        //                 "cTime": "1644037822494",
        //                 "category": "normal",
        //                 "ccy": "",
        //                 "clOrdId": "",
        //                 "fee": "0",
        //                 "feeCcy": "BTC",
        //                 "fillPx": "",
        //                 "fillSz": "0",
        //                 "fillTime": "",
        //                 "instId": "BTC-USDT",
        //                 "instType": "SPOT",
        //                 "lever": "",
        //                 "ordId": "410059580352409602",
        //                 "ordType": "limit",
        //                 "pnl": "0",
        //                 "posSide": "net",
        //                 "px": "30000",
        //                 "rebate": "0",
        //                 "rebateCcy": "USDT",
        //                 "side": "buy",
        //                 "slOrdPx": "",
        //                 "slTriggerPx": "",
        //                 "slTriggerPxType": "",
        //                 "source": "",
        //                 "state": "canceled",
        //                 "sz": "0.0005452",
        //                 "tag": "",
        //                 "tdMode": "cash",
        //                 "tgtCcy": "",
        //                 "tpOrdPx": "",
        //                 "tpTriggerPx": "",
        //                 "tpTriggerPxType": "",
        //                 "tradeId": "",
        //                 "uTime": "1644038165667"
        //             }
        //         ],
        //         "msg": ""
        //     }
        //
        // Algo order
        //
        //     {
        //         "code": "0",
        //         "data": [
        //             {
        //                 "activePx": "",
        //                 "activePxType": "",
        //                 "actualPx": "",
        //                 "actualSide": "buy",
        //                 "actualSz": "0",
        //                 "algoId": "433845797218942976",
        //                 "cTime": "1649708898523",
        //                 "callbackRatio": "",
        //                 "callbackSpread": "",
        //                 "ccy": "",
        //                 "ctVal": "0.01",
        //                 "instId": "BTC-USDT-SWAP",
        //                 "instType": "SWAP",
        //                 "last": "39950.4",
        //                 "lever": "125",
        //                 "moveTriggerPx": "",
        //                 "notionalUsd": "1592.1760000000002",
        //                 "ordId": "",
        //                 "ordPx": "29000",
        //                 "ordType": "trigger",
        //                 "posSide": "long",
        //                 "pxLimit": "",
        //                 "pxSpread": "",
        //                 "pxVar": "",
        //                 "side": "buy",
        //                 "slOrdPx": "",
        //                 "slTriggerPx": "",
        //                 "slTriggerPxType": "",
        //                 "state": "canceled",
        //                 "sz": "4",
        //                 "szLimit": "",
        //                 "tag": "",
        //                 "tdMode": "isolated",
        //                 "tgtCcy": "",
        //                 "timeInterval": "",
        //                 "tpOrdPx": "",
        //                 "tpTriggerPx": "",
        //                 "tpTriggerPxType": "",
        //                 "triggerPx": "30000",
        //                 "triggerPxType": "last",
        //                 "triggerTime": "",
        //                 "uly": "BTC-USDT"
        //             },
        //         ],
        //         "msg": ""
        //     }
        //
        const data = this.safeValue (response, 'data', []);
        return this.parseOrders (data, market, since, limit);
    }

    async fetchClosedOrders (symbol: Str = undefined, since: Int = undefined, limit: Int = undefined, params = {}): Promise<Order[]> {
        /**
         * @method
         * @name okx#fetchClosedOrders
         * @description fetches information on multiple closed orders made by the user
         * @see https://www.okx.com/docs-v5/en/#order-book-trading-trade-get-order-history-last-7-days
         * @see https://www.okx.com/docs-v5/en/#order-book-trading-algo-trading-get-algo-order-history
         * @param {string} symbol unified market symbol of the market orders were made in
         * @param {int} [since] the earliest time in ms to fetch orders for
         * @param {int} [limit] the maximum number of  orde structures to retrieve
         * @param {object} [params] extra parameters specific to the okx api endpoint
         * @param {bool} [params.stop] True if fetching trigger or conditional orders
         * @param {string} [params.ordType] "conditional", "oco", "trigger", "move_order_stop", "iceberg", or "twap"
         * @param {string} [params.algoId] Algo ID "'433845797218942976'"
         * @param {int} [params.until] timestamp in ms to fetch orders for
         * @param {boolean} [params.paginate] default false, when true will automatically paginate by calling this endpoint multiple times. See in the docs all the [availble parameters](https://github.com/ccxt/ccxt/wiki/Manual#pagination-params)
         * @returns {Order[]} a list of [order structures]{@link https://docs.ccxt.com/#/?id=order-structure}
         */
        await this.loadMarkets ();
        let paginate = false;
        [ paginate, params ] = this.handleOptionAndParams (params, 'fetchClosedOrders', 'paginate');
        if (paginate) {
            return await this.fetchPaginatedCallDynamic ('fetchClosedOrders', symbol, since, limit, params) as Order[];
        }
        const request = {
            // 'instType': type.toUpperCase (), // SPOT, MARGIN, SWAP, FUTURES, OPTION
            // 'uly': currency['id'],
            // 'instId': market['id'],
            // 'ordType': 'limit', // market, limit, post_only, fok, ioc, comma-separated stop orders: conditional, oco, trigger, move_order_stop, iceberg, or twap
            // 'state': 'filled', // filled, effective
            // 'after': orderId,
            // 'before': orderId,
            // 'limit': limit, // default 100, max 100
            // 'algoId': "'433845797218942976'", // Algo order
        };
        let market = undefined;
        if (symbol !== undefined) {
            market = this.market (symbol);
            request['instId'] = market['id'];
        }
        let type = undefined;
        let query = undefined;
        [ type, query ] = this.handleMarketTypeAndParams ('fetchClosedOrders', market, params);
        request['instType'] = this.convertToInstrumentType (type);
        if (limit !== undefined) {
            request['limit'] = limit; // default 100, max 100
        }
        const options = this.safeValue (this.options, 'fetchClosedOrders', {});
        const algoOrderTypes = this.safeValue (this.options, 'algoOrderTypes', {});
        const defaultMethod = this.safeString (options, 'method', 'privateGetTradeOrdersHistory');
        let method = this.safeString (params, 'method', defaultMethod);
        const ordType = this.safeString (params, 'ordType');
        const stop = this.safeValue (params, 'stop');
        if (stop || (ordType in algoOrderTypes)) {
            method = 'privateGetTradeOrdersAlgoHistory';
            if (stop) {
                if (ordType === undefined) {
                    throw new ArgumentsRequired (this.id + ' fetchClosedOrders() requires an "ordType" string parameter, "conditional", "oco", "trigger", "move_order_stop", "iceberg", or "twap"');
                }
            }
            request['state'] = 'effective';
        } else {
            if (since !== undefined) {
                request['begin'] = since;
            }
            const until = this.safeInteger2 (query, 'till', 'until');
            if (until !== undefined) {
                request['end'] = until;
                query = this.omit (query, [ 'until', 'till' ]);
            }
            request['state'] = 'filled';
        }
        const send = this.omit (query, [ 'method', 'stop' ]);
        const response = await this[method] (this.extend (request, send));
        //
        //     {
        //         "code": "0",
        //         "data": [
        //             {
        //                 "accFillSz": "0",
        //                 "avgPx": "",
        //                 "cTime": "1621910749815",
        //                 "category": "normal",
        //                 "ccy": "",
        //                 "clOrdId": "",
        //                 "fee": "0",
        //                 "feeCcy": "ETH",
        //                 "fillPx": "",
        //                 "fillSz": "0",
        //                 "fillTime": "",
        //                 "instId": "ETH-USDT",
        //                 "instType": "SPOT",
        //                 "lever": "",
        //                 "ordId": "317251910906576896",
        //                 "ordType": "limit",
        //                 "pnl": "0",
        //                 "posSide": "net",
        //                 "px": "2000",
        //                 "rebate": "0",
        //                 "rebateCcy": "USDT",
        //                 "side": "buy",
        //                 "slOrdPx": "",
        //                 "slTriggerPx": "",
        //                 "state": "live",
        //                 "sz": "0.001",
        //                 "tag": "",
        //                 "tdMode": "cash",
        //                 "tpOrdPx": "",
        //                 "tpTriggerPx": "",
        //                 "tradeId": "",
        //                 "uTime": "1621910749815"
        //             }
        //         ],
        //         "msg": ""
        //     }
        //
        // Algo order
        //
        //     {
        //         "code": "0",
        //         "data": [
        //             {
        //                 "activePx": "",
        //                 "activePxType": "",
        //                 "actualPx": "",
        //                 "actualSide": "buy",
        //                 "actualSz": "0",
        //                 "algoId": "433845797218942976",
        //                 "cTime": "1649708898523",
        //                 "callbackRatio": "",
        //                 "callbackSpread": "",
        //                 "ccy": "",
        //                 "ctVal": "0.01",
        //                 "instId": "BTC-USDT-SWAP",
        //                 "instType": "SWAP",
        //                 "last": "39950.4",
        //                 "lever": "125",
        //                 "moveTriggerPx": "",
        //                 "notionalUsd": "1592.1760000000002",
        //                 "ordId": "",
        //                 "ordPx": "29000",
        //                 "ordType": "trigger",
        //                 "posSide": "long",
        //                 "pxLimit": "",
        //                 "pxSpread": "",
        //                 "pxVar": "",
        //                 "side": "buy",
        //                 "slOrdPx": "",
        //                 "slTriggerPx": "",
        //                 "slTriggerPxType": "",
        //                 "state": "effective",
        //                 "sz": "4",
        //                 "szLimit": "",
        //                 "tag": "",
        //                 "tdMode": "isolated",
        //                 "tgtCcy": "",
        //                 "timeInterval": "",
        //                 "tpOrdPx": "",
        //                 "tpTriggerPx": "",
        //                 "tpTriggerPxType": "",
        //                 "triggerPx": "30000",
        //                 "triggerPxType": "last",
        //                 "triggerTime": "",
        //                 "uly": "BTC-USDT"
        //             },
        //         ],
        //         "msg": ""
        //     }
        //
        const data = this.safeValue (response, 'data', []);
        return this.parseOrders (data, market, since, limit);
    }

    async fetchMyTrades (symbol: Str = undefined, since: Int = undefined, limit: Int = undefined, params = {}) {
        /**
         * @method
         * @name okx#fetchMyTrades
         * @description fetch all trades made by the user
         * @see https://www.okx.com/docs-v5/en/#order-book-trading-trade-get-transaction-details-last-3-months
         * @param {string} symbol unified market symbol
         * @param {int} [since] the earliest time in ms to fetch trades for
         * @param {int} [limit] the maximum number of trades structures to retrieve
         * @param {object} [params] extra parameters specific to the okx api endpoint
         * @param {int} [params.until] Timestamp in ms of the latest time to retrieve trades for
         * @param {boolean} [params.paginate] default false, when true will automatically paginate by calling this endpoint multiple times. See in the docs all the [availble parameters](https://github.com/ccxt/ccxt/wiki/Manual#pagination-params)
         * @returns {Trade[]} a list of [trade structures]{@link https://docs.ccxt.com/#/?id=trade-structure}
         */
        await this.loadMarkets ();
        let paginate = false;
        [ paginate, params ] = this.handleOptionAndParams (params, 'fetchMyTrades', 'paginate');
        if (paginate) {
            return await this.fetchPaginatedCallDynamic ('fetchMyTrades', symbol, since, limit, params) as Trade[];
        }
        let request = {
            // 'instType': 'SPOT', // SPOT, MARGIN, SWAP, FUTURES, OPTION
            // 'uly': currency['id'],
            // 'instId': market['id'],
            // 'ordId': orderId,
            // 'after': billId,
            // 'before': billId,
            // 'limit': limit, // default 100, max 100
        };
        let market = undefined;
        if (symbol !== undefined) {
            market = this.market (symbol);
            request['instId'] = market['id'];
        }
        [ request, params ] = this.handleUntilOption ('end', request, params);
        const [ type, query ] = this.handleMarketTypeAndParams ('fetchMyTrades', market, params);
        request['instType'] = this.convertToInstrumentType (type);
        if (limit !== undefined) {
            request['limit'] = limit; // default 100, max 100
        }
        const response = await this.privateGetTradeFillsHistory (this.extend (request, query));
        //
        //     {
        //         "code": "0",
        //         "data": [
        //             {
        //                 "side": "buy",
        //                 "fillSz": "0.007533",
        //                 "fillPx": "2654.98",
        //                 "fee": "-0.000007533",
        //                 "ordId": "317321390244397056",
        //                 "instType": "SPOT",
        //                 "instId": "ETH-USDT",
        //                 "clOrdId": "",
        //                 "posSide": "net",
        //                 "billId": "317321390265368576",
        //                 "tag": "0",
        //                 "execType": "T",
        //                 "tradeId": "107601752",
        //                 "feeCcy": "ETH",
        //                 "ts": "1621927314985"
        //             }
        //         ],
        //         "msg": ""
        //     }
        //
        const data = this.safeValue (response, 'data', []);
        return this.parseTrades (data, market, since, limit, query);
    }

    async fetchOrderTrades (id: string, symbol: Str = undefined, since: Int = undefined, limit: Int = undefined, params = {}) {
        /**
         * @method
         * @name okx#fetchOrderTrades
         * @description fetch all the trades made from a single order
         * @see https://www.okx.com/docs-v5/en/#order-book-trading-trade-get-transaction-details-last-3-months
         * @param {string} id order id
         * @param {string} symbol unified market symbol
         * @param {int} [since] the earliest time in ms to fetch trades for
         * @param {int} [limit] the maximum number of trades to retrieve
         * @param {object} [params] extra parameters specific to the okx api endpoint
         * @returns {object[]} a list of [trade structures]{@link https://docs.ccxt.com/#/?id=trade-structure}
         */
        const request = {
            // 'instrument_id': market['id'],
            'ordId': id,
            // 'after': '1', // return the page after the specified page number
            // 'before': '1', // return the page before the specified page number
            // 'limit': limit, // optional, number of results per request, default = maximum = 100
        };
        return await this.fetchMyTrades (symbol, since, limit, this.extend (request, params));
    }

    async fetchLedger (code: Str = undefined, since: Int = undefined, limit: Int = undefined, params = {}) {
        /**
         * @method
         * @name okx#fetchLedger
         * @description fetch the history of changes, actions done by the user or operations that altered balance of the user
         * @see https://www.okx.com/docs-v5/en/#rest-api-account-get-bills-details-last-7-days
         * @see https://www.okx.com/docs-v5/en/#rest-api-account-get-bills-details-last-3-months
         * @see https://www.okx.com/docs-v5/en/#rest-api-funding-asset-bills-details
         * @param {string} code unified currency code, default is undefined
         * @param {int} [since] timestamp in ms of the earliest ledger entry, default is undefined
         * @param {int} [limit] max number of ledger entrys to return, default is undefined
         * @param {object} [params] extra parameters specific to the okx api endpoint
         * @param {string} [params.marginMode] 'cross' or 'isolated'
         * @param {int} [params.until] the latest time in ms to fetch entries for
         * @param {boolean} [params.paginate] default false, when true will automatically paginate by calling this endpoint multiple times. See in the docs all the [availble parameters](https://github.com/ccxt/ccxt/wiki/Manual#pagination-params)
         * @returns {object} a [ledger structure]{@link https://docs.ccxt.com/#/?id=ledger-structure}
         */
        await this.loadMarkets ();
        let paginate = false;
        [ paginate, params ] = this.handleOptionAndParams (params, 'fetchLedger', 'paginate');
        if (paginate) {
            return await this.fetchPaginatedCallDynamic ('fetchLedger', code, since, limit, params);
        }
        const options = this.safeValue (this.options, 'fetchLedger', {});
        let method = this.safeString (options, 'method');
        method = this.safeString (params, 'method', method);
        params = this.omit (params, 'method');
        let request = {
            // 'instType': undefined, // 'SPOT', 'MARGIN', 'SWAP', 'FUTURES", 'OPTION'
            // 'ccy': undefined, // currency['id'],
            // 'mgnMode': undefined, // 'isolated', 'cross'
            // 'ctType': undefined, // 'linear', 'inverse', only applicable to FUTURES/SWAP
            // 'type': varies depending the 'method' endpoint :
            //     - https://www.okx.com/docs-v5/en/#rest-api-account-get-bills-details-last-7-days
            //     - https://www.okx.com/docs-v5/en/#rest-api-funding-asset-bills-details
            //     - https://www.okx.com/docs-v5/en/#rest-api-account-get-bills-details-last-3-months
            // 'after': 'id', // return records earlier than the requested bill id
            // 'before': 'id', // return records newer than the requested bill id
            // 'limit': 100, // default 100, max 100
        };
        let marginMode = undefined;
        [ marginMode, params ] = this.handleMarginModeAndParams ('fetchLedger', params);
        if (marginMode === undefined) {
            marginMode = this.safeString (params, 'mgnMode');
        }
        if (method !== 'privateGetAssetBills') {
            if (marginMode !== undefined) {
                request['mgnMode'] = marginMode;
            }
        }
        const [ type, query ] = this.handleMarketTypeAndParams ('fetchLedger', undefined, params);
        if (type !== undefined) {
            request['instType'] = this.convertToInstrumentType (type);
        }
        if (limit !== undefined) {
            request['limit'] = limit;
        }
        let currency = undefined;
        if (code !== undefined) {
            currency = this.currency (code);
            request['ccy'] = currency['id'];
        }
        [ request, params ] = this.handleUntilOption ('end', request, params);
        const response = await this[method] (this.extend (request, query));
        //
        // privateGetAccountBills, privateGetAccountBillsArchive
        //
        //     {
        //         "code": "0",
        //         "msg": "",
        //         "data": [
        //             {
        //                 "bal": "0.0000819307998198",
        //                 "balChg": "-664.2679586599999802",
        //                 "billId": "310394313544966151",
        //                 "ccy": "USDT",
        //                 "fee": "0",
        //                 "from": "",
        //                 "instId": "LTC-USDT",
        //                 "instType": "SPOT",
        //                 "mgnMode": "cross",
        //                 "notes": "",
        //                 "ordId": "310394313519800320",
        //                 "pnl": "0",
        //                 "posBal": "0",
        //                 "posBalChg": "0",
        //                 "subType": "2",
        //                 "sz": "664.26795866",
        //                 "to": "",
        //                 "ts": "1620275771196",
        //                 "type": "2"
        //             }
        //         ]
        //     }
        //
        // privateGetAssetBills
        //
        //     {
        //         "code": "0",
        //         "msg": "",
        //         "data": [
        //             {
        //                 "billId": "12344",
        //                 "ccy": "BTC",
        //                 "balChg": "2",
        //                 "bal": "12",
        //                 "type": "1",
        //                 "ts": "1597026383085"
        //             }
        //         ]
        //     }
        //
        const data = this.safeValue (response, 'data', []);
        return this.parseLedger (data, currency, since, limit);
    }

    parseLedgerEntryType (type) {
        const types = {
            '1': 'transfer', // transfer
            '2': 'trade', // trade
            '3': 'trade', // delivery
            '4': 'rebate', // auto token conversion
            '5': 'trade', // liquidation
            '6': 'transfer', // margin transfer
            '7': 'trade', // interest deduction
            '8': 'fee', // funding rate
            '9': 'trade', // adl
            '10': 'trade', // clawback
            '11': 'trade', // system token conversion
        };
        return this.safeString (types, type, type);
    }

    parseLedgerEntry (item, currency: Currency = undefined) {
        //
        // privateGetAccountBills, privateGetAccountBillsArchive
        //
        //     {
        //         "bal": "0.0000819307998198",
        //         "balChg": "-664.2679586599999802",
        //         "billId": "310394313544966151",
        //         "ccy": "USDT",
        //         "fee": "0",
        //         "from": "",
        //         "instId": "LTC-USDT",
        //         "instType": "SPOT",
        //         "mgnMode": "cross",
        //         "notes": "",
        //         "ordId": "310394313519800320",
        //         "pnl": "0",
        //         "posBal": "0",
        //         "posBalChg": "0",
        //         "subType": "2",
        //         "sz": "664.26795866",
        //         "to": "",
        //         "ts": "1620275771196",
        //         "type": "2"
        //     }
        //
        // privateGetAssetBills
        //
        //     {
        //         "billId": "12344",
        //         "ccy": "BTC",
        //         "balChg": "2",
        //         "bal": "12",
        //         "type": "1",
        //         "ts": "1597026383085"
        //     }
        //
        const id = this.safeString (item, 'billId');
        const account = undefined;
        const referenceId = this.safeString (item, 'ordId');
        const referenceAccount = undefined;
        const type = this.parseLedgerEntryType (this.safeString (item, 'type'));
        const code = this.safeCurrencyCode (this.safeString (item, 'ccy'), currency);
        const amountString = this.safeString (item, 'balChg');
        const amount = this.parseNumber (amountString);
        const timestamp = this.safeInteger (item, 'ts');
        const feeCostString = this.safeString (item, 'fee');
        let fee = undefined;
        if (feeCostString !== undefined) {
            fee = {
                'cost': this.parseNumber (Precise.stringNeg (feeCostString)),
                'currency': code,
            };
        }
        const before = undefined;
        const afterString = this.safeString (item, 'bal');
        const after = this.parseNumber (afterString);
        const status = 'ok';
        const marketId = this.safeString (item, 'instId');
        const symbol = this.safeSymbol (marketId, undefined, '-');
        return {
            'id': id,
            'info': item,
            'timestamp': timestamp,
            'datetime': this.iso8601 (timestamp),
            'account': account,
            'referenceId': referenceId,
            'referenceAccount': referenceAccount,
            'type': type,
            'currency': code,
            'symbol': symbol,
            'amount': amount,
            'before': before, // balance before
            'after': after, // balance after
            'status': status,
            'fee': fee,
        };
    }

    parseDepositAddress (depositAddress, currency: Currency = undefined) {
        //
        //     {
        //         "addr": "okbtothemoon",
        //         "memo": "971668", // may be missing
        //         "tag":"52055", // may be missing
        //         "pmtId": "", // may be missing
        //         "ccy": "BTC",
        //         "to": "6", // 1 SPOT, 3 FUTURES, 6 FUNDING, 9 SWAP, 12 OPTION, 18 Unified account
        //         "selected": true
        //     }
        //
        //     {
        //         "ccy":"usdt-erc20",
        //         "to":"6",
        //         "addr":"0x696abb81974a8793352cbd33aadcf78eda3cfdfa",
        //         "selected":true
        //     }
        //
        //     {
        //        "chain": "ETH-OKExChain",
        //        "addrEx": { "comment": "6040348" }, // some currencies like TON may have this field,
        //        "ctAddr": "72315c",
        //        "ccy": "ETH",
        //        "to": "6",
        //        "addr": "0x1c9f2244d1ccaa060bd536827c18925db10db102",
        //        "selected": true
        //     }
        //
        const address = this.safeString (depositAddress, 'addr');
        let tag = this.safeStringN (depositAddress, [ 'tag', 'pmtId', 'memo' ]);
        if (tag === undefined) {
            const addrEx = this.safeValue (depositAddress, 'addrEx', {});
            tag = this.safeString (addrEx, 'comment');
        }
        const currencyId = this.safeString (depositAddress, 'ccy');
        currency = this.safeCurrency (currencyId, currency);
        const code = currency['code'];
        const chain = this.safeString (depositAddress, 'chain');
        const networks = this.safeValue (currency, 'networks', {});
        const networksById = this.indexBy (networks, 'id');
        let networkData = this.safeValue (networksById, chain);
        // inconsistent naming responses from exchange
        // with respect to network naming provided in currency info vs address chain-names and ids
        //
        // response from address endpoint:
        //      {
        //          "chain": "USDT-Polygon",
        //          "ctAddr": "",
        //          "ccy": "USDT",
        //          "to":"6" ,
        //          "addr": "0x1903441e386cc49d937f6302955b5feb4286dcfa",
        //          "selected": true
        //      }
        // network information from currency['networks'] field:
        // Polygon: {
        //        info: {
        //            canDep: false,
        //            canInternal: false,
        //            canWd: false,
        //            ccy: 'USDT',
        //            chain: 'USDT-Polygon-Bridge',
        //            mainNet: false,
        //            maxFee: '26.879528',
        //            minFee: '13.439764',
        //            minWd: '0.001',
        //            name: ''
        //        },
        //        id: 'USDT-Polygon-Bridge',
        //        network: 'Polygon',
        //        active: false,
        //        deposit: false,
        //        withdraw: false,
        //        fee: 13.439764,
        //        precision: undefined,
        //        limits: {
        //            withdraw: {
        //                min: 0.001,
        //                max: undefined
        //            }
        //        }
        //     },
        //
        if (chain === 'USDT-Polygon') {
            networkData = this.safeValue (networksById, 'USDT-Polygon-Bridge');
        }
        const network = this.safeString (networkData, 'network');
        this.checkAddress (address);
        return {
            'currency': code,
            'address': address,
            'tag': tag,
            'network': network,
            'info': depositAddress,
        };
    }

    async fetchDepositAddressesByNetwork (code: string, params = {}) {
        /**
         * @method
         * @name okx#fetchDepositAddressesByNetwork
         * @description fetch a dictionary of addresses for a currency, indexed by network
         * @see https://www.okx.com/docs-v5/en/#funding-account-rest-api-get-deposit-address
         * @param {string} code unified currency code of the currency for the deposit address
         * @param {object} [params] extra parameters specific to the okx api endpoint
         * @returns {object} a dictionary of [address structures]{@link https://docs.ccxt.com/#/?id=address-structure} indexed by the network
         */
        await this.loadMarkets ();
        const currency = this.currency (code);
        const request = {
            'ccy': currency['id'],
        };
        const response = await this.privateGetAssetDepositAddress (this.extend (request, params));
        //
        //     {
        //         "code": "0",
        //         "msg": "",
        //         "data": [
        //             {
        //                 "addr": "okbtothemoon",
        //                 "memo": "971668", // may be missing
        //                 "tag":"52055", // may be missing
        //                 "pmtId": "", // may be missing
        //                 "ccy": "BTC",
        //                 "to": "6", // 1 SPOT, 3 FUTURES, 6 FUNDING, 9 SWAP, 12 OPTION, 18 Unified account
        //                 "selected": true
        //             },
        //             // {"ccy":"usdt-erc20","to":"6","addr":"0x696abb81974a8793352cbd33aadcf78eda3cfdfa","selected":true},
        //             // {"ccy":"usdt-trc20","to":"6","addr":"TRrd5SiSZrfQVRKm4e9SRSbn2LNTYqCjqx","selected":true},
        //             // {"ccy":"usdt_okexchain","to":"6","addr":"0x696abb81974a8793352cbd33aadcf78eda3cfdfa","selected":true},
        //             // {"ccy":"usdt_kip20","to":"6","addr":"0x696abb81974a8793352cbd33aadcf78eda3cfdfa","selected":true},
        //         ]
        //     }
        //
        const data = this.safeValue (response, 'data', []);
        const filtered = this.filterBy (data, 'selected', true);
        const parsed = this.parseDepositAddresses (filtered, [ currency['code'] ], false);
        return this.indexBy (parsed, 'network');
    }

    async fetchDepositAddress (code: string, params = {}) {
        /**
         * @method
         * @name okx#fetchDepositAddress
         * @description fetch the deposit address for a currency associated with this account
         * @see https://www.okx.com/docs-v5/en/#funding-account-rest-api-get-deposit-address
         * @param {string} code unified currency code
         * @param {object} [params] extra parameters specific to the okx api endpoint
         * @returns {object} an [address structure]{@link https://docs.ccxt.com/#/?id=address-structure}
         */
        const rawNetwork = this.safeStringUpper (params, 'network');
        const networks = this.safeValue (this.options, 'networks', {});
        const network = this.safeString (networks, rawNetwork, rawNetwork);
        params = this.omit (params, 'network');
        const response = await this.fetchDepositAddressesByNetwork (code, params);
        let result = undefined;
        if (network === undefined) {
            result = this.safeValue (response, code);
            if (result === undefined) {
                const alias = this.safeString (networks, code, code);
                result = this.safeValue (response, alias);
                if (result === undefined) {
                    const defaultNetwork = this.safeString (this.options, 'defaultNetwork', 'ERC20');
                    result = this.safeValue (response, defaultNetwork);
                    if (result === undefined) {
                        const values = Object.values (response);
                        result = this.safeValue (values, 0);
                        if (result === undefined) {
                            throw new InvalidAddress (this.id + ' fetchDepositAddress() cannot find deposit address for ' + code);
                        }
                    }
                }
            }
            return result;
        }
        result = this.safeValue (response, network);
        if (result === undefined) {
            throw new InvalidAddress (this.id + ' fetchDepositAddress() cannot find ' + network + ' deposit address for ' + code);
        }
        return result;
    }

    async withdraw (code: string, amount, address, tag = undefined, params = {}) {
        /**
         * @method
         * @name okx#withdraw
         * @description make a withdrawal
         * @see https://www.okx.com/docs-v5/en/#funding-account-rest-api-withdrawal
         * @param {string} code unified currency code
         * @param {float} amount the amount to withdraw
         * @param {string} address the address to withdraw to
         * @param {string} tag
         * @param {object} [params] extra parameters specific to the okx api endpoint
         * @returns {object} a [transaction structure]{@link https://docs.ccxt.com/#/?id=transaction-structure}
         */
        [ tag, params ] = this.handleWithdrawTagAndParams (tag, params);
        this.checkAddress (address);
        await this.loadMarkets ();
        const currency = this.currency (code);
        if ((tag !== undefined) && (tag.length > 0)) {
            address = address + ':' + tag;
        }
        const request = {
            'ccy': currency['id'],
            'toAddr': address,
            'dest': '4', // 2 = OKCoin International, 3 = OKX 4 = others
            'amt': this.numberToString (amount),
        };
        let network = this.safeString (params, 'network'); // this line allows the user to specify either ERC20 or ETH
        if (network !== undefined) {
            const networks = this.safeValue (this.options, 'networks', {});
            network = this.safeString (networks, network.toUpperCase (), network); // handle ETH>ERC20 alias
            request['chain'] = currency['id'] + '-' + network;
            params = this.omit (params, 'network');
        }
        let fee = this.safeString (params, 'fee');
        if (fee === undefined) {
            const currencies = await this.fetchCurrencies ();
            this.currencies = this.deepExtend (this.currencies, currencies);
            const targetNetwork = this.safeValue (currency['networks'], this.networkIdToCode (network), {});
            fee = this.safeString (targetNetwork, 'fee');
            if (fee === undefined) {
                throw new ArgumentsRequired (this.id + ' withdraw() requires a "fee" string parameter, network transaction fee must be ≥ 0. Withdrawals to OKCoin or OKX are fee-free, please set "0". Withdrawing to external digital asset address requires network transaction fee.');
            }
        }
        request['fee'] = this.numberToString (fee); // withdrawals to OKCoin or OKX are fee-free, please set 0
        if ('password' in params) {
            request['pwd'] = params['password'];
        } else if ('pwd' in params) {
            request['pwd'] = params['pwd'];
        } else {
            const options = this.safeValue (this.options, 'withdraw', {});
            const password = this.safeString2 (options, 'password', 'pwd');
            if (password !== undefined) {
                request['pwd'] = password;
            }
        }
        const query = this.omit (params, [ 'fee', 'password', 'pwd' ]);
        if (!('pwd' in request)) {
            throw new ExchangeError (this.id + ' withdraw() requires a password parameter or a pwd parameter, it must be the funding password, not the API passphrase');
        }
        const response = await this.privatePostAssetWithdrawal (this.extend (request, query));
        //
        //     {
        //         "code": "0",
        //         "msg": "",
        //         "data": [
        //             {
        //                 "amt": "0.1",
        //                 "wdId": "67485",
        //                 "ccy": "BTC"
        //             }
        //         ]
        //     }
        //
        const data = this.safeValue (response, 'data', []);
        const transaction = this.safeValue (data, 0);
        return this.parseTransaction (transaction, currency);
    }

    async fetchDeposits (code: Str = undefined, since: Int = undefined, limit: Int = undefined, params = {}): Promise<Transaction[]> {
        /**
         * @method
         * @name okx#fetchDeposits
         * @description fetch all deposits made to an account
         * @see https://www.okx.com/docs-v5/en/#rest-api-funding-get-deposit-history
         * @param {string} code unified currency code
         * @param {int} [since] the earliest time in ms to fetch deposits for
         * @param {int} [limit] the maximum number of deposits structures to retrieve
         * @param {object} [params] extra parameters specific to the okx api endpoint
         * @param {int} [params.until] the latest time in ms to fetch entries for
         * @param {boolean} [params.paginate] default false, when true will automatically paginate by calling this endpoint multiple times. See in the docs all the [availble parameters](https://github.com/ccxt/ccxt/wiki/Manual#pagination-params)
         * @returns {object[]} a list of [transaction structures]{@link https://docs.ccxt.com/#/?id=transaction-structure}
         */
        await this.loadMarkets ();
        let paginate = false;
        [ paginate, params ] = this.handleOptionAndParams (params, 'fetchDeposits', 'paginate');
        if (paginate) {
            return await this.fetchPaginatedCallDynamic ('fetchDeposits', code, since, limit, params);
        }
        let request = {
            // 'ccy': currency['id'],
            // 'state': 2, // 0 waiting for confirmation, 1 deposit credited, 2 deposit successful
            // 'after': since,
            // 'before' this.milliseconds (),
            // 'limit': limit, // default 100, max 100
        };
        let currency = undefined;
        if (code !== undefined) {
            currency = this.currency (code);
            request['ccy'] = currency['id'];
        }
        if (since !== undefined) {
            request['before'] = Math.max (since - 1, 0);
        }
        if (limit !== undefined) {
            request['limit'] = limit; // default 100, max 100
        }
        [ request, params ] = this.handleUntilOption ('after', request, params);
        const response = await this.privateGetAssetDepositHistory (this.extend (request, params));
        //
        //     {
        //         "code": "0",
        //         "msg": "",
        //         "data": [
        //             {
        //                 "amt": "0.01044408",
        //                 "txId": "1915737_3_0_0_asset",
        //                 "ccy": "BTC",
        //                 "from": "13801825426",
        //                 "to": "",
        //                 "ts": "1597026383085",
        //                 "state": "2",
        //                 "depId": "4703879"
        //             },
        //             {
        //                 "amt": "491.6784211",
        //                 "txId": "1744594_3_184_0_asset",
        //                 "ccy": "OKB",
        //                 "from": "",
        //                 "to": "",
        //                 "ts": "1597026383085",
        //                 "state": "2",
        //                 "depId": "4703809"
        //             },
        //             {
        //                 "amt": "223.18782496",
        //                 "txId": "6d892c669225b1092c780bf0da0c6f912fc7dc8f6b8cc53b003288624c",
        //                 "ccy": "USDT",
        //                 "from": "",
        //                 "to": "39kK4XvgEuM7rX9frgyHoZkWqx4iKu1spD",
        //                 "ts": "1597026383085",
        //                 "state": "2",
        //                 "depId": "4703779"
        //             }
        //         ]
        //     }
        //
        const data = this.safeValue (response, 'data', []);
        return this.parseTransactions (data, currency, since, limit, params);
    }

    async fetchDeposit (id: string, code: Str = undefined, params = {}) {
        /**
         * @method
         * @name okx#fetchDeposit
         * @description fetch data on a currency deposit via the deposit id
         * @see https://www.okx.com/docs-v5/en/#rest-api-funding-get-deposit-history
         * @param {string} id deposit id
         * @param {string} code filter by currency code
         * @param {object} [params] extra parameters specific to the okx api endpoint
         * @returns {object} a [transaction structure]{@link https://docs.ccxt.com/#/?id=transaction-structure}
         */
        await this.loadMarkets ();
        const request = {
            'depId': id,
        };
        let currency = undefined;
        if (code !== undefined) {
            currency = this.currency (code);
            request['ccy'] = currency['id'];
        }
        const response = await this.privateGetAssetDepositHistory (this.extend (request, params));
        const data = this.safeValue (response, 'data');
        const deposit = this.safeValue (data, 0, {});
        return this.parseTransaction (deposit, currency);
    }

    async fetchWithdrawals (code: Str = undefined, since: Int = undefined, limit: Int = undefined, params = {}): Promise<Transaction[]> {
        /**
         * @method
         * @name okx#fetchWithdrawals
         * @description fetch all withdrawals made from an account
         * @see https://www.okx.com/docs-v5/en/#rest-api-funding-get-withdrawal-history
         * @param {string} code unified currency code
         * @param {int} [since] the earliest time in ms to fetch withdrawals for
         * @param {int} [limit] the maximum number of withdrawals structures to retrieve
         * @param {object} [params] extra parameters specific to the okx api endpoint
         * @param {int} [params.until] the latest time in ms to fetch entries for
         * @param {boolean} [params.paginate] default false, when true will automatically paginate by calling this endpoint multiple times. See in the docs all the [availble parameters](https://github.com/ccxt/ccxt/wiki/Manual#pagination-params)
         * @returns {object[]} a list of [transaction structures]{@link https://docs.ccxt.com/#/?id=transaction-structure}
         */
        await this.loadMarkets ();
        let paginate = false;
        [ paginate, params ] = this.handleOptionAndParams (params, 'fetchWithdrawals', 'paginate');
        if (paginate) {
            return await this.fetchPaginatedCallDynamic ('fetchWithdrawals', code, since, limit, params);
        }
        let request = {
            // 'ccy': currency['id'],
            // 'state': 2, // -3: pending cancel, -2 canceled, -1 failed, 0, pending, 1 sending, 2 sent, 3 awaiting email verification, 4 awaiting manual verification, 5 awaiting identity verification
            // 'after': since,
            // 'before': this.milliseconds (),
            // 'limit': limit, // default 100, max 100
        };
        let currency = undefined;
        if (code !== undefined) {
            currency = this.currency (code);
            request['ccy'] = currency['id'];
        }
        if (since !== undefined) {
            request['before'] = Math.max (since - 1, 0);
        }
        if (limit !== undefined) {
            request['limit'] = limit; // default 100, max 100
        }
        [ request, params ] = this.handleUntilOption ('after', request, params);
        const response = await this.privateGetAssetWithdrawalHistory (this.extend (request, params));
        //
        //     {
        //         "code": "0",
        //         "msg": "",
        //         "data": [
        //             {
        //                 "amt": "0.094",
        //                 "wdId": "4703879",
        //                 "fee": "0.01000000eth",
        //                 "txId": "0x62477bac6509a04512819bb1455e923a60dea5966c7caeaa0b24eb8fb0432b85",
        //                 "ccy": "ETH",
        //                 "from": "13426335357",
        //                 "to": "0xA41446125D0B5b6785f6898c9D67874D763A1519",
        //                 "ts": "1597026383085",
        //                 "state": "2"
        //             },
        //             {
        //                 "amt": "0.01",
        //                 "wdId": "4703879",
        //                 "fee": "0.00000000btc",
        //                 "txId": "",
        //                 "ccy": "BTC",
        //                 "from": "13426335357",
        //                 "to": "13426335357",
        //                 "ts": "1597026383085",
        //                 "state": "2"
        //             }
        //         ]
        //     }
        //
        const data = this.safeValue (response, 'data', []);
        return this.parseTransactions (data, currency, since, limit, params);
    }

    async fetchWithdrawal (id: string, code: Str = undefined, params = {}) {
        /**
         * @method
         * @name okx#fetchWithdrawal
         * @description fetch data on a currency withdrawal via the withdrawal id
         * @see https://www.okx.com/docs-v5/en/#rest-api-funding-get-withdrawal-history
         * @param {string} id withdrawal id
         * @param {string} code unified currency code of the currency withdrawn, default is undefined
         * @param {object} [params] extra parameters specific to the okx api endpoint
         * @returns {object} a [transaction structure]{@link https://docs.ccxt.com/#/?id=transaction-structure}
         */
        await this.loadMarkets ();
        const request = {
            'wdId': id,
        };
        let currency = undefined;
        if (code !== undefined) {
            currency = this.currency (code);
            request['ccy'] = currency['id'];
        }
        const response = await this.privateGetAssetWithdrawalHistory (this.extend (request, params));
        //
        //    {
        //        "code": "0",
        //        "data": [
        //            {
        //                "chain": "USDT-TRC20",
        //                "clientId": '',
        //                "fee": "0.8",
        //                "ccy": "USDT",
        //                "amt": "54.561",
        //                "txId": "00cff6ec7fa7c7d7d184bd84e82b9ff36863f07c0421188607f87dfa94e06b70",
        //                "from": "example@email.com",
        //                "to": "TEY6qjnKDyyq5jDc3DJizWLCdUySrpQ4yp",
        //                "state": "2",
        //                "ts": "1641376485000",
        //                "wdId": "25147041"
        //            }
        //        ],
        //        "msg": ''
        //    }
        //
        const data = this.safeValue (response, 'data');
        const withdrawal = this.safeValue (data, 0, {});
        return this.parseTransaction (withdrawal);
    }

    parseTransactionStatus (status) {
        //
        // deposit statuses
        //
        //     {
        //         "0": "waiting for confirmation",
        //         "1": "deposit credited",
        //         "2": "deposit successful"
        //     }
        //
        // withdrawal statuses
        //
        //     {
        //        '-3': "pending cancel",
        //        "-2": "canceled",
        //        "-1": "failed",
        //         "0": "pending",
        //         "1": "sending",
        //         "2": "sent",
        //         "3": "awaiting email verification",
        //         "4": "awaiting manual verification",
        //         "5": "awaiting identity verification"
        //     }
        //
        const statuses = {
            '-3': 'pending',
            '-2': 'canceled',
            '-1': 'failed',
            '0': 'pending',
            '1': 'pending',
            '2': 'ok',
            '3': 'pending',
            '4': 'pending',
            '5': 'pending',
        };
        return this.safeString (statuses, status, status);
    }

    parseTransaction (transaction, currency: Currency = undefined): Transaction {
        //
        // withdraw
        //
        //     {
        //         "amt": "0.1",
        //         "wdId": "67485",
        //         "ccy": "BTC"
        //     }
        //
        // fetchWithdrawals
        //
        //     {
        //         "amt": "0.094",
        //         "wdId": "4703879",
        //         "fee": "0.01000000eth",
        //         "txId": "0x62477bac6509a04512819bb1455e923a60dea5966c7caeaa0b24eb8fb0432b85",
        //         "ccy": "ETH",
        //         "from": "13426335357",
        //         "to": "0xA41446125D0B5b6785f6898c9D67874D763A1519",
        //         "tag",
        //         "pmtId",
        //         "memo",
        //         "ts": "1597026383085",
        //         "state": "2"
        //     }
        //
        // fetchDeposits
        //
        //     {
        //         "amt": "0.01044408",
        //         "txId": "1915737_3_0_0_asset",
        //         "ccy": "BTC",
        //         "from": "13801825426",
        //         "to": "",
        //         "ts": "1597026383085",
        //         "state": "2",
        //         "depId": "4703879"
        //     }
        //
        let type = undefined;
        let id = undefined;
        const withdrawalId = this.safeString (transaction, 'wdId');
        const addressFrom = this.safeString (transaction, 'from');
        const addressTo = this.safeString (transaction, 'to');
        const address = addressTo;
        let tagTo = this.safeString2 (transaction, 'tag', 'memo');
        tagTo = this.safeString2 (transaction, 'pmtId', tagTo);
        if (withdrawalId !== undefined) {
            type = 'withdrawal';
            id = withdrawalId;
        } else {
            // the payment_id will appear on new deposits but appears to be removed from the response after 2 months
            id = this.safeString (transaction, 'depId');
            type = 'deposit';
        }
        const currencyId = this.safeString (transaction, 'ccy');
        const code = this.safeCurrencyCode (currencyId);
        const amount = this.safeNumber (transaction, 'amt');
        const status = this.parseTransactionStatus (this.safeString (transaction, 'state'));
        const txid = this.safeString (transaction, 'txId');
        const timestamp = this.safeInteger (transaction, 'ts');
        let feeCost = undefined;
        if (type === 'deposit') {
            feeCost = 0;
        } else {
            feeCost = this.safeNumber (transaction, 'fee');
        }
        // todo parse tags
        return {
            'info': transaction,
            'id': id,
            'currency': code,
            'amount': amount,
            'network': undefined,
            'addressFrom': addressFrom,
            'addressTo': addressTo,
            'address': address,
            'tagFrom': undefined,
            'tagTo': tagTo,
            'tag': tagTo,
            'status': status,
            'type': type,
            'updated': undefined,
            'txid': txid,
            'timestamp': timestamp,
            'datetime': this.iso8601 (timestamp),
            'internal': undefined,
            'comment': undefined,
            'fee': {
                'currency': code,
                'cost': feeCost,
            },
        };
    }

    async fetchLeverage (symbol: string, params = {}) {
        /**
         * @method
         * @name okx#fetchLeverage
         * @description fetch the set leverage for a market
         * @see https://www.okx.com/docs-v5/en/#rest-api-account-get-leverage
         * @param {string} symbol unified market symbol
         * @param {object} [params] extra parameters specific to the okx api endpoint
         * @param {string} [params.marginMode] 'cross' or 'isolated'
         * @returns {object} a [leverage structure]{@link https://docs.ccxt.com/#/?id=leverage-structure}
         */
        await this.loadMarkets ();
        let marginMode = undefined;
        [ marginMode, params ] = this.handleMarginModeAndParams ('fetchLeverage', params);
        if (marginMode === undefined) {
            marginMode = this.safeString (params, 'mgnMode', 'cross'); // cross as default marginMode
        }
        if ((marginMode !== 'cross') && (marginMode !== 'isolated')) {
            throw new BadRequest (this.id + ' fetchLeverage() requires a marginMode parameter that must be either cross or isolated');
        }
        const market = this.market (symbol);
        const request = {
            'instId': market['id'],
            'mgnMode': marginMode,
        };
        const response = await this.privateGetAccountLeverageInfo (this.extend (request, params));
        //
        //     {
        //        "code": "0",
        //        "data": [
        //            {
        //                "instId": "BTC-USDT-SWAP",
        //                "lever": "5.00000000",
        //                "mgnMode": "isolated",
        //                "posSide": "net"
        //            }
        //        ],
        //        "msg": ""
        //     }
        //
        return response;
    }

    async fetchPosition (symbol: string, params = {}) {
        /**
         * @method
         * @name okx#fetchPosition
         * @description fetch data on a single open contract trade position
         * @see https://www.okx.com/docs-v5/en/#rest-api-account-get-positions
         * @param {string} symbol unified market symbol of the market the position is held in, default is undefined
         * @param {object} [params] extra parameters specific to the okx api endpoint
         * @param {string} [params.instType] MARGIN, SWAP, FUTURES, OPTION
         * @returns {object} a [position structure]{@link https://docs.ccxt.com/#/?id=position-structure}
         */
        await this.loadMarkets ();
        const market = this.market (symbol);
        const [ type, query ] = this.handleMarketTypeAndParams ('fetchPosition', market, params);
        const request = {
            // instType String No Instrument type, MARGIN, SWAP, FUTURES, OPTION
            'instId': market['id'],
            // posId String No Single position ID or multiple position IDs (no more than 20) separated with comma
        };
        if (type !== undefined) {
            request['instType'] = this.convertToInstrumentType (type);
        }
        const response = await this.privateGetAccountPositions (this.extend (request, query));
        //
        //     {
        //         "code": "0",
        //         "msg": "",
        //         "data": [
        //             {
        //                 "adl": "1",
        //                 "availPos": "1",
        //                 "avgPx": "2566.31",
        //                 "cTime": "1619507758793",
        //                 "ccy": "ETH",
        //                 "deltaBS": "",
        //                 "deltaPA": "",
        //                 "gammaBS": "",
        //                 "gammaPA": "",
        //                 "imr": "",
        //                 "instId": "ETH-USD-210430",
        //                 "instType": "FUTURES",
        //                 "interest": "0",
        //                 "last": "2566.22",
        //                 "lever": "10",
        //                 "liab": "",
        //                 "liabCcy": "",
        //                 "liqPx": "2352.8496681818233",
        //                 "margin": "0.0003896645377994",
        //                 "mgnMode": "isolated",
        //                 "mgnRatio": "11.731726509588816",
        //                 "mmr": "0.0000311811092368",
        //                 "optVal": "",
        //                 "pTime": "1619507761462",
        //                 "pos": "1",
        //                 "posCcy": "",
        //                 "posId": "307173036051017730",
        //                 "posSide": "long",
        //                 "thetaBS": "",
        //                 "thetaPA": "",
        //                 "tradeId": "109844",
        //                 "uTime": "1619507761462",
        //                 "upl": "-0.0000009932766034",
        //                 "uplRatio": "-0.0025490556801078",
        //                 "vegaBS": "",
        //                 "vegaPA": ""
        //             }
        //         ]
        //     }
        //
        const data = this.safeValue (response, 'data', []);
        const position = this.safeValue (data, 0);
        if (position === undefined) {
            return undefined;
        }
        return this.parsePosition (position, market);
    }

    async fetchPositions (symbols: Strings = undefined, params = {}) {
        /**
         * @method
         * @name okx#fetchPositions
         * @see https://www.okx.com/docs-v5/en/#rest-api-account-get-positions
         * @description fetch all open positions
         * @param {string[]|undefined} symbols list of unified market symbols
         * @param {object} [params] extra parameters specific to the okx api endpoint
         * @param {string} [params.instType] MARGIN, SWAP, FUTURES, OPTION
         * @returns {object[]} a list of [position structure]{@link https://docs.ccxt.com/#/?id=position-structure}
         */
        await this.loadMarkets ();
        const request = {
            // 'instType': 'MARGIN', // optional string, MARGIN, SWAP, FUTURES, OPTION
            // 'instId': market['id'], // optional string, e.g. 'BTC-USD-190927-5000-C'
            // 'posId': '307173036051017730', // optional string, Single or multiple position IDs (no more than 20) separated with commas
        };
        if (symbols !== undefined) {
            const marketIds = [];
            for (let i = 0; i < symbols.length; i++) {
                const entry = symbols[i];
                const market = this.market (entry);
                marketIds.push (market['id']);
            }
            const marketIdsLength = marketIds.length;
            if (marketIdsLength > 0) {
                request['instId'] = marketIds.join (',');
            }
        }
        const fetchPositionsOptions = this.safeValue (this.options, 'fetchPositions', {});
        const method = this.safeString (fetchPositionsOptions, 'method', 'privateGetAccountPositions');
        const response = await this[method] (this.extend (request, params));
        //
        //     {
        //         "code": "0",
        //         "msg": "",
        //         "data": [
        //             {
        //                 "adl": "1",
        //                 "availPos": "1",
        //                 "avgPx": "2566.31",
        //                 "cTime": "1619507758793",
        //                 "ccy": "ETH",
        //                 "deltaBS": "",
        //                 "deltaPA": "",
        //                 "gammaBS": "",
        //                 "gammaPA": "",
        //                 "imr": "",
        //                 "instId": "ETH-USD-210430",
        //                 "instType": "FUTURES",
        //                 "interest": "0",
        //                 "last": "2566.22",
        //                 "lever": "10",
        //                 "liab": "",
        //                 "liabCcy": "",
        //                 "liqPx": "2352.8496681818233",
        //                 "margin": "0.0003896645377994",
        //                 "mgnMode": "isolated",
        //                 "mgnRatio": "11.731726509588816",
        //                 "mmr": "0.0000311811092368",
        //                 "optVal": "",
        //                 "pTime": "1619507761462",
        //                 "pos": "1",
        //                 "posCcy": "",
        //                 "posId": "307173036051017730",
        //                 "posSide": "long",
        //                 "thetaBS": "",
        //                 "thetaPA": "",
        //                 "tradeId": "109844",
        //                 "uTime": "1619507761462",
        //                 "upl": "-0.0000009932766034",
        //                 "uplRatio": "-0.0025490556801078",
        //                 "vegaBS": "",
        //                 "vegaPA": ""
        //             }
        //         ]
        //     }
        //
        const positions = this.safeValue (response, 'data', []);
        const result = [];
        for (let i = 0; i < positions.length; i++) {
            result.push (this.parsePosition (positions[i]));
        }
        return this.filterByArrayPositions (result, 'symbol', symbols, false);
    }

<<<<<<< HEAD
    async fetchPositionsForSymbol (symbol, params = {}) {
        await this.loadMarkets ();
        const market = this.market (symbol);
        const request = {
            // instType String No Instrument type, MARGIN, SWAP, FUTURES, OPTION
            'instId': market['id'],
            'instType': this.convertToInstrumentType (market['type']),
            // posId String No Single position ID or multiple position IDs (no more than 20) separated with comma
        };
        // okx has one endpoint-method for all market-types
        const response = await this.privateGetAccountPositions (this.extend (request, params));
        //
        //    {
        //        "code": "0",
        //        "data": [
        //            {
        //                "adl": "",
        //                "availPos": "",
        //                "avgPx": "",
        //                "baseBal": "",
        //                "baseBorrowed": "",
        //                "baseInterest": "",
        //                "bizRefId": "",
        //                "bizRefType": "",
        //                "cTime": "1675699340293",
        //                "ccy": "USDT",
        //                "closeOrderAlgo": [],
        //                "deltaBS": "",
        //                "deltaPA": "",
        //                "gammaBS": "",
        //                "gammaPA": "",
        //                "imr": "",
        //                "instId": "BTC-USDT-230210",
        //                "instType": "FUTURES",
        //                "interest": "",
        //                "last": "",
        //                "lever": "",
        //                "liab": "",
        //                "liabCcy": "",
        //                "liqPx": "",
        //                "margin": "",
        //                "markPx": "",
        //                "mgnMode": "isolated",
        //                "mgnRatio": "",
        //                "mmr": "0",
        //                "notionalUsd": "",
        //                "optVal": "",
        //                "pendingCloseOrdLiabVal": "",
        //                "pos": "0",
        //                "posCcy": "",
        //                "posId": "542857611101089802",
        //                "posSide": "net",
        //                "quoteBal": "",
        //                "quoteBorrowed": "",
        //                "quoteInterest": "",
        //                "spotInUseAmt": "",
        //                "spotInUseCcy": "",
        //                "thetaBS": "",
        //                "thetaPA": "",
        //                "tradeId": "58925",
        //                "uTime": "1675699454475",
        //                "upl": "",
        //                "uplRatio": "",
        //                "usdPx": "",
        //                "vegaBS": "",
        //                "vegaPA": ""
        //            },
        //
        //            the array might also include up to 2 hedge-position objects with similar structure, only with 'posSide' difference - 'long' and 'short'
        //            {
        //                "adl": "",
        //                "availPos": "",
        //                "avgPx": "",
        //                "baseBal": "",
        //                "baseBorrowed": "",
        //                "baseInterest": "",
        //                "bizRefId": "",
        //                "bizRefType": "",
        //                "cTime": "1675699288397",
        //                "ccy": "USDT",
        //                "closeOrderAlgo": [],
        //                "deltaBS": "",
        //                "deltaPA": "",
        //                "gammaBS": "",
        //                "gammaPA": "",
        //                "imr": "",
        //                "instId": "BTC-USDT-230210",
        //                "instType": "FUTURES",
        //                "interest": "",
        //                "last": "",
        //                "lever": "",
        //                "liab": "",
        //                "liabCcy": "",
        //                "liqPx": "",
        //                "margin": "",
        //                "markPx": "",
        //                "mgnMode": "isolated",
        //                "mgnRatio": "",
        //                "mmr": "0",
        //                "notionalUsd": "",
        //                "optVal": "",
        //                "pendingCloseOrdLiabVal": "",
        //                "pos": "0",
        //                "posCcy": "",
        //                "posId": "542857393433489415",
        //                "posSide": "short", // "short" or "long"
        //                "quoteBal": "",
        //                "quoteBorrowed": "",
        //                "quoteInterest": "",
        //                "spotInUseAmt": "",
        //                "spotInUseCcy": "",
        //                "thetaBS": "",
        //                "thetaPA": "",
        //                "tradeId": "58880",
        //                "uTime": "1675699297169",
        //                "upl": "",
        //                "uplRatio": "",
        //                "usdPx": "",
        //                "vegaBS": "",
        //                "vegaPA": ""
        //            },
        //        ],
        //        "msg": ""
        //    }
        //
        const data = this.safeValue (response, 'data', []);
        // okx returns all 3 positions in one response: hedged (2 position objects) and shared (1 position object). if you never had any position open, it retuns empty data
        return this.parsePositions (data, [ market['symbol'] ], params);
    }

    parsePosition (position, market = undefined) {
=======
    parsePosition (position, market: Market = undefined) {
>>>>>>> 510d8d17
        //
        //     {
        //        "adl": "3",
        //        "availPos": "1",
        //        "avgPx": "34131.1",
        //        "cTime": "1627227626502",
        //        "ccy": "USDT",
        //        "deltaBS": "",
        //        "deltaPA": "",
        //        "gammaBS": "",
        //        "gammaPA": "",
        //        "imr": "170.66093041794787",
        //        "instId": "BTC-USDT-SWAP",
        //        "instType": "SWAP",
        //        "interest": "0",
        //        "last": "34134.4",
        //        "lever": "2",
        //        "liab": "",
        //        "liabCcy": "",
        //        "liqPx": "12608.959083877446",
        //        "markPx": "4786.459271773621",
        //        "margin": "",
        //        "mgnMode": "cross",
        //        "mgnRatio": "140.49930117599155",
        //        "mmr": "1.3652874433435829",
        //        "notionalUsd": "341.5130010779638",
        //        "optVal": "",
        //        "pos": "1",
        //        "posCcy": "",
        //        "posId": "339552508062380036",
        //        "posSide": "long",
        //        "thetaBS": "",
        //        "thetaPA": "",
        //        "tradeId": "98617799",
        //        "uTime": "1627227626502",
        //        "upl": "0.0108608358957281",
        //        "uplRatio": "0.0000636418743944",
        //        "vegaBS": "",
        //        "vegaPA": ""
        //    }
        //
        const marketId = this.safeString (position, 'instId');
        market = this.safeMarket (marketId, market);
        const symbol = market['symbol'];
        const pos = this.safeString (position, 'pos'); // 'pos' field: One way mode: 0 if position is not open, 1 if open | Two way (hedge) mode: -1 if short, 1 if long, 0 if position is not open
        const contractsAbs = Precise.stringAbs (pos);
        let side = this.safeString (position, 'posSide');
        const hedged = side !== 'net';
        const contracts = this.parseNumber (contractsAbs);
        if (market['margin']) {
            // margin position
            if (side === 'net') {
                const posCcy = this.safeString (position, 'posCcy');
                const parsedCurrency = this.safeCurrencyCode (posCcy);
                if (parsedCurrency !== undefined) {
                    side = (market['base'] === parsedCurrency) ? 'long' : 'short';
                }
            }
            if (side === undefined) {
                side = this.safeString (position, 'direction');
            }
        } else {
            if (pos !== undefined) {
                if (side === 'net') {
                    if (Precise.stringGt (pos, '0')) {
                        side = 'long';
                    } else if (Precise.stringLt (pos, '0')) {
                        side = 'short';
                    } else {
                        side = undefined;
                    }
                }
            }
        }
        const contractSize = this.safeNumber (market, 'contractSize');
        const contractSizeString = this.numberToString (contractSize);
        const markPriceString = this.safeString (position, 'markPx');
        let notionalString = this.safeString (position, 'notionalUsd');
        if (market['inverse']) {
            notionalString = Precise.stringDiv (Precise.stringMul (contractsAbs, contractSizeString), markPriceString);
        }
        const notional = this.parseNumber (notionalString);
        const marginMode = this.safeString (position, 'mgnMode');
        let initialMarginString = undefined;
        const entryPriceString = this.safeString (position, 'avgPx');
        const unrealizedPnlString = this.safeString (position, 'upl');
        const leverageString = this.safeString (position, 'lever');
        let initialMarginPercentage = undefined;
        let collateralString = undefined;
        if (marginMode === 'cross') {
            initialMarginString = this.safeString (position, 'imr');
            collateralString = Precise.stringAdd (initialMarginString, unrealizedPnlString);
        } else if (marginMode === 'isolated') {
            initialMarginPercentage = Precise.stringDiv ('1', leverageString);
            collateralString = this.safeString (position, 'margin');
        }
        const maintenanceMarginString = this.safeString (position, 'mmr');
        const maintenanceMargin = this.parseNumber (maintenanceMarginString);
        const maintenanceMarginPercentageString = Precise.stringDiv (maintenanceMarginString, notionalString);
        if (initialMarginPercentage === undefined) {
            initialMarginPercentage = this.parseNumber (Precise.stringDiv (initialMarginString, notionalString, 4));
        } else if (initialMarginString === undefined) {
            initialMarginString = Precise.stringMul (initialMarginPercentage, notionalString);
        }
        const rounder = '0.00005'; // round to closest 0.01%
        const maintenanceMarginPercentage = this.parseNumber (Precise.stringDiv (Precise.stringAdd (maintenanceMarginPercentageString, rounder), '1', 4));
        const liquidationPrice = this.safeNumber (position, 'liqPx');
        const percentageString = this.safeString (position, 'uplRatio');
        const percentage = this.parseNumber (Precise.stringMul (percentageString, '100'));
        const timestamp = this.safeInteger (position, 'uTime');
        const marginRatio = this.parseNumber (Precise.stringDiv (maintenanceMarginString, collateralString, 4));
        return this.safePosition ({
            'info': position,
            'id': undefined,
            'symbol': symbol,
            'notional': notional,
            'marginMode': marginMode,
            'liquidationPrice': liquidationPrice,
            'entryPrice': this.parseNumber (entryPriceString),
            'unrealizedPnl': this.parseNumber (unrealizedPnlString),
            'percentage': percentage,
            'contracts': contracts,
            'contractSize': contractSize,
            'markPrice': this.parseNumber (markPriceString),
            'lastPrice': undefined,
            'side': side,
            'hedged': hedged,
            'timestamp': timestamp,
            'datetime': this.iso8601 (timestamp),
            'lastUpdateTimestamp': undefined,
            'maintenanceMargin': maintenanceMargin,
            'maintenanceMarginPercentage': maintenanceMarginPercentage,
            'collateral': this.parseNumber (collateralString),
            'initialMargin': this.parseNumber (initialMarginString),
            'initialMarginPercentage': this.parseNumber (initialMarginPercentage),
            'leverage': this.parseNumber (leverageString),
            'marginRatio': marginRatio,
            'stopLossPrice': undefined,
            'takeProfitPrice': undefined,
        });
    }

    async transfer (code: string, amount, fromAccount, toAccount, params = {}) {
        /**
         * @method
         * @name okx#transfer
         * @description transfer currency internally between wallets on the same account
         * @see https://www.okx.com/docs-v5/en/#rest-api-funding-funds-transfer
         * @param {string} code unified currency code
         * @param {float} amount amount to transfer
         * @param {string} fromAccount account to transfer from
         * @param {string} toAccount account to transfer to
         * @param {object} [params] extra parameters specific to the okx api endpoint
         * @returns {object} a [transfer structure]{@link https://docs.ccxt.com/#/?id=transfer-structure}
         */
        await this.loadMarkets ();
        const currency = this.currency (code);
        const accountsByType = this.safeValue (this.options, 'accountsByType', {});
        const fromId = this.safeString (accountsByType, fromAccount, fromAccount);
        const toId = this.safeString (accountsByType, toAccount, toAccount);
        const request = {
            'ccy': currency['id'],
            'amt': this.currencyToPrecision (code, amount),
            'type': '0', // 0 = transfer within account by default, 1 = master account to sub-account, 2 = sub-account to master account, 3 = sub-account to master account (Only applicable to APIKey from sub-account), 4 = sub-account to sub-account
            'from': fromId, // remitting account, 6: Funding account, 18: Trading account
            'to': toId, // beneficiary account, 6: Funding account, 18: Trading account
            // 'subAcct': 'sub-account-name', // optional, only required when type is 1, 2 or 4
            // 'loanTrans': false, // Whether or not borrowed coins can be transferred out under Multi-currency margin and Portfolio margin. The default is false
            // 'clientId': 'client-supplied id', // A combination of case-sensitive alphanumerics, all numbers, or all letters of up to 32 characters
            // 'omitPosRisk': false, // Ignore position risk. Default is false. Applicable to Portfolio margin
        };
        if (fromId === 'master') {
            request['type'] = '1';
            request['subAcct'] = toId;
            request['from'] = this.safeString (params, 'from', '6');
            request['to'] = this.safeString (params, 'to', '6');
        } else if (toId === 'master') {
            request['type'] = '2';
            request['subAcct'] = fromId;
            request['from'] = this.safeString (params, 'from', '6');
            request['to'] = this.safeString (params, 'to', '6');
        }
        const response = await this.privatePostAssetTransfer (this.extend (request, params));
        //
        //     {
        //         "code": "0",
        //         "msg": "",
        //         "data": [
        //             {
        //                 "transId": "754147",
        //                 "ccy": "USDT",
        //                 "from": "6",
        //                 "amt": "0.1",
        //                 "to": "18"
        //             }
        //         ]
        //     }
        //
        const data = this.safeValue (response, 'data', []);
        const rawTransfer = this.safeValue (data, 0, {});
        return this.parseTransfer (rawTransfer, currency);
    }

    parseTransfer (transfer, currency: Currency = undefined) {
        //
        // transfer
        //
        //     {
        //         "transId": "754147",
        //         "ccy": "USDT",
        //         "from": "6",
        //         "amt": "0.1",
        //         "to": "18"
        //     }
        //
        // fetchTransfer
        //
        //     {
        //         "amt": "5",
        //         "ccy": "USDT",
        //         "from": "18",
        //         "instId": "",
        //         "state": "success",
        //         "subAcct": "",
        //         "to": "6",
        //         "toInstId": "",
        //         "transId": "464424732",
        //         "type": "0"
        //     }
        //
        // fetchTransfers
        //
        //     {
        //         "bal": "70.6874353780312913",
        //         "balChg": "-4.0000000000000000", // negative means "to funding", positive meand "from funding"
        //         "billId": "588900695232225299",
        //         "ccy": "USDT",
        //         "execType": "",
        //         "fee": "",
        //         "from": "18",
        //         "instId": "",
        //         "instType": "",
        //         "mgnMode": "",
        //         "notes": "To Funding Account",
        //         "ordId": "",
        //         "pnl": "",
        //         "posBal": "",
        //         "posBalChg": "",
        //         "price": "0",
        //         "subType": "12",
        //         "sz": "-4",
        //         "to": "6",
        //         "ts": "1686676866989",
        //         "type": "1"
        //     }
        //
        const id = this.safeString2 (transfer, 'transId', 'billId');
        const currencyId = this.safeString (transfer, 'ccy');
        const code = this.safeCurrencyCode (currencyId, currency);
        let amount = this.safeNumber (transfer, 'amt');
        const fromAccountId = this.safeString (transfer, 'from');
        const toAccountId = this.safeString (transfer, 'to');
        const accountsById = this.safeValue (this.options, 'accountsById', {});
        const timestamp = this.safeInteger (transfer, 'ts', this.milliseconds ());
        const balanceChange = this.safeString (transfer, 'sz');
        if (balanceChange !== undefined) {
            amount = this.parseNumber (Precise.stringAbs (balanceChange));
        }
        return {
            'info': transfer,
            'id': id,
            'timestamp': timestamp,
            'datetime': this.iso8601 (timestamp),
            'currency': code,
            'amount': amount,
            'fromAccount': this.safeString (accountsById, fromAccountId),
            'toAccount': this.safeString (accountsById, toAccountId),
            'status': this.parseTransferStatus (this.safeString (transfer, 'state')),
        };
    }

    parseTransferStatus (status) {
        const statuses = {
            'success': 'ok',
        };
        return this.safeString (statuses, status, status);
    }

    async fetchTransfer (id: string, code: Str = undefined, params = {}) {
        await this.loadMarkets ();
        const request = {
            'transId': id,
            // 'type': 0, // default is 0 transfer within account, 1 master to sub, 2 sub to master
        };
        const response = await this.privateGetAssetTransferState (this.extend (request, params));
        //
        //     {
        //         "code": "0",
        //         "data": [
        //             {
        //                 "amt": "5",
        //                 "ccy": "USDT",
        //                 "from": "18",
        //                 "instId": "",
        //                 "state": "success",
        //                 "subAcct": "",
        //                 "to": "6",
        //                 "toInstId": "",
        //                 "transId": "464424732",
        //                 "type": "0"
        //             }
        //         ],
        //         "msg": ""
        //     }
        //
        const data = this.safeValue (response, 'data', []);
        const transfer = this.safeValue (data, 0);
        return this.parseTransfer (transfer);
    }

    async fetchTransfers (code: Str = undefined, since: Int = undefined, limit: Int = undefined, params = {}) {
        /**
         * @method
         * @name okx#fetchTransfers
         * @description fetch a history of internal transfers made on an account
         * @see https://www.okx.com/docs-v5/en/#trading-account-rest-api-get-bills-details-last-3-months
         * @param {string} code unified currency code of the currency transferred
         * @param {int} [since] the earliest time in ms to fetch transfers for
         * @param {int} [limit] the maximum number of transfers structures to retrieve
         * @param {object} [params] extra parameters specific to the okx api endpoint
         * @returns {object[]} a list of [transfer structures]{@link https://docs.ccxt.com/#/?id=transfer-structure}
         */
        await this.loadMarkets ();
        let currency = undefined;
        const request = {
            'type': '1', // https://www.okx.com/docs-v5/en/#rest-api-account-get-bills-details-last-3-months
        };
        if (code !== undefined) {
            currency = this.currency (code);
            request['ccy'] = currency['id'];
        }
        if (since !== undefined) {
            request['begin'] = since;
        }
        if (limit !== undefined) {
            request['limit'] = limit;
        }
        const response = await this.privateGetAccountBillsArchive (this.extend (request, params));
        //
        //    {
        //        "code": "0",
        //        "data": [
        //            {
        //                "bal": "70.6874353780312913",
        //                "balChg": "-4.0000000000000000",
        //                "billId": "588900695232225299",
        //                "ccy": "USDT",
        //                "execType": "",
        //                "fee": "",
        //                "from": "18",
        //                "instId": "",
        //                "instType": "",
        //                "mgnMode": "",
        //                "notes": "To Funding Account",
        //                "ordId": "",
        //                "pnl": "",
        //                "posBal": "",
        //                "posBalChg": "",
        //                "price": "0",
        //                "subType": "12",
        //                "sz": "-4",
        //                "to": "6",
        //                "ts": "1686676866989",
        //                "type": "1"
        //            },
        //            ...
        //        ],
        //        "msg": ""
        //    }
        //
        const transfers = this.safeValue (response, 'data', []);
        return this.parseTransfers (transfers, currency, since, limit, params);
    }

    sign (path, api = 'public', method = 'GET', params = {}, headers = undefined, body = undefined) {
        const isArray = Array.isArray (params);
        const request = '/api/' + this.version + '/' + this.implodeParams (path, params);
        const query = this.omit (params, this.extractParams (path));
        let url = this.implodeHostname (this.urls['api']['rest']) + request;
        // const type = this.getPathAuthenticationType (path);
        if (api === 'public') {
            if (Object.keys (query).length) {
                url += '?' + this.urlencode (query);
            }
        } else if (api === 'private') {
            this.checkRequiredCredentials ();
            // inject id in implicit api call
            if (method === 'POST' && (path === 'trade/batch-orders' || path === 'trade/order-algo' || path === 'trade/order')) {
                const brokerId = this.safeString (this.options, 'brokerId', 'e847386590ce4dBC');
                if (Array.isArray (params)) {
                    for (let i = 0; i < params.length; i++) {
                        const entry = params[i];
                        const clientOrderId = this.safeString (entry, 'clOrdId');
                        if (clientOrderId === undefined) {
                            entry['clOrdId'] = brokerId + this.uuid16 ();
                            entry['tag'] = brokerId;
                            params[i] = entry;
                        }
                    }
                } else {
                    const clientOrderId = this.safeString (params, 'clOrdId');
                    if (clientOrderId === undefined) {
                        params['clOrdId'] = brokerId + this.uuid16 ();
                        params['tag'] = brokerId;
                    }
                }
            }
            const timestamp = this.iso8601 (this.milliseconds ());
            headers = {
                'OK-ACCESS-KEY': this.apiKey,
                'OK-ACCESS-PASSPHRASE': this.password,
                'OK-ACCESS-TIMESTAMP': timestamp,
                // 'OK-FROM': '',
                // 'OK-TO': '',
                // 'OK-LIMIT': '',
            };
            let auth = timestamp + method + request;
            if (method === 'GET') {
                if (Object.keys (query).length) {
                    const urlencodedQuery = '?' + this.urlencode (query);
                    url += urlencodedQuery;
                    auth += urlencodedQuery;
                }
            } else {
                if (isArray || Object.keys (query).length) {
                    body = this.json (query);
                    auth += body;
                }
                headers['Content-Type'] = 'application/json';
            }
            const signature = this.hmac (this.encode (auth), this.encode (this.secret), sha256, 'base64');
            headers['OK-ACCESS-SIGN'] = signature;
        }
        return { 'url': url, 'method': method, 'body': body, 'headers': headers };
    }

    parseFundingRate (contract, market: Market = undefined) {
        //
        //    {
        //        "fundingRate": "0.00027815",
        //        "fundingTime": "1634256000000",
        //        "instId": "BTC-USD-SWAP",
        //        "instType": "SWAP",
        //        "nextFundingRate": "0.00017",
        //        "nextFundingTime": "1634284800000"
        //    }
        //
        // in the response above nextFundingRate is actually two funding rates from now
        //
        const nextFundingRateTimestamp = this.safeInteger (contract, 'nextFundingTime');
        const marketId = this.safeString (contract, 'instId');
        const symbol = this.safeSymbol (marketId, market);
        const nextFundingRate = this.safeNumber (contract, 'nextFundingRate');
        const fundingTime = this.safeInteger (contract, 'fundingTime');
        // https://www.okx.com/support/hc/en-us/articles/360053909272-Ⅸ-Introduction-to-perpetual-swap-funding-fee
        // > The current interest is 0.
        return {
            'info': contract,
            'symbol': symbol,
            'markPrice': undefined,
            'indexPrice': undefined,
            'interestRate': this.parseNumber ('0'),
            'estimatedSettlePrice': undefined,
            'timestamp': undefined,
            'datetime': undefined,
            'fundingRate': this.safeNumber (contract, 'fundingRate'),
            'fundingTimestamp': fundingTime,
            'fundingDatetime': this.iso8601 (fundingTime),
            'nextFundingRate': nextFundingRate,
            'nextFundingTimestamp': nextFundingRateTimestamp,
            'nextFundingDatetime': this.iso8601 (nextFundingRateTimestamp),
            'previousFundingRate': undefined,
            'previousFundingTimestamp': undefined,
            'previousFundingDatetime': undefined,
        };
    }

    async fetchFundingRate (symbol: string, params = {}) {
        /**
         * @method
         * @name okx#fetchFundingRate
         * @description fetch the current funding rate
         * @see https://www.okx.com/docs-v5/en/#public-data-rest-api-get-funding-rate
         * @param {string} symbol unified market symbol
         * @param {object} [params] extra parameters specific to the okx api endpoint
         * @returns {object} a [funding rate structure]{@link https://docs.ccxt.com/#/?id=funding-rate-structure}
         */
        await this.loadMarkets ();
        const market = this.market (symbol);
        if (!market['swap']) {
            throw new ExchangeError (this.id + ' fetchFundingRate() is only valid for swap markets');
        }
        const request = {
            'instId': market['id'],
        };
        const response = await this.publicGetPublicFundingRate (this.extend (request, params));
        //
        //    {
        //        "code": "0",
        //        "data": [
        //            {
        //                "fundingRate": "0.00027815",
        //                "fundingTime": "1634256000000",
        //                "instId": "BTC-USD-SWAP",
        //                "instType": "SWAP",
        //                "nextFundingRate": "0.00017",
        //                "nextFundingTime": "1634284800000"
        //            }
        //        ],
        //        "msg": ""
        //    }
        //
        const data = this.safeValue (response, 'data', []);
        const entry = this.safeValue (data, 0, {});
        return this.parseFundingRate (entry, market);
    }

    async fetchFundingHistory (symbol: Str = undefined, since: Int = undefined, limit: Int = undefined, params = {}) {
        /**
         * @method
         * @name okx#fetchFundingHistory
         * @description fetch the history of funding payments paid and received on this account
         * @see https://www.okx.com/docs-v5/en/#trading-account-rest-api-get-bills-details-last-3-months
         * @param {string} symbol unified market symbol
         * @param {int} [since] the earliest time in ms to fetch funding history for
         * @param {int} [limit] the maximum number of funding history structures to retrieve
         * @param {object} [params] extra parameters specific to the okx api endpoint
         * @returns {object} a [funding history structure]{@link https://docs.ccxt.com/#/?id=funding-history-structure}
         */
        await this.loadMarkets ();
        const request = {
            // 'instType': 'SPOT', // SPOT, MARGIN, SWAP, FUTURES, OPTION
            // 'ccy': currency['id'],
            // 'mgnMode': 'isolated', // isolated, cross
            // 'ctType': 'linear', // linear, inverse, only applicable to FUTURES/SWAP
            'type': '8',
            //
            // supported values for type
            //
            //     1 Transfer
            //     2 Trade
            //     3 Delivery
            //     4 Auto token conversion
            //     5 Liquidation
            //     6 Margin transfer
            //     7 Interest deduction
            //     8 Funding fee
            //     9 ADL
            //     10 Clawback
            //     11 System token conversion
            //     12 Strategy transfer
            //     13 ddh
            //
            // 'subType': '',
            //
            // supported values for subType
            //
            //     1 Buy
            //     2 Sell
            //     3 Open long
            //     4 Open short
            //     5 Close long
            //     6 Close short
            //     9 Interest deduction
            //     11 Transfer in
            //     12 Transfer out
            //     160 Manual margin increase
            //     161 Manual margin decrease
            //     162 Auto margin increase
            //     110 Auto buy
            //     111 Auto sell
            //     118 System token conversion transfer in
            //     119 System token conversion transfer out
            //     100 Partial liquidation close long
            //     101 Partial liquidation close short
            //     102 Partial liquidation buy
            //     103 Partial liquidation sell
            //     104 Liquidation long
            //     105 Liquidation short
            //     106 Liquidation buy
            //     107 Liquidation sell
            //     110 Liquidation transfer in
            //     111 Liquidation transfer out
            //     125 ADL close long
            //     126 ADL close short
            //     127 ADL buy
            //     128 ADL sell
            //     131 ddh buy
            //     132 ddh sell
            //     170 Exercised
            //     171 Counterparty exercised
            //     172 Expired OTM
            //     112 Delivery long
            //     113 Delivery short
            //     117 Delivery/Exercise clawback
            //     173 Funding fee expense
            //     174 Funding fee income
            //     200 System transfer in
            //     201 Manually transfer in
            //     202 System transfer out
            //     203 Manually transfer out
            //
            // "after": "id", // earlier than the requested bill ID
            // "before": "id", // newer than the requested bill ID
            // "limit": "100", // default 100, max 100
        };
        if (limit !== undefined) {
            request['limit'] = limit.toString (); // default 100, max 100
        }
        let market = undefined;
        if (symbol !== undefined) {
            market = this.market (symbol);
            symbol = market['symbol'];
            if (market['contract']) {
                if (market['linear']) {
                    request['ctType'] = 'linear';
                    request['ccy'] = market['quoteId'];
                } else {
                    request['ctType'] = 'inverse';
                    request['ccy'] = market['baseId'];
                }
            }
        }
        const [ type, query ] = this.handleMarketTypeAndParams ('fetchFundingHistory', market, params);
        if (type === 'swap') {
            request['instType'] = this.convertToInstrumentType (type);
        }
        // AccountBillsArchive has the same cost as AccountBills but supports three months of data
        const response = await this.privateGetAccountBillsArchive (this.extend (request, query));
        //
        //    {
        //        "bal": "0.0242946200998573",
        //        "balChg": "0.0000148752712240",
        //        "billId": "377970609204146187",
        //        "ccy": "ETH",
        //        "execType": "",
        //        "fee": "0",
        //        "from": "",
        //        "instId": "ETH-USD-SWAP",
        //        "instType": "SWAP",
        //        "mgnMode": "isolated",
        //        "notes": "",
        //        "ordId": "",
        //        "pnl": "0.000014875271224",
        //        "posBal": "0",
        //        "posBalChg": "0",
        //        "subType": "174",
        //        "sz": "9",
        //        "to": "",
        //        "ts": "1636387215588",
        //        "type": "8"
        //    }
        //
        const data = this.safeValue (response, 'data', []);
        const result = [];
        for (let i = 0; i < data.length; i++) {
            const entry = data[i];
            const timestamp = this.safeInteger (entry, 'ts');
            const instId = this.safeString (entry, 'instId');
            const marketInner = this.safeMarket (instId);
            const currencyId = this.safeString (entry, 'ccy');
            const code = this.safeCurrencyCode (currencyId);
            result.push ({
                'info': entry,
                'symbol': marketInner['symbol'],
                'code': code,
                'timestamp': timestamp,
                'datetime': this.iso8601 (timestamp),
                'id': this.safeString (entry, 'billId'),
                'amount': this.safeNumber (entry, 'balChg'),
            });
        }
        const sorted = this.sortBy (result, 'timestamp');
        return this.filterBySymbolSinceLimit (sorted, symbol, since, limit) as FundingHistory[];
    }

    async setLeverage (leverage, symbol: Str = undefined, params = {}) {
        /**
         * @method
         * @name okx#setLeverage
         * @description set the level of leverage for a market
         * @see https://www.okx.com/docs-v5/en/#rest-api-account-set-leverage
         * @param {float} leverage the rate of leverage
         * @param {string} symbol unified market symbol
         * @param {object} [params] extra parameters specific to the okx api endpoint
         * @param {string} [params.marginMode] 'cross' or 'isolated'
         * @param {string} [params.posSide] 'long' or 'short' for isolated margin long/short mode on futures and swap markets
         * @returns {object} response from the exchange
         */
        if (symbol === undefined) {
            throw new ArgumentsRequired (this.id + ' setLeverage() requires a symbol argument');
        }
        // WARNING: THIS WILL INCREASE LIQUIDATION PRICE FOR OPEN ISOLATED LONG POSITIONS
        // AND DECREASE LIQUIDATION PRICE FOR OPEN ISOLATED SHORT POSITIONS
        if ((leverage < 1) || (leverage > 125)) {
            throw new BadRequest (this.id + ' setLeverage() leverage should be between 1 and 125');
        }
        await this.loadMarkets ();
        const market = this.market (symbol);
        let marginMode = undefined;
        [ marginMode, params ] = this.handleMarginModeAndParams ('setLeverage', params);
        if (marginMode === undefined) {
            marginMode = this.safeString (params, 'mgnMode', 'cross'); // cross as default marginMode
        }
        if ((marginMode !== 'cross') && (marginMode !== 'isolated')) {
            throw new BadRequest (this.id + ' setLeverage() requires a marginMode parameter that must be either cross or isolated');
        }
        const request = {
            'lever': leverage,
            'mgnMode': marginMode,
            'instId': market['id'],
        };
        const posSide = this.safeString (params, 'posSide');
        if (marginMode === 'isolated') {
            if (posSide === undefined) {
                throw new ArgumentsRequired (this.id + ' setLeverage() requires a posSide argument for isolated margin');
            }
            if (posSide !== 'long' && posSide !== 'short' && posSide !== 'net') {
                throw new BadRequest (this.id + ' setLeverage() requires the posSide argument to be either "long", "short" or "net"');
            }
        }
        const response = await this.privatePostAccountSetLeverage (this.extend (request, params));
        //
        //     {
        //       "code": "0",
        //       "data": [
        //         {
        //           "instId": "BTC-USDT-SWAP",
        //           "lever": "5",
        //           "mgnMode": "isolated",
        //           "posSide": "long"
        //         }
        //       ],
        //       "msg": ""
        //     }
        //
        return response;
    }

    async setPositionMode (hedged, symbol: Str = undefined, params = {}) {
        /**
         * @method
         * @name okx#setPositionMode
         * @description set hedged to true or false for a market
         * @see https://www.okx.com/docs-v5/en/#trading-account-rest-api-set-position-mode
         * @param {bool} hedged set to true to use long_short_mode, false for net_mode
         * @param {string} symbol not used by okx setPositionMode
         * @param {object} [params] extra parameters specific to the okx api endpoint
         * @returns {object} response from the exchange
         */
        let hedgeMode = undefined;
        if (hedged) {
            hedgeMode = 'long_short_mode';
        } else {
            hedgeMode = 'net_mode';
        }
        const request = {
            'posMode': hedgeMode,
        };
        const response = await this.privatePostAccountSetPositionMode (this.extend (request, params));
        //
        //    {
        //        "code": "0",
        //        "data": [
        //            {
        //                "posMode": "net_mode"
        //            }
        //        ],
        //        "msg": ""
        //    }
        //
        return response;
    }

    async setMarginMode (marginMode, symbol: Str = undefined, params = {}) {
        /**
         * @method
         * @name okx#setMarginMode
         * @description set margin mode to 'cross' or 'isolated'
         * @see https://www.okx.com/docs-v5/en/#trading-account-rest-api-set-leverage
         * @param {string} marginMode 'cross' or 'isolated'
         * @param {string} symbol unified market symbol
         * @param {object} [params] extra parameters specific to the okx api endpoint
         * @param {int} [params.leverage] leverage
         * @returns {object} response from the exchange
         */
        if (symbol === undefined) {
            throw new ArgumentsRequired (this.id + ' setMarginMode() requires a symbol argument');
        }
        // WARNING: THIS WILL INCREASE LIQUIDATION PRICE FOR OPEN ISOLATED LONG POSITIONS
        // AND DECREASE LIQUIDATION PRICE FOR OPEN ISOLATED SHORT POSITIONS
        marginMode = marginMode.toLowerCase ();
        if ((marginMode !== 'cross') && (marginMode !== 'isolated')) {
            throw new BadRequest (this.id + ' setMarginMode() marginMode must be either cross or isolated');
        }
        await this.loadMarkets ();
        const market = this.market (symbol);
        const lever = this.safeInteger2 (params, 'lever', 'leverage');
        if ((lever === undefined) || (lever < 1) || (lever > 125)) {
            throw new BadRequest (this.id + ' setMarginMode() params["lever"] should be between 1 and 125');
        }
        params = this.omit (params, [ 'leverage' ]);
        const request = {
            'lever': lever,
            'mgnMode': marginMode,
            'instId': market['id'],
        };
        const response = await this.privatePostAccountSetLeverage (this.extend (request, params));
        //
        //     {
        //       "code": "0",
        //       "data": [
        //         {
        //           "instId": "BTC-USDT-SWAP",
        //           "lever": "5",
        //           "mgnMode": "isolated",
        //           "posSide": "long"
        //         }
        //       ],
        //       "msg": ""
        //     }
        //
        return response;
    }

    async fetchCrossBorrowRates (params = {}) {
        /**
         * @method
         * @name okx#fetchCrossBorrowRates
         * @description fetch the borrow interest rates of all currencies
         * @see https://www.okx.com/docs-v5/en/#trading-account-rest-api-get-interest-rate
         * @param {object} [params] extra parameters specific to the okx api endpoint
         * @returns {object} a list of [borrow rate structures]{@link https://docs.ccxt.com/#/?id=borrow-rate-structure}
         */
        await this.loadMarkets ();
        const response = await this.privateGetAccountInterestRate (params);
        //
        //    {
        //        "code": "0",
        //        "data": [
        //            {
        //                "ccy": "BTC",
        //                "interestRate": "0.00000833"
        //            }
        //            ...
        //        ],
        //    }
        //
        const data = this.safeValue (response, 'data', []);
        const rates = [];
        for (let i = 0; i < data.length; i++) {
            rates.push (this.parseBorrowRate (data[i]));
        }
        return rates;
    }

    async fetchCrossBorrowRate (code: string, params = {}) {
        /**
         * @method
         * @name okx#fetchCrossBorrowRate
         * @description fetch the rate of interest to borrow a currency for margin trading
         * @see https://www.okx.com/docs-v5/en/#trading-account-rest-api-get-interest-rate
         * @param {string} code unified currency code
         * @param {object} [params] extra parameters specific to the okx api endpoint
         * @returns {object} a [borrow rate structure]{@link https://docs.ccxt.com/#/?id=borrow-rate-structure}
         */
        await this.loadMarkets ();
        const currency = this.currency (code);
        const request = {
            'ccy': currency['id'],
        };
        const response = await this.privateGetAccountInterestRate (this.extend (request, params));
        //
        //    {
        //        "code": "0",
        //        "data": [
        //             {
        //                "ccy": "USDT",
        //                "interestRate": "0.00002065"
        //             }
        //             ...
        //        ],
        //        "msg": ""
        //    }
        //
        const data = this.safeValue (response, 'data');
        const rate = this.safeValue (data, 0);
        return this.parseBorrowRate (rate);
    }

    parseBorrowRate (info, currency: Currency = undefined) {
        //
        //    {
        //        "amt": "992.10341195",
        //        "ccy": "BTC",
        //        "rate": "0.01",
        //        "ts": "1643954400000"
        //    }
        //
        const ccy = this.safeString (info, 'ccy');
        const timestamp = this.safeInteger (info, 'ts');
        return {
            'currency': this.safeCurrencyCode (ccy),
            'rate': this.safeNumber2 (info, 'interestRate', 'rate'),
            'period': 86400000,
            'timestamp': timestamp,
            'datetime': this.iso8601 (timestamp),
            'info': info,
        };
    }

    parseBorrowRateHistories (response, codes, since, limit) {
        //
        //    [
        //        {
        //            "amt": "992.10341195",
        //            "ccy": "BTC",
        //            "rate": "0.01",
        //            "ts": "1643954400000"
        //        },
        //        ...
        //    ]
        //
        const borrowRateHistories = {};
        for (let i = 0; i < response.length; i++) {
            const item = response[i];
            const code = this.safeCurrencyCode (this.safeString (item, 'ccy'));
            if (codes === undefined || this.inArray (code, codes)) {
                if (!(code in borrowRateHistories)) {
                    borrowRateHistories[code] = [];
                }
                const borrowRateStructure = this.parseBorrowRate (item);
                borrowRateHistories[code].push (borrowRateStructure);
            }
        }
        const keys = Object.keys (borrowRateHistories);
        for (let i = 0; i < keys.length; i++) {
            const code = keys[i];
            borrowRateHistories[code] = this.filterByCurrencySinceLimit (borrowRateHistories[code], code, since, limit);
        }
        return borrowRateHistories;
    }

    parseBorrowRateHistory (response, code, since, limit) {
        const result = [];
        for (let i = 0; i < response.length; i++) {
            const item = response[i];
            const borrowRate = this.parseBorrowRate (item);
            result.push (borrowRate);
        }
        const sorted = this.sortBy (result, 'timestamp');
        return this.filterByCurrencySinceLimit (sorted, code, since, limit);
    }

    async fetchBorrowRateHistories (codes = undefined, since: Int = undefined, limit: Int = undefined, params = {}) {
        /**
         * @method
         * @name okx#fetchBorrowRateHistories
         * @description retrieves a history of a multiple currencies borrow interest rate at specific time slots, returns all currencies if no symbols passed, default is undefined
         * @see https://www.okx.com/docs-v5/en/#financial-product-savings-get-public-borrow-history-public
         * @param {string[]|undefined} codes list of unified currency codes, default is undefined
         * @param {int} [since] timestamp in ms of the earliest borrowRate, default is undefined
         * @param {int} [limit] max number of borrow rate prices to return, default is undefined
         * @param {object} [params] extra parameters specific to the okx api endpoint
         * @returns {object} a dictionary of [borrow rate structures]{@link https://docs.ccxt.com/#/?id=borrow-rate-structure} indexed by the market symbol
         */
        await this.loadMarkets ();
        const request = {
            // 'ccy': currency['id'],
            // 'after': this.milliseconds (), // Pagination of data to return records earlier than the requested ts,
            // 'before': since, // Pagination of data to return records newer than the requested ts,
            // 'limit': limit, // default is 100 and maximum is 100
        };
        if (since !== undefined) {
            request['before'] = since;
        }
        if (limit !== undefined) {
            request['limit'] = limit;
        }
        const response = await this.publicGetFinanceSavingsLendingRateHistory (this.extend (request, params));
        //
        //     {
        //         "code": "0",
        //         "data": [
        //             {
        //                 "amt": "992.10341195",
        //                 "ccy": "BTC",
        //                 "rate": "0.01",
        //                 "ts": "1643954400000"
        //             },
        //         ],
        //         "msg": ""
        //     }
        //
        const data = this.safeValue (response, 'data');
        return this.parseBorrowRateHistories (data, codes, since, limit);
    }

    async fetchBorrowRateHistory (code: string, since: Int = undefined, limit: Int = undefined, params = {}) {
        /**
         * @method
         * @name okx#fetchBorrowRateHistory
         * @description retrieves a history of a currencies borrow interest rate at specific time slots
         * @see https://www.okx.com/docs-v5/en/#financial-product-savings-get-public-borrow-history-public
         * @param {string} code unified currency code
         * @param {int} [since] timestamp for the earliest borrow rate
         * @param {int} [limit] the maximum number of [borrow rate structures]{@link https://docs.ccxt.com/#/?id=borrow-rate-structure} to retrieve
         * @param {object} [params] extra parameters specific to the exchange api endpoint
         * @returns {object[]} an array of [borrow rate structures]{@link https://docs.ccxt.com/#/?id=borrow-rate-structure}
         */
        await this.loadMarkets ();
        const currency = this.currency (code);
        const request = {
            'ccy': currency['id'],
            // 'after': this.milliseconds (), // Pagination of data to return records earlier than the requested ts,
            // 'before': since, // Pagination of data to return records newer than the requested ts,
            // 'limit': limit, // default is 100 and maximum is 100
        };
        if (since !== undefined) {
            request['before'] = since;
        }
        if (limit !== undefined) {
            request['limit'] = limit;
        }
        const response = await this.publicGetFinanceSavingsLendingRateHistory (this.extend (request, params));
        //
        //     {
        //         "code": "0",
        //         "data": [
        //             {
        //                 "amt": "992.10341195",
        //                 "ccy": "BTC",
        //                 "rate": "0.01",
        //                 "ts": "1643954400000"
        //             },
        //         ],
        //         "msg": ""
        //     }
        //
        const data = this.safeValue (response, 'data');
        return this.parseBorrowRateHistory (data, code, since, limit);
    }

    async modifyMarginHelper (symbol: string, amount, type, params = {}) {
        await this.loadMarkets ();
        const market = this.market (symbol);
        const posSide = this.safeString (params, 'posSide', 'net');
        params = this.omit (params, [ 'posSide' ]);
        const request = {
            'instId': market['id'],
            'amt': amount,
            'type': type,
            'posSide': posSide,
        };
        const response = await this.privatePostAccountPositionMarginBalance (this.extend (request, params));
        //
        //     {
        //       "code": "0",
        //       "data": [
        //         {
        //           "amt": "0.01",
        //           "instId": "ETH-USD-SWAP",
        //           "posSide": "net",
        //           "type": "reduce"
        //         }
        //       ],
        //       "msg": ""
        //     }
        //
        return this.parseMarginModification (response, market);
    }

    parseMarginModification (data, market: Market = undefined) {
        const innerData = this.safeValue (data, 'data', []);
        const entry = this.safeValue (innerData, 0, {});
        const errorCode = this.safeString (data, 'code');
        const status = (errorCode === '0') ? 'ok' : 'failed';
        const amountRaw = this.safeNumber (entry, 'amt');
        const typeRaw = this.safeString (entry, 'type');
        const type = (typeRaw === 'reduce') ? 'reduce' : 'add';
        const marketId = this.safeString (entry, 'instId');
        const responseMarket = this.safeMarket (marketId, market);
        const code = responseMarket['inverse'] ? responseMarket['base'] : responseMarket['quote'];
        return {
            'info': data,
            'type': type,
            'amount': amountRaw,
            'code': code,
            'symbol': responseMarket['symbol'],
            'status': status,
        };
    }

    async reduceMargin (symbol: string, amount, params = {}) {
        /**
         * @method
         * @name okx#reduceMargin
         * @description remove margin from a position
         * @see https://www.okx.com/docs-v5/en/#trading-account-rest-api-increase-decrease-margin
         * @param {string} symbol unified market symbol
         * @param {float} amount the amount of margin to remove
         * @param {object} [params] extra parameters specific to the okx api endpoint
         * @returns {object} a [margin structure]{@link https://docs.ccxt.com/#/?id=reduce-margin-structure}
         */
        return await this.modifyMarginHelper (symbol, amount, 'reduce', params);
    }

    async addMargin (symbol: string, amount, params = {}) {
        /**
         * @method
         * @name okx#addMargin
         * @description add margin
         * @see https://www.okx.com/docs-v5/en/#trading-account-rest-api-increase-decrease-margin
         * @param {string} symbol unified market symbol
         * @param {float} amount amount of margin to add
         * @param {object} [params] extra parameters specific to the okx api endpoint
         * @returns {object} a [margin structure]{@link https://docs.ccxt.com/#/?id=add-margin-structure}
         */
        return await this.modifyMarginHelper (symbol, amount, 'add', params);
    }

    async fetchMarketLeverageTiers (symbol: string, params = {}) {
        /**
         * @method
         * @name okx#fetchMarketLeverageTiers
         * @description retrieve information on the maximum leverage, and maintenance margin for trades of varying trade sizes for a single market
         * @see https://www.okx.com/docs-v5/en/#rest-api-public-data-get-position-tiers
         * @param {string} symbol unified market symbol
         * @param {object} [params] extra parameters specific to the okx api endpoint
         * @param {string} [params.marginMode] 'cross' or 'isolated'
         * @returns {object} a [leverage tiers structure]{@link https://docs.ccxt.com/#/?id=leverage-tiers-structure}
         */
        await this.loadMarkets ();
        const market = this.market (symbol);
        const type = market['spot'] ? 'MARGIN' : this.convertToInstrumentType (market['type']);
        const uly = this.safeString (market['info'], 'uly');
        if (!uly) {
            if (type !== 'MARGIN') {
                throw new BadRequest (this.id + ' fetchMarketLeverageTiers() cannot fetch leverage tiers for ' + symbol);
            }
        }
        let marginMode = undefined;
        [ marginMode, params ] = this.handleMarginModeAndParams ('fetchMarketLeverageTiers', params);
        if (marginMode === undefined) {
            marginMode = this.safeString (params, 'tdMode', 'cross'); // cross as default marginMode
        }
        const request = {
            'instType': type,
            'tdMode': marginMode,
            'uly': uly,
        };
        if (type === 'MARGIN') {
            request['instId'] = market['id'];
        }
        const response = await this.publicGetPublicPositionTiers (this.extend (request, params));
        //
        //    {
        //        "code": "0",
        //        "data": [
        //            {
        //                "baseMaxLoan": "500",
        //                "imr": "0.1",
        //                "instId": "ETH-USDT",
        //                "maxLever": "10",
        //                "maxSz": "500",
        //                "minSz": "0",
        //                "mmr": "0.03",
        //                "optMgnFactor": "0",
        //                "quoteMaxLoan": "200000",
        //                "tier": "1",
        //                "uly": ""
        //            },
        //            ...
        //        ]
        //    }
        //
        const data = this.safeValue (response, 'data');
        return this.parseMarketLeverageTiers (data, market);
    }

    parseMarketLeverageTiers (info, market: Market = undefined) {
        /**
         * @ignore
         * @method
         * @param {object} info Exchange response for 1 market
         * @param {object} market CCXT market
         */
        //
        //    [
        //        {
        //            "baseMaxLoan": "500",
        //            "imr": "0.1",
        //            "instId": "ETH-USDT",
        //            "maxLever": "10",
        //            "maxSz": "500",
        //            "minSz": "0",
        //            "mmr": "0.03",
        //            "optMgnFactor": "0",
        //            "quoteMaxLoan": "200000",
        //            "tier": "1",
        //            "uly": ""
        //        },
        //        ...
        //    ]
        //
        const tiers = [];
        for (let i = 0; i < info.length; i++) {
            const tier = info[i];
            tiers.push ({
                'tier': this.safeInteger (tier, 'tier'),
                'currency': market['quote'],
                'minNotional': this.safeNumber (tier, 'minSz'),
                'maxNotional': this.safeNumber (tier, 'maxSz'),
                'maintenanceMarginRate': this.safeNumber (tier, 'mmr'),
                'maxLeverage': this.safeNumber (tier, 'maxLever'),
                'info': tier,
            });
        }
        return tiers;
    }

    async fetchBorrowInterest (code: Str = undefined, symbol: Str = undefined, since: Int = undefined, limit: Int = undefined, params = {}) {
        /**
         * @method
         * @name okx#fetchBorrowInterest
         * @description fetch the interest owed by the user for borrowing currency for margin trading
         * @see https://www.okx.com/docs-v5/en/#rest-api-account-get-interest-accrued-data
         * @param {string} code the unified currency code for the currency of the interest
         * @param {string} symbol the market symbol of an isolated margin market, if undefined, the interest for cross margin markets is returned
         * @param {int} [since] timestamp in ms of the earliest time to receive interest records for
         * @param {int} [limit] the number of [borrow interest structures]{@link https://docs.ccxt.com/#/?id=borrow-interest-structure} to retrieve
         * @param {object} [params] exchange specific parameters
         * @param {int} [params.type] Loan type 1 - VIP loans 2 - Market loans *Default is Market loans*
         * @param {string} [params.marginMode] 'cross' or 'isolated'
         * @returns {object[]} An list of [borrow interest structures]{@link https://docs.ccxt.com/#/?id=borrow-interest-structure}
         */
        await this.loadMarkets ();
        let marginMode = undefined;
        [ marginMode, params ] = this.handleMarginModeAndParams ('fetchBorrowInterest', params);
        if (marginMode === undefined) {
            marginMode = this.safeString (params, 'mgnMode', 'cross'); // cross as default marginMode
        }
        const request = {
            'mgnMode': marginMode,
        };
        let market = undefined;
        if (code !== undefined) {
            const currency = this.currency (code);
            request['ccy'] = currency['id'];
        }
        if (since !== undefined) {
            request['before'] = since - 1;
        }
        if (limit !== undefined) {
            request['limit'] = limit;
        }
        if (symbol !== undefined) {
            market = this.market (symbol);
            request['instId'] = market['id'];
        }
        const response = await this.privateGetAccountInterestAccrued (this.extend (request, params));
        //
        //    {
        //        "code": "0",
        //        "data": [
        //            {
        //                "ccy": "USDT",
        //                "instId": "",
        //                "interest": "0.0003960833333334",
        //                "interestRate": "0.0000040833333333",
        //                "liab": "97",
        //                "mgnMode": "",
        //                "ts": "1637312400000",
        //                "type": "1"
        //            },
        //            ...
        //        ],
        //        "msg": ""
        //    }
        //
        const data = this.safeValue (response, 'data');
        const interest = this.parseBorrowInterests (data);
        return this.filterByCurrencySinceLimit (interest, code, since, limit);
    }

    parseBorrowInterest (info, market: Market = undefined) {
        const instId = this.safeString (info, 'instId');
        if (instId !== undefined) {
            market = this.safeMarket (instId, market);
        }
        const timestamp = this.safeInteger (info, 'ts');
        return {
            'symbol': this.safeString (market, 'symbol'),
            'marginMode': this.safeString (info, 'mgnMode'),
            'currency': this.safeCurrencyCode (this.safeString (info, 'ccy')),
            'interest': this.safeNumber (info, 'interest'),
            'interestRate': this.safeNumber (info, 'interestRate'),
            'amountBorrowed': this.safeNumber (info, 'liab'),
            'timestamp': timestamp,  // Interest accrued time
            'datetime': this.iso8601 (timestamp),
            'info': info,
        };
    }

    async borrowMargin (code: string, amount, symbol: Str = undefined, params = {}) {
        /**
         * @method
         * @name okx#borrowMargin
         * @description create a loan to borrow margin
         * @see https://www.okx.com/docs-v5/en/#rest-api-account-vip-loans-borrow-and-repay
         * @param {string} code unified currency code of the currency to borrow
         * @param {float} amount the amount to borrow
         * @param {string} symbol not used by okx.borrowMargin ()
         * @param {object} [params] extra parameters specific to the okx api endpoint
         * @returns {object} a [margin loan structure]{@link https://docs.ccxt.com/#/?id=margin-loan-structure}
         */
        await this.loadMarkets ();
        const currency = this.currency (code);
        const request = {
            'ccy': currency['id'],
            'amt': this.currencyToPrecision (code, amount),
            'side': 'borrow',
        };
        const response = await this.privatePostAccountBorrowRepay (this.extend (request, params));
        //
        //     {
        //         "code": "0",
        //         "data": [
        //             {
        //                 "amt": "102",
        //                 "availLoan": "97",
        //                 "ccy": "USDT",
        //                 "loanQuota": "6000000",
        //                 "posLoan": "0",
        //                 "side": "borrow",
        //                 "usedLoan": "97"
        //             }
        //         ],
        //         "msg": ""
        //     }
        //
        const data = this.safeValue (response, 'data', []);
        const loan = this.safeValue (data, 0);
        const transaction = this.parseMarginLoan (loan, currency);
        return this.extend (transaction, {
            'symbol': symbol,
        });
    }

    async repayMargin (code: string, amount, symbol: Str = undefined, params = {}) {
        /**
         * @method
         * @name okx#repayMargin
         * @description repay borrowed margin and interest
         * @see https://www.okx.com/docs-v5/en/#rest-api-account-vip-loans-borrow-and-repay
         * @param {string} code unified currency code of the currency to repay
         * @param {float} amount the amount to repay
         * @param {string} symbol not used by okx.repayMargin ()
         * @param {object} [params] extra parameters specific to the okx api endpoint
         * @returns {object} a [margin loan structure]{@link https://docs.ccxt.com/#/?id=margin-loan-structure}
         */
        await this.loadMarkets ();
        const currency = this.currency (code);
        const request = {
            'ccy': currency['id'],
            'amt': this.currencyToPrecision (code, amount),
            'side': 'repay',
        };
        const response = await this.privatePostAccountBorrowRepay (this.extend (request, params));
        //
        //     {
        //         "code": "0",
        //         "data": [
        //             {
        //                 "amt": "102",
        //                 "availLoan": "97",
        //                 "ccy": "USDT",
        //                 "loanQuota": "6000000",
        //                 "posLoan": "0",
        //                 "side": "repay",
        //                 "usedLoan": "97"
        //             }
        //         ],
        //         "msg": ""
        //     }
        //
        const data = this.safeValue (response, 'data', []);
        const loan = this.safeValue (data, 0);
        const transaction = this.parseMarginLoan (loan, currency);
        return this.extend (transaction, {
            'symbol': symbol,
        });
    }

    parseMarginLoan (info, currency: Currency = undefined) {
        //
        //     {
        //         "amt": "102",
        //         "availLoan": "97",
        //         "ccy": "USDT",
        //         "loanQuota": "6000000",
        //         "posLoan": "0",
        //         "side": "repay",
        //         "usedLoan": "97"
        //     }
        //
        const currencyId = this.safeString (info, 'ccy');
        return {
            'id': undefined,
            'currency': this.safeCurrencyCode (currencyId, currency),
            'amount': this.safeNumber (info, 'amt'),
            'symbol': undefined,
            'timestamp': undefined,
            'datetime': undefined,
            'info': info,
        };
    }

    async fetchOpenInterest (symbol: string, params = {}) {
        /**
         * @method
         * @name okx#fetchOpenInterest
         * @description Retrieves the open interest of a currency
         * @see https://www.okx.com/docs-v5/en/#rest-api-public-data-get-open-interest
         * @param {string} symbol Unified CCXT market symbol
         * @param {object} [params] exchange specific parameters
         * @returns {object} an open interest structure{@link https://docs.ccxt.com/#/?id=open-interest-structure}
         */
        await this.loadMarkets ();
        const market = this.market (symbol);
        if (!market['contract']) {
            throw new BadRequest (this.id + ' fetchOpenInterest() supports contract markets only');
        }
        const type = this.convertToInstrumentType (market['type']);
        const uly = this.safeString (market['info'], 'uly');
        const request = {
            'instType': type,
            'uly': uly,
            'instId': market['id'],
        };
        const response = await this.publicGetPublicOpenInterest (this.extend (request, params));
        //
        //     {
        //         "code": "0",
        //         "data": [
        //             {
        //                 "instId": "BTC-USDT-SWAP",
        //                 "instType": "SWAP",
        //                 "oi": "2125419",
        //                 "oiCcy": "21254.19",
        //                 "ts": "1664005108969"
        //             }
        //         ],
        //         "msg": ""
        //     }
        //
        const data = this.safeValue (response, 'data', []);
        return this.parseOpenInterest (data[0], market);
    }

    async fetchOpenInterestHistory (symbol: string, timeframe = '1d', since: Int = undefined, limit: Int = undefined, params = {}) {
        /**
         * @method
         * @name okx#fetchOpenInterestHistory
         * @description Retrieves the open interest history of a currency
         * @see https://www.okx.com/docs-v5/en/#rest-api-trading-data-get-contracts-open-interest-and-volume
         * @see https://www.okx.com/docs-v5/en/#rest-api-trading-data-get-options-open-interest-and-volume
         * @param {string} symbol Unified CCXT currency code or unified symbol
         * @param {string} timeframe "5m", "1h", or "1d" for option only "1d" or "8h"
         * @param {int} [since] The time in ms of the earliest record to retrieve as a unix timestamp
         * @param {int} [limit] Not used by okx, but parsed internally by CCXT
         * @param {object} [params] Exchange specific parameters
         * @param {int} [params.until] The time in ms of the latest record to retrieve as a unix timestamp
         * @returns An array of [open interest structures]{@link https://docs.ccxt.com/#/?id=open-interest-structure}
         */
        const options = this.safeValue (this.options, 'fetchOpenInterestHistory', {});
        const timeframes = this.safeValue (options, 'timeframes', {});
        timeframe = this.safeString (timeframes, timeframe, timeframe);
        if (timeframe !== '5m' && timeframe !== '1H' && timeframe !== '1D') {
            throw new BadRequest (this.id + ' fetchOpenInterestHistory cannot only use the 5m, 1h, and 1d timeframe');
        }
        await this.loadMarkets ();
        // handle unified currency code or symbol
        let currencyId = undefined;
        let market = undefined;
        if ((symbol in this.markets) || (symbol in this.markets_by_id)) {
            market = this.market (symbol);
            currencyId = market['baseId'];
        } else {
            const currency = this.currency (symbol);
            currencyId = currency['id'];
        }
        const request = {
            'ccy': currencyId,
            'period': timeframe,
        };
        let type = undefined;
        let response = undefined;
        [ type, params ] = this.handleMarketTypeAndParams ('fetchOpenInterestHistory', market, params);
        if (type === 'option') {
            response = await this.publicGetRubikStatOptionOpenInterestVolume (this.extend (request, params));
        } else {
            if (since !== undefined) {
                request['begin'] = since;
            }
            const until = this.safeInteger2 (params, 'till', 'until');
            if (until !== undefined) {
                request['end'] = until;
                params = this.omit (params, [ 'until', 'till' ]);
            }
            response = await this.publicGetRubikStatContractsOpenInterestVolume (this.extend (request, params));
        }
        //
        //    {
        //        "code": "0",
        //        "data": [
        //            [
        //                "1648221300000",  // timestamp
        //                "2183354317.945",  // open interest (USD)
        //                "74285877.617",  // volume (USD)
        //            ],
        //            ...
        //        ],
        //        "msg": ''
        //    }
        //
        const data = this.safeValue (response, 'data', []);
        return this.parseOpenInterests (data, undefined, since, limit);
    }

    parseOpenInterest (interest, market: Market = undefined) {
        //
        // fetchOpenInterestHistory
        //
        //    [
        //        "1648221300000",  // timestamp
        //        "2183354317.945",  // open interest (USD) - (coin) for options
        //        "74285877.617",  // volume (USD) - (coin) for options
        //    ]
        //
        // fetchOpenInterest
        //
        //     {
        //         "instId": "BTC-USD-230520-25500-P",
        //         "instType": "OPTION",
        //         "oi": "300",
        //         "oiCcy": "3",
        //         "ts": "1684551166251"
        //     }
        //
        const id = this.safeString (interest, 'instId');
        market = this.safeMarket (id, market);
        const time = this.safeInteger (interest, 'ts');
        const timestamp = this.safeInteger (interest, 0, time);
        let baseVolume = undefined;
        let quoteVolume = undefined;
        let openInterestAmount = undefined;
        let openInterestValue = undefined;
        const type = this.safeString (this.options, 'defaultType');
        if (Array.isArray (interest)) {
            if (type === 'option') {
                openInterestAmount = this.safeNumber (interest, 1);
                baseVolume = this.safeNumber (interest, 2);
            } else {
                openInterestValue = this.safeNumber (interest, 1);
                quoteVolume = this.safeNumber (interest, 2);
            }
        } else {
            baseVolume = this.safeNumber (interest, 'oiCcy');
            openInterestAmount = this.safeNumber (interest, 'oi');
            openInterestValue = this.safeNumber (interest, 'oiCcy');
        }
        return this.safeOpenInterest ({
            'symbol': this.safeSymbol (id),
            'baseVolume': baseVolume,  // deprecated
            'quoteVolume': quoteVolume,  // deprecated
            'openInterestAmount': openInterestAmount,
            'openInterestValue': openInterestValue,
            'timestamp': timestamp,
            'datetime': this.iso8601 (timestamp),
            'info': interest,
        }, market);
    }

    setSandboxMode (enable) {
        super.setSandboxMode (enable);
        this.options['sandboxMode'] = enable;
        if (enable) {
            this.headers['x-simulated-trading'] = '1';
        } else if ('x-simulated-trading' in this.headers) {
            this.headers = this.omit (this.headers, 'x-simulated-trading');
        }
    }

    async fetchDepositWithdrawFees (codes: Strings = undefined, params = {}) {
        /**
         * @method
         * @name okx#fetchDepositWithdrawFees
         * @description fetch deposit and withdraw fees
         * @see https://www.okx.com/docs-v5/en/#rest-api-funding-get-currencies
         * @param {string[]|undefined} codes list of unified currency codes
         * @param {object} [params] extra parameters specific to the okx api endpoint
         * @returns {object[]} a list of [fees structures]{@link https://docs.ccxt.com/#/?id=fee-structure}
         */
        await this.loadMarkets ();
        const response = await this.privateGetAssetCurrencies (params);
        //
        //    {
        //        "code": "0",
        //        "data": [
        //            {
        //                "canDep": true,
        //                "canInternal": false,
        //                "canWd": true,
        //                "ccy": "USDT",
        //                "chain": "USDT-TRC20",
        //                "logoLink": "https://static.coinall.ltd/cdn/assets/imgs/221/5F74EB20302D7761.png",
        //                "mainNet": false,
        //                "maxFee": "1.6",
        //                "maxWd": "8852150",
        //                "minFee": "0.8",
        //                "minWd": "2",
        //                "name": "Tether",
        //                "usedWdQuota": "0",
        //                "wdQuota": "500",
        //                "wdTickSz": "3"
        //            },
        //            {
        //                "canDep": true,
        //                "canInternal": false,
        //                "canWd": true,
        //                "ccy": "USDT",
        //                "chain": "USDT-ERC20",
        //                "logoLink": "https://static.coinall.ltd/cdn/assets/imgs/221/5F74EB20302D7761.png",
        //                "mainNet": false,
        //                "maxFee": "16",
        //                "maxWd": "8852150",
        //                "minFee": "8",
        //                "minWd": "2",
        //                "name": "Tether",
        //                "usedWdQuota": "0",
        //                "wdQuota": "500",
        //                "wdTickSz": "3"
        //            },
        //            ...
        //        ],
        //        "msg": ""
        //    }
        //
        const data = this.safeValue (response, 'data');
        return this.parseDepositWithdrawFees (data, codes);
    }

    parseDepositWithdrawFees (response, codes = undefined, currencyIdKey = undefined) {
        //
        // [
        //   {
        //       "canDep": true,
        //       "canInternal": false,
        //       "canWd": true,
        //       "ccy": "USDT",
        //       "chain": "USDT-TRC20",
        //       "logoLink": "https://static.coinall.ltd/cdn/assets/imgs/221/5F74EB20302D7761.png",
        //       "mainNet": false,
        //       "maxFee": "1.6",
        //       "maxWd": "8852150",
        //       "minFee": "0.8",
        //       "minWd": "2",
        //       "name": "Tether",
        //       "usedWdQuota": "0",
        //       "wdQuota": "500",
        //       "wdTickSz": "3"
        //   }
        // ]
        //
        const depositWithdrawFees = {};
        codes = this.marketCodes (codes);
        for (let i = 0; i < response.length; i++) {
            const feeInfo = response[i];
            const currencyId = this.safeString (feeInfo, 'ccy');
            const code = this.safeCurrencyCode (currencyId);
            if ((codes === undefined) || (this.inArray (code, codes))) {
                const depositWithdrawFee = this.safeValue (depositWithdrawFees, code);
                if (depositWithdrawFee === undefined) {
                    depositWithdrawFees[code] = this.depositWithdrawFee ({});
                }
                depositWithdrawFees[code]['info'][currencyId] = feeInfo;
                const chain = this.safeString (feeInfo, 'chain');
                const chainSplit = chain.split ('-');
                const networkId = this.safeValue (chainSplit, 1);
                const withdrawFee = this.safeNumber (feeInfo, 'minFee');
                const withdrawResult = {
                    'fee': withdrawFee,
                    'percentage': (withdrawFee !== undefined) ? false : undefined,
                };
                const depositResult = {
                    'fee': undefined,
                    'percentage': undefined,
                };
                const networkCode = this.networkIdToCode (networkId, code);
                depositWithdrawFees[code]['networks'][networkCode] = {
                    'withdraw': withdrawResult,
                    'deposit': depositResult,
                };
            }
        }
        const depositWithdrawCodes = Object.keys (depositWithdrawFees);
        for (let i = 0; i < depositWithdrawCodes.length; i++) {
            const code = depositWithdrawCodes[i];
            const currency = this.currency (code);
            depositWithdrawFees[code] = this.assignDefaultDepositWithdrawFees (depositWithdrawFees[code], currency);
        }
        return depositWithdrawFees;
    }

    async fetchSettlementHistory (symbol: Str = undefined, since: Int = undefined, limit: Int = undefined, params = {}) {
        /**
         * @method
         * @name okx#fetchSettlementHistory
         * @description fetches historical settlement records
         * @see https://www.okx.com/docs-v5/en/#rest-api-public-data-get-delivery-exercise-history
         * @param {string} symbol unified market symbol to fetch the settlement history for
         * @param {int} [since] timestamp in ms
         * @param {int} [limit] number of records
         * @param {object} [params] exchange specific params
         * @returns {object[]} a list of [settlement history objects]{@link https://docs.ccxt.com/#/?id=settlement-history-structure}
         */
        if (symbol === undefined) {
            throw new ArgumentsRequired (this.id + ' fetchSettlementHistory() requires a symbol argument');
        }
        await this.loadMarkets ();
        const market = this.market (symbol);
        let type = undefined;
        [ type, params ] = this.handleMarketTypeAndParams ('fetchSettlementHistory', market, params);
        if (type !== 'future' && type !== 'option') {
            throw new NotSupported (this.id + ' fetchSettlementHistory() supports futures and options markets only');
        }
        const request = {
            'instType': this.convertToInstrumentType (type),
            'uly': market['baseId'] + '-' + market['quoteId'],
        };
        if (since !== undefined) {
            request['before'] = since - 1;
        }
        if (limit !== undefined) {
            request['limit'] = limit;
        }
        const response = await this.publicGetPublicDeliveryExerciseHistory (this.extend (request, params));
        //
        //     {
        //         "code": "0",
        //         "data": [
        //             {
        //                 "details": [
        //                     {
        //                         "insId": "BTC-USD-230523-25750-C",
        //                         "px": "27290.1486867000556483",
        //                         "type": "exercised"
        //                     },
        //                 ],
        //                 "ts":"1684656000000"
        //             }
        //         ],
        //         "msg": ""
        //     }
        //
        const data = this.safeValue (response, 'data', []);
        const settlements = this.parseSettlements (data, market);
        const sorted = this.sortBy (settlements, 'timestamp');
        return this.filterBySymbolSinceLimit (sorted, market['symbol'], since, limit);
    }

    parseSettlement (settlement, market) {
        //
        //     {
        //         "insId": "BTC-USD-230521-28500-P",
        //         "px": "27081.2007345984751516",
        //         "type": "exercised"
        //     }
        //
        const marketId = this.safeString (settlement, 'insId');
        return {
            'info': settlement,
            'symbol': this.safeSymbol (marketId, market),
            'price': this.safeNumber (settlement, 'px'),
            'timestamp': undefined,
            'datetime': undefined,
        };
    }

    parseSettlements (settlements, market) {
        //
        //     {
        //         "details": [
        //             {
        //                 "insId": "BTC-USD-230523-25750-C",
        //                 "px": "27290.1486867000556483",
        //                 "type": "exercised"
        //             },
        //         ],
        //         "ts":"1684656000000"
        //     }
        //
        const result = [];
        for (let i = 0; i < settlements.length; i++) {
            const entry = settlements[i];
            const timestamp = this.safeInteger (entry, 'ts');
            const details = this.safeValue (entry, 'details', []);
            for (let j = 0; j < details.length; j++) {
                const settlement = this.parseSettlement (details[j], market);
                result.push (this.extend (settlement, {
                    'timestamp': timestamp,
                    'datetime': this.iso8601 (timestamp),
                }));
            }
        }
        return result;
    }

    async fetchUnderlyingAssets (params = {}) {
        /**
         * @method
         * @name okx#fetchUnderlyingAssets
         * @description fetches the market ids of underlying assets for a specific contract market type
         * @see https://www.okx.com/docs-v5/en/#public-data-rest-api-get-underlying
         * @param {object} [params] exchange specific params
         * @param {string} [params.type] the contract market type, 'option', 'swap' or 'future', the default is 'option'
         * @returns {object[]} a list of [underlying assets]{@link https://docs.ccxt.com/#/?id=underlying-assets-structure}
         */
        await this.loadMarkets ();
        let marketType = undefined;
        [ marketType, params ] = this.handleMarketTypeAndParams ('fetchUnderlyingAssets', undefined, params);
        if ((marketType === undefined) || (marketType === 'spot')) {
            marketType = 'option';
        }
        if ((marketType !== 'option') && (marketType !== 'swap') && (marketType !== 'future')) {
            throw new NotSupported (this.id + ' fetchUnderlyingAssets() supports contract markets only');
        }
        const request = {
            'instType': this.convertToInstrumentType (marketType),
        };
        const response = await this.publicGetPublicUnderlying (this.extend (request, params));
        //
        //     {
        //         "code": "0",
        //         "data": [
        //             [
        //                 "BTC-USD",
        //                 "ETH-USD"
        //             ]
        //         ],
        //         "msg": ""
        //     }
        //
        const underlyings = this.safeValue (response, 'data', []);
        return underlyings[0];
    }

    async fetchGreeks (symbol: string, params = {}): Promise<Greeks> {
        /**
         * @method
         * @name okx#fetchGreeks
         * @description fetches an option contracts greeks, financial metrics used to measure the factors that affect the price of an options contract
         * @see https://www.okx.com/docs-v5/en/#public-data-rest-api-get-option-market-data
         * @param {string} symbol unified symbol of the market to fetch greeks for
         * @param {object} [params] extra parameters specific to the okx api endpoint
         * @returns {object} a [greeks structure]{@link https://docs.ccxt.com/#/?id=greeks-structure}
         */
        await this.loadMarkets ();
        const market = this.market (symbol);
        const marketId = market['id'];
        const optionParts = marketId.split ('-');
        const request = {
            'uly': market['info']['uly'],
            'instFamily': market['info']['instFamily'],
            'expTime': this.safeString (optionParts, 2),
        };
        const response = await this.publicGetPublicOptSummary (this.extend (request, params));
        //
        //     {
        //         "code": "0",
        //         "data": [
        //             {
        //                 "askVol": "0",
        //                 "bidVol": "0",
        //                 "delta": "0.5105464486882039",
        //                 "deltaBS": "0.7325502184143025",
        //                 "fwdPx": "37675.80158694987186",
        //                 "gamma": "-0.13183515090501083",
        //                 "gammaBS": "0.000024139685826358558",
        //                 "instId": "BTC-USD-240329-32000-C",
        //                 "instType": "OPTION",
        //                 "lever": "4.504428015946619",
        //                 "markVol": "0.5916253554539876",
        //                 "realVol": "0",
        //                 "theta": "-0.0004202992014012855",
        //                 "thetaBS": "-18.52354631567909",
        //                 "ts": "1699586421976",
        //                 "uly": "BTC-USD",
        //                 "vega": "0.0020207455080045846",
        //                 "vegaBS": "74.44022302387287",
        //                 "volLv": "0.5948549730405797"
        //             },
        //         ],
        //         "msg": ""
        //     }
        //
        const data = this.safeValue (response, 'data', []);
        for (let i = 0; i < data.length; i++) {
            const entry = data[i];
            const entryMarketId = this.safeString (entry, 'instId');
            if (entryMarketId === marketId) {
                return this.parseGreeks (entry, market);
            }
        }
    }

    parseGreeks (greeks, market: Market = undefined) {
        //
        //     {
        //         "askVol": "0",
        //         "bidVol": "0",
        //         "delta": "0.5105464486882039",
        //         "deltaBS": "0.7325502184143025",
        //         "fwdPx": "37675.80158694987186",
        //         "gamma": "-0.13183515090501083",
        //         "gammaBS": "0.000024139685826358558",
        //         "instId": "BTC-USD-240329-32000-C",
        //         "instType": "OPTION",
        //         "lever": "4.504428015946619",
        //         "markVol": "0.5916253554539876",
        //         "realVol": "0",
        //         "theta": "-0.0004202992014012855",
        //         "thetaBS": "-18.52354631567909",
        //         "ts": "1699586421976",
        //         "uly": "BTC-USD",
        //         "vega": "0.0020207455080045846",
        //         "vegaBS": "74.44022302387287",
        //         "volLv": "0.5948549730405797"
        //     }
        //
        const timestamp = this.safeInteger (greeks, 'ts');
        const marketId = this.safeString (greeks, 'instId');
        const symbol = this.safeSymbol (marketId, market);
        return {
            'symbol': symbol,
            'timestamp': timestamp,
            'datetime': this.iso8601 (timestamp),
            'delta': this.safeNumber (greeks, 'delta'),
            'gamma': this.safeNumber (greeks, 'gamma'),
            'theta': this.safeNumber (greeks, 'theta'),
            'vega': this.safeNumber (greeks, 'vega'),
            'rho': undefined,
            'bidSize': undefined,
            'askSize': undefined,
            'bidImpliedVolatility': this.safeNumber (greeks, 'bidVol'),
            'askImpliedVolatility': this.safeNumber (greeks, 'askVol'),
            'markImpliedVolatility': this.safeNumber (greeks, 'markVol'),
            'bidPrice': undefined,
            'askPrice': undefined,
            'markPrice': undefined,
            'lastPrice': undefined,
            'underlyingPrice': undefined,
            'info': greeks,
        };
    }

    handleErrors (httpCode, reason, url, method, headers, body, response, requestHeaders, requestBody) {
        if (!response) {
            return undefined; // fallback to default error handler
        }
        //
        //    {
        //        "code": "1",
        //        "data": [
        //            {
        //                "clOrdId": "",
        //                "ordId": "",
        //                "sCode": "51119",
        //                "sMsg": "Order placement failed due to insufficient balance. ",
        //                "tag": ""
        //            }
        //        ],
        //        "msg": ""
        //    },
        //    {
        //        "code": "58001",
        //        "data": [],
        //        "msg": "Incorrect trade password"
        //    }
        //
        const code = this.safeString (response, 'code');
        if ((code !== '0') && (code !== '2')) { // 2 means that bulk operation partially succeeded
            const feedback = this.id + ' ' + body;
            const data = this.safeValue (response, 'data', []);
            for (let i = 0; i < data.length; i++) {
                const error = data[i];
                const errorCode = this.safeString (error, 'sCode');
                const message = this.safeString (error, 'sMsg');
                this.throwExactlyMatchedException (this.exceptions['exact'], errorCode, feedback);
                this.throwBroadlyMatchedException (this.exceptions['broad'], message, feedback);
            }
            this.throwExactlyMatchedException (this.exceptions['exact'], code, feedback);
            throw new ExchangeError (feedback); // unknown message
        }
        return undefined;
    }
}<|MERGE_RESOLUTION|>--- conflicted
+++ resolved
@@ -5113,7 +5113,6 @@
         return this.filterByArrayPositions (result, 'symbol', symbols, false);
     }
 
-<<<<<<< HEAD
     async fetchPositionsForSymbol (symbol, params = {}) {
         await this.loadMarkets ();
         const market = this.market (symbol);
@@ -5244,10 +5243,7 @@
         return this.parsePositions (data, [ market['symbol'] ], params);
     }
 
-    parsePosition (position, market = undefined) {
-=======
     parsePosition (position, market: Market = undefined) {
->>>>>>> 510d8d17
         //
         //     {
         //        "adl": "3",
