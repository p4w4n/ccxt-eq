
//  ---------------------------------------------------------------------------

import Exchange from './abstract/bybit.js';
import { TICK_SIZE } from './base/functions/number.js';
import { AuthenticationError, ExchangeError, ArgumentsRequired, PermissionDenied, InvalidOrder, OrderNotFound, InsufficientFunds, BadRequest, RateLimitExceeded, InvalidNonce, NotSupported, RequestTimeout, BadSymbol, MarginModeAlreadySet, NoChange } from './base/errors.js';
import { Precise } from './base/Precise.js';
import { sha256 } from './static_dependencies/noble-hashes/sha256.js';
import { rsa } from './base/functions/rsa.js';
import { Int, OrderSide, OrderType, Trade, Order, OHLCV, FundingRateHistory, OpenInterest, OrderRequest, Balances, Transaction, Ticker, OrderBook } from './base/types.js';

//  ---------------------------------------------------------------------------

/**
 * @class bybit
 * @extends Exchange
 */
export default class bybit extends Exchange {
    describe () {
        return this.deepExtend (super.describe (), {
            'id': 'bybit',
            'name': 'Bybit',
            'countries': [ 'VG' ], // British Virgin Islands
            'version': 'v5',
            'userAgent': undefined,
            'rateLimit': 20,
            'hostname': 'bybit.com', // bybit.com, bytick.com
            'pro': true,
            'certified': true,
            'has': {
                'CORS': true,
                'spot': true,
                'margin': true,
                'swap': true,
                'future': true,
                'option': true,
                'cancelAllOrders': true,
                'cancelOrder': true,
                'createOrder': true,
                'createOrders': true,
                'createPostOnlyOrder': true,
                'createReduceOnlyOrder': true,
                'createStopLimitOrder': true,
                'createStopMarketOrder': true,
                'createStopOrder': true,
                'editOrder': true,
                'fetchBalance': true,
                'fetchBorrowInterest': false, // temporarily disabled, as it doesn't work
                'fetchBorrowRate': true,
                'fetchBorrowRateHistories': false,
                'fetchBorrowRateHistory': false,
                'fetchBorrowRates': false,
                'fetchCanceledOrders': true,
                'fetchClosedOrders': true,
                'fetchCurrencies': true,
                'fetchDeposit': false,
                'fetchDepositAddress': true,
                'fetchDepositAddresses': false,
                'fetchDepositAddressesByNetwork': true,
                'fetchDeposits': true,
                'fetchDepositWithdrawFee': 'emulated',
                'fetchDepositWithdrawFees': true,
                'fetchFundingRate': true, // emulated in exchange
                'fetchFundingRateHistory': true,
                'fetchFundingRates': true,
                'fetchIndexOHLCV': true,
                'fetchLedger': true,
                'fetchMarketLeverageTiers': true,
                'fetchMarkets': true,
                'fetchMarkOHLCV': true,
                'fetchMySettlementHistory': true,
                'fetchMyTrades': true,
                'fetchOHLCV': true,
                'fetchOpenInterest': true,
                'fetchOpenInterestHistory': true,
                'fetchOpenOrders': true,
                'fetchOrder': true,
                'fetchOrderBook': true,
                'fetchOrders': true,
                'fetchOrderTrades': true,
                'fetchPosition': true,
                'fetchPositions': true,
                'fetchPremiumIndexOHLCV': true,
                'fetchSettlementHistory': true,
                'fetchTicker': true,
                'fetchTickers': true,
                'fetchTime': true,
                'fetchTrades': true,
                'fetchTradingFee': true,
                'fetchTradingFees': true,
                'fetchTransactions': false,
                'fetchTransfers': true,
                'fetchUnderlyingAssets': false,
                'fetchVolatilityHistory': true,
                'fetchWithdrawals': true,
                'setLeverage': true,
                'setMarginMode': true,
                'setPositionMode': true,
                'transfer': true,
                'withdraw': true,
            },
            'timeframes': {
                '1m': '1',
                '3m': '3',
                '5m': '5',
                '15m': '15',
                '30m': '30',
                '1h': '60',
                '2h': '120',
                '4h': '240',
                '6h': '360',
                '12h': '720',
                '1d': 'D',
                '1w': 'W',
                '1M': 'M',
            },
            'urls': {
                'test': {
                    'spot': 'https://api-testnet.{hostname}',
                    'futures': 'https://api-testnet.{hostname}',
                    'v2': 'https://api-testnet.{hostname}',
                    'public': 'https://api-testnet.{hostname}',
                    'private': 'https://api-testnet.{hostname}',
                },
                'logo': 'https://user-images.githubusercontent.com/51840849/76547799-daff5b80-649e-11ea-87fb-3be9bac08954.jpg',
                'api': {
                    'spot': 'https://api.{hostname}',
                    'futures': 'https://api.{hostname}',
                    'v2': 'https://api.{hostname}',
                    'public': 'https://api.{hostname}',
                    'private': 'https://api.{hostname}',
                },
                'www': 'https://www.bybit.com',
                'doc': [
                    'https://bybit-exchange.github.io/docs/inverse/',
                    'https://bybit-exchange.github.io/docs/linear/',
                    'https://github.com/bybit-exchange',
                ],
                'fees': 'https://help.bybit.com/hc/en-us/articles/360039261154',
                'referral': 'https://www.bybit.com/register?affiliate_id=35953',
            },
            'api': {
                'public': {
                    'get': {
                        // spot
                        'spot/v3/public/symbols': 1,
                        'spot/v3/public/quote/depth': 1,
                        'spot/v3/public/quote/depth/merged': 1,
                        'spot/v3/public/quote/trades': 1,
                        'spot/v3/public/quote/kline': 1,
                        'spot/v3/public/quote/ticker/24hr': 1,
                        'spot/v3/public/quote/ticker/price': 1,
                        'spot/v3/public/quote/ticker/bookTicker': 1,
                        'spot/v3/public/server-time': 1,
                        'spot/v3/public/infos': 1,
                        'spot/v3/public/margin-product-infos': 1,
                        'spot/v3/public/margin-ensure-tokens': 1,
                        // data
                        'v3/public/time': 1,
                        'contract/v3/public/copytrading/symbol/list': 1,
                        // derivative
                        'derivatives/v3/public/order-book/L2': 1,
                        'derivatives/v3/public/kline': 1,
                        'derivatives/v3/public/tickers': 1,
                        'derivatives/v3/public/instruments-info': 1,
                        'derivatives/v3/public/mark-price-kline': 1,
                        'derivatives/v3/public/index-price-kline': 1,
                        'derivatives/v3/public/funding/history-funding-rate': 1,
                        'derivatives/v3/public/risk-limit/list': 1,
                        'derivatives/v3/public/delivery-price': 1,
                        'derivatives/v3/public/recent-trade': 1,
                        'derivatives/v3/public/open-interest': 1,
                        'derivatives/v3/public/insurance': 1,
                        // v5
                        'v5/announcements/index': 5, // 10/s = 1000 / (20 * 5)
                        // market
                        'v5/market/time': 5,
                        'v5/market/kline': 5,
                        'v5/market/mark-price-kline': 5,
                        'v5/market/index-price-kline': 5,
                        'v5/market/premium-index-price-kline': 5,
                        'v5/market/instruments-info': 5,
                        'v5/market/orderbook': 5,
                        'v5/market/tickers': 5,
                        'v5/market/funding/history': 5,
                        'v5/market/recent-trade': 5,
                        'v5/market/open-interest': 5,
                        'v5/market/historical-volatility': 5,
                        'v5/market/insurance': 5,
                        'v5/market/risk-limit': 5,
                        'v5/market/delivery-price': 5,
                        'v5/market/account-ratio': 5,
                        // spot leverage token
                        'v5/spot-lever-token/info': 5,
                        'v5/spot-lever-token/reference': 5,
                        // spot margin trade
                        'v5/spot-margin-trade/data': 5,
                        'v5/spot-cross-margin-trade/data': 5,
                        'v5/spot-cross-margin-trade/pledge-token': 5,
                        'v5/spot-cross-margin-trade/borrow-token': 5,
                        // institutional lending
                        'v5/ins-loan/product-infos': 5,
                        'v5/ins-loan/ensure-tokens-convert': 5,
                    },
                },
                'private': {
                    'get': {
                        // Legacy inverse swap
                        'v2/private/wallet/fund/records': 25, // 120 per minute = 2 per second => cost = 50 / 2 = 25
                        // spot
                        'spot/v3/private/order': 2.5,
                        'spot/v3/private/open-orders': 2.5,
                        'spot/v3/private/history-orders': 2.5,
                        'spot/v3/private/my-trades': 2.5,
                        'spot/v3/private/account': 2.5,
                        'spot/v3/private/reference': 2.5,
                        'spot/v3/private/record': 2.5,
                        'spot/v3/private/cross-margin-orders': 10,
                        'spot/v3/private/cross-margin-account': 10,
                        'spot/v3/private/cross-margin-loan-info': 10,
                        'spot/v3/private/cross-margin-repay-history': 10,
                        'spot/v3/private/margin-loan-infos': 10,
                        'spot/v3/private/margin-repaid-infos': 10,
                        'spot/v3/private/margin-ltv': 10,
                        // account
                        'asset/v3/private/transfer/inter-transfer/list/query': 50, // 60 per minute = 1 per second => cost = 50 / 1 = 50
                        'asset/v3/private/transfer/sub-member/list/query': 50,
                        'asset/v3/private/transfer/sub-member-transfer/list/query': 50,
                        'asset/v3/private/transfer/universal-transfer/list/query': 25,
                        'asset/v3/private/coin-info/query': 25, // 2/s
                        'asset/v3/private/deposit/address/query': 10,
                        'contract/v3/private/copytrading/order/list': 30, // 100 req/min = 1000 / (20 * 30) = 1.66666666667/s
                        'contract/v3/private/copytrading/position/list': 40, // 75 req/min = 1000 / (20 * 40) = 1.25/s
                        'contract/v3/private/copytrading/wallet/balance': 25, // 120 req/min = 1000 / (20 * 25) = 2/s
                        'contract/v3/private/position/limit-info': 25, // 120 per minute = 2 per second => cost = 50 / 2 = 25
                        'contract/v3/private/order/unfilled-orders': 1,
                        'contract/v3/private/order/list': 1,
                        'contract/v3/private/position/list': 1,
                        'contract/v3/private/execution/list': 1,
                        'contract/v3/private/position/closed-pnl': 1,
                        'contract/v3/private/account/wallet/balance': 1,
                        'contract/v3/private/account/fee-rate': 1,
                        'contract/v3/private/account/wallet/fund-records': 1,
                        // derivative
                        'unified/v3/private/order/unfilled-orders': 1,
                        'unified/v3/private/order/list': 1,
                        'unified/v3/private/position/list': 1,
                        'unified/v3/private/execution/list': 1,
                        'unified/v3/private/delivery-record': 1,
                        'unified/v3/private/settlement-record': 1,
                        'unified/v3/private/account/wallet/balance': 1,
                        'unified/v3/private/account/transaction-log': 1,
                        'unified/v3/private/account/borrow-history': 1,
                        'unified/v3/private/account/borrow-rate': 1,
                        'unified/v3/private/account/info': 1,
                        'user/v3/private/frozen-sub-member': 10, // 5/s
                        'user/v3/private/query-sub-members': 5, // 10/s
                        'user/v3/private/query-api': 5, // 10/s
                        'user/v3/private/get-member-type': 1,
                        'asset/v3/private/transfer/transfer-coin/list/query': 50,
                        'asset/v3/private/transfer/account-coin/balance/query': 50,
                        'asset/v3/private/transfer/account-coins/balance/query': 25,
                        'asset/v3/private/transfer/asset-info/query': 50,
                        'asset/v3/public/deposit/allowed-deposit-list/query': 0.17, // 300/s
                        'asset/v3/private/deposit/record/query': 10,
                        'asset/v3/private/withdraw/record/query': 10,
                        // v5
                        // trade
                        'v5/order/realtime': 5, // 10/s => cost = 50 / 10 = 5
                        'v5/order/history': 5, // 10/s => cost = 50 / 10 = 5
                        'v5/order/spot-borrow-check': 1, // 50/s = 1000 / (20 * 1)
                        // position
                        'v5/position/list': 5, // 10/s => cost = 50 / 10 = 5
                        'v5/execution/list': 5, // 10/s => cost = 50 / 10 = 5
                        'v5/position/closed-pnl': 5, // 10/s => cost = 50 / 10 = 5
                        // pre-upgrade
                        'v5/pre-upgrade/order/history': 5,
                        'v5/pre-upgrade/execution/list': 5,
                        'v5/pre-upgrade/position/closed-pnl': 5,
                        'v5/pre-upgrade/account/transaction-log': 5,
                        'v5/pre-upgrade/asset/delivery-record': 5,
                        'v5/pre-upgrade/asset/settlement-record': 5,
                        // account
                        'v5/account/wallet-balance': 1,
                        'v5/account/borrow-history': 1,
                        'v5/account/set-collateral-switch': 5,
                        'v5/account/collateral-info': 1,
                        'v5/asset/coin-greeks': 1,
                        'v5/account/fee-rate': 10, // 5/s = 1000 / (20 * 10)
                        'v5/account/info': 5,
                        'v5/account/transaction-log': 1,
                        'v5/account/mmp-state': 5,
                        // asset
                        'v5/asset/exchange/order-record': 5, // 10/s => cost = 50 / 10 = 5
                        'v5/asset/delivery-record': 5,
                        'v5/asset/settlement-record': 5,
                        'v5/asset/transfer/query-asset-info': 50, // 1/s => cost = 50 / 1 = 50
                        'v5/asset/transfer/query-account-coins-balance': 25, // 2/s => cost = 50 / 2 = 25
                        'v5/asset/transfer/query-account-coin-balance': 50, // 1/s => cost = 50 / 1 = 50
                        'v5/asset/transfer/query-transfer-coin-list': 50, // 1/s => cost = 50 / 1 = 50
                        'v5/asset/transfer/query-inter-transfer-list': 50, // 1/s => cost = 50 / 1 = 50
                        'v5/asset/transfer/query-sub-member-list': 50, // 1/s => cost = 50 / 1 = 50
                        'v5/asset/transfer/query-universal-transfer-list': 25, // 2/s => cost = 50 / 2 = 25
                        'v5/asset/deposit/query-allowed-list': 5,
                        'v5/asset/deposit/query-record': 10, // 5/s => cost = 50 / 5 = 10
                        'v5/asset/deposit/query-sub-member-record': 10, // 5/s => cost = 50 / 5 = 10
                        'v5/asset/deposit/query-internal-record': 5,
                        'v5/asset/deposit/query-address': 10, // 5/s => cost = 50 / 5 = 10
                        'v5/asset/deposit/query-sub-member-address': 10, // 5/s => cost = 50 / 5 = 10
                        'v5/asset/coin/query-info': 25, // 2/s => cost = 50 / 2 = 25
                        'v5/asset/withdraw/query-record': 10, // 5/s => cost = 50 / 5 = 10
                        'v5/asset/withdraw/withdrawable-amount': 5,
                        // user
                        'v5/user/query-sub-members': 5, // 10/s => cost = 50 / 10 = 5
                        'v5/user/query-api': 5, // 10/s => cost = 50 / 10 = 5
                        'v5/user/get-member-type': 5,
                        'v5/user/aff-customer-info': 5,
                        'v5/user/del-submember': 5,
                        // spot leverage token
                        'v5/spot-lever-token/order-record': 1, // 50/s => cost = 50 / 50 = 1
                        // spot margin trade
                        'v5/spot-margin-trade/state': 5,
                        'v5/spot-cross-margin-trade/loan-info': 1, // 50/s => cost = 50 / 50 = 1
                        'v5/spot-cross-margin-trade/account': 1, // 50/s => cost = 50 / 50 = 1
                        'v5/spot-cross-margin-trade/orders': 1, // 50/s => cost = 50 / 50 = 1
                        'v5/spot-cross-margin-trade/repay-history': 1, // 50/s => cost = 50 / 50 = 1
                        // institutional lending
                        'v5/ins-loan/product-infos': 5,
                        'v5/ins-loan/ensure-tokens-convert': 5,
                        'v5/ins-loan/loan-order': 5,
                        'v5/ins-loan/repaid-history': 5,
                        'v5/ins-loan/ltv-convert': 5,
                        // c2c lending
                        'v5/lending/info': 5,
                        'v5/lending/history-order': 5,
                        'v5/lending/account': 5,
                        // broker
                        'v5/broker/earning-record': 5,
                    },
                    'post': {
                        // Legacy option USDC
                        'option/usdc/openapi/private/v1/place-order': 2.5,
                        'option/usdc/openapi/private/v1/replace-order': 2.5,
                        'option/usdc/openapi/private/v1/cancel-order': 2.5,
                        'option/usdc/openapi/private/v1/cancel-all': 2.5,
                        'option/usdc/openapi/private/v1/query-active-orders': 2.5,
                        'option/usdc/openapi/private/v1/query-order-history': 2.5,
                        'option/usdc/openapi/private/v1/execution-list': 2.5,
                        'option/usdc/openapi/private/v1/query-position': 2.5,
                        // Legacy perpetual swap USDC
                        'perpetual/usdc/openapi/private/v1/place-order': 2.5,
                        'perpetual/usdc/openapi/private/v1/replace-order': 2.5,
                        'perpetual/usdc/openapi/private/v1/cancel-order': 2.5,
                        'perpetual/usdc/openapi/private/v1/cancel-all': 2.5,
                        'perpetual/usdc/openapi/private/v1/position/leverage/save': 2.5,
                        // spot
                        'spot/v3/private/order': 2.5,
                        'spot/v3/private/cancel-order': 2.5,
                        'spot/v3/private/cancel-orders': 2.5,
                        'spot/v3/private/cancel-orders-by-ids': 2.5,
                        'spot/v3/private/purchase': 2.5,
                        'spot/v3/private/redeem': 2.5,
                        'spot/v3/private/cross-margin-loan': 10,
                        'spot/v3/private/cross-margin-repay': 10,
                        // account
                        'asset/v3/private/transfer/inter-transfer': 150, // 20 per minute = 0.333 per second => cost = 50 / 0.3333 = 150
                        'asset/v3/private/withdraw/create': 300,
                        'asset/v3/private/withdraw/cancel': 50,
                        'asset/v3/private/transfer/sub-member-transfer': 150,
                        'asset/v3/private/transfer/transfer-sub-member-save': 150,
                        'asset/v3/private/transfer/universal-transfer': 10, // 5/s
                        'user/v3/private/create-sub-member': 10, // 5/s
                        'user/v3/private/create-sub-api': 10, // 5/s
                        'user/v3/private/update-api': 10, // 5/s
                        'user/v3/private/delete-api': 10, // 5/s
                        'user/v3/private/update-sub-api': 10, // 5/s
                        'user/v3/private/delete-sub-api': 10, // 5/s
                        // contract
                        'contract/v3/private/copytrading/order/create': 30, // 100 req/min = 1000 / (20 * 30) = 1.66666666667/s
                        'contract/v3/private/copytrading/order/cancel': 30,
                        'contract/v3/private/copytrading/order/close': 30,
                        'contract/v3/private/copytrading/position/close': 40, // 75 req/min = 1000 / (20 * 40) = 1.25/s
                        'contract/v3/private/copytrading/position/set-leverage': 40,
                        'contract/v3/private/copytrading/wallet/transfer': 25, // 120 req/min = 1000 / (20 * 25) = 2/s
                        'contract/v3/private/copytrading/order/trading-stop': 2.5,
                        'contract/v3/private/order/create': 1,
                        'contract/v3/private/order/cancel': 1,
                        'contract/v3/private/order/cancel-all': 1,
                        'contract/v3/private/order/replace': 1,
                        'contract/v3/private/position/set-auto-add-margin': 1,
                        'contract/v3/private/position/switch-isolated': 1,
                        'contract/v3/private/position/switch-mode': 1,
                        'contract/v3/private/position/switch-tpsl-mode': 1,
                        'contract/v3/private/position/set-leverage': 1,
                        'contract/v3/private/position/trading-stop': 1,
                        'contract/v3/private/position/set-risk-limit': 1,
                        'contract/v3/private/account/setMarginMode': 1,
                        // derivative
                        'unified/v3/private/order/create': 30, // 100 req/min (shared) = 1000 / (20 * 30) = 1.66666666667/s
                        'unified/v3/private/order/replace': 30,
                        'unified/v3/private/order/cancel': 30,
                        'unified/v3/private/order/create-batch': 30,
                        'unified/v3/private/order/replace-batch': 30,
                        'unified/v3/private/order/cancel-batch': 30,
                        'unified/v3/private/order/cancel-all': 30,
                        'unified/v3/private/position/set-leverage': 2.5,
                        'unified/v3/private/position/tpsl/switch-mode': 2.5,
                        'unified/v3/private/position/set-risk-limit': 2.5,
                        'unified/v3/private/position/trading-stop': 2.5,
                        'unified/v3/private/account/upgrade-unified-account': 2.5,
                        'unified/v3/private/account/setMarginMode': 2.5,
                        // tax
                        'fht/compliance/tax/v3/private/registertime': 50,
                        'fht/compliance/tax/v3/private/create': 50,
                        'fht/compliance/tax/v3/private/status': 50,
                        'fht/compliance/tax/v3/private/url': 50,
                        // v5
                        // trade
                        'v5/order/create': 2.5, // 20/s = 1000 / (20 * 2.5)
                        'v5/order/amend': 5, // 10/s => cost = 50 / 10 = 5
                        'v5/order/cancel': 2.5,
                        'v5/order/cancel-all': 50, // 1/s = 1000 / (20 * 50)
                        'v5/order/create-batch': 5, // 10/s => cost = 50 / 10 = 5
                        'v5/order/amend-batch': 5, // 10/s => cost = 50 / 10 = 5
                        'v5/order/cancel-batch': 5, // 10/s => cost = 50 / 10 = 5
                        'v5/order/disconnected-cancel-all': 5,
                        // position
                        'v5/position/set-leverage': 5, // 10/s => cost = 50 / 10 = 5
                        'v5/position/switch-isolated': 5,
                        'v5/position/set-tpsl-mode': 5, // 10/s => cost = 50 / 10 = 5
                        'v5/position/switch-mode': 5,
                        'v5/position/set-risk-limit': 5, // 10/s => cost = 50 / 10 = 5
                        'v5/position/trading-stop': 5, // 10/s => cost = 50 / 10 = 5
                        'v5/position/set-auto-add-margin': 5,
                        'v5/position/add-margin': 5,
                        'v5/position/confirm-pending-mmr': 5,
                        // account
                        'v5/account/upgrade-to-uta': 5,
                        'v5/account/set-margin-mode': 5,
                        'v5/account/mmp-modify': 5,
                        'v5/account/mmp-reset': 5,
                        // asset
                        'v5/asset/transfer/inter-transfer': 150, // 1/3/s => cost = 50 / 1/3 = 150
                        'v5/asset/transfer/save-transfer-sub-member': 150, // 1/3/s => cost = 50 / 1/3 = 150
                        'v5/asset/transfer/universal-transfer': 10, // 5/s => cost = 50 / 5 = 10
                        'v5/asset/deposit/deposit-to-account': 5,
                        'v5/asset/withdraw/create': 300, // 1/6/s => cost = 50 / 1/6 = 300
                        'v5/asset/withdraw/cancel': 50, // 1/s => cost = 50 / 1 = 50
                        // user
                        'v5/user/create-sub-member': 10, // 5/s => cost = 50 / 5 = 10
                        'v5/user/create-sub-api': 10, // 5/s => cost = 50 / 5 = 10
                        'v5/user/frozen-sub-member': 10, // 5/s => cost = 50 / 5 = 10
                        'v5/user/update-api': 10, // 5/s => cost = 50 / 5 = 10
                        'v5/user/update-sub-api': 10, // 5/s => cost = 50 / 5 = 10
                        'v5/user/delete-api': 10, // 5/s => cost = 50 / 5 = 10
                        'v5/user/delete-sub-api': 10, // 5/s => cost = 50 / 5 = 10
                        // spot leverage token
                        'v5/spot-lever-token/purchase': 2.5, // 20/s => cost = 50 / 20 = 2.5
                        'v5/spot-lever-token/redeem': 2.5, // 20/s => cost = 50 / 20 = 2.5
                        // spot margin trade
                        'v5/spot-margin-trade/switch-mode': 5,
                        'v5/spot-margin-trade/set-leverage': 5,
                        'v5/spot-cross-margin-trade/loan': 2.5, // 20/s => cost = 50 / 20 = 2.5
                        'v5/spot-cross-margin-trade/repay': 2.5, // 20/s => cost = 50 / 20 = 2.5
                        'v5/spot-cross-margin-trade/switch': 2.5, // 20/s => cost = 50 / 20 = 2.5
                        // institutional lending
                        'v5/ins-loan/association-uid': 5,
                        // c2c lending
                        'v5/lending/purchase': 5,
                        'v5/lending/redeem': 5,
                        'v5/lending/redeem-cancel': 5,
                    },
                },
            },
            'httpExceptions': {
                '403': RateLimitExceeded, // Forbidden -- You request too many times
            },
            'exceptions': {
                // Uncodumented explanation of error strings:
                // - oc_diff: order cost needed to place this order
                // - new_oc: total order cost of open orders including the order you are trying to open
                // - ob: order balance - the total cost of current open orders
                // - ab: available balance
                'exact': {
                    '-10009': BadRequest, // {"ret_code":-10009,"ret_msg":"Invalid period!","result":null,"token":null}
                    '-1004': BadRequest, // {"ret_code":-1004,"ret_msg":"Missing required parameter \u0027symbol\u0027","ext_code":null,"ext_info":null,"result":null}
                    '-1021': BadRequest, // {"ret_code":-1021,"ret_msg":"Timestamp for this request is outside of the recvWindow.","ext_code":null,"ext_info":null,"result":null}
                    '-1103': BadRequest, // An unknown parameter was sent.
                    '-1140': InvalidOrder, // {"ret_code":-1140,"ret_msg":"Transaction amount lower than the minimum.","result":{},"ext_code":"","ext_info":null,"time_now":"1659204910.248576"}
                    '-1197': InvalidOrder, // {"ret_code":-1197,"ret_msg":"Your order quantity to buy is too large. The filled price may deviate significantly from the market price. Please try again","result":{},"ext_code":"","ext_info":null,"time_now":"1659204531.979680"}
                    '-2013': InvalidOrder, // {"ret_code":-2013,"ret_msg":"Order does not exist.","ext_code":null,"ext_info":null,"result":null}
                    '-2015': AuthenticationError, // Invalid API-key, IP, or permissions for action.
                    '-6017': BadRequest, // Repayment amount has exceeded the total liability
                    '-6025': BadRequest, // Amount to borrow cannot be lower than the min. amount to borrow (per transaction)
                    '-6029': BadRequest, // Amount to borrow has exceeded the user's estimated max amount to borrow
                    '5004': ExchangeError, // {"retCode":5004,"retMsg":"Server Timeout","result":null,"retExtInfo":{},"time":1667577060106}
                    '7001': BadRequest, // {"retCode":7001,"retMsg":"request params type error"}
                    '10001': BadRequest, // parameter error
                    '10002': InvalidNonce, // request expired, check your timestamp and recv_window
                    '10003': AuthenticationError, // Invalid apikey
                    '10004': AuthenticationError, // invalid sign
                    '10005': PermissionDenied, // permission denied for current apikey
                    '10006': RateLimitExceeded, // too many requests
                    '10007': AuthenticationError, // api_key not found in your request parameters
                    '10008': AuthenticationError, // User had been banned
                    '10009': AuthenticationError, // IP had been banned
                    '10010': PermissionDenied, // request ip mismatch
                    '10014': BadRequest, // Request is duplicate
                    '10016': ExchangeError, // {"retCode":10016,"retMsg":"System error. Please try again later."}
                    '10017': BadRequest, // request path not found or request method is invalid
                    '10018': RateLimitExceeded, // exceed ip rate limit
                    '10020': PermissionDenied, // {"retCode":10020,"retMsg":"your account is not a unified margin account, please update your account","result":null,"retExtInfo":null,"time":1664783731123}
                    '10024': PermissionDenied, // Compliance rules triggered
                    '10027': PermissionDenied, // Trading Banned
                    '10028': PermissionDenied, // The API can only be accessed by unified account users.
                    '10029': PermissionDenied, // The requested symbol is invalid, please check symbol whitelist
                    '12137': InvalidOrder, // {"retCode":12137,"retMsg":"Order quantity has too many decimals.","result":{},"retExtInfo":{},"time":1695900943033}
                    '12201': BadRequest, // {"retCode":12201,"retMsg":"Invalid orderCategory parameter.","result":{},"retExtInfo":null,"time":1666699391220}
                    '12141': BadRequest, // "retCode":12141,"retMsg":"Duplicate clientOrderId.","result":{},"retExtInfo":{},"time":1686134298989}
                    '100028': PermissionDenied, // The API cannot be accessed by unified account users.
                    '110001': OrderNotFound, // Order does not exist
                    '110003': InvalidOrder, // Order price is out of permissible range
                    '110004': InsufficientFunds, // Insufficient wallet balance
                    '110005': InvalidOrder, // position status
                    '110006': InsufficientFunds, // cannot afford estimated position_margin
                    '110007': InsufficientFunds, // {"retCode":110007,"retMsg":"ab not enough for new order","result":{},"retExtInfo":{},"time":1668838414793}
                    '110008': InvalidOrder, // Order has been finished or canceled
                    '110009': InvalidOrder, // The number of stop orders exceeds maximum limit allowed
                    '110010': InvalidOrder, // Order already cancelled
                    '110011': InvalidOrder, // Any adjustments made will trigger immediate liquidation
                    '110012': InsufficientFunds, // Available balance not enough
                    '110013': BadRequest, // Due to risk limit, cannot set leverage
                    '110014': InsufficientFunds, // Available balance not enough to add margin
                    '110015': BadRequest, // the position is in cross_margin
                    '110016': InvalidOrder, // Requested quantity of contracts exceeds risk limit, please adjust your risk limit level before trying again
                    '110017': InvalidOrder, // Reduce-only rule not satisfied
                    '110018': BadRequest, // userId illegal
                    '110019': InvalidOrder, // orderId illegal
                    '110020': InvalidOrder, // number of active orders greater than 500
                    '110021': InvalidOrder, // Open Interest exceeded
                    '110022': InvalidOrder, // qty has been limited, cannot modify the order to add qty
                    '110023': InvalidOrder, // This contract only supports position reduction operation, please contact customer service for details
                    '110024': BadRequest, // You have an existing position, so position mode cannot be switched
                    '110025': NoChange, // Position mode is not modified
                    '110026': MarginModeAlreadySet, // Cross/isolated margin mode is not modified
                    '110027': NoChange, // Margin is not modified
                    '110028': BadRequest, // Open orders exist, so you cannot change position mode
                    '110029': BadRequest, // Hedge mode is not available for this symbol
                    '110030': InvalidOrder, // Duplicate orderId
                    '110031': InvalidOrder, // risk limit info does not exists
                    '110032': InvalidOrder, // Illegal order
                    '110033': InvalidOrder, // Margin cannot be set without open position
                    '110034': InvalidOrder, // There is no net position
                    '110035': InvalidOrder, // Cancel order is not completed before liquidation
                    '110036': InvalidOrder, // Cross margin mode is not allowed to change leverage
                    '110037': InvalidOrder, // User setting list does not have this symbol
                    '110038': InvalidOrder, // Portfolio margin mode is not allowed to change leverage
                    '110039': InvalidOrder, // Maintain margin rate is too high, which may trigger liquidation
                    '110040': InvalidOrder, // Order will trigger forced liquidation, please resubmit the order
                    '110041': InvalidOrder, // Skip liquidation is not allowed when a position or maker order exists
                    '110042': InvalidOrder, // Pre-delivery status can only reduce positions
                    '110043': BadRequest, // Set leverage not modified
                    '110044': InsufficientFunds, // Insufficient available margin
                    '110045': InsufficientFunds, // Insufficient wallet balance
                    '110046': BadRequest, // Any adjustments made will trigger immediate liquidation
                    '110047': BadRequest, // Risk limit cannot be adjusted due to insufficient available margin
                    '110048': BadRequest, // Risk limit cannot be adjusted as the current/expected position value held exceeds the revised risk limit
                    '110049': BadRequest, // Tick notes can only be numbers
                    '110050': BadRequest, // Coin is not in the range of selected
                    '110051': InsufficientFunds, // The user's available balance cannot cover the lowest price of the current market
                    '110052': InsufficientFunds, // User's available balance is insufficient to set a price
                    '110053': InsufficientFunds, // The user's available balance cannot cover the current market price and upper limit price
                    '110054': InvalidOrder, // This position has at least one take profit link order, so the take profit and stop loss mode cannot be switched
                    '110055': InvalidOrder, // This position has at least one stop loss link order, so the take profit and stop loss mode cannot be switched
                    '110056': InvalidOrder, // This position has at least one trailing stop link order, so the take profit and stop loss mode cannot be switched
                    '110057': InvalidOrder, // Conditional order or limit order contains TP/SL related params
                    '110058': InvalidOrder, // Insufficient number of remaining position size to set take profit and stop loss
                    '110059': InvalidOrder, // In the case of partial filled of the open order, it is not allowed to modify the take profit and stop loss settings of the open order
                    '110060': BadRequest, // Under full TP/SL mode, it is not allowed to modify TP/SL
                    '110061': BadRequest, // Under partial TP/SL mode, TP/SL set more than 20
                    '110062': BadRequest, // Institution MMP profile not found.
                    '110063': ExchangeError, // Settlement in progress! xxx not available for trades.
                    '110064': InvalidOrder, // The number of contracts modified cannot be less than or equal to the filled quantity
                    '110065': PermissionDenied, // MMP hasn't yet been enabled for your account. Please contact your BD manager.
                    '110066': ExchangeError, // No trading is allowed at the current time
                    '110067': PermissionDenied, // unified account is not support
                    '110068': PermissionDenied, // Leveraged user trading is not allowed
                    '110069': PermissionDenied, // Do not allow OTC lending users to trade
                    '110070': InvalidOrder, // ETP symbols are not allowed to be traded
                    '110071': ExchangeError, // Sorry, we're revamping the Unified Margin Account! Currently, new upgrades are not supported. If you have any questions, please contact our 24/7 customer support.
                    '110072': InvalidOrder, // OrderLinkedID is duplicate
                    '110073': ExchangeError, // Set margin mode failed
                    '130006': InvalidOrder, // {"ret_code":130006,"ret_msg":"The number of contracts exceeds maximum limit allowed: too large","ext_code":"","ext_info":"","result":null,"time_now":"1658397095.099030","rate_limit_status":99,"rate_limit_reset_ms":1658397095097,"rate_limit":100}
                    '130021': InsufficientFunds, // {"ret_code":130021,"ret_msg":"orderfix price failed for CannotAffordOrderCost.","ext_code":"","ext_info":"","result":null,"time_now":"1644588250.204878","rate_limit_status":98,"rate_limit_reset_ms":1644588250200,"rate_limit":100} |  {"ret_code":130021,"ret_msg":"oc_diff[1707966351], new_oc[1707966351] with ob[....]+AB[....]","ext_code":"","ext_info":"","result":null,"time_now":"1658395300.872766","rate_limit_status":99,"rate_limit_reset_ms":1658395300855,"rate_limit":100} caused issues/9149#issuecomment-1146559498
                    '130074': InvalidOrder, // {"ret_code":130074,"ret_msg":"expect Rising, but trigger_price[190000000] \u003c= current[211280000]??LastPrice","ext_code":"","ext_info":"","result":null,"time_now":"1655386638.067076","rate_limit_status":97,"rate_limit_reset_ms":1655386638065,"rate_limit":100}
                    '131001': InsufficientFunds, // {"retCode":131001,"retMsg":"the available balance is not sufficient to cover the handling fee","result":{},"retExtInfo":{},"time":1666892821245}
                    '131084': ExchangeError, // Withdraw failed because of Uta Upgrading
                    '131200': ExchangeError, // Service error
                    '131201': ExchangeError, // Internal error
                    '131202': BadRequest, // Invalid memberId
                    '131203': BadRequest, // Request parameter error
                    '131204': BadRequest, // Account info error
                    '131205': BadRequest, // Query transfer error
                    '131206': ExchangeError, // Fail to transfer
                    '131207': BadRequest, // Account not exist
                    '131208': ExchangeError, // Forbid transfer
                    '131209': BadRequest, // Get subMember relation error
                    '131210': BadRequest, // Amount accuracy error
                    '131211': BadRequest, // fromAccountType can't be the same as toAccountType
                    '131212': InsufficientFunds, // Insufficient balance
                    '131213': BadRequest, // TransferLTV check error
                    '131214': BadRequest, // TransferId exist
                    '131215': BadRequest, // Amount error
                    '131216': ExchangeError, // Query balance error
                    '131217': ExchangeError, // Risk check error
                    '131002': BadRequest, // Parameter error
                    '131003': ExchangeError, // Interal error
                    '131004': AuthenticationError, // KYC needed
                    '131085': InsufficientFunds, // Withdrawal amount is greater than your availale balance (the deplayed withdrawal is triggered)
                    '131086': BadRequest, // Withdrawal amount exceeds risk limit (the risk limit of margin trade is triggered)
                    '131088': BadRequest, // The withdrawal amount exceeds the remaining withdrawal limit of your identity verification level. The current available amount for withdrawal : %s
                    '131089': BadRequest, // User sensitive operation, withdrawal is prohibited within 24 hours
                    '131090': ExchangeError, // User withdraw has been banned
                    '131091': ExchangeError, // Blocked login status does not allow withdrawals
                    '131092': ExchangeError, // User status is abnormal
                    '131093': ExchangeError, // The withdrawal address is not in the whitelist
                    '131094': BadRequest, // UserId is not in the whitelist
                    '131095': BadRequest, // Withdrawl amount exceeds the 24 hour platform limit
                    '131096': BadRequest, // Withdraw amount does not satify the lower limit or upper limit
                    '131097': ExchangeError, // Withdrawal of this currency has been closed
                    '131098': ExchangeError, // Withdrawal currently is not availble from new address
                    '131099': ExchangeError, // Hot wallet status can cancel the withdraw
                    '140001': OrderNotFound, // Order does not exist
                    '140003': InvalidOrder, // Order price is out of permissible range
                    '140004': InsufficientFunds, // Insufficient wallet balance
                    '140005': InvalidOrder, // position status
                    '140006': InsufficientFunds, // cannot afford estimated position_margin
                    '140007': InsufficientFunds, // Insufficient available balance
                    '140008': InvalidOrder, // Order has been finished or canceled
                    '140009': InvalidOrder, // The number of stop orders exceeds maximum limit allowed
                    '140010': InvalidOrder, // Order already cancelled
                    '140011': InvalidOrder, // Any adjustments made will trigger immediate liquidation
                    '140012': InsufficientFunds, // Available balance not enough
                    '140013': BadRequest, // Due to risk limit, cannot set leverage
                    '140014': InsufficientFunds, // Available balance not enough to add margin
                    '140015': InvalidOrder, // the position is in cross_margin
                    '140016': InvalidOrder, // Requested quantity of contracts exceeds risk limit, please adjust your risk limit level before trying again
                    '140017': InvalidOrder, // Reduce-only rule not satisfied
                    '140018': BadRequest, // userId illegal
                    '140019': InvalidOrder, // orderId illegal
                    '140020': InvalidOrder, // number of active orders greater than 500
                    '140021': InvalidOrder, // Open Interest exceeded
                    '140022': InvalidOrder, // qty has been limited, cannot modify the order to add qty
                    '140023': InvalidOrder, // This contract only supports position reduction operation, please contact customer service for details
                    '140024': BadRequest, // You have an existing position, so position mode cannot be switched
                    '140025': BadRequest, // Position mode is not modified
                    '140026': BadRequest, // Cross/isolated margin mode is not modified
                    '140027': BadRequest, // Margin is not modified
                    '140028': InvalidOrder, // Open orders exist, so you cannot change position mode
                    '140029': BadRequest, // Hedge mode is not available for this symbol
                    '140030': InvalidOrder, // Duplicate orderId
                    '140031': BadRequest, // risk limit info does not exists
                    '140032': InvalidOrder, // Illegal order
                    '140033': InvalidOrder, // Margin cannot be set without open position
                    '140034': InvalidOrder, // There is no net position
                    '140035': InvalidOrder, // Cancel order is not completed before liquidation
                    '140036': BadRequest, // Cross margin mode is not allowed to change leverage
                    '140037': InvalidOrder, // User setting list does not have this symbol
                    '140038': BadRequest, // Portfolio margin mode is not allowed to change leverage
                    '140039': BadRequest, // Maintain margin rate is too high, which may trigger liquidation
                    '140040': InvalidOrder, // Order will trigger forced liquidation, please resubmit the order
                    '140041': InvalidOrder, // Skip liquidation is not allowed when a position or maker order exists
                    '140042': InvalidOrder, // Pre-delivery status can only reduce positions
                    '140043': BadRequest, // Set leverage not modified
                    '140044': InsufficientFunds, // Insufficient available margin
                    '140045': InsufficientFunds, // Insufficient wallet balance
                    '140046': BadRequest, // Any adjustments made will trigger immediate liquidation
                    '140047': BadRequest, // Risk limit cannot be adjusted due to insufficient available margin
                    '140048': BadRequest, // Risk limit cannot be adjusted as the current/expected position value held exceeds the revised risk limit
                    '140049': BadRequest, // Tick notes can only be numbers
                    '140050': InvalidOrder, // Coin is not in the range of selected
                    '140051': InsufficientFunds, // The user's available balance cannot cover the lowest price of the current market
                    '140052': InsufficientFunds, // User's available balance is insufficient to set a price
                    '140053': InsufficientFunds, // The user's available balance cannot cover the current market price and upper limit price
                    '140054': InvalidOrder, // This position has at least one take profit link order, so the take profit and stop loss mode cannot be switched
                    '140055': InvalidOrder, // This position has at least one stop loss link order, so the take profit and stop loss mode cannot be switched
                    '140056': InvalidOrder, // This position has at least one trailing stop link order, so the take profit and stop loss mode cannot be switched
                    '140057': InvalidOrder, // Conditional order or limit order contains TP/SL related params
                    '140058': InvalidOrder, // Insufficient number of remaining position size to set take profit and stop loss
                    '140059': InvalidOrder, // In the case of partial filled of the open order, it is not allowed to modify the take profit and stop loss settings of the open order
                    '140060': BadRequest, // Under full TP/SL mode, it is not allowed to modify TP/SL
                    '140061': BadRequest, // Under partial TP/SL mode, TP/SL set more than 20
                    '140062': BadRequest, // Institution MMP profile not found.
                    '140063': ExchangeError, // Settlement in progress! xxx not available for trades.
                    '140064': InvalidOrder, // The number of contracts modified cannot be less than or equal to the filled quantity
                    '140065': PermissionDenied, // MMP hasn't yet been enabled for your account. Please contact your BD manager.
                    '140066': ExchangeError, // No trading is allowed at the current time
                    '140067': PermissionDenied, // unified account is not support
                    '140068': PermissionDenied, // Leveraged user trading is not allowed
                    '140069': PermissionDenied, // Do not allow OTC lending users to trade
                    '140070': InvalidOrder, // ETP symbols are not allowed to be traded
                    '170001': ExchangeError, // Internal error.
                    '170007': RequestTimeout, // Timeout waiting for response from backend server.
                    '170005': InvalidOrder, // Too many new orders; current limit is %s orders per %s.
                    '170031': ExchangeError, // The feature has been suspended
                    '170032': ExchangeError, // Network error. Please try again later
                    '170033': InsufficientFunds, // margin Insufficient account balance
                    '170034': InsufficientFunds, // Liability over flow in spot leverage trade!
                    '170035': BadRequest, // Submitted to the system for processing!
                    '170036': BadRequest, // You haven't enabled Cross Margin Trading yet. To do so, please head to the PC trading site or the Bybit app
                    '170037': BadRequest, // Cross Margin Trading not yet supported by the selected coin
                    '170105': BadRequest, // Parameter '%s' was empty.
                    '170115': InvalidOrder, // Invalid timeInForce.
                    '170116': InvalidOrder, // Invalid orderType.
                    '170117': InvalidOrder, // Invalid side.
                    '170121': InvalidOrder, // Invalid symbol.
                    '170130': BadRequest, // Data sent for paramter '%s' is not valid.
                    '170131': InsufficientFunds, // Balance insufficient
                    '170132': InvalidOrder, // Order price too high.
                    '170133': InvalidOrder, // Order price lower than the minimum.
                    '170134': InvalidOrder, // Order price decimal too long.
                    '170135': InvalidOrder, // Order quantity too large.
                    '170136': InvalidOrder, // Order quantity lower than the minimum.
                    '170137': InvalidOrder, // Order volume decimal too long
                    '170139': InvalidOrder, // Order has been filled.
                    '170140': InvalidOrder, // Transaction amount lower than the minimum.
                    '170124': InvalidOrder, // Order amount too large.
                    '170141': InvalidOrder, // Duplicate clientOrderId
                    '170142': InvalidOrder, // Order has been canceled
                    '170143': InvalidOrder, // Cannot be found on order book
                    '170144': InvalidOrder, // Order has been locked
                    '170145': InvalidOrder, // This order type does not support cancellation
                    '170146': InvalidOrder, // Order creation timeout
                    '170147': InvalidOrder, // Order cancellation timeout
                    '170148': InvalidOrder, // Market order amount decimal too long
                    '170149': ExchangeError, // Create order failed
                    '170150': ExchangeError, // Cancel order failed
                    '170151': InvalidOrder, // The trading pair is not open yet
                    '170157': InvalidOrder, // The trading pair is not available for api trading
                    '170159': InvalidOrder, // Market Order is not supported within the first %s minutes of newly launched pairs due to risk control.
                    '170190': InvalidOrder, // Cancel order has been finished
                    '170191': InvalidOrder, // Can not cancel order, please try again later
                    '170192': InvalidOrder, // Order price cannot be higher than %s .
                    '170193': InvalidOrder, // Buy order price cannot be higher than %s.
                    '170194': InvalidOrder, // Sell order price cannot be lower than %s.
                    '170195': InvalidOrder, // Please note that your order may not be filled
                    '170196': InvalidOrder, // Please note that your order may not be filled
                    '170197': InvalidOrder, // Your order quantity to buy is too large. The filled price may deviate significantly from the market price. Please try again
                    '170198': InvalidOrder, // Your order quantity to sell is too large. The filled price may deviate significantly from the market price. Please try again
                    '170199': InvalidOrder, // Your order quantity to buy is too large. The filled price may deviate significantly from the nav. Please try again.
                    '170200': InvalidOrder, // Your order quantity to sell is too large. The filled price may deviate significantly from the nav. Please try again.
                    '170221': BadRequest, // This coin does not exist.
                    '170222': RateLimitExceeded, // Too many requests in this time frame.
                    '170223': InsufficientFunds, // Your Spot Account with Institutional Lending triggers an alert or liquidation.
                    '170224': PermissionDenied, // You're not a user of the Innovation Zone.
                    '170226': InsufficientFunds, // Your Spot Account for Margin Trading is being liquidated.
                    '170227': ExchangeError, // This feature is not supported.
                    '170228': InvalidOrder, // The purchase amount of each order exceeds the estimated maximum purchase amount.
                    '170229': InvalidOrder, // The sell quantity per order exceeds the estimated maximum sell quantity.
                    '170234': ExchangeError, // System Error
                    '170210': InvalidOrder, // New order rejected.
                    '170213': OrderNotFound, // Order does not exist.
                    '170217': InvalidOrder, // Only LIMIT-MAKER order is supported for the current pair.
                    '170218': InvalidOrder, // The LIMIT-MAKER order is rejected due to invalid price.
                    '170010': InvalidOrder, // Purchase failed: Exceed the maximum position limit of leveraged tokens, the current available limit is %s USDT
                    '170011': InvalidOrder, // "Purchase failed: Exceed the maximum position limit of innovation tokens,
                    '170019': InvalidOrder, // the current available limit is replaceKey0 USDT"
                    '170201': PermissionDenied, // Your account has been restricted for trades. If you have any questions, please email us at support@bybit.com
                    '170202': InvalidOrder, // Invalid orderFilter parameter.
                    '170203': InvalidOrder, // Please enter the TP/SL price.
                    '170204': InvalidOrder, // trigger price cannot be higher than 110% price.
                    '170206': InvalidOrder, // trigger price cannot be lower than 90% of qty.
                    '175000': InvalidOrder, // The serialNum is already in use.
                    '175001': InvalidOrder, // Daily purchase limit has been exceeded. Please try again later.
                    '175002': InvalidOrder, // There's a large number of purchase orders. Please try again later.
                    '175003': InsufficientFunds, // Insufficient available balance. Please make a deposit and try again.
                    '175004': InvalidOrder, // Daily redemption limit has been exceeded. Please try again later.
                    '175005': InvalidOrder, // There's a large number of redemption orders. Please try again later.
                    '175006': InsufficientFunds, // Insufficient available balance. Please make a deposit and try again.
                    '175007': InvalidOrder, // Order not found.
                    '175008': InvalidOrder, // Purchase period hasn't started yet.
                    '175009': InvalidOrder, // Purchase amount has exceeded the upper limit.
                    '175010': PermissionDenied, // You haven't passed the quiz yet! To purchase and/or redeem an LT, please complete the quiz first.
                    '175012': InvalidOrder, // Redemption period hasn't started yet.
                    '175013': InvalidOrder, // Redemption amount has exceeded the upper limit.
                    '175014': InvalidOrder, // Purchase of the LT has been temporarily suspended.
                    '175015': InvalidOrder, // Redemption of the LT has been temporarily suspended.
                    '175016': InvalidOrder, // Invalid format. Please check the length and numeric precision.
                    '175017': InvalidOrder, // Failed to place order：Exceed the maximum position limit of leveraged tokens, the current available limit is XXXX USDT
                    '175027': ExchangeError, // Subscriptions and redemptions are temporarily unavailable while account upgrade is in progress
                    '176002': BadRequest, // Query user account info error
                    '176004': BadRequest, // Query order history start time exceeds end time
                    '176003': BadRequest, // Query user loan history error
                    '176006': BadRequest, // Repayment Failed
                    '176005': BadRequest, // Failed to borrow
                    '176008': BadRequest, // You haven't enabled Cross Margin Trading yet. To do so
                    '176007': BadRequest, // User not found
                    '176010': BadRequest, // Failed to locate the coins to borrow
                    '176009': BadRequest, // You haven't enabled Cross Margin Trading yet. To do so
                    '176012': BadRequest, // Pair not available
                    '176011': BadRequest, // Cross Margin Trading not yet supported by the selected coin
                    '176014': BadRequest, // Repeated repayment requests
                    '176013': BadRequest, // Cross Margin Trading not yet supported by the selected pair
                    '176015': InsufficientFunds, // Insufficient available balance
                    '176016': BadRequest, // No repayment required
                    '176017': BadRequest, // Repayment amount has exceeded the total liability
                    '176018': BadRequest, // Settlement in progress
                    '176019': BadRequest, // Liquidation in progress
                    '176020': BadRequest, // Failed to locate repayment history
                    '176021': BadRequest, // Repeated borrowing requests
                    '176022': BadRequest, // Coins to borrow not generally available yet
                    '176023': BadRequest, // Pair to borrow not generally available yet
                    '176024': BadRequest, // Invalid user status
                    '176025': BadRequest, // Amount to borrow cannot be lower than the min. amount to borrow (per transaction)
                    '176026': BadRequest, // Amount to borrow cannot be larger than the max. amount to borrow (per transaction)
                    '176027': BadRequest, // Amount to borrow cannot be higher than the max. amount to borrow per user
                    '176028': BadRequest, // Amount to borrow has exceeded Bybit's max. amount to borrow
                    '176029': BadRequest, // Amount to borrow has exceeded the user's estimated max. amount to borrow
                    '176030': BadRequest, // Query user loan info error
                    '176031': BadRequest, // Number of decimals has exceeded the maximum precision
                    '176034': BadRequest, // The leverage ratio is out of range
                    '176035': PermissionDenied, // Failed to close the leverage switch during liquidation
                    '176036': PermissionDenied, // Failed to adjust leverage switch during forced liquidation
                    '176037': PermissionDenied, // For non-unified transaction users, the operation failed
                    '176038': BadRequest, // The spot leverage is closed and the current operation is not allowed
                    '176039': BadRequest, // Borrowing, current operation is not allowed
                    '176040': BadRequest, // There is a spot leverage order, and the adjustment of the leverage switch failed!
                    '181000': BadRequest, // category is null
                    '181001': BadRequest, // category only support linear or option or spot.
                    '181002': InvalidOrder, // symbol is null.
                    '181003': InvalidOrder, // side is null.
                    '181004': InvalidOrder, // side only support Buy or Sell.
                    '182000': InvalidOrder, // symbol related quote price is null
                    '20001': OrderNotFound, // Order not exists
                    '20003': InvalidOrder, // missing parameter side
                    '20004': InvalidOrder, // invalid parameter side
                    '20005': InvalidOrder, // missing parameter symbol
                    '20006': InvalidOrder, // invalid parameter symbol
                    '20007': InvalidOrder, // missing parameter order_type
                    '20008': InvalidOrder, // invalid parameter order_type
                    '20009': InvalidOrder, // missing parameter qty
                    '20010': InvalidOrder, // qty must be greater than 0
                    '20011': InvalidOrder, // qty must be an integer
                    '20012': InvalidOrder, // qty must be greater than zero and less than 1 million
                    '20013': InvalidOrder, // missing parameter price
                    '20014': InvalidOrder, // price must be greater than 0
                    '20015': InvalidOrder, // missing parameter time_in_force
                    '20016': InvalidOrder, // invalid value for parameter time_in_force
                    '20017': InvalidOrder, // missing parameter order_id
                    '20018': InvalidOrder, // invalid date format
                    '20019': InvalidOrder, // missing parameter stop_px
                    '20020': InvalidOrder, // missing parameter base_price
                    '20021': InvalidOrder, // missing parameter stop_order_id
                    '20022': BadRequest, // missing parameter leverage
                    '20023': BadRequest, // leverage must be a number
                    '20031': BadRequest, // leverage must be greater than zero
                    '20070': BadRequest, // missing parameter margin
                    '20071': BadRequest, // margin must be greater than zero
                    '20084': BadRequest, // order_id or order_link_id is required
                    '30001': BadRequest, // order_link_id is repeated
                    '30003': InvalidOrder, // qty must be more than the minimum allowed
                    '30004': InvalidOrder, // qty must be less than the maximum allowed
                    '30005': InvalidOrder, // price exceeds maximum allowed
                    '30007': InvalidOrder, // price exceeds minimum allowed
                    '30008': InvalidOrder, // invalid order_type
                    '30009': ExchangeError, // no position found
                    '30010': InsufficientFunds, // insufficient wallet balance
                    '30011': PermissionDenied, // operation not allowed as position is undergoing liquidation
                    '30012': PermissionDenied, // operation not allowed as position is undergoing ADL
                    '30013': PermissionDenied, // position is in liq or adl status
                    '30014': InvalidOrder, // invalid closing order, qty should not greater than size
                    '30015': InvalidOrder, // invalid closing order, side should be opposite
                    '30016': ExchangeError, // TS and SL must be cancelled first while closing position
                    '30017': InvalidOrder, // estimated fill price cannot be lower than current Buy liq_price
                    '30018': InvalidOrder, // estimated fill price cannot be higher than current Sell liq_price
                    '30019': InvalidOrder, // cannot attach TP/SL params for non-zero position when placing non-opening position order
                    '30020': InvalidOrder, // position already has TP/SL params
                    '30021': InvalidOrder, // cannot afford estimated position_margin
                    '30022': InvalidOrder, // estimated buy liq_price cannot be higher than current mark_price
                    '30023': InvalidOrder, // estimated sell liq_price cannot be lower than current mark_price
                    '30024': InvalidOrder, // cannot set TP/SL/TS for zero-position
                    '30025': InvalidOrder, // trigger price should bigger than 10% of last price
                    '30026': InvalidOrder, // price too high
                    '30027': InvalidOrder, // price set for Take profit should be higher than Last Traded Price
                    '30028': InvalidOrder, // price set for Stop loss should be between Liquidation price and Last Traded Price
                    '30029': InvalidOrder, // price set for Stop loss should be between Last Traded Price and Liquidation price
                    '30030': InvalidOrder, // price set for Take profit should be lower than Last Traded Price
                    '30031': InsufficientFunds, // insufficient available balance for order cost
                    '30032': InvalidOrder, // order has been filled or cancelled
                    '30033': RateLimitExceeded, // The number of stop orders exceeds maximum limit allowed
                    '30034': OrderNotFound, // no order found
                    '30035': RateLimitExceeded, // too fast to cancel
                    '30036': ExchangeError, // the expected position value after order execution exceeds the current risk limit
                    '30037': InvalidOrder, // order already cancelled
                    '30041': ExchangeError, // no position found
                    '30042': InsufficientFunds, // insufficient wallet balance
                    '30043': InvalidOrder, // operation not allowed as position is undergoing liquidation
                    '30044': InvalidOrder, // operation not allowed as position is undergoing AD
                    '30045': InvalidOrder, // operation not allowed as position is not normal status
                    '30049': InsufficientFunds, // insufficient available balance
                    '30050': ExchangeError, // any adjustments made will trigger immediate liquidation
                    '30051': ExchangeError, // due to risk limit, cannot adjust leverage
                    '30052': ExchangeError, // leverage can not less than 1
                    '30054': ExchangeError, // position margin is invalid
                    '30057': ExchangeError, // requested quantity of contracts exceeds risk limit
                    '30063': ExchangeError, // reduce-only rule not satisfied
                    '30067': InsufficientFunds, // insufficient available balance
                    '30068': ExchangeError, // exit value must be positive
                    '30074': InvalidOrder, // can't create the stop order, because you expect the order will be triggered when the LastPrice(or IndexPrice、 MarkPrice, determined by trigger_by) is raising to stop_px, but the LastPrice(or IndexPrice、 MarkPrice) is already equal to or greater than stop_px, please adjust base_price or stop_px
                    '30075': InvalidOrder, // can't create the stop order, because you expect the order will be triggered when the LastPrice(or IndexPrice、 MarkPrice, determined by trigger_by) is falling to stop_px, but the LastPrice(or IndexPrice、 MarkPrice) is already equal to or less than stop_px, please adjust base_price or stop_px
                    '30078': ExchangeError, // {"ret_code":30078,"ret_msg":"","ext_code":"","ext_info":"","result":null,"time_now":"1644853040.916000","rate_limit_status":73,"rate_limit_reset_ms":1644853040912,"rate_limit":75}
                    // '30084': BadRequest, // Isolated not modified, see handleErrors below
                    '33004': AuthenticationError, // apikey already expired
                    '34026': ExchangeError, // the limit is no change
                    '34036': BadRequest, // {"ret_code":34036,"ret_msg":"leverage not modified","ext_code":"","ext_info":"","result":null,"time_now":"1652376449.258918","rate_limit_status":74,"rate_limit_reset_ms":1652376449255,"rate_limit":75}
                    '35015': BadRequest, // {"ret_code":35015,"ret_msg":"Qty not in range","ext_code":"","ext_info":"","result":null,"time_now":"1652277215.821362","rate_limit_status":99,"rate_limit_reset_ms":1652277215819,"rate_limit":100}
                    '340099': ExchangeError, // Server error
                    '3400045': ExchangeError, // Set margin mode failed
                    '3100116': BadRequest, // {"retCode":3100116,"retMsg":"Order quantity below the lower limit 0.01.","result":null,"retExtMap":{"key0":"0.01"}}
                    '3100198': BadRequest, // {"retCode":3100198,"retMsg":"orderLinkId can not be empty.","result":null,"retExtMap":{}}
                    '3200300': InsufficientFunds, // {"retCode":3200300,"retMsg":"Insufficient margin balance.","result":null,"retExtMap":{}}
                },
                'broad': {
                    'Request timeout': RequestTimeout, // {"retCode":10016,"retMsg":"Request timeout, please try again later","result":{},"retExtInfo":{},"time":1675307914985}
                    'unknown orderInfo': OrderNotFound, // {"ret_code":-1,"ret_msg":"unknown orderInfo","ext_code":"","ext_info":"","result":null,"time_now":"1584030414.005545","rate_limit_status":99,"rate_limit_reset_ms":1584030414003,"rate_limit":100}
                    'invalid api_key': AuthenticationError, // {"ret_code":10003,"ret_msg":"invalid api_key","ext_code":"","ext_info":"","result":null,"time_now":"1599547085.415797"}
                    // the below two issues are caused as described: issues/9149#issuecomment-1146559498, when response is such:  {"ret_code":130021,"ret_msg":"oc_diff[1707966351], new_oc[1707966351] with ob[....]+AB[....]","ext_code":"","ext_info":"","result":null,"time_now":"1658395300.872766","rate_limit_status":99,"rate_limit_reset_ms":1658395300855,"rate_limit":100}
                    'oc_diff': InsufficientFunds,
                    'new_oc': InsufficientFunds,
                    'openapi sign params error!': AuthenticationError, // {"retCode":10001,"retMsg":"empty value: apiTimestamp[] apiKey[] apiSignature[xxxxxxxxxxxxxxxxxxxxxxx]: openapi sign params error!","result":null,"retExtInfo":null,"time":1664789597123}
                },
            },
            'precisionMode': TICK_SIZE,
            'options': {
                'enableUnifiedMargin': undefined,
                'enableUnifiedAccount': undefined,
                'createMarketBuyOrderRequiresPrice': true,
                'createUnifiedMarginAccount': false,
                'defaultType': 'swap',  // 'swap', 'future', 'option', 'spot'
                'defaultSubType': 'linear',  // 'linear', 'inverse'
                'defaultSettle': 'USDT', // USDC for USDC settled markets
                'code': 'BTC',
                'recvWindow': 5 * 1000, // 5 sec default
                'timeDifference': 0, // the difference between system clock and exchange server clock
                'adjustForTimeDifference': false, // controls the adjustment logic upon instantiation
                'loadAllOptions': false, // load all possible option markets, adds signficant load time
                'loadExpiredOptions': false, // loads expired options, to load all possible expired options set loadAllOptions to true
                'brokerId': 'CCXT',
                'accountsByType': {
                    'spot': 'SPOT',
                    'margin': 'SPOT',
                    'future': 'CONTRACT',
                    'swap': 'CONTRACT',
                    'option': 'OPTION',
                    'investment': 'INVESTMENT',
                    'unified': 'UNIFIED',
                    'funding': 'FUND',
                    'fund': 'FUND',
                    'contract': 'CONTRACT',
                },
                'accountsById': {
                    'SPOT': 'spot',
                    'MARGIN': 'spot',
                    'CONTRACT': 'contract',
                    'OPTION': 'option',
                    'INVESTMENT': 'investment',
                    'UNIFIED': 'unified',
                    'FUND': 'fund',
                },
                'networks': {
                    'ERC20': 'ETH',
                    'TRC20': 'TRX',
                    'BEP20': 'BSC',
                    'OMNI': 'OMNI',
                    'SPL': 'SOL',
                },
                'networksById': {
                    'ETH': 'ERC20',
                    'TRX': 'TRC20',
                    'BSC': 'BEP20',
                    'OMNI': 'OMNI',
                    'SPL': 'SOL',
                },
                'defaultNetwork': 'ERC20',
                'defaultNetworks': {
                    'USDT': 'TRC20',
                },
                'intervals': {
                    '5m': '5min',
                    '15m': '15min',
                    '30m': '30min',
                    '1h': '1h',
                    '4h': '4h',
                    '1d': '1d',
                },
            },
            'fees': {
                'trading': {
                    'feeSide': 'get',
                    'tierBased': true,
                    'percentage': true,
                    'taker': 0.00075,
                    'maker': 0.0001,
                },
                'funding': {
                    'tierBased': false,
                    'percentage': false,
                    'withdraw': {},
                    'deposit': {},
                },
            },
        });
    }

    nonce () {
        return this.milliseconds () - this.options['timeDifference'];
    }

    addPaginationCursorToResult (response) {
        const result = this.safeValue (response, 'result', {});
        const data = this.safeValueN (result, [ 'list', 'rows', 'data', 'dataList' ], []);
        const paginationCursor = this.safeString2 (result, 'nextPageCursor', 'cursor');
        const dataLength = data.length;
        if ((paginationCursor !== undefined) && (dataLength > 0)) {
            const first = data[0];
            first['nextPageCursor'] = paginationCursor;
            data[0] = first;
        }
        return data;
    }

    async isUnifiedEnabled (params = {}) {
        // The API key of user id must own one of permissions will be allowed to call following API endpoints.
        // SUB UID: "Account Transfer"
        // MASTER UID: "Account Transfer", "Subaccount Transfer", "Withdrawal"
        const enableUnifiedMargin = this.safeValue (this.options, 'enableUnifiedMargin');
        const enableUnifiedAccount = this.safeValue (this.options, 'enableUnifiedAccount');
        if (enableUnifiedMargin === undefined || enableUnifiedAccount === undefined) {
            const response = await this.privateGetV5UserQueryApi (params);
            //
            //     {
            //         "retCode": 0,
            //         "retMsg": "",
            //         "result": {
            //             "id": "13770661",
            //             "note": "XXXXXX",
            //             "apiKey": "XXXXXX",
            //             "readOnly": 0,
            //             "secret": "",
            //             "permissions": {
            //                 "ContractTrade": [...],
            //                 "Spot": [...],
            //                 "Wallet": [...],
            //                 "Options": [...],
            //                 "Derivatives": [...],
            //                 "CopyTrading": [...],
            //                 "BlockTrade": [...],
            //                 "Exchange": [...],
            //                 "NFT": [...],
            //             },
            //             "ips": [...],
            //             "type": 1,
            //             "deadlineDay": 83,
            //             "expiredAt": "2023-05-15T03:21:05Z",
            //             "createdAt": "2022-10-16T02:24:40Z",
            //             "unified": 0,
            //             "uta": 0,
            //             "userID": 24600000,
            //             "inviterID": 0,
            //             "vipLevel": "No VIP",
            //             "mktMakerLevel": "0",
            //             "affiliateID": 0,
            //             "rsaPublicKey": "",
            //             "isMaster": false
            //         },
            //         "retExtInfo": {},
            //         "time": 1676891757649
            //     }
            //
            const result = this.safeValue (response, 'result', {});
            this.options['enableUnifiedMargin'] = this.safeInteger (result, 'unified') === 1;
            this.options['enableUnifiedAccount'] = this.safeInteger (result, 'uta') === 1;
        }
        return [ this.options['enableUnifiedMargin'], this.options['enableUnifiedAccount'] ];
    }

    async upgradeUnifiedTradeAccount (params = {}) {
        return await this.privatePostV5AccountUpgradeToUta (params);
    }

    convertExpireDate (date) {
        // parse YYMMDD to timestamp
        const year = date.slice (0, 2);
        const month = date.slice (2, 4);
        const day = date.slice (4, 6);
        const reconstructedDate = '20' + year + '-' + month + '-' + day + 'T00:00:00Z';
        return reconstructedDate;
    }

    convertExpireDateToMarketIdDate (date) {
        // parse 231229 to 29DEC23
        const year = date.slice (0, 2);
        const monthRaw = date.slice (2, 4);
        let month = undefined;
        const day = date.slice (4, 6);
        if (monthRaw === '01') {
            month = 'JAN';
        } else if (monthRaw === '02') {
            month = 'FEB';
        } else if (monthRaw === '03') {
            month = 'MAR';
        } else if (monthRaw === '04') {
            month = 'APR';
        } else if (monthRaw === '05') {
            month = 'MAY';
        } else if (monthRaw === '06') {
            month = 'JUN';
        } else if (monthRaw === '07') {
            month = 'JUL';
        } else if (monthRaw === '08') {
            month = 'AUG';
        } else if (monthRaw === '09') {
            month = 'SEP';
        } else if (monthRaw === '10') {
            month = 'OCT';
        } else if (monthRaw === '11') {
            month = 'NOV';
        } else if (monthRaw === '12') {
            month = 'DEC';
        }
        const reconstructedDate = day + month + year;
        return reconstructedDate;
    }

    convertMarketIdExpireDate (date) {
        // parse 22JAN23 to 230122
        const monthMappping = {
            'JAN': '01',
            'FEB': '02',
            'MAR': '03',
            'APR': '04',
            'MAY': '05',
            'JUN': '06',
            'JUL': '07',
            'AUG': '08',
            'SEP': '09',
            'OCT': '10',
            'NOV': '11',
            'DEC': '12',
        };
        const year = date.slice (0, 2);
        const monthName = date.slice (2, 5);
        const month = this.safeString (monthMappping, monthName);
        const day = date.slice (5, 7);
        const reconstructedDate = day + month + year;
        return reconstructedDate;
    }

    createExpiredOptionMarket (symbol) {
        // support expired option contracts
        const quote = 'USD';
        const settle = 'USDC';
        const optionParts = symbol.split ('-');
        const symbolBase = symbol.split ('/');
        let base = undefined;
        let expiry = undefined;
        if (symbol.indexOf ('/') > -1) {
            base = this.safeString (symbolBase, 0);
            expiry = this.safeString (optionParts, 1);
        } else {
            base = this.safeString (optionParts, 0);
            expiry = this.convertMarketIdExpireDate (this.safeString (optionParts, 1));
        }
        const strike = this.safeString (optionParts, 2);
        const optionType = this.safeString (optionParts, 3);
        const datetime = this.convertExpireDate (expiry);
        const timestamp = this.parse8601 (datetime);
        return {
            'id': base + '-' + this.convertExpireDateToMarketIdDate (expiry) + '-' + strike + '-' + optionType,
            'symbol': base + '/' + quote + ':' + settle + '-' + expiry + '-' + strike + '-' + optionType,
            'base': base,
            'quote': quote,
            'settle': settle,
            'baseId': base,
            'quoteId': quote,
            'settleId': settle,
            'active': false,
            'type': 'option',
            'linear': undefined,
            'inverse': undefined,
            'spot': false,
            'swap': false,
            'future': false,
            'option': true,
            'margin': false,
            'contract': true,
            'contractSize': undefined,
            'expiry': timestamp,
            'expiryDatetime': datetime,
            'optionType': (optionType === 'C') ? 'call' : 'put',
            'strike': this.parseNumber (strike),
            'precision': {
                'amount': undefined,
                'price': undefined,
            },
            'limits': {
                'amount': {
                    'min': undefined,
                    'max': undefined,
                },
                'price': {
                    'min': undefined,
                    'max': undefined,
                },
                'cost': {
                    'min': undefined,
                    'max': undefined,
                },
            },
            'info': undefined,
        };
    }

    market (symbol) {
        if (this.markets === undefined) {
            throw new ExchangeError (this.id + ' markets not loaded');
        }
        if (typeof symbol === 'string') {
            if (symbol in this.markets) {
                return this.markets[symbol];
            } else if (symbol in this.markets_by_id) {
                const markets = this.markets_by_id[symbol];
                let defaultType = this.safeString2 (this.options, 'defaultType', 'defaultSubType', 'spot');
                if (defaultType === 'future') {
                    defaultType = 'contract';
                }
                for (let i = 0; i < markets.length; i++) {
                    const market = markets[i];
                    if (market[defaultType]) {
                        return market;
                    }
                }
                return markets[0];
            } else if ((symbol.indexOf ('-C') > -1) || (symbol.indexOf ('-P') > -1)) {
                return this.createExpiredOptionMarket (symbol);
            }
        }
        throw new BadSymbol (this.id + ' does not have market symbol ' + symbol);
    }

    safeMarket (marketId = undefined, market = undefined, delimiter = undefined, marketType = undefined) {
        const isOption = (marketId !== undefined) && ((marketId.indexOf ('-C') > -1) || (marketId.indexOf ('-P') > -1));
        if (isOption && !(marketId in this.markets_by_id)) {
            // handle expired option contracts
            return this.createExpiredOptionMarket (marketId);
        }
        return super.safeMarket (marketId, market, delimiter, marketType);
    }

    getBybitType (method, market, params = {}) {
        let type = undefined;
        [ type, params ] = this.handleMarketTypeAndParams (method, market, params);
        let subType = undefined;
        [ subType, params ] = this.handleSubTypeAndParams (method, market, params);
        if (type === 'option' || type === 'spot') {
            return [ type, params ];
        }
        return [ subType, params ];
    }

    async fetchTime (params = {}) {
        /**
         * @method
         * @name bybit#fetchTime
         * @description fetches the current integer timestamp in milliseconds from the exchange server
         * @see https://bybit-exchange.github.io/docs/v5/market/time
         * @param {object} [params] extra parameters specific to the bybit api endpoint
         * @returns {int} the current integer timestamp in milliseconds from the exchange server
         */
        const response = await this.publicGetV5MarketTime (params);
        //
        //    {
        //         "retCode": "0",
        //         "retMsg": "OK",
        //         "result": {
        //             "timeSecond": "1666879482",
        //             "timeNano": "1666879482792685914"
        //         },
        //         "retExtInfo": {},
        //         "time": "1666879482792"
        //     }
        //
        return this.safeInteger (response, 'time');
    }

    async fetchCurrencies (params = {}) {
        /**
         * @method
         * @name bybit#fetchCurrencies
         * @description fetches all available currencies on an exchange
         * @see https://bybit-exchange.github.io/docs/v5/asset/coin-info
         * @param {object} [params] extra parameters specific to the bybit api endpoint
         * @returns {object} an associative dictionary of currencies
         */
        if (!this.checkRequiredCredentials (false)) {
            return undefined;
        }
        const response = await this.privateGetV5AssetCoinQueryInfo (params);
        //
        //     {
        //         "retCode": 0,
        //         "retMsg": "",
        //         "result": {
        //             "rows": [
        //                 {
        //                     "name": "BTC",
        //                     "coin": "BTC",
        //                     "remainAmount": "150",
        //                     "chains": [
        //                         {
        //                             "chainType": "BTC",
        //                             "confirmation": "10000",
        //                             "withdrawFee": "0.0005",
        //                             "depositMin": "0.0005",
        //                             "withdrawMin": "0.001",
        //                             "chain": "BTC",
        //                             "chainDeposit": "1",
        //                             "chainWithdraw": "1",
        //                             "minAccuracy": "8"
        //                         }
        //                     ]
        //                 }
        //             ]
        //         },
        //         "retExtInfo": {},
        //         "time": 1672194582264
        //     }
        //
        const data = this.safeValue (response, 'result', []);
        const rows = this.safeValue (data, 'rows', []);
        const result = {};
        for (let i = 0; i < rows.length; i++) {
            const currency = rows[i];
            const currencyId = this.safeString (currency, 'coin');
            const code = this.safeCurrencyCode (currencyId);
            const name = this.safeString (currency, 'name');
            const chains = this.safeValue (currency, 'chains', []);
            const networks = {};
            let minPrecision = undefined;
            let minWithdrawFeeString = undefined;
            let minWithdrawString = undefined;
            let minDepositString = undefined;
            let deposit = false;
            let withdraw = false;
            for (let j = 0; j < chains.length; j++) {
                const chain = chains[j];
                const networkId = this.safeString (chain, 'chain');
                const networkCode = this.networkIdToCode (networkId);
                const precision = this.parseNumber (this.parsePrecision (this.safeString (chain, 'minAccuracy')));
                minPrecision = (minPrecision === undefined) ? precision : Math.min (minPrecision, precision);
                const depositAllowed = this.safeInteger (chain, 'chainDeposit') === 1;
                deposit = (depositAllowed) ? depositAllowed : deposit;
                const withdrawAllowed = this.safeInteger (chain, 'chainWithdraw') === 1;
                withdraw = (withdrawAllowed) ? withdrawAllowed : withdraw;
                const withdrawFeeString = this.safeString (chain, 'withdrawFee');
                if (withdrawFeeString !== undefined) {
                    minWithdrawFeeString = (minWithdrawFeeString === undefined) ? withdrawFeeString : Precise.stringMin (withdrawFeeString, minWithdrawFeeString);
                }
                const minNetworkWithdrawString = this.safeString (chain, 'withdrawMin');
                if (minNetworkWithdrawString !== undefined) {
                    minWithdrawString = (minWithdrawString === undefined) ? minNetworkWithdrawString : Precise.stringMin (minNetworkWithdrawString, minWithdrawString);
                }
                const minNetworkDepositString = this.safeString (chain, 'depositMin');
                if (minNetworkDepositString !== undefined) {
                    minDepositString = (minDepositString === undefined) ? minNetworkDepositString : Precise.stringMin (minNetworkDepositString, minDepositString);
                }
                networks[networkCode] = {
                    'info': chain,
                    'id': networkId,
                    'network': networkCode,
                    'active': depositAllowed && withdrawAllowed,
                    'deposit': depositAllowed,
                    'withdraw': withdrawAllowed,
                    'fee': this.parseNumber (withdrawFeeString),
                    'precision': precision,
                    'limits': {
                        'withdraw': {
                            'min': this.parseNumber (minNetworkWithdrawString),
                            'max': undefined,
                        },
                        'deposit': {
                            'min': this.parseNumber (minNetworkDepositString),
                            'max': undefined,
                        },
                    },
                };
            }
            result[code] = {
                'info': currency,
                'code': code,
                'id': currencyId,
                'name': name,
                'active': deposit && withdraw,
                'deposit': deposit,
                'withdraw': withdraw,
                'fee': this.parseNumber (minWithdrawFeeString),
                'precision': minPrecision,
                'limits': {
                    'amount': {
                        'min': undefined,
                        'max': undefined,
                    },
                    'withdraw': {
                        'min': this.parseNumber (minWithdrawString),
                        'max': undefined,
                    },
                    'deposit': {
                        'min': this.parseNumber (minDepositString),
                        'max': undefined,
                    },
                },
                'networks': networks,
            };
        }
        return result;
    }

    async fetchMarkets (params = {}) {
        /**
         * @method
         * @name bybit#fetchMarkets
         * @description retrieves data on all markets for bybit
         * @see https://bybit-exchange.github.io/docs/v5/market/instrument
         * @param {object} [params] extra parameters specific to the exchange api endpoint
         * @returns {object[]} an array of objects representing market data
         */
        if (this.options['adjustForTimeDifference']) {
            await this.loadTimeDifference ();
        }
        const promisesUnresolved = [
            this.fetchSpotMarkets (params),
            this.fetchFutureMarkets ({ 'category': 'linear' }),
            this.fetchFutureMarkets ({ 'category': 'inverse' }),
            this.fetchOptionMarkets ({ 'baseCoin': 'BTC' }),
            this.fetchOptionMarkets ({ 'baseCoin': 'ETH' }),
            this.fetchOptionMarkets ({ 'baseCoin': 'SOL' }),
        ];
        const promises = await Promise.all (promisesUnresolved);
        const spotMarkets = promises[0];
        const linearMarkets = promises[1];
        const inverseMarkets = promises[2];
        const btcOptionMarkets = promises[3];
        const ethOptionMarkets = promises[4];
        const solOptionMarkets = promises[5];
        const futureMarkets = this.arrayConcat (linearMarkets, inverseMarkets);
        let optionMarkets = this.arrayConcat (btcOptionMarkets, ethOptionMarkets);
        optionMarkets = this.arrayConcat (optionMarkets, solOptionMarkets);
        const derivativeMarkets = this.arrayConcat (futureMarkets, optionMarkets);
        return this.arrayConcat (spotMarkets, derivativeMarkets);
    }

    async fetchSpotMarkets (params) {
        const request = {
            'category': 'spot',
        };
        const response = await this.publicGetV5MarketInstrumentsInfo (this.extend (request, params));
        //
        //     {
        //         "retCode": 0,
        //         "retMsg": "OK",
        //         "result": {
        //             "category": "spot",
        //             "list": [
        //                 {
        //                     "symbol": "BTCUSDT",
        //                     "baseCoin": "BTC",
        //                     "quoteCoin": "USDT",
        //                     "innovation": "0",
        //                     "status": "Trading",
        //                     "lotSizeFilter": {
        //                         "basePrecision": "0.000001",
        //                         "quotePrecision": "0.00000001",
        //                         "minOrderQty": "0.00004",
        //                         "maxOrderQty": "63.01197227",
        //                         "minOrderAmt": "1",
        //                         "maxOrderAmt": "100000"
        //                     },
        //                     "priceFilter": {
        //                         "tickSize": "0.01"
        //                     }
        //                 }
        //             ]
        //         },
        //         "retExtInfo": {},
        //         "time": 1672712468011
        //     }
        //
        const responseResult = this.safeValue (response, 'result', {});
        const markets = this.safeValue (responseResult, 'list', []);
        const result = [];
        const takerFee = this.parseNumber ('0.001');
        const makerFee = this.parseNumber ('0.001');
        for (let i = 0; i < markets.length; i++) {
            const market = markets[i];
            const id = this.safeString (market, 'symbol');
            const baseId = this.safeString (market, 'baseCoin');
            const quoteId = this.safeString (market, 'quoteCoin');
            const base = this.safeCurrencyCode (baseId);
            const quote = this.safeCurrencyCode (quoteId);
            const symbol = base + '/' + quote;
            const status = this.safeString (market, 'status');
            const active = (status === 'Trading');
            const lotSizeFilter = this.safeValue (market, 'lotSizeFilter');
            const priceFilter = this.safeValue (market, 'priceFilter');
            const quotePrecision = this.safeNumber (lotSizeFilter, 'quotePrecision');
            result.push ({
                'id': id,
                'symbol': symbol,
                'base': base,
                'quote': quote,
                'settle': undefined,
                'baseId': baseId,
                'quoteId': quoteId,
                'settleId': undefined,
                'type': 'spot',
                'spot': true,
                'margin': undefined,
                'swap': false,
                'future': false,
                'option': false,
                'active': active,
                'contract': false,
                'linear': undefined,
                'inverse': undefined,
                'taker': takerFee,
                'maker': makerFee,
                'contractSize': undefined,
                'expiry': undefined,
                'expiryDatetime': undefined,
                'strike': undefined,
                'optionType': undefined,
                'precision': {
                    'amount': this.safeNumber (lotSizeFilter, 'basePrecision'),
                    'price': this.safeNumber (priceFilter, 'tickSize', quotePrecision),
                },
                'limits': {
                    'leverage': {
                        'min': this.parseNumber ('1'),
                        'max': undefined,
                    },
                    'amount': {
                        'min': this.safeNumber (lotSizeFilter, 'minOrderQty'),
                        'max': this.safeNumber (lotSizeFilter, 'maxOrderQty'),
                    },
                    'price': {
                        'min': undefined,
                        'max': undefined,
                    },
                    'cost': {
                        'min': this.safeNumber (lotSizeFilter, 'minOrderAmt'),
                        'max': this.safeNumber (lotSizeFilter, 'maxOrderAmt'),
                    },
                },
                'created': undefined,
                'info': market,
            });
        }
        return result;
    }

    async fetchFutureMarkets (params) {
        params = this.extend (params);
        params['limit'] = 1000; // minimize number of requests
        const response = await this.publicGetV5MarketInstrumentsInfo (params);
        const data = this.safeValue (response, 'result', {});
        let markets = this.safeValue (data, 'list', []);
        let paginationCursor = this.safeString (data, 'nextPageCursor');
        if (paginationCursor !== undefined) {
            while (paginationCursor !== undefined) {
                params['cursor'] = paginationCursor;
                const responseInner = await this.publicGetV5MarketInstrumentsInfo (params);
                const dataNew = this.safeValue (responseInner, 'result', {});
                const rawMarkets = this.safeValue (dataNew, 'list', []);
                const rawMarketsLength = rawMarkets.length;
                if (rawMarketsLength === 0) {
                    break;
                }
                markets = this.arrayConcat (rawMarkets, markets);
                paginationCursor = this.safeString (dataNew, 'nextPageCursor');
            }
        }
        //
        //     {
        //         "retCode": 0,
        //         "retMsg": "OK",
        //         "result": {
        //             "category": "linear",
        //             "list": [
        //                 {
        //                     "symbol": "BTCUSDT",
        //                     "contractType": "LinearPerpetual",
        //                     "status": "Trading",
        //                     "baseCoin": "BTC",
        //                     "quoteCoin": "USDT",
        //                     "launchTime": "1585526400000",
        //                     "deliveryTime": "0",
        //                     "deliveryFeeRate": "",
        //                     "priceScale": "2",
        //                     "leverageFilter": {
        //                         "minLeverage": "1",
        //                         "maxLeverage": "100.00",
        //                         "leverageStep": "0.01"
        //                     },
        //                     "priceFilter": {
        //                         "minPrice": "0.50",
        //                         "maxPrice": "999999.00",
        //                         "tickSize": "0.50"
        //                     },
        //                     "lotSizeFilter": {
        //                         "maxOrderQty": "100.000",
        //                         "minOrderQty": "0.001",
        //                         "qtyStep": "0.001",
        //                         "postOnlyMaxOrderQty": "1000.000"
        //                     },
        //                     "unifiedMarginTrade": true,
        //                     "fundingInterval": 480,
        //                     "settleCoin": "USDT"
        //                 }
        //             ],
        //             "nextPageCursor": ""
        //         },
        //         "retExtInfo": {},
        //         "time": 1672712495660
        //     }
        //
        const result = [];
        let category = this.safeString (data, 'category');
        for (let i = 0; i < markets.length; i++) {
            const market = markets[i];
            if (category === undefined) {
                category = this.safeString (market, 'category');
            }
            const linear = (category === 'linear');
            const inverse = (category === 'inverse');
            const contractType = this.safeString (market, 'contractType');
            const inverseFutures = (contractType === 'InverseFutures');
            const linearFutures = (contractType === 'LinearFutures');
            const linearPerpetual = (contractType === 'LinearPerpetual');
            const inversePerpetual = (contractType === 'InversePerpetual');
            const id = this.safeString (market, 'symbol');
            const baseId = this.safeString (market, 'baseCoin');
            const quoteId = this.safeString (market, 'quoteCoin');
            const defaultSettledId = linear ? quoteId : baseId;
            const settleId = this.safeString (market, 'settleCoin', defaultSettledId);
            const base = this.safeCurrencyCode (baseId);
            const quote = this.safeCurrencyCode (quoteId);
            let settle = undefined;
            if (linearPerpetual && (settleId === 'USD')) {
                settle = 'USDC';
            } else {
                settle = this.safeCurrencyCode (settleId);
            }
            let symbol = base + '/' + quote;
            const lotSizeFilter = this.safeValue (market, 'lotSizeFilter', {});
            const priceFilter = this.safeValue (market, 'priceFilter', {});
            const leverage = this.safeValue (market, 'leverageFilter', {});
            const status = this.safeString (market, 'status');
            const swap = linearPerpetual || inversePerpetual;
            const future = inverseFutures || linearFutures;
            let type = undefined;
            if (swap) {
                type = 'swap';
            } else if (future) {
                type = 'future';
            }
            let expiry = undefined;
            // some swaps have deliveryTime meaning delisting time
            if (!swap) {
                expiry = this.omitZero (this.safeString (market, 'deliveryTime'));
                if (expiry !== undefined) {
                    expiry = parseInt (expiry);
                }
            }
            const expiryDatetime = this.iso8601 (expiry);
            symbol = symbol + ':' + settle;
            if (expiry !== undefined) {
                symbol = symbol + '-' + this.yymmdd (expiry);
            }
            const contractSize = inverse ? this.safeNumber2 (lotSizeFilter, 'minTradingQty', 'minOrderQty') : this.parseNumber ('1');
            result.push ({
                'id': id,
                'symbol': symbol,
                'base': base,
                'quote': quote,
                'settle': settle,
                'baseId': baseId,
                'quoteId': quoteId,
                'settleId': settleId,
                'type': type,
                'spot': false,
                'margin': undefined,
                'swap': swap,
                'future': future,
                'option': false,
                'active': (status === 'Trading'),
                'contract': true,
                'linear': linear,
                'inverse': inverse,
                'taker': this.safeNumber (market, 'takerFee', this.parseNumber ('0.0006')),
                'maker': this.safeNumber (market, 'makerFee', this.parseNumber ('0.0001')),
                'contractSize': contractSize,
                'expiry': expiry,
                'expiryDatetime': expiryDatetime,
                'strike': undefined,
                'optionType': undefined,
                'precision': {
                    'amount': this.safeNumber (lotSizeFilter, 'qtyStep'),
                    'price': this.safeNumber (priceFilter, 'tickSize'),
                },
                'limits': {
                    'leverage': {
                        'min': this.safeNumber (leverage, 'minLeverage'),
                        'max': this.safeNumber (leverage, 'maxLeverage'),
                    },
                    'amount': {
                        'min': this.safeNumber2 (lotSizeFilter, 'minTradingQty', 'minOrderQty'),
                        'max': this.safeNumber2 (lotSizeFilter, 'maxTradingQty', 'maxOrderQty'),
                    },
                    'price': {
                        'min': this.safeNumber (priceFilter, 'minPrice'),
                        'max': this.safeNumber (priceFilter, 'maxPrice'),
                    },
                    'cost': {
                        'min': undefined,
                        'max': undefined,
                    },
                },
                'created': this.safeInteger (market, 'launchTime'),
                'info': market,
            });
        }
        return result;
    }

    async fetchOptionMarkets (params) {
        const request = {
            'category': 'option',
        };
        const response = await this.publicGetV5MarketInstrumentsInfo (this.extend (request, params));
        const data = this.safeValue (response, 'result', {});
        let markets = this.safeValue (data, 'list', []);
        if (this.options['loadAllOptions']) {
            request['limit'] = 1000;
            let paginationCursor = this.safeString (data, 'nextPageCursor');
            if (paginationCursor !== undefined) {
                while (paginationCursor !== undefined) {
                    request['cursor'] = paginationCursor;
                    const responseInner = await this.publicGetV5MarketInstrumentsInfo (this.extend (request, params));
                    const dataNew = this.safeValue (responseInner, 'result', {});
                    const rawMarkets = this.safeValue (dataNew, 'list', []);
                    const rawMarketsLength = rawMarkets.length;
                    if (rawMarketsLength === 0) {
                        break;
                    }
                    markets = this.arrayConcat (rawMarkets, markets);
                    paginationCursor = this.safeString (dataNew, 'nextPageCursor');
                }
            }
        }
        //
        //     {
        //         "retCode": 0,
        //         "retMsg": "success",
        //         "result": {
        //             "category": "option",
        //             "nextPageCursor": "0%2C2",
        //             "list": [
        //                 {
        //                     "symbol": "BTC-29DEC23-80000-C",
        //                     "status": "Trading",
        //                     "baseCoin": "BTC",
        //                     "quoteCoin": "USD",
        //                     "settleCoin": "USDC",
        //                     "optionsType": "Call",
        //                     "launchTime": "1688630400000",
        //                     "deliveryTime": "1703836800000",
        //                     "deliveryFeeRate": "0.00015",
        //                     "priceFilter": {
        //                         "minPrice": "5",
        //                         "maxPrice": "10000000",
        //                         "tickSize": "5"
        //                     },
        //                     "lotSizeFilter": {
        //                         "maxOrderQty": "500",
        //                         "minOrderQty": "0.01",
        //                         "qtyStep": "0.01"
        //                     }
        //                 },
        //             ]
        //         },
        //         "retExtInfo": {},
        //         "time": 1688873094448
        //     }
        //
        const result = [];
        for (let i = 0; i < markets.length; i++) {
            const market = markets[i];
            const id = this.safeString (market, 'symbol');
            const baseId = this.safeString (market, 'baseCoin');
            const quoteId = this.safeString (market, 'quoteCoin');
            const settleId = this.safeString (market, 'settleCoin');
            const base = this.safeCurrencyCode (baseId);
            const quote = this.safeCurrencyCode (quoteId);
            const settle = this.safeCurrencyCode (settleId);
            const lotSizeFilter = this.safeValue (market, 'lotSizeFilter', {});
            const priceFilter = this.safeValue (market, 'priceFilter', {});
            const status = this.safeString (market, 'status');
            const expiry = this.safeInteger (market, 'deliveryTime');
            const splitId = id.split ('-');
            const strike = this.safeString (splitId, 2);
            const optionLetter = this.safeString (splitId, 3);
            const isActive = (status === 'Trading');
            if (isActive || (this.options['loadAllOptions']) || (this.options['loadExpiredOptions'])) {
                result.push ({
                    'id': id,
                    'symbol': base + '/' + quote + ':' + settle + '-' + this.yymmdd (expiry) + '-' + strike + '-' + optionLetter,
                    'base': base,
                    'quote': quote,
                    'settle': settle,
                    'baseId': baseId,
                    'quoteId': quoteId,
                    'settleId': settleId,
                    'type': 'option',
                    'spot': false,
                    'margin': false,
                    'swap': false,
                    'future': false,
                    'option': true,
                    'active': isActive,
                    'contract': true,
                    'linear': undefined,
                    'inverse': undefined,
                    'taker': this.safeNumber (market, 'takerFee', this.parseNumber ('0.0006')),
                    'maker': this.safeNumber (market, 'makerFee', this.parseNumber ('0.0001')),
                    'contractSize': this.safeNumber (lotSizeFilter, 'minOrderQty'),
                    'expiry': expiry,
                    'expiryDatetime': this.iso8601 (expiry),
                    'strike': this.parseNumber (strike),
                    'optionType': this.safeStringLower (market, 'optionsType'),
                    'precision': {
                        'amount': this.safeNumber (lotSizeFilter, 'qtyStep'),
                        'price': this.safeNumber (priceFilter, 'tickSize'),
                    },
                    'limits': {
                        'leverage': {
                            'min': undefined,
                            'max': undefined,
                        },
                        'amount': {
                            'min': this.safeNumber (lotSizeFilter, 'minOrderQty'),
                            'max': this.safeNumber (lotSizeFilter, 'maxOrderQty'),
                        },
                        'price': {
                            'min': this.safeNumber (priceFilter, 'minPrice'),
                            'max': this.safeNumber (priceFilter, 'maxPrice'),
                        },
                        'cost': {
                            'min': undefined,
                            'max': undefined,
                        },
                    },
                    'created': this.safeInteger (market, 'launchTime'),
                    'info': market,
                });
            }
        }
        return result;
    }

    parseTicker (ticker, market = undefined): Ticker {
        //
        // spot
        //
        //     {
        //         "symbol": "BTCUSDT",
        //         "bid1Price": "20517.96",
        //         "bid1Size": "2",
        //         "ask1Price": "20527.77",
        //         "ask1Size": "1.862172",
        //         "lastPrice": "20533.13",
        //         "prevPrice24h": "20393.48",
        //         "price24hPcnt": "0.0068",
        //         "highPrice24h": "21128.12",
        //         "lowPrice24h": "20318.89",
        //         "turnover24h": "243765620.65899866",
        //         "volume24h": "11801.27771",
        //         "usdIndexPrice": "20784.12009279"
        //     }
        //
        // linear/inverse
        //
        //     {
        //         "symbol": "BTCUSD",
        //         "lastPrice": "16597.00",
        //         "indexPrice": "16598.54",
        //         "markPrice": "16596.00",
        //         "prevPrice24h": "16464.50",
        //         "price24hPcnt": "0.008047",
        //         "highPrice24h": "30912.50",
        //         "lowPrice24h": "15700.00",
        //         "prevPrice1h": "16595.50",
        //         "openInterest": "373504107",
        //         "openInterestValue": "22505.67",
        //         "turnover24h": "2352.94950046",
        //         "volume24h": "49337318",
        //         "fundingRate": "-0.001034",
        //         "nextFundingTime": "1672387200000",
        //         "predictedDeliveryPrice": "",
        //         "basisRate": "",
        //         "deliveryFeeRate": "",
        //         "deliveryTime": "0",
        //         "ask1Size": "1",
        //         "bid1Price": "16596.00",
        //         "ask1Price": "16597.50",
        //         "bid1Size": "1"
        //     }
        //
        // option
        //
        //     {
        //         "symbol": "BTC-30DEC22-18000-C",
        //         "bid1Price": "0",
        //         "bid1Size": "0",
        //         "bid1Iv": "0",
        //         "ask1Price": "435",
        //         "ask1Size": "0.66",
        //         "ask1Iv": "5",
        //         "lastPrice": "435",
        //         "highPrice24h": "435",
        //         "lowPrice24h": "165",
        //         "markPrice": "0.00000009",
        //         "indexPrice": "16600.55",
        //         "markIv": "0.7567",
        //         "underlyingPrice": "16590.42",
        //         "openInterest": "6.3",
        //         "turnover24h": "2482.73",
        //         "volume24h": "0.15",
        //         "totalVolume": "99",
        //         "totalTurnover": "1967653",
        //         "delta": "0.00000001",
        //         "gamma": "0.00000001",
        //         "vega": "0.00000004",
        //         "theta": "-0.00000152",
        //         "predictedDeliveryPrice": "0",
        //         "change24h": "86"
        //     }
        //
        const isSpot = this.safeString (ticker, 'openInterestValue') === undefined;
        const timestamp = this.safeInteger (ticker, 'time');
        const marketId = this.safeString (ticker, 'symbol');
        const type = isSpot ? 'spot' : 'contract';
        market = this.safeMarket (marketId, market, undefined, type);
        const symbol = this.safeSymbol (marketId, market, undefined, type);
        const last = this.safeString (ticker, 'lastPrice');
        const open = this.safeString (ticker, 'prevPrice24h');
        let percentage = this.safeString (ticker, 'price24hPcnt');
        percentage = Precise.stringMul (percentage, '100');
        const quoteVolume = this.safeString (ticker, 'turnover24h');
        const baseVolume = this.safeString (ticker, 'volume24h');
        const bid = this.safeString (ticker, 'bid1Price');
        const ask = this.safeString (ticker, 'ask1Price');
        const high = this.safeString (ticker, 'highPrice24h');
        const low = this.safeString (ticker, 'lowPrice24h');
        return this.safeTicker ({
            'symbol': symbol,
            'timestamp': timestamp,
            'datetime': this.iso8601 (timestamp),
            'high': high,
            'low': low,
            'bid': bid,
            'bidVolume': this.safeString2 (ticker, 'bidSize', 'bid1Size'),
            'ask': ask,
            'askVolume': this.safeString2 (ticker, 'askSize', 'ask1Size'),
            'vwap': undefined,
            'open': open,
            'close': last,
            'last': last,
            'previousClose': undefined,
            'change': undefined,
            'percentage': percentage,
            'average': undefined,
            'baseVolume': baseVolume,
            'quoteVolume': quoteVolume,
            'info': ticker,
        }, market);
    }

    async fetchTicker (symbol: string, params = {}): Promise<Ticker> {
        /**
         * @method
         * @name bybit#fetchTicker
         * @description fetches a price ticker, a statistical calculation with the information calculated over the past 24 hours for a specific market
         * @see https://bybit-exchange.github.io/docs/v5/market/tickers
         * @param {string} symbol unified symbol of the market to fetch the ticker for
         * @param {object} [params] extra parameters specific to the bybit api endpoint
         * @returns {object} a [ticker structure]{@link https://github.com/ccxt/ccxt/wiki/Manual#ticker-structure}
         */
        this.checkRequiredSymbol ('fetchTicker', symbol);
        await this.loadMarkets ();
        const market = this.market (symbol);
        const request = {
            'symbol': market['id'],
            // 'baseCoin': '', Base coin. For option only
            // 'expDate': '', Expiry date. e.g., 25DEC22. For option only
        };
        if (market['spot']) {
            request['category'] = 'spot';
        } else {
            if (market['option']) {
                request['category'] = 'option';
            } else if (market['linear']) {
                request['category'] = 'linear';
            } else if (market['inverse']) {
                request['category'] = 'inverse';
            }
        }
        const response = await this.publicGetV5MarketTickers (this.extend (request, params));
        //
        //     {
        //         "retCode": 0,
        //         "retMsg": "OK",
        //         "result": {
        //             "category": "inverse",
        //             "list": [
        //                 {
        //                     "symbol": "BTCUSD",
        //                     "lastPrice": "16597.00",
        //                     "indexPrice": "16598.54",
        //                     "markPrice": "16596.00",
        //                     "prevPrice24h": "16464.50",
        //                     "price24hPcnt": "0.008047",
        //                     "highPrice24h": "30912.50",
        //                     "lowPrice24h": "15700.00",
        //                     "prevPrice1h": "16595.50",
        //                     "openInterest": "373504107",
        //                     "openInterestValue": "22505.67",
        //                     "turnover24h": "2352.94950046",
        //                     "volume24h": "49337318",
        //                     "fundingRate": "-0.001034",
        //                     "nextFundingTime": "1672387200000",
        //                     "predictedDeliveryPrice": "",
        //                     "basisRate": "",
        //                     "deliveryFeeRate": "",
        //                     "deliveryTime": "0",
        //                     "ask1Size": "1",
        //                     "bid1Price": "16596.00",
        //                     "ask1Price": "16597.50",
        //                     "bid1Size": "1"
        //                 }
        //             ]
        //         },
        //         "retExtInfo": {},
        //         "time": 1672376496682
        //     }
        //
        const result = this.safeValue (response, 'result', []);
        const tickers = this.safeValue (result, 'list', []);
        const rawTicker = this.safeValue (tickers, 0);
        return this.parseTicker (rawTicker, market);
    }

    async fetchTickers (symbols: string[] = undefined, params = {}) {
        /**
         * @method
         * @name bybit#fetchTickers
         * @description fetches price tickers for multiple markets, statistical calculations with the information calculated over the past 24 hours each market
         * @see https://bybit-exchange.github.io/docs/v5/market/tickers
         * @param {string[]} symbols unified symbols of the markets to fetch the ticker for, all market tickers are returned if not assigned
         * @param {object} [params] extra parameters specific to the bybit api endpoint
         * @returns {object} an array of [ticker structures]{@link https://github.com/ccxt/ccxt/wiki/Manual#ticker-structure}
         */
        await this.loadMarkets ();
        let market = undefined;
        if (symbols !== undefined) {
            symbols = this.marketSymbols (symbols);
            market = this.market (symbols[0]);
        }
        const request = {
            // 'symbol': market['id'],
            // 'baseCoin': '', Base coin. For option only
            // 'expDate': '', Expiry date. e.g., 25DEC22. For option only
        };
        let type = undefined;
        const isTypeInParams = ('type' in params);
        [ type, params ] = this.handleMarketTypeAndParams ('fetchTickers', market, params);
        if (type === 'spot') {
            request['category'] = 'spot';
        } else if (type === 'swap' || type === 'future') {
            let subType = undefined;
            [ subType, params ] = this.handleSubTypeAndParams ('fetchTickers', market, params, 'linear');
            request['category'] = subType;
        } else if (type === 'option') {
            request['category'] = 'option';
        }
        const response = await this.publicGetV5MarketTickers (this.extend (request, params));
        //
        //     {
        //         "retCode": 0,
        //         "retMsg": "OK",
        //         "result": {
        //             "category": "inverse",
        //             "list": [
        //                 {
        //                     "symbol": "BTCUSD",
        //                     "lastPrice": "16597.00",
        //                     "indexPrice": "16598.54",
        //                     "markPrice": "16596.00",
        //                     "prevPrice24h": "16464.50",
        //                     "price24hPcnt": "0.008047",
        //                     "highPrice24h": "30912.50",
        //                     "lowPrice24h": "15700.00",
        //                     "prevPrice1h": "16595.50",
        //                     "openInterest": "373504107",
        //                     "openInterestValue": "22505.67",
        //                     "turnover24h": "2352.94950046",
        //                     "volume24h": "49337318",
        //                     "fundingRate": "-0.001034",
        //                     "nextFundingTime": "1672387200000",
        //                     "predictedDeliveryPrice": "",
        //                     "basisRate": "",
        //                     "deliveryFeeRate": "",
        //                     "deliveryTime": "0",
        //                     "ask1Size": "1",
        //                     "bid1Price": "16596.00",
        //                     "ask1Price": "16597.50",
        //                     "bid1Size": "1"
        //                 }
        //             ]
        //         },
        //         "retExtInfo": {},
        //         "time": 1672376496682
        //     }
        //
        const result = this.safeValue (response, 'result', {});
        const tickerList = this.safeValue (result, 'list', []);
        const tickers = {};
        if (market === undefined && isTypeInParams) {
            // create a "fake" market for the type
            market = {
                'type': (type === 'swap' || type === 'future') ? 'swap' : type,
            };
        }
        for (let i = 0; i < tickerList.length; i++) {
            const ticker = this.parseTicker (tickerList[i], market);
            const symbol = ticker['symbol'];
            // this is needed because bybit returns
            // futures with type = swap
            const marketInner = this.market (symbol);
            if (marketInner['type'] === type) {
                tickers[symbol] = ticker;
            }
        }
        return this.filterByArrayTickers (tickers, 'symbol', symbols);
    }

    parseOHLCV (ohlcv, market = undefined): OHLCV {
        //
        //     [
        //         "1621162800",
        //         "49592.43",
        //         "49644.91",
        //         "49342.37",
        //         "49349.42",
        //         "1451.59",
        //         "2.4343353100000003"
        //     ]
        //
        const volumeIndex = (market['inverse']) ? 6 : 5;
        return [
            this.safeInteger (ohlcv, 0),
            this.safeNumber (ohlcv, 1),
            this.safeNumber (ohlcv, 2),
            this.safeNumber (ohlcv, 3),
            this.safeNumber (ohlcv, 4),
            this.safeNumber (ohlcv, volumeIndex),
        ];
    }

    async fetchOHLCV (symbol: string, timeframe = '1m', since: Int = undefined, limit: Int = undefined, params = {}): Promise<OHLCV[]> {
        /**
         * @method
         * @name bybit#fetchOHLCV
         * @description fetches historical candlestick data containing the open, high, low, and close price, and the volume of a market
         * @see https://bybit-exchange.github.io/docs/v5/market/kline
         * @see https://bybit-exchange.github.io/docs/v5/market/mark-kline
         * @see https://bybit-exchange.github.io/docs/v5/market/index-kline
         * @see https://bybit-exchange.github.io/docs/v5/market/preimum-index-kline
         * @param {string} symbol unified symbol of the market to fetch OHLCV data for
         * @param {string} timeframe the length of time each candle represents
         * @param {int} [since] timestamp in ms of the earliest candle to fetch
         * @param {int} [limit] the maximum amount of candles to fetch
         * @param {object} [params] extra parameters specific to the bybit api endpoint
         * @param {boolean} [params.paginate] default false, when true will automatically paginate by calling this endpoint multiple times. See in the docs all the [availble parameters](https://github.com/ccxt/ccxt/wiki/Manual#pagination-params)
         * @returns {int[][]} A list of candles ordered as timestamp, open, high, low, close, volume
         */
        this.checkRequiredSymbol ('fetchOHLCV', symbol);
        await this.loadMarkets ();
        let paginate = false;
        [ paginate, params ] = this.handleOptionAndParams (params, 'fetchOHLCV', 'paginate');
        if (paginate) {
            return await this.fetchPaginatedCallDeterministic ('fetchOHLCV', symbol, since, limit, timeframe, params, 1000) as OHLCV[];
        }
        const market = this.market (symbol);
        const request = {
            'symbol': market['id'],
        };
        if (limit === undefined) {
            limit = 200; // default is 200 when requested with `since`
        }
        if (since !== undefined) {
            request['start'] = since;
        }
        if (limit !== undefined) {
            request['limit'] = limit; // max 1000, default 1000
        }
        request['interval'] = this.safeString (this.timeframes, timeframe, timeframe);
        let response = undefined;
        if (market['spot']) {
            request['category'] = 'spot';
            response = await this.publicGetV5MarketKline (this.extend (request, params));
        } else {
            const price = this.safeString (params, 'price');
            params = this.omit (params, 'price');
            if (market['linear']) {
                request['category'] = 'linear';
            } else if (market['inverse']) {
                request['category'] = 'inverse';
            } else {
                throw new NotSupported (this.id + ' fetchOHLCV() is not supported for option markets');
            }
            if (price === 'mark') {
                response = await this.publicGetV5MarketMarkPriceKline (this.extend (request, params));
            } else if (price === 'index') {
                response = await this.publicGetV5MarketIndexPriceKline (this.extend (request, params));
            } else if (price === 'premiumIndex') {
                response = await this.publicGetV5MarketPremiumIndexPriceKline (this.extend (request, params));
            } else {
                response = await this.publicGetV5MarketKline (this.extend (request, params));
            }
        }
        //
        //     {
        //         "retCode": 0,
        //         "retMsg": "OK",
        //         "result": {
        //             "symbol": "BTCUSD",
        //             "category": "inverse",
        //             "list": [
        //                 [
        //                     "1670608800000",
        //                     "17071",
        //                     "17073",
        //                     "17027",
        //                     "17055.5",
        //                     "268611",
        //                     "15.74462667"
        //                 ],
        //                 [
        //                     "1670605200000",
        //                     "17071.5",
        //                     "17071.5",
        //                     "17061",
        //                     "17071",
        //                     "4177",
        //                     "0.24469757"
        //                 ],
        //                 [
        //                     "1670601600000",
        //                     "17086.5",
        //                     "17088",
        //                     "16978",
        //                     "17071.5",
        //                     "6356",
        //                     "0.37288112"
        //                 ]
        //             ]
        //         },
        //         "retExtInfo": {},
        //         "time": 1672025956592
        //     }
        //
        const result = this.safeValue (response, 'result', {});
        const ohlcvs = this.safeValue (result, 'list', []);
        return this.parseOHLCVs (ohlcvs, market, timeframe, since, limit);
    }

    parseFundingRate (ticker, market = undefined) {
        //     {
        //         "symbol": "BTCUSDT",
        //         "bidPrice": "19255",
        //         "askPrice": "19255.5",
        //         "lastPrice": "19255.50",
        //         "lastTickDirection": "ZeroPlusTick",
        //         "prevPrice24h": "18634.50",
        //         "price24hPcnt": "0.033325",
        //         "highPrice24h": "19675.00",
        //         "lowPrice24h": "18610.00",
        //         "prevPrice1h": "19278.00",
        //         "markPrice": "19255.00",
        //         "indexPrice": "19260.68",
        //         "openInterest": "48069.549",
        //         "turnover24h": "4686694853.047006",
        //         "volume24h": "243730.252",
        //         "fundingRate": "0.0001",
        //         "nextFundingTime": "1663689600000",
        //         "predictedDeliveryPrice": "",
        //         "basisRate": "",
        //         "deliveryFeeRate": "",
        //         "deliveryTime": "0"
        //     }
        //
        const timestamp = this.safeInteger (ticker, 'timestamp'); // added artificially to avoid changing the signature
        ticker = this.omit (ticker, 'timestamp');
        const marketId = this.safeString (ticker, 'symbol');
        const symbol = this.safeSymbol (marketId, market, undefined, 'swap');
        const fundingRate = this.safeNumber (ticker, 'fundingRate');
        const fundingTimestamp = this.safeInteger (ticker, 'nextFundingTime');
        const markPrice = this.safeNumber (ticker, 'markPrice');
        const indexPrice = this.safeNumber (ticker, 'indexPrice');
        return {
            'info': ticker,
            'symbol': symbol,
            'markPrice': markPrice,
            'indexPrice': indexPrice,
            'interestRate': undefined,
            'estimatedSettlePrice': undefined,
            'timestamp': timestamp,
            'datetime': this.iso8601 (timestamp),
            'fundingRate': fundingRate,
            'fundingTimestamp': fundingTimestamp,
            'fundingDatetime': this.iso8601 (fundingTimestamp),
            'nextFundingRate': undefined,
            'nextFundingTimestamp': undefined,
            'nextFundingDatetime': undefined,
            'previousFundingRate': undefined,
            'previousFundingTimestamp': undefined,
            'previousFundingDatetime': undefined,
        };
    }

    async fetchFundingRates (symbols: string[] = undefined, params = {}) {
        /**
         * @method
         * @name bybit#fetchFundingRates
         * @description fetches funding rates for multiple markets
         * @see https://bybit-exchange.github.io/docs/v5/market/tickers
         * @param {string[]} symbols unified symbols of the markets to fetch the funding rates for, all market funding rates are returned if not assigned
         * @param {object} [params] extra parameters specific to the bybit api endpoint
         * @returns {object} an array of [funding rate structures]{@link https://github.com/ccxt/ccxt/wiki/Manual#funding-rate-structure}
         */
        await this.loadMarkets ();
        let market = undefined;
        const request = {};
        if (symbols !== undefined) {
            symbols = this.marketSymbols (symbols);
            market = this.market (symbols[0]);
            const symbolsLength = symbols.length;
            if (symbolsLength === 1) {
                request['symbol'] = market['id'];
            }
        }
        let type = undefined;
        [ type, params ] = this.handleMarketTypeAndParams ('fetchFundingRates', market, params);
        if (type !== 'swap') {
            throw new NotSupported (this.id + ' fetchFundingRates() does not support ' + type + ' markets');
        } else {
            let subType = undefined;
            [ subType, params ] = this.handleSubTypeAndParams ('fetchFundingRates', market, params, 'linear');
            request['category'] = subType;
        }
        const response = await this.publicGetV5MarketTickers (this.extend (request, params));
        //
        //     {
        //         "retCode": 0,
        //         "retMsg": "OK",
        //         "result": {
        //             "category": "linear",
        //             "list": [
        //                 {
        //                     "symbol": "BTCUSDT",
        //                     "bidPrice": "19255",
        //                     "askPrice": "19255.5",
        //                     "lastPrice": "19255.50",
        //                     "lastTickDirection": "ZeroPlusTick",
        //                     "prevPrice24h": "18634.50",
        //                     "price24hPcnt": "0.033325",
        //                     "highPrice24h": "19675.00",
        //                     "lowPrice24h": "18610.00",
        //                     "prevPrice1h": "19278.00",
        //                     "markPrice": "19255.00",
        //                     "indexPrice": "19260.68",
        //                     "openInterest": "48069.549",
        //                     "turnover24h": "4686694853.047006",
        //                     "volume24h": "243730.252",
        //                     "fundingRate": "0.0001",
        //                     "nextFundingTime": "1663689600000",
        //                     "predictedDeliveryPrice": "",
        //                     "basisRate": "",
        //                     "deliveryFeeRate": "",
        //                     "deliveryTime": "0"
        //                 }
        //             ]
        //         },
        //         "retExtInfo": null,
        //         "time": 1663670053454
        //     }
        //
        let tickerList = this.safeValue (response, 'result', []);
        const timestamp = this.safeInteger (response, 'time');
        tickerList = this.safeValue (tickerList, 'list');
        const fundingRates = {};
        for (let i = 0; i < tickerList.length; i++) {
            const rawTicker = tickerList[i];
            rawTicker['timestamp'] = timestamp; // will be removed inside the parser
            const ticker = this.parseFundingRate (tickerList[i], undefined);
            const symbol = ticker['symbol'];
            fundingRates[symbol] = ticker;
        }
        return this.filterByArray (fundingRates, 'symbol', symbols);
    }

    async fetchFundingRateHistory (symbol: string = undefined, since: Int = undefined, limit: Int = undefined, params = {}) {
        /**
         * @method
         * @name bybit#fetchFundingRateHistory
         * @description fetches historical funding rate prices
         * @see https://bybit-exchange.github.io/docs/v5/market/history-fund-rate
         * @param {string} symbol unified symbol of the market to fetch the funding rate history for
         * @param {int} [since] timestamp in ms of the earliest funding rate to fetch
         * @param {int} [limit] the maximum amount of [funding rate structures]{@link https://github.com/ccxt/ccxt/wiki/Manual#funding-rate-history-structure} to fetch
         * @param {object} [params] extra parameters specific to the bybit api endpoint
         * @param {int} [params.until] timestamp in ms of the latest funding rate
         * @param {boolean} [params.paginate] default false, when true will automatically paginate by calling this endpoint multiple times. See in the docs all the [availble parameters](https://github.com/ccxt/ccxt/wiki/Manual#pagination-params)
         * @returns {object[]} a list of [funding rate structures]{@link https://github.com/ccxt/ccxt/wiki/Manual#funding-rate-history-structure}
         */
        this.checkRequiredSymbol ('fetchFundingRateHistory', symbol);
        await this.loadMarkets ();
        if (limit === undefined) {
            limit = 200;
        }
        let paginate = false;
        [ paginate, params ] = this.handleOptionAndParams (params, 'fetchFundingRateHistory', 'paginate');
        if (paginate) {
            return await this.fetchPaginatedCallDeterministic ('fetchFundingRateHistory', symbol, since, limit, '8h', params, 200) as FundingRateHistory[];
        }
        const request = {
            // 'category': '', // Product type. linear,inverse
            // 'symbol': '', // Symbol name
            // 'startTime': 0, // The start timestamp (ms)
            // 'endTime': 0, // The end timestamp (ms)
            'limit': limit, // Limit for data size per page. [1, 200]. Default: 200
        };
        const market = this.market (symbol);
        symbol = market['symbol'];
        request['symbol'] = market['id'];
        let type = undefined;
        [ type, params ] = this.getBybitType ('fetchFundingRateHistory', market, params);
        if (type === 'spot' || type === 'option') {
            throw new NotSupported (this.id + ' fetchFundingRateHistory() only support linear and inverse market');
        }
        request['category'] = type;
        if (since !== undefined) {
            request['startTime'] = since;
        }
        const until = this.safeInteger2 (params, 'until', 'till'); // unified in milliseconds
        const endTime = this.safeInteger (params, 'endTime', until); // exchange-specific in milliseconds
        params = this.omit (params, [ 'endTime', 'till', 'until' ]);
        if (endTime !== undefined) {
            request['endTime'] = endTime;
        } else {
            if (since !== undefined) {
                // end time is required when since is not empty
                const fundingInterval = 60 * 60 * 8 * 1000;
                request['endTime'] = since + limit * fundingInterval;
            }
        }
        const response = await this.publicGetV5MarketFundingHistory (this.extend (request, params));
        //
        //     {
        //         "retCode": 0,
        //         "retMsg": "OK",
        //         "result": {
        //             "category": "linear",
        //             "list": [
        //                 {
        //                     "symbol": "ETHPERP",
        //                     "fundingRate": "0.0001",
        //                     "fundingRateTimestamp": "1672041600000"
        //                 }
        //             ]
        //         },
        //         "retExtInfo": {},
        //         "time": 1672051897447
        //     }
        //
        const rates = [];
        const result = this.safeValue (response, 'result');
        const resultList = this.safeValue (result, 'list');
        for (let i = 0; i < resultList.length; i++) {
            const entry = resultList[i];
            const timestamp = this.safeInteger (entry, 'fundingRateTimestamp');
            rates.push ({
                'info': entry,
                'symbol': this.safeSymbol (this.safeString (entry, 'symbol'), undefined, undefined, 'swap'),
                'fundingRate': this.safeNumber (entry, 'fundingRate'),
                'timestamp': timestamp,
                'datetime': this.iso8601 (timestamp),
            });
        }
        const sorted = this.sortBy (rates, 'timestamp');
        return this.filterBySymbolSinceLimit (sorted, symbol, since, limit) as FundingRateHistory[];
    }

<<<<<<< HEAD
    parseTrade (trade, market = undefined) {
=======
    parseTrade (trade, market = undefined): Trade {
        const isSpotTrade = ('isBuyerMaker' in trade) || ('feeTokenId' in trade);
        if (isSpotTrade) {
            return this.parseSpotTrade (trade, market);
        } else {
            return this.parseContractTrade (trade, market);
        }
    }

    parseSpotTrade (trade, market = undefined) {
        //
        //   public:
        //     {
        //        "price": "39548.68",
        //        "time": "1651748717850",
        //        "qty": "0.166872",
        //        "isBuyerMaker": 0
        //     }
        //
        //   private:
        //     {
        //         "orderPrice": "82.5",
        //         "creatTime": "1666702226326",
        //         "orderQty": "0.016",
        //         "isBuyer": "0",
        //         "isMaker": "0",
        //         "symbol": "AAVEUSDT",
        //         "id": "1274785101965716992",
        //         "orderId": "1274784252359089664",
        //         "tradeId": "2270000000031365639",
        //         "execFee": "0",
        //         "feeTokenId": "AAVE",
        //         "matchOrderId": "1274785101865076224",
        //         "makerRebate": "0",
        //         "executionTime": "1666702226335"
        //     }
        //
        const timestamp = this.safeIntegerN (trade, [ 'time', 'creatTime' ]);
        let takerOrMaker = undefined;
        let side = undefined;
        const isBuyerMaker = this.safeInteger (trade, 'isBuyerMaker');
        if (isBuyerMaker !== undefined) {
            // if public response
            side = (isBuyerMaker === 1) ? 'buy' : 'sell';
        } else {
            // if private response
            const isBuyer = this.safeInteger (trade, 'isBuyer');
            const isMaker = this.safeInteger (trade, 'isMaker');
            takerOrMaker = (isMaker === 0) ? 'maker' : 'taker';
            side = (isBuyer === 0) ? 'buy' : 'sell';
        }
        const marketId = this.safeString (trade, 'symbol');
        market = this.safeMarket (marketId, market, undefined, 'spot');
        let fee = undefined;
        const feeCost = this.safeString (trade, 'execFee');
        if (feeCost !== undefined) {
            const feeToken = this.safeString (trade, 'feeTokenId');
            const feeCurrency = this.safeCurrencyCode (feeToken);
            fee = {
                'cost': feeCost,
                'currency': feeCurrency,
            };
        }
        return this.safeTrade ({
            'id': this.safeString (trade, 'tradeId'),
            'info': trade,
            'timestamp': timestamp,
            'datetime': this.iso8601 (timestamp),
            'symbol': market['symbol'],
            'order': this.safeString (trade, 'orderId'),
            'type': undefined,
            'side': side,
            'takerOrMaker': takerOrMaker,
            'price': this.safeString2 (trade, 'price', 'orderPrice'),
            'amount': this.safeString2 (trade, 'qty', 'orderQty'),
            'cost': undefined,
            'fee': fee,
        }, market);
    }

    parseContractTrade (trade, market = undefined) {
>>>>>>> e68fd02c
        //
        // public https://bybit-exchange.github.io/docs/v5/market/recent-trade
        //
        //     {
        //         "execId": "666042b4-50c6-58f3-bd9c-89b2088663ff",
        //         "symbol": "ETHUSD",
        //         "price": "1162.95",
        //         "size": "1",
        //         "side": "Sell",
        //         "time": "1669191277315",
        //         "isBlockTrade": false
        //     }
        //
        // private trades classic spot https://bybit-exchange.github.io/docs/v5/position/execution
        //
        //     {
        //         "symbol": "QNTUSDT",
        //         "orderId": "1538686353240339712",
        //         "orderLinkId": "",
        //         "side": "Sell",
        //         "orderPrice": "",
        //         "orderQty": "",
        //         "leavesQty": "",
        //         "orderType": "Limit",
        //         "stopOrderType": "",
        //         "execFee": "0.040919",
        //         "execId": "2210000000097330907",
        //         "execPrice": "98.6",
        //         "execQty": "0.415",
        //         "execType": "",
        //         "execValue": "",
        //         "execTime": "1698161716634",
        //         "isMaker": true,
        //         "feeRate": "",
        //         "tradeIv": "",
        //         "markIv": "",
        //         "markPrice": "",
        //         "indexPrice": "",
        //         "underlyingPrice": "",
        //         "blockTradeId": ""
        //     }
        //
        // private trades unified https://bybit-exchange.github.io/docs/v5/position/execution
        //
        //     {
        //         "symbol": "QNTUSDT",
        //         "orderType": "Limit",
        //         "underlyingPrice": "",
        //         "orderLinkId": "1549452573428424449",
        //         "orderId": "1549452573428424448",
        //         "stopOrderType": "",
        //         "execTime": "1699445151998",
        //         "feeRate": "0.00025",
        //         "tradeIv": "",
        //         "blockTradeId": "",
        //         "markPrice": "",
        //         "execPrice": "102.8",
        //         "markIv": "",
        //         "orderQty": "3.652",
        //         "orderPrice": "102.8",
        //         "execValue": "1.028",
        //         "closedSize": "",
        //         "execType": "Trade",
        //         "seq": "19157444346",
        //         "side": "Buy",
        //         "indexPrice": "",
        //         "leavesQty": "3.642",
        //         "isMaker": true,
        //         "execFee": "0.0000025",
        //         "execId": "2210000000101610464",
        //         "execQty": "0.01",
        //         "nextPageCursor": "267951%3A0%2C38567%3A0"
        //     },
        //
        // private USDC settled trades
        //
        //     {
        //         "symbol": "ETHPERP",
        //         "orderLinkId": "",
        //         "side": "Buy",
        //         "orderId": "aad0ee44-ce12-4112-aeee-b7829f6c3a26",
        //         "execFee": "0.0210",
        //         "feeRate": "0.000600",
        //         "blockTradeId": "",
        //         "tradeTime": "1669196417930",
        //         "execPrice": "1162.15",
        //         "lastLiquidityInd": "TAKER",
        //         "execValue": "34.8645",
        //         "execType": "Trade",
        //         "execQty": "0.030",
        //         "tradeId": "0e94eaf5-b08e-5505-b43f-7f1f30b1ca80"
        //     }
        //
        const id = this.safeStringN (trade, [ 'execId', 'id', 'tradeId' ]);
        const marketId = this.safeString (trade, 'symbol');
        let marketType = 'contract';
        if (market !== undefined) {
            marketType = market['type'];
        }
        const category = this.safeString (trade, 'category');
        if (category !== undefined) {
            if (category === 'spot') {
                marketType = 'spot';
            }
        }
        market = this.safeMarket (marketId, market, undefined, marketType);
        const symbol = market['symbol'];
        const amountString = this.safeStringN (trade, [ 'execQty', 'orderQty', 'size' ]);
        const priceString = this.safeStringN (trade, [ 'execPrice', 'orderPrice', 'price' ]);
        const costString = this.safeString (trade, 'execValue');
        const timestamp = this.safeIntegerN (trade, [ 'time', 'execTime', 'tradeTime' ]);
        let side = this.safeStringLower (trade, 'side');
        if (side === undefined) {
            const isBuyer = this.safeInteger (trade, 'isBuyer');
            if (isBuyer !== undefined) {
                side = isBuyer ? 'buy' : 'sell';
            }
        }
        const isMaker = this.safeValue (trade, 'isMaker');
        let takerOrMaker = undefined;
        if (isMaker !== undefined) {
            takerOrMaker = isMaker ? 'maker' : 'taker';
        } else {
            let lastLiquidityInd = this.safeString (trade, 'lastLiquidityInd');
            if (lastLiquidityInd === 'UNKNOWN') {
                lastLiquidityInd = undefined;
            }
            if (lastLiquidityInd !== undefined) {
                if ((lastLiquidityInd === 'TAKER') || (lastLiquidityInd === 'MAKER')) {
                    takerOrMaker = lastLiquidityInd.toLowerCase ();
                } else {
                    takerOrMaker = (lastLiquidityInd === 'AddedLiquidity') ? 'maker' : 'taker';
                }
            }
        }
        let orderType = this.safeStringLower (trade, 'orderType');
        if (orderType === 'unknown') {
            orderType = undefined;
        }
        const feeCostString = this.safeString (trade, 'execFee');
        let fee = undefined;
        if (feeCostString !== undefined) {
            const feeRateString = this.safeString (trade, 'feeRate');
            let feeCurrencyCode = undefined;
            if (market['spot']) {
                if (Precise.stringGt (feeCostString, '0')) {
                    if (side === 'buy') {
                        feeCurrencyCode = market['base'];
                    } else {
                        feeCurrencyCode = market['quote'];
                    }
                } else {
                    if (side === 'buy') {
                        feeCurrencyCode = market['quote'];
                    } else {
                        feeCurrencyCode = market['base'];
                    }
                }
            } else {
                feeCurrencyCode = market['inverse'] ? market['base'] : market['settle'];
            }
            fee = {
                'cost': feeCostString,
                'currency': feeCurrencyCode,
                'rate': feeRateString,
            };
        }
        return this.safeTrade ({
            'id': id,
            'info': trade,
            'timestamp': timestamp,
            'datetime': this.iso8601 (timestamp),
            'symbol': symbol,
            'order': this.safeString (trade, 'orderId'),
            'type': orderType,
            'side': side,
            'takerOrMaker': takerOrMaker,
            'price': priceString,
            'amount': amountString,
            'cost': costString,
            'fee': fee,
        }, market);
    }

    async fetchTrades (symbol: string, since: Int = undefined, limit: Int = undefined, params = {}): Promise<Trade[]> {
        /**
         * @method
         * @name bybit#fetchTrades
         * @description get the list of most recent trades for a particular symbol
         * @see https://bybit-exchange.github.io/docs/v5/market/recent-trade
         * @param {string} symbol unified symbol of the market to fetch trades for
         * @param {int} [since] timestamp in ms of the earliest trade to fetch
         * @param {int} [limit] the maximum amount of trades to fetch
         * @param {object} [params] extra parameters specific to the bybit api endpoint
         * @param {string} [params.type] market type, ['swap', 'option', 'spot']
         * @param {string} [params.subType] market subType, ['linear', 'inverse']
         * @returns {Trade[]} a list of [trade structures]{@link https://github.com/ccxt/ccxt/wiki/Manual#public-trades}
         */
        this.checkRequiredSymbol ('fetchTrades', symbol);
        await this.loadMarkets ();
        const market = this.market (symbol);
        const request = {
            'symbol': market['id'],
            // 'baseCoin': '', // Base coin. For option only. If not passed, return BTC data by default
            // 'optionType': 'Call', // Option type. Call or Put. For option only
        };
        if (limit !== undefined) {
            // spot: [1,60], default: 60.
            // others: [1,1000], default: 500
            request['limit'] = limit;
        }
        let type = undefined;
        [ type, params ] = this.getBybitType ('fetchTrades', market, params);
        request['category'] = type;
        const response = await this.publicGetV5MarketRecentTrade (this.extend (request, params));
        //
        //     {
        //         "retCode": 0,
        //         "retMsg": "OK",
        //         "result": {
        //             "category": "spot",
        //             "list": [
        //                 {
        //                     "execId": "2100000000007764263",
        //                     "symbol": "BTCUSDT",
        //                     "price": "16618.49",
        //                     "size": "0.00012",
        //                     "side": "Buy",
        //                     "time": "1672052955758",
        //                     "isBlockTrade": false
        //                 }
        //             ]
        //         },
        //         "retExtInfo": {},
        //         "time": 1672053054358
        //     }
        //
        const result = this.safeValue (response, 'result', {});
        const trades = this.safeValue (result, 'list', []);
        return this.parseTrades (trades, market, since, limit);
    }

    async fetchOrderBook (symbol: string, limit: Int = undefined, params = {}): Promise<OrderBook> {
        /**
         * @method
         * @name bybit#fetchOrderBook
         * @description fetches information on open orders with bid (buy) and ask (sell) prices, volumes and other data
         * @see https://bybit-exchange.github.io/docs/v5/market/orderbook
         * @param {string} symbol unified symbol of the market to fetch the order book for
         * @param {int} [limit] the maximum amount of order book entries to return
         * @param {object} [params] extra parameters specific to the bybit api endpoint
         * @returns {object} A dictionary of [order book structures]{@link https://github.com/ccxt/ccxt/wiki/Manual#order-book-structure} indexed by market symbols
         */
        this.checkRequiredSymbol ('fetchOrderBook', symbol);
        await this.loadMarkets ();
        const market = this.market (symbol);
        const request = {
            'symbol': market['id'],
        };
        let defaultLimit = 25;
        if (market['spot']) {
            // limit: [1, 50]. Default: 1
            defaultLimit = 50;
            request['category'] = 'spot';
        } else {
            if (market['option']) {
                // limit: [1, 25]. Default: 1
                request['category'] = 'option';
            } else if (market['linear']) {
                // limit: [1, 200]. Default: 25
                request['category'] = 'linear';
            } else if (market['inverse']) {
                // limit: [1, 200]. Default: 25
                request['category'] = 'inverse';
            }
        }
        request['limit'] = (limit !== undefined) ? limit : defaultLimit;
        const response = await this.publicGetV5MarketOrderbook (this.extend (request, params));
        //
        //     {
        //         "retCode": 0,
        //         "retMsg": "OK",
        //         "result": {
        //             "s": "BTCUSDT",
        //             "a": [
        //                 [
        //                     "16638.64",
        //                     "0.008479"
        //                 ]
        //             ],
        //             "b": [
        //                 [
        //                     "16638.27",
        //                     "0.305749"
        //                 ]
        //             ],
        //             "ts": 1672765737733,
        //             "u": 5277055
        //         },
        //         "retExtInfo": {},
        //         "time": 1672765737734
        //     }
        //
        const result = this.safeValue (response, 'result', []);
        const timestamp = this.safeInteger (result, 'ts');
        return this.parseOrderBook (result, symbol, timestamp, 'b', 'a');
    }

    parseBalance (response): Balances {
        //
        // cross
        //     {
        //         "retCode": 0,
        //         "retMsg": "success",
        //         "result": {
        //             "acctBalanceSum": "0.122995614474732872",
        //             "debtBalanceSum": "0.011734191124529754",
        //             "loanAccountList": [
        //                 {
        //                     "free": "0.001143855",
        //                     "interest": "0",
        //                     "loan": "0",
        //                     "locked": "0",
        //                     "tokenId": "BTC",
        //                     "total": "0.001143855"
        //                 },
        //                 {
        //                     "free": "200.00005568",
        //                     "interest": "0.0008391",
        //                     "loan": "200",
        //                     "locked": "0",
        //                     "tokenId": "USDT",
        //                     "total": "200.00005568"
        //                 },
        //             ],
        //             "riskRate": "0.0954",
        //             "status": 1
        //         },
        //         "retExtInfo": {},
        //         "time": 1669843584123
        //     }
        //
        // funding
        //     {
        //         "retCode": 0,
        //         "retMsg": "success",
        //         "result": {
        //             "memberId": "533285",
        //             "accountType": "FUND",
        //             "balance": [
        //                 {
        //                     "coin": "USDT",
        //                     "transferBalance": "1010",
        //                     "walletBalance": "1010",
        //                     "bonus": ""
        //                 },
        //                 {
        //                     "coin": "USDC",
        //                     "transferBalance": "0",
        //                     "walletBalance": "0",
        //                     "bonus": ""
        //                 }
        //             ]
        //         },
        //         "retExtInfo": {},
        //         "time": 1675865290069
        //     }
        //
        //  spot & swap
        //     {
        //         "retCode": 0,
        //         "retMsg": "OK",
        //         "result": {
        //             "list": [
        //                 {
        //                     "totalEquity": "18070.32797922",
        //                     "accountIMRate": "0.0101",
        //                     "totalMarginBalance": "18070.32797922",
        //                     "totalInitialMargin": "182.60183684",
        //                     "accountType": "UNIFIED",
        //                     "totalAvailableBalance": "17887.72614237",
        //                     "accountMMRate": "0",
        //                     "totalPerpUPL": "-0.11001349",
        //                     "totalWalletBalance": "18070.43799271",
        //                     "accountLTV": "0.017",
        //                     "totalMaintenanceMargin": "0.38106773",
        //                     "coin": [
        //                         {
        //                             "availableToBorrow": "2.5",
        //                             "bonus": "0",
        //                             "accruedInterest": "0",
        //                             "availableToWithdraw": "0.805994",
        //                             "totalOrderIM": "0",
        //                             "equity": "0.805994",
        //                             "totalPositionMM": "0",
        //                             "usdValue": "12920.95352538",
        //                             "unrealisedPnl": "0",
        //                             "borrowAmount": "0",
        //                             "totalPositionIM": "0",
        //                             "walletBalance": "0.805994",
        //                             "cumRealisedPnl": "0",
        //                             "coin": "BTC"
        //                         }
        //                     ]
        //                 }
        //             ]
        //         },
        //         "retExtInfo": {},
        //         "time": 1672125441042
        //     }
        //
        const timestamp = this.safeInteger (response, 'time');
        const result = {
            'info': response,
            'timestamp': timestamp,
            'datetime': this.iso8601 (timestamp),
        };
        const responseResult = this.safeValue (response, 'result', {});
        const currencyList = this.safeValueN (responseResult, [ 'loanAccountList', 'list', 'balance' ]);
        if (currencyList === undefined) {
            // usdc wallet
            const code = 'USDC';
            const account = this.account ();
            account['free'] = this.safeString (responseResult, 'availableBalance');
            account['total'] = this.safeString (responseResult, 'walletBalance');
            result[code] = account;
        } else {
            for (let i = 0; i < currencyList.length; i++) {
                const entry = currencyList[i];
                const accountType = this.safeString (entry, 'accountType');
                if (accountType === 'UNIFIED' || accountType === 'CONTRACT' || accountType === 'SPOT') {
                    const coins = this.safeValue (entry, 'coin');
                    for (let j = 0; j < coins.length; j++) {
                        const account = this.account ();
                        const coinEntry = coins[j];
                        const loan = this.safeString (coinEntry, 'borrowAmount');
                        const interest = this.safeString (coinEntry, 'accruedInterest');
                        if ((loan !== undefined) && (interest !== undefined)) {
                            account['debt'] = Precise.stringAdd (loan, interest);
                        }
                        account['total'] = this.safeString (coinEntry, 'walletBalance');
                        account['free'] = this.safeString2 (coinEntry, 'availableToWithdraw', 'free');
                        // account['used'] = this.safeString (coinEntry, 'locked');
                        const currencyId = this.safeString (coinEntry, 'coin');
                        const code = this.safeCurrencyCode (currencyId);
                        result[code] = account;
                    }
                } else {
                    const account = this.account ();
                    const loan = this.safeString (entry, 'loan');
                    const interest = this.safeString (entry, 'interest');
                    if ((loan !== undefined) && (interest !== undefined)) {
                        account['debt'] = Precise.stringAdd (loan, interest);
                    }
                    account['total'] = this.safeString2 (entry, 'total', 'walletBalance');
                    account['free'] = this.safeStringN (entry, [ 'free', 'availableBalanceWithoutConvert', 'availableBalance', 'transferBalance' ]);
                    account['used'] = this.safeString (entry, 'locked');
                    const currencyId = this.safeStringN (entry, [ 'tokenId', 'coin', 'currencyCoin' ]);
                    const code = this.safeCurrencyCode (currencyId);
                    result[code] = account;
                }
            }
        }
        return this.safeBalance (result);
    }

    async fetchBalance (params = {}) {
        /**
         * @method
         * @name bybit#fetchBalance
         * @description query for balance and get the amount of funds available for trading or funds locked in orders
         * @see https://bybit-exchange.github.io/docs/v5/spot-margin-normal/account-info
         * @see https://bybit-exchange.github.io/docs/v5/asset/all-balance
         * @see https://bybit-exchange.github.io/docs/v5/account/wallet-balance
         * @param {object} [params] extra parameters specific to the bybit api endpoint
         * @param {string} [params.type] wallet type, ['spot', 'swap', 'fund']
         * @returns {object} a [balance structure]{@link https://docs.ccxt.com/en/latest/manual.html?#balance-structure}
         */
        await this.loadMarkets ();
        const request = {};
        const [ enableUnifiedMargin, enableUnifiedAccount ] = await this.isUnifiedEnabled ();
        const isUnifiedAccount = (enableUnifiedMargin || enableUnifiedAccount);
        let type = undefined;
        [ type, params ] = this.handleMarketTypeAndParams ('fetchBalance', undefined, params);
        const isSpot = (type === 'spot');
        const isSwap = (type === 'swap');
        if (isUnifiedAccount) {
            if (isSpot || isSwap) {
                type = 'unified';
            }
        } else {
            if (isSwap) {
                type = 'contract';
            }
        }
        const accountTypes = this.safeValue (this.options, 'accountsByType', {});
        const unifiedType = this.safeStringUpper (accountTypes, type, type);
        let marginMode = undefined;
        [ marginMode, params ] = this.handleMarginModeAndParams ('fetchBalance', params);
        let response = undefined;
        if (isSpot && (marginMode !== undefined)) {
            response = await this.privateGetV5SpotCrossMarginTradeAccount (this.extend (request, params));
        } else if (unifiedType === 'FUND') {
            // use this endpoint only we have no other choice
            // because it requires transfer permission
            request['accountType'] = unifiedType;
            response = await this.privateGetV5AssetTransferQueryAccountCoinsBalance (this.extend (request, params));
        } else {
            request['accountType'] = unifiedType;
            response = await this.privateGetV5AccountWalletBalance (this.extend (request, params));
        }
        //
        // cross
        //     {
        //         "retCode": 0,
        //         "retMsg": "success",
        //         "result": {
        //             "acctBalanceSum": "0.122995614474732872",
        //             "debtBalanceSum": "0.011734191124529754",
        //             "loanAccountList": [
        //                 {
        //                     "free": "0.001143855",
        //                     "interest": "0",
        //                     "loan": "0",
        //                     "locked": "0",
        //                     "tokenId": "BTC",
        //                     "total": "0.001143855"
        //                 },
        //                 {
        //                     "free": "200.00005568",
        //                     "interest": "0.0008391",
        //                     "loan": "200",
        //                     "locked": "0",
        //                     "tokenId": "USDT",
        //                     "total": "200.00005568"
        //                 },
        //             ],
        //             "riskRate": "0.0954",
        //             "status": 1
        //         },
        //         "retExtInfo": {},
        //         "time": 1669843584123
        //     }
        //
        // funding
        //     {
        //         "retCode": 0,
        //         "retMsg": "success",
        //         "result": {
        //             "memberId": "533285",
        //             "accountType": "FUND",
        //             "balance": [
        //                 {
        //                     "coin": "USDT",
        //                     "transferBalance": "1010",
        //                     "walletBalance": "1010",
        //                     "bonus": ""
        //                 },
        //                 {
        //                     "coin": "USDC",
        //                     "transferBalance": "0",
        //                     "walletBalance": "0",
        //                     "bonus": ""
        //                 }
        //             ]
        //         },
        //         "retExtInfo": {},
        //         "time": 1675865290069
        //     }
        //
        //  spot & swap
        //     {
        //         "retCode": 0,
        //         "retMsg": "OK",
        //         "result": {
        //             "list": [
        //                 {
        //                     "totalEquity": "18070.32797922",
        //                     "accountIMRate": "0.0101",
        //                     "totalMarginBalance": "18070.32797922",
        //                     "totalInitialMargin": "182.60183684",
        //                     "accountType": "UNIFIED",
        //                     "totalAvailableBalance": "17887.72614237",
        //                     "accountMMRate": "0",
        //                     "totalPerpUPL": "-0.11001349",
        //                     "totalWalletBalance": "18070.43799271",
        //                     "accountLTV": "0.017",
        //                     "totalMaintenanceMargin": "0.38106773",
        //                     "coin": [
        //                         {
        //                             "availableToBorrow": "2.5",
        //                             "bonus": "0",
        //                             "accruedInterest": "0",
        //                             "availableToWithdraw": "0.805994",
        //                             "totalOrderIM": "0",
        //                             "equity": "0.805994",
        //                             "totalPositionMM": "0",
        //                             "usdValue": "12920.95352538",
        //                             "unrealisedPnl": "0",
        //                             "borrowAmount": "0",
        //                             "totalPositionIM": "0",
        //                             "walletBalance": "0.805994",
        //                             "cumRealisedPnl": "0",
        //                             "coin": "BTC"
        //                         }
        //                     ]
        //                 }
        //             ]
        //         },
        //         "retExtInfo": {},
        //         "time": 1672125441042
        //     }
        //
        return this.parseBalance (response);
    }

    parseOrderStatus (status) {
        const statuses = {
            // v3 spot
            'NEW': 'open',
            'PARTIALLY_FILLED': 'open',
            'FILLED': 'closed',
            'CANCELED': 'canceled',
            'PENDING_CANCEL': 'open',
            'PENDING_NEW': 'open',
            'REJECTED': 'rejected',
            'PARTIALLY_FILLED_CANCELLED': 'closed', // context: https://github.com/ccxt/ccxt/issues/18685
            // v3 contract / unified margin / unified account
            'Created': 'open',
            'New': 'open',
            'Rejected': 'rejected', // order is triggered but failed upon being placed
            'PartiallyFilled': 'open',
            'PartiallyFilledCanceled': 'closed', // context: https://github.com/ccxt/ccxt/issues/18685
            'Filled': 'closed',
            'PendingCancel': 'open',
            'Cancelled': 'canceled',
            // below this line the status only pertains to conditional orders
            'Untriggered': 'open',
            'Deactivated': 'canceled',
            'Triggered': 'open',
            'Active': 'open',
        };
        return this.safeString (statuses, status, status);
    }

    parseTimeInForce (timeInForce) {
        const timeInForces = {
            'GoodTillCancel': 'GTC',
            'ImmediateOrCancel': 'IOC',
            'FillOrKill': 'FOK',
            'PostOnly': 'PO',
        };
        return this.safeString (timeInForces, timeInForce, timeInForce);
    }

    parseOrder (order, market = undefined): Order {
        //
        // v1 for usdc normal account
        //     {
        //         "symbol": "BTCPERP",
        //         "orderType": "Market",
        //         "orderLinkId": "",
        //         "orderId": "36190ad3-de08-4b83-9ad3-56942f684b79",
        //         "cancelType": "UNKNOWN",
        //         "stopOrderType": "UNKNOWN",
        //         "orderStatus": "Filled",
        //         "updateTimeStamp": "1692769133267",
        //         "takeProfit": "0.0000",
        //         "cumExecValue": "259.6830",
        //         "createdAt": "1692769133261",
        //         "blockTradeId": "",
        //         "orderPnl": "",
        //         "price": "24674.7",
        //         "tpTriggerBy": "UNKNOWN",
        //         "timeInForce": "ImmediateOrCancel",
        //         "updatedAt": "1692769133267",
        //         "basePrice": "0.0",
        //         "realisedPnl": "0.0000",
        //         "side": "Sell",
        //         "triggerPrice": "0.0",
        //         "cumExecFee": "0.1429",
        //         "leavesQty": "0.000",
        //         "cashFlow": "",
        //         "slTriggerBy": "UNKNOWN",
        //         "iv": "",
        //         "closeOnTrigger": "UNKNOWN",
        //         "cumExecQty": "0.010",
        //         "reduceOnly": 0,
        //         "qty": "0.010",
        //         "stopLoss": "0.0000",
        //         "triggerBy": "UNKNOWN",
        //         "orderIM": ""
        //     }
        //
        // v5
        //     {
        //         "orderId": "14bad3a1-6454-43d8-bcf2-5345896cf74d",
        //         "orderLinkId": "YLxaWKMiHU",
        //         "blockTradeId": "",
        //         "symbol": "BTCUSDT",
        //         "price": "26864.40",
        //         "qty": "0.003",
        //         "side": "Buy",
        //         "isLeverage": "",
        //         "positionIdx": 1,
        //         "orderStatus": "Cancelled",
        //         "cancelType": "UNKNOWN",
        //         "rejectReason": "EC_PostOnlyWillTakeLiquidity",
        //         "avgPrice": "0",
        //         "leavesQty": "0.000",
        //         "leavesValue": "0",
        //         "cumExecQty": "0.000",
        //         "cumExecValue": "0",
        //         "cumExecFee": "0",
        //         "timeInForce": "PostOnly",
        //         "orderType": "Limit",
        //         "stopOrderType": "UNKNOWN",
        //         "orderIv": "",
        //         "triggerPrice": "0.00",
        //         "takeProfit": "0.00",
        //         "stopLoss": "0.00",
        //         "tpTriggerBy": "UNKNOWN",
        //         "slTriggerBy": "UNKNOWN",
        //         "triggerDirection": 0,
        //         "triggerBy": "UNKNOWN",
        //         "lastPriceOnCreated": "0.00",
        //         "reduceOnly": false,
        //         "closeOnTrigger": false,
        //         "smpType": "None",
        //         "smpGroup": 0,
        //         "smpOrderId": "",
        //         "tpslMode": "",
        //         "tpLimitPrice": "",
        //         "slLimitPrice": "",
        //         "placeType": "",
        //         "createdTime": "1684476068369",
        //         "updatedTime": "1684476068372"
        //     }
        // createOrders failed order
        //    {
        //        "category": "linear",
        //        "symbol": "LTCUSDT",
        //        "orderId": '',
        //        "orderLinkId": '',
        //        "createAt": '',
        //        "code": "10001",
        //        "msg": "The number of contracts exceeds maximum limit allowed: too large"
        //    }
        //
        const code = this.safeString (order, 'code');
        if (code !== undefined) {
            if (code !== '0') {
                const category = this.safeString (order, 'category');
                const inferedMarketType = (category === 'spot') ? 'spot' : 'contract';
                return this.safeOrder ({
                    'info': order,
                    'status': 'rejected',
                    'id': this.safeString (order, 'orderId'),
                    'clientOrderId': this.safeString (order, 'orderLinkId'),
                    'symbol': this.safeSymbol (this.safeString (order, 'symbol'), undefined, undefined, inferedMarketType),
                });
            }
        }
        const marketId = this.safeString (order, 'symbol');
        const isContract = ('tpslMode' in order);
        let marketType = undefined;
        if (market !== undefined) {
            marketType = market['type'];
        } else {
            marketType = isContract ? 'contract' : 'spot';
        }
        market = this.safeMarket (marketId, market, undefined, marketType);
        const symbol = market['symbol'];
        const timestamp = this.safeInteger2 (order, 'createdTime', 'createdAt');
        const id = this.safeString (order, 'orderId');
        const type = this.safeStringLower (order, 'orderType');
        const price = this.safeString (order, 'price');
        const amount = this.safeString (order, 'qty');
        const cost = this.safeString (order, 'cumExecValue');
        const filled = this.safeString (order, 'cumExecQty');
        const remaining = this.safeString (order, 'leavesQty');
        const lastTradeTimestamp = this.safeInteger2 (order, 'updatedTime', 'updatedAt');
        const rawStatus = this.safeString (order, 'orderStatus');
        const status = this.parseOrderStatus (rawStatus);
        const side = this.safeStringLower (order, 'side');
        let fee = undefined;
        const feeCostString = this.safeString (order, 'cumExecFee');
        if (feeCostString !== undefined) {
            let feeCurrency = undefined;
            if (market['spot']) {
                feeCurrency = (side === 'buy') ? market['quote'] : market['base'];
            } else {
                feeCurrency = market['settle'];
            }
            fee = {
                'cost': feeCostString,
                'currency': feeCurrency,
            };
        }
        let clientOrderId = this.safeString (order, 'orderLinkId');
        if ((clientOrderId !== undefined) && (clientOrderId.length < 1)) {
            clientOrderId = undefined;
        }
        const avgPrice = this.omitZero (this.safeString (order, 'avgPrice'));
        const rawTimeInForce = this.safeString (order, 'timeInForce');
        const timeInForce = this.parseTimeInForce (rawTimeInForce);
        const stopPrice = this.omitZero (this.safeString (order, 'triggerPrice'));
        const reduceOnly = this.safeValue (order, 'reduceOnly');
        let takeProfitPrice = this.omitZero (this.safeString (order, 'takeProfit'));
        let stopLossPrice = this.omitZero (this.safeString (order, 'stopLoss'));
        const triggerDirection = this.safeString (order, 'triggerDirection');
        const isAscending = (triggerDirection === '1');
        const isStopOrderType2 = (stopPrice !== undefined) && reduceOnly;
        if ((stopLossPrice === undefined) && isStopOrderType2) {
            // check if order is stop order type 2 - stopLossPrice
            if (isAscending && (side === 'buy')) {
                // stopLoss order against short position
                stopLossPrice = stopPrice;
            }
            if (!isAscending && (side === 'sell')) {
                // stopLoss order against a long position
                stopLossPrice = stopPrice;
            }
        }
        if ((takeProfitPrice === undefined) && isStopOrderType2) {
            // check if order is stop order type 2 - takeProfitPrice
            if (isAscending && (side === 'sell')) {
                // takeprofit order against a long position
                takeProfitPrice = stopPrice;
            }
            if (!isAscending && (side === 'buy')) {
                // takeprofit order against a short position
                takeProfitPrice = stopPrice;
            }
        }
        return this.safeOrder ({
            'info': order,
            'id': id,
            'clientOrderId': clientOrderId,
            'timestamp': timestamp,
            'datetime': this.iso8601 (timestamp),
            'lastTradeTimestamp': lastTradeTimestamp,
            'lastUpdateTimestamp': lastTradeTimestamp,
            'symbol': symbol,
            'type': type,
            'timeInForce': timeInForce,
            'postOnly': undefined,
            'reduceOnly': this.safeValue (order, 'reduceOnly'),
            'side': side,
            'price': price,
            'stopPrice': stopPrice,
            'triggerPrice': stopPrice,
            'takeProfitPrice': takeProfitPrice,
            'stopLossPrice': stopLossPrice,
            'amount': amount,
            'cost': cost,
            'average': avgPrice,
            'filled': filled,
            'remaining': remaining,
            'status': status,
            'fee': fee,
            'trades': undefined,
        }, market);
    }

    async fetchOrder (id: string, symbol: string = undefined, params = {}) {
        /**
         * @method
         * @name bybit#fetchOrder
         * @description fetches information on an order made by the user
         * @see https://bybit-exchange.github.io/docs/v5/order/order-list
         * @param {string} symbol unified symbol of the market the order was made in
         * @param {object} [params] extra parameters specific to the bybit api endpoint
         * @returns {object} An [order structure]{@link https://github.com/ccxt/ccxt/wiki/Manual#order-structure}
         */
        await this.loadMarkets ();
        this.checkRequiredSymbol ('fetchOrder', symbol);
        const request = {
            'orderId': id,
        };
        const result = await this.fetchOrders (symbol, undefined, undefined, this.extend (request, params));
        const length = result.length;
        if (length === 0) {
            throw new OrderNotFound ('Order ' + id.toString () + ' does not exist.');
        }
        if (length > 1) {
            throw new InvalidOrder (this.id + ' returned more than one order');
        }
        return this.safeValue (result, 0) as Order;
    }

    async createOrder (symbol: string, type: OrderType, side: OrderSide, amount, price = undefined, params = {}) {
        /**
         * @method
         * @name bybit#createOrder
         * @description create a trade order
         * @see https://bybit-exchange.github.io/docs/v5/order/create-order
         * @param {string} symbol unified symbol of the market to create an order in
         * @param {string} type 'market' or 'limit'
         * @param {string} side 'buy' or 'sell'
         * @param {float} amount how much of currency you want to trade in units of base currency
         * @param {float} [price] the price at which the order is to be fullfilled, in units of the quote currency, ignored in market orders
         * @param {object} [params] extra parameters specific to the bybit api endpoint
         * @param {string} [params.timeInForce] "GTC", "IOC", "FOK"
         * @param {bool} [params.postOnly] true or false whether the order is post-only
         * @param {bool} [params.reduceOnly] true or false whether the order is reduce-only
         * @param {string} [params.positionIdx] *contracts only*  0 for one-way mode, 1 buy side  of hedged mode, 2 sell side of hedged mode
         * @param {boolean} [params.isLeverage] *unified spot only* false then spot trading true then margin trading
         * @param {string} [params.tpslMode] *contract only* 'full' or 'partial'
         * @param {string} [params.mmp] *option only* market maker protection
         * @param {string} [params.triggerDirection] *contract only* the direction for trigger orders, 'up' or 'down'
         * @param {float} [params.triggerPrice] The price at which a trigger order is triggered at
         * @param {float} [params.stopLossPrice] The price at which a stop loss order is triggered at
         * @param {float} [params.takeProfitPrice] The price at which a take profit order is triggered at
         * @param {object} [params.takeProfit] *takeProfit object in params* containing the triggerPrice at which the attached take profit order will be triggered
         * @param {float} [params.takeProfit.triggerPrice] take profit trigger price
         * @param {object} [params.stopLoss] *stopLoss object in params* containing the triggerPrice at which the attached stop loss order will be triggered
         * @param {float} [params.stopLoss.triggerPrice] stop loss trigger price
         * @returns {object} an [order structure]{@link https://github.com/ccxt/ccxt/wiki/Manual#order-structure}
         */
        await this.loadMarkets ();
        const market = this.market (symbol);
        const [ enableUnifiedMargin, enableUnifiedAccount ] = await this.isUnifiedEnabled ();
        const isUnifiedAccount = (enableUnifiedMargin || enableUnifiedAccount);
        const isUsdcSettled = market['settle'] === 'USDC';
        if (isUsdcSettled && !isUnifiedAccount) {
            return await this.createUsdcOrder (symbol, type, side, amount, price, params);
        }
        const orderRequest = this.createOrderRequest (symbol, type, side, amount, price, params);
        const response = await this.privatePostV5OrderCreate (orderRequest); // already extended inside createOrderRequest
        //
        //     {
        //         "retCode": 0,
        //         "retMsg": "OK",
        //         "result": {
        //             "orderId": "1321003749386327552",
        //             "orderLinkId": "spot-test-postonly"
        //         },
        //         "retExtInfo": {},
        //         "time": 1672211918471
        //     }
        //
        const order = this.safeValue (response, 'result', {});
        return this.parseOrder (order, market);
    }

    createOrderRequest (symbol: string, type: OrderType, side: OrderSide, amount, price = undefined, params = {}) {
        const market = this.market (symbol);
        symbol = market['symbol'];
        const lowerCaseType = type.toLowerCase ();
        if ((price === undefined) && (lowerCaseType === 'limit')) {
            throw new ArgumentsRequired (this.id + ' createOrder requires a price argument for limit orders');
        }
        const request = {
            'symbol': market['id'],
            'side': this.capitalize (side),
            'orderType': this.capitalize (lowerCaseType), // limit or market
            // 'timeInForce': 'GTC', // IOC, FOK, PostOnly
            // 'takeProfit': 123.45, // take profit price, only take effect upon opening the position
            // 'stopLoss': 123.45, // stop loss price, only take effect upon opening the position
            // 'reduceOnly': false, // reduce only, required for linear orders
            // when creating a closing order, bybit recommends a True value for
            //  closeOnTrigger to avoid failing due to insufficient available margin
            // 'closeOnTrigger': false, required for linear orders
            // 'orderLinkId': 'string', // unique client order id, max 36 characters
            // 'triggerPrice': 123.46, // trigger price, required for conditional orders
            // 'triggerBy': 'MarkPrice', // IndexPrice, MarkPrice, LastPrice
            // 'tpTriggerby': 'MarkPrice', // IndexPrice, MarkPrice, LastPrice
            // 'slTriggerBy': 'MarkPrice', // IndexPrice, MarkPrice, LastPrice
            // 'mmp': false // market maker protection
            // 'positionIdx': 0, // Position mode. Unified account has one-way mode only (0)
            // 'triggerDirection': 1, // Conditional order param. Used to identify the expected direction of the conditional order. 1: triggered when market price rises to triggerPrice 2: triggered when market price falls to triggerPrice
            // Valid for spot only.
            // 'isLeverage': 0, // Whether to borrow. 0(default): false, 1: true
            // 'orderFilter': 'Order' // Order,tpslOrder. If not passed, Order by default
            // Valid for option only.
            // 'orderIv': '0', // Implied volatility; parameters are passed according to the real value; for example, for 10%, 0.1 is passed
        };
        if (market['spot']) {
            request['category'] = 'spot';
        } else if (market['linear']) {
            request['category'] = 'linear';
        } else if (market['inverse']) {
            request['category'] = 'inverse';
        } else if (market['option']) {
            request['category'] = 'option';
        }
        if (market['spot'] && (type === 'market') && (side === 'buy')) {
            // for market buy it requires the amount of quote currency to spend
            if (this.options['createMarketBuyOrderRequiresPrice']) {
                const cost = this.safeNumber (params, 'cost');
                params = this.omit (params, 'cost');
                if (price === undefined && cost === undefined) {
                    throw new InvalidOrder (this.id + ' createOrder() requires the price argument with market buy orders to calculate total order cost (amount to spend), where cost = amount * price. Supply a price argument to createOrder() call if you want the cost to be calculated for you from price and amount, or, alternatively, add .options["createMarketBuyOrderRequiresPrice"] = false to supply the cost in the amount argument (the exchange-specific behaviour)');
                } else {
                    const amountString = this.numberToString (amount);
                    const priceString = this.numberToString (price);
                    const quoteAmount = Precise.stringMul (amountString, priceString);
                    amount = (cost !== undefined) ? cost : this.parseNumber (quoteAmount);
                    request['qty'] = this.costToPrecision (symbol, amount);
                }
            } else {
                request['qty'] = this.costToPrecision (symbol, amount);
            }
        } else {
            request['qty'] = this.amountToPrecision (symbol, amount);
        }
        const isMarket = lowerCaseType === 'market';
        const isLimit = lowerCaseType === 'limit';
        if (isLimit) {
            request['price'] = this.priceToPrecision (symbol, price);
        }
        const timeInForce = this.safeStringLower (params, 'timeInForce'); // this is same as exchange specific param
        let postOnly = undefined;
        [ postOnly, params ] = this.handlePostOnly (isMarket, timeInForce === 'postonly', params);
        if (postOnly) {
            request['timeInForce'] = 'PostOnly';
        } else if (timeInForce === 'gtc') {
            request['timeInForce'] = 'GTC';
        } else if (timeInForce === 'fok') {
            request['timeInForce'] = 'FOK';
        } else if (timeInForce === 'ioc') {
            request['timeInForce'] = 'IOC';
        }
        let triggerPrice = this.safeValue2 (params, 'triggerPrice', 'stopPrice');
        const stopLossTriggerPrice = this.safeValue (params, 'stopLossPrice');
        const takeProfitTriggerPrice = this.safeValue (params, 'takeProfitPrice');
        const stopLoss = this.safeValue (params, 'stopLoss');
        const takeProfit = this.safeValue (params, 'takeProfit');
        const isStopLossTriggerOrder = stopLossTriggerPrice !== undefined;
        const isTakeProfitTriggerOrder = takeProfitTriggerPrice !== undefined;
        const isStopLoss = stopLoss !== undefined;
        const isTakeProfit = takeProfit !== undefined;
        const isBuy = side === 'buy';
        const setTriggerDirection = (stopLossTriggerPrice || triggerPrice) ? !isBuy : isBuy;
        const defaultTriggerDirection = setTriggerDirection ? 2 : 1;
        const triggerDirection = this.safeString (params, 'triggerDirection');
        params = this.omit (params, 'triggerDirection');
        let selectedDirection = defaultTriggerDirection;
        if (triggerDirection !== undefined) {
            const isAsending = ((triggerDirection === 'up') || (triggerDirection === '1'));
            selectedDirection = isAsending ? 1 : 2;
        }
        if (triggerPrice !== undefined) {
            request['triggerDirection'] = selectedDirection;
            request['triggerPrice'] = this.priceToPrecision (symbol, triggerPrice);
        } else if (isStopLossTriggerOrder || isTakeProfitTriggerOrder) {
            request['triggerDirection'] = selectedDirection;
            triggerPrice = isStopLossTriggerOrder ? stopLossTriggerPrice : takeProfitTriggerPrice;
            request['triggerPrice'] = this.priceToPrecision (symbol, triggerPrice);
            request['reduceOnly'] = true;
        } else if (isStopLoss || isTakeProfit) {
            if (isStopLoss) {
                const slTriggerPrice = this.safeValue2 (stopLoss, 'triggerPrice', 'stopPrice', stopLoss);
                request['stopLoss'] = this.priceToPrecision (symbol, slTriggerPrice);
            }
            if (isTakeProfit) {
                const tpTriggerPrice = this.safeValue2 (takeProfit, 'triggerPrice', 'stopPrice', takeProfit);
                request['takeProfit'] = this.priceToPrecision (symbol, tpTriggerPrice);
            }
        }
        if (market['spot']) {
            // only works for spot market
            if (triggerPrice !== undefined) {
                request['orderFilter'] = 'StopOrder';
            } else if (stopLossTriggerPrice !== undefined || takeProfitTriggerPrice !== undefined || isStopLoss || isTakeProfit) {
                request['orderFilter'] = 'tpslOrder';
            }
        }
        const clientOrderId = this.safeString (params, 'clientOrderId');
        if (clientOrderId !== undefined) {
            request['orderLinkId'] = clientOrderId;
        } else if (market['option']) {
            // mandatory field for options
            request['orderLinkId'] = this.uuid16 ();
        }
        params = this.omit (params, [ 'stopPrice', 'timeInForce', 'stopLossPrice', 'takeProfitPrice', 'postOnly', 'clientOrderId', 'triggerPrice', 'stopLoss', 'takeProfit' ]);
        return this.extend (request, params);
    }

    async createOrders (orders: OrderRequest[], params = {}) {
        /**
         * @method
         * @name bybit#createOrders
         * @description create a list of trade orders
         * @see https://bybit-exchange.github.io/docs/v5/order/batch-place
         * @param {array} orders list of orders to create, each object should contain the parameters required by createOrder, namely symbol, type, side, amount, price and params
         * @returns {object} an [order structure]{@link https://github.com/ccxt/ccxt/wiki/Manual#order-structure}
         */
        await this.loadMarkets ();
        const ordersRequests = [];
        const orderSymbols = [];
        for (let i = 0; i < orders.length; i++) {
            const rawOrder = orders[i];
            const marketId = this.safeString (rawOrder, 'symbol');
            orderSymbols.push (marketId);
            const type = this.safeString (rawOrder, 'type');
            const side = this.safeString (rawOrder, 'side');
            const amount = this.safeValue (rawOrder, 'amount');
            const price = this.safeValue (rawOrder, 'price');
            const orderParams = this.safeValue (rawOrder, 'params', {});
            const orderRequest = this.createOrderRequest (marketId, type, side, amount, price, orderParams);
            ordersRequests.push (orderRequest);
        }
        const symbols = this.marketSymbols (orderSymbols, undefined, false, true, true);
        const market = this.market (symbols[0]);
        let category = undefined;
        [ category, params ] = this.getBybitType ('createOrders', market, params);
        if ((category === 'spot') || (category === 'inverse')) {
            throw new NotSupported (this.id + ' createOrders does not allow spot or inverse orders');
        }
        const request = {
            'category': category,
            'request': ordersRequests,
        };
        const response = await this.privatePostV5OrderCreateBatch (this.extend (request, params));
        const result = this.safeValue (response, 'result', {});
        const data = this.safeValue (result, 'list', []);
        const retInfo = this.safeValue (response, 'retExtInfo', {});
        const codes = this.safeValue (retInfo, 'list', []);
        // extend the error with the unsuccessful orders
        for (let i = 0; i < codes.length; i++) {
            const code = codes[i];
            const retCode = this.safeInteger (code, 'code');
            if (retCode !== 0) {
                data[i] = this.extend (data[i], code);
            }
        }
        //
        // {
        //     "retCode":0,
        //     "retMsg":"OK",
        //     "result":{
        //        "list":[
        //           {
        //              "category":"linear",
        //              "symbol":"LTCUSDT",
        //              "orderId":"",
        //              "orderLinkId":"",
        //              "createAt":""
        //           },
        //           {
        //              "category":"linear",
        //              "symbol":"LTCUSDT",
        //              "orderId":"3c9f65b6-01ad-4ac0-9741-df17e02a4223",
        //              "orderLinkId":"",
        //              "createAt":"1698075516029"
        //           }
        //        ]
        //     },
        //     "retExtInfo":{
        //        "list":[
        //           {
        //              "code":10001,
        //              "msg":"The number of contracts exceeds maximum limit allowed: too large"
        //           },
        //           {
        //              "code":0,
        //              "msg":"OK"
        //           }
        //        ]
        //     },
        //     "time":1698075516029
        // }
        //
        return this.parseOrders (data);
    }

    async createUsdcOrder (symbol, type, side, amount, price = undefined, params = {}) {
        await this.loadMarkets ();
        const market = this.market (symbol);
        if (type === 'market') {
            throw new NotSupported (this.id + ' createOrder does not allow market orders for ' + symbol + ' markets');
        }
        const lowerCaseType = type.toLowerCase ();
        if ((price === undefined) && (lowerCaseType === 'limit')) {
            throw new ArgumentsRequired (this.id + ' createOrder requires a price argument for limit orders');
        }
        const request = {
            'symbol': market['id'],
            'side': this.capitalize (side),
            'orderType': this.capitalize (lowerCaseType), // limit or market
            'timeInForce': 'GoodTillCancel', // ImmediateOrCancel, FillOrKill, PostOnly
            'orderQty': this.amountToPrecision (symbol, amount),
            // 'takeProfit': 123.45, // take profit price, only take effect upon opening the position
            // 'stopLoss': 123.45, // stop loss price, only take effect upon opening the position
            // 'reduceOnly': false, // reduce only, required for linear orders
            // when creating a closing order, bybit recommends a True value for
            //  closeOnTrigger to avoid failing due to insufficient available margin
            // 'closeOnTrigger': false, required for linear orders
            // 'orderLinkId': 'string', // unique client order id, max 36 characters
            // 'triggerPrice': 123.45, // trigger price, required for conditional orders
            // 'trigger_by': 'MarkPrice', // IndexPrice, MarkPrice
            // 'tptriggerby': 'MarkPrice', // IndexPrice, MarkPrice
            // 'slTriggerBy': 'MarkPrice', // IndexPrice, MarkPrice
            // 'orderFilter': 'Order' or 'StopOrder'
            // 'mmp': false // market maker protection
        };
        const isMarket = lowerCaseType === 'market';
        const isLimit = lowerCaseType === 'limit';
        if (isLimit !== undefined) {
            request['orderPrice'] = this.priceToPrecision (symbol, price);
        }
        const exchangeSpecificParam = this.safeString (params, 'time_in_force');
        const timeInForce = this.safeStringLower (params, 'timeInForce');
        const postOnly = this.isPostOnly (isMarket, exchangeSpecificParam === 'PostOnly', params);
        if (postOnly) {
            request['time_in_force'] = 'PostOnly';
        } else if (timeInForce === 'gtc') {
            request['time_in_force'] = 'GoodTillCancel';
        } else if (timeInForce === 'fok') {
            request['time_in_force'] = 'FillOrKill';
        } else if (timeInForce === 'ioc') {
            request['time_in_force'] = 'ImmediateOrCancel';
        }
        if (market['swap']) {
            const triggerPrice = this.safeValue2 (params, 'stopPrice', 'triggerPrice');
            const stopLossTriggerPrice = this.safeValue (params, 'stopLossPrice', triggerPrice);
            const takeProfitTriggerPrice = this.safeValue (params, 'takeProfitPrice');
            const stopLoss = this.safeValue (params, 'stopLoss');
            const takeProfit = this.safeValue (params, 'takeProfit');
            const isStopLossTriggerOrder = stopLossTriggerPrice !== undefined;
            const isTakeProfitTriggerOrder = takeProfitTriggerPrice !== undefined;
            const isStopLoss = stopLoss !== undefined;
            const isTakeProfit = takeProfit !== undefined;
            const isStopOrder = isStopLossTriggerOrder || isTakeProfitTriggerOrder;
            if (isStopOrder) {
                request['orderFilter'] = 'StopOrder';
                request['trigger_by'] = 'LastPrice';
                const stopPx = isStopLossTriggerOrder ? stopLossTriggerPrice : takeProfitTriggerPrice;
                const preciseStopPrice = this.priceToPrecision (symbol, stopPx);
                request['triggerPrice'] = preciseStopPrice;
                const delta = this.numberToString (market['precision']['price']);
                request['basePrice'] = isStopLossTriggerOrder ? Precise.stringSub (preciseStopPrice, delta) : Precise.stringAdd (preciseStopPrice, delta);
            } else if (isStopLoss || isTakeProfit) {
                if (isStopLoss) {
                    const slTriggerPrice = this.safeValue2 (stopLoss, 'triggerPrice', 'stopPrice', stopLoss);
                    request['stopLoss'] = this.priceToPrecision (symbol, slTriggerPrice);
                }
                if (isTakeProfit) {
                    const tpTriggerPrice = this.safeValue2 (takeProfit, 'triggerPrice', 'stopPrice', takeProfit);
                    request['takeProfit'] = this.priceToPrecision (symbol, tpTriggerPrice);
                }
            } else {
                request['orderFilter'] = 'Order';
            }
        }
        const clientOrderId = this.safeString (params, 'clientOrderId');
        if (clientOrderId !== undefined) {
            request['orderLinkId'] = clientOrderId;
        } else if (market['option']) {
            // mandatory field for options
            request['orderLinkId'] = this.uuid16 ();
        }
        params = this.omit (params, [ 'stopPrice', 'timeInForce', 'triggerPrice', 'stopLossPrice', 'takeProfitPrice', 'postOnly', 'clientOrderId' ]);
        let response = undefined;
        if (market['option']) {
            response = await this.privatePostOptionUsdcOpenapiPrivateV1PlaceOrder (this.extend (request, params));
        } else {
            response = await this.privatePostPerpetualUsdcOpenapiPrivateV1PlaceOrder (this.extend (request, params));
        }
        //
        //     {
        //         "retCode":0,
        //         "retMsg":"",
        //         "result":{
        //            "orderId":"34450a59-325e-4296-8af0-63c7c524ae33",
        //            "orderLinkId":"",
        //            "mmp":false,
        //            "symbol":"BTCPERP",
        //            "orderType":"Limit",
        //            "side":"Buy",
        //            "orderQty":"0.00100000",
        //            "orderPrice":"20000.00",
        //            "iv":"0",
        //            "timeInForce":"GoodTillCancel",
        //            "orderStatus":"Created",
        //            "createdAt":"1652261746007873",
        //            "basePrice":"0.00",
        //            "triggerPrice":"0.00",
        //            "takeProfit":"0.00",
        //            "stopLoss":"0.00",
        //            "slTriggerBy":"UNKNOWN",
        //            "tpTriggerBy":"UNKNOWN"
        //     }
        //
        const order = this.safeValue (response, 'result', {});
        return this.parseOrder (order, market);
    }

    async editUsdcOrder (id, symbol, type, side, amount = undefined, price = undefined, params = {}) {
        await this.loadMarkets ();
        const market = this.market (symbol);
        const request = {
            'symbol': market['id'],
            'orderId': id,
        };
        if (amount !== undefined) {
            request['orderQty'] = this.amountToPrecision (symbol, amount);
        }
        if (price !== undefined) {
            request['orderPrice'] = this.priceToPrecision (symbol, price);
        }
        let response = undefined;
        if (market['option']) {
            response = await this.privatePostOptionUsdcOpenapiPrivateV1ReplaceOrder (this.extend (request, params));
        } else {
            const isStop = this.safeValue (params, 'stop', false);
            const triggerPrice = this.safeValue2 (params, 'stopPrice', 'triggerPrice');
            const stopLossPrice = this.safeValue (params, 'stopLossPrice');
            const isStopLossOrder = stopLossPrice !== undefined;
            const takeProfitPrice = this.safeValue (params, 'takeProfitPrice');
            const isTakeProfitOrder = takeProfitPrice !== undefined;
            const isStopOrder = isStopLossOrder || isTakeProfitOrder || isStop;
            if (isStopOrder) {
                request['orderFilter'] = isStop ? 'StopOrder' : 'Order';
                if (triggerPrice !== undefined) {
                    request['triggerPrice'] = this.priceToPrecision (symbol, triggerPrice);
                }
                if (stopLossPrice !== undefined) {
                    request['stopLoss'] = this.priceToPrecision (symbol, stopLossPrice);
                }
                if (takeProfitPrice !== undefined) {
                    request['takeProfit'] = this.priceToPrecision (symbol, takeProfitPrice);
                }
            }
            params = this.omit (params, [ 'stop', 'stopPrice', 'triggerPrice', 'stopLossPrice', 'takeProfitPrice' ]);
            response = await this.privatePostPerpetualUsdcOpenapiPrivateV1ReplaceOrder (this.extend (request, params));
        }
        //
        //    {
        //        "retCode": 0,
        //        "retMsg": "OK",
        //        "result": {
        //            "outRequestId": "",
        //            "symbol": "BTC-13MAY22-40000-C",
        //            "orderId": "8c65df91-91fc-461d-9b14-786379ef138c",
        //            "orderLinkId": "AAAAA41133"
        //        },
        //        "retExtMap": {}
        //   }
        //
        const result = this.safeValue (response, 'result', {});
        return this.parseOrder (result, market);
    }

    async editOrder (id: string, symbol, type, side, amount = undefined, price = undefined, params = {}) {
        /**
         * @method
         * @name bybit#editOrder
         * @description edit a trade order
         * @see https://bybit-exchange.github.io/docs/v5/order/amend-order
         * @see https://bybit-exchange.github.io/docs/derivatives/unified/replace-order
         * @see https://bybit-exchange.github.io/docs/api-explorer/derivatives/trade/contract/replace-order
         * @param {string} id cancel order id
         * @param {string} symbol unified symbol of the market to create an order in
         * @param {string} type 'market' or 'limit'
         * @param {string} side 'buy' or 'sell'
         * @param {float} amount how much of currency you want to trade in units of base currency
         * @param {float} price the price at which the order is to be fullfilled, in units of the base currency, ignored in market orders
         * @param {object} [params] extra parameters specific to the bybit api endpoint
         * @param {float} [params.triggerPrice] The price that a trigger order is triggered at
         * @param {float} [params.stopLossPrice] The price that a stop loss order is triggered at
         * @param {float} [params.takeProfitPrice] The price that a take profit order is triggered at
         * @param {object} [params.takeProfit] *takeProfit object in params* containing the triggerPrice that the attached take profit order will be triggered
         * @param {float} [params.takeProfit.triggerPrice] take profit trigger price
         * @param {object} [params.stopLoss] *stopLoss object in params* containing the triggerPrice that the attached stop loss order will be triggered
         * @param {float} [params.stopLoss.triggerPrice] stop loss trigger price
         * @param {string} [params.triggerBy] 'IndexPrice', 'MarkPrice' or 'LastPrice', default is 'LastPrice', required if no initial value for triggerPrice
         * @param {string} [params.slTriggerBy] 'IndexPrice', 'MarkPrice' or 'LastPrice', default is 'LastPrice', required if no initial value for stopLoss
         * @param {string} [params.tpTriggerby] 'IndexPrice', 'MarkPrice' or 'LastPrice', default is 'LastPrice', required if no initial value for takeProfit
         * @returns {object} an [order structure]{@link https://docs.ccxt.com/#/?id=order-structure}
         */
        this.checkRequiredSymbol ('editOrder', symbol);
        await this.loadMarkets ();
        const market = this.market (symbol);
        const [ enableUnifiedMargin, enableUnifiedAccount ] = await this.isUnifiedEnabled ();
        const isUnifiedAccount = (enableUnifiedMargin || enableUnifiedAccount);
        const isUsdcSettled = market['settle'] === 'USDC';
        if (isUsdcSettled && !isUnifiedAccount) {
            return await this.editUsdcOrder (id, symbol, type, side, amount, price, params);
        }
        const request = {
            'symbol': market['id'],
            'orderId': id,
            // 'orderLinkId': 'string', // unique client order id, max 36 characters
            // 'takeProfit': 123.45, // take profit price, only take effect upon opening the position
            // 'stopLoss': 123.45, // stop loss price, only take effect upon opening the position
            // 'triggerPrice': 123.45, // trigger price, required for conditional orders
            // 'triggerBy': 'MarkPrice', // IndexPrice, MarkPrice, LastPrice
            // 'tpTriggerby': 'MarkPrice', // IndexPrice, MarkPrice, LastPrice
            // 'slTriggerBy': 'MarkPrice', // IndexPrice, MarkPrice, LastPrice
            // Valid for option only.
            // 'orderIv': '0', // Implied volatility; parameters are passed according to the real value; for example, for 10%, 0.1 is passed
        };
        if (market['spot']) {
            request['category'] = 'spot';
        } else if (market['linear']) {
            request['category'] = 'linear';
        } else if (market['inverse']) {
            request['category'] = 'inverse';
        } else if (market['option']) {
            request['category'] = 'option';
        }
        if (amount !== undefined) {
            request['qty'] = this.amountToPrecision (symbol, amount);
        }
        if (price !== undefined) {
            request['price'] = this.priceToPrecision (symbol, price);
        }
        if (amount !== undefined) {
            request['qty'] = this.amountToPrecision (symbol, amount);
        }
        let triggerPrice = this.safeString2 (params, 'triggerPrice', 'stopPrice');
        const stopLossTriggerPrice = this.safeString (params, 'stopLossPrice');
        const takeProfitTriggerPrice = this.safeString (params, 'takeProfitPrice');
        const stopLoss = this.safeValue (params, 'stopLoss');
        const takeProfit = this.safeValue (params, 'takeProfit');
        const isStopLossTriggerOrder = stopLossTriggerPrice !== undefined;
        const isTakeProfitTriggerOrder = takeProfitTriggerPrice !== undefined;
        const isStopLoss = stopLoss !== undefined;
        const isTakeProfit = takeProfit !== undefined;
        if (isStopLossTriggerOrder || isTakeProfitTriggerOrder) {
            triggerPrice = isStopLossTriggerOrder ? stopLossTriggerPrice : takeProfitTriggerPrice;
        }
        if (triggerPrice !== undefined) {
            const triggerPriceRequest = (triggerPrice === '0') ? triggerPrice : this.priceToPrecision (symbol, triggerPrice);
            request['triggerPrice'] = triggerPriceRequest;
            const triggerBy = this.safeString (params, 'triggerBy', 'LastPrice');
            request['triggerBy'] = triggerBy;
        }
        if (isStopLoss || isTakeProfit) {
            if (isStopLoss) {
                const slTriggerPrice = this.safeString2 (stopLoss, 'triggerPrice', 'stopPrice', stopLoss);
                const stopLossRequest = (slTriggerPrice === '0') ? slTriggerPrice : this.priceToPrecision (symbol, slTriggerPrice);
                request['stopLoss'] = stopLossRequest;
                const slTriggerBy = this.safeString (params, 'slTriggerBy', 'LastPrice');
                request['slTriggerBy'] = slTriggerBy;
            }
            if (isTakeProfit) {
                const tpTriggerPrice = this.safeString2 (takeProfit, 'triggerPrice', 'stopPrice', takeProfit);
                const takeProfitRequest = (tpTriggerPrice === '0') ? tpTriggerPrice : this.priceToPrecision (symbol, tpTriggerPrice);
                request['takeProfit'] = takeProfitRequest;
                const tpTriggerBy = this.safeString (params, 'tpTriggerBy', 'LastPrice');
                request['tpTriggerBy'] = tpTriggerBy;
            }
        }
        const clientOrderId = this.safeString (params, 'clientOrderId');
        if (clientOrderId !== undefined) {
            request['orderLinkId'] = clientOrderId;
        }
        params = this.omit (params, [ 'stopPrice', 'stopLossPrice', 'takeProfitPrice', 'triggerPrice', 'clientOrderId', 'stopLoss', 'takeProfit' ]);
        const response = await this.privatePostV5OrderAmend (this.extend (request, params));
        //
        //     {
        //         "retCode": 0,
        //         "retMsg": "OK",
        //         "result": {
        //             "orderId": "c6f055d9-7f21-4079-913d-e6523a9cfffa",
        //             "orderLinkId": "linear-004"
        //         },
        //         "retExtInfo": {},
        //         "time": 1672217093461
        //     }
        //
        const result = this.safeValue (response, 'result', {});
        return this.safeOrder ({
            'info': response,
            'id': this.safeString (result, 'orderId'),
        });
    }

    async cancelUsdcOrder (id, symbol: string = undefined, params = {}) {
        this.checkRequiredSymbol ('cancelUsdcOrder', symbol);
        await this.loadMarkets ();
        const market = this.market (symbol);
        const request = {
            'symbol': market['id'],
            // 'orderLinkId': 'string', // one of order_id, stop_order_id or order_link_id is required
            // 'orderId': id,
        };
        const isStop = this.safeValue (params, 'stop', false);
        params = this.omit (params, [ 'stop' ]);
        if (id !== undefined) { // The user can also use argument params["order_link_id"]
            request['orderId'] = id;
        }
        let response = undefined;
        if (market['option']) {
            response = await this.privatePostOptionUsdcOpenapiPrivateV1CancelOrder (this.extend (request, params));
        } else {
            request['orderFilter'] = isStop ? 'StopOrder' : 'Order';
            response = await this.privatePostPerpetualUsdcOpenapiPrivateV1CancelOrder (this.extend (request, params));
        }
        //
        //     {
        //         "retCode": 0,
        //         "retMsg": "OK",
        //         "result": {
        //             "outRequestId": "",
        //             "symbol": "BTC-13MAY22-40000-C",
        //             "orderId": "8c65df91-91fc-461d-9b14-786379ef138c",
        //             "orderLinkId": ""
        //         },
        //         "retExtMap": {}
        //     }
        //
        const result = this.safeValue (response, 'result', {});
        return this.parseOrder (result, market);
    }

    async cancelOrder (id: string, symbol: string = undefined, params = {}) {
        /**
         * @method
         * @name bybit#cancelOrder
         * @description cancels an open order
         * @see https://bybit-exchange.github.io/docs/v5/order/cancel-order
         * @param {string} id order id
         * @param {string} symbol unified symbol of the market the order was made in
         * @param {object} [params] extra parameters specific to the bybit api endpoint
         * @param {boolean} [params.stop] *spot only* whether the order is a stop order
         * @param {string} [params.orderFilter] *spot only* 'Order' or 'StopOrder' or 'tpslOrder'
         * @returns {object} An [order structure]{@link https://github.com/ccxt/ccxt/wiki/Manual#order-structure}
         */
        this.checkRequiredSymbol ('cancelOrder', symbol);
        await this.loadMarkets ();
        const market = this.market (symbol);
        const [ enableUnifiedMargin, enableUnifiedAccount ] = await this.isUnifiedEnabled ();
        const isUnifiedAccount = (enableUnifiedMargin || enableUnifiedAccount);
        const isUsdcSettled = market['settle'] === 'USDC';
        if (isUsdcSettled && !isUnifiedAccount) {
            return await this.cancelUsdcOrder (id, symbol, params);
        }
        const request = {
            'symbol': market['id'],
            // 'orderLinkId': 'string',
            // 'orderId': id,
            // conditional orders
            // 'orderFilter': '', // Valid for spot only. Order,tpslOrder. If not passed, Order by default
        };
        if (market['spot']) {
            // only works for spot market
            const isStop = this.safeValue (params, 'stop', false);
            params = this.omit (params, [ 'stop' ]);
            request['orderFilter'] = isStop ? 'tpslOrder' : 'Order';
        }
        if (id !== undefined) { // The user can also use argument params["orderLinkId"]
            request['orderId'] = id;
        }
        if (market['spot']) {
            request['category'] = 'spot';
        } else if (market['linear']) {
            request['category'] = 'linear';
        } else if (market['inverse']) {
            request['category'] = 'inverse';
        } else if (market['option']) {
            request['category'] = 'option';
        }
        const response = await this.privatePostV5OrderCancel (this.extend (request, params));
        //
        //     {
        //         "retCode": 0,
        //         "retMsg": "OK",
        //         "result": {
        //             "orderId": "c6f055d9-7f21-4079-913d-e6523a9cfffa",
        //             "orderLinkId": "linear-004"
        //         },
        //         "retExtInfo": {},
        //         "time": 1672217377164
        //     }
        //
        const result = this.safeValue (response, 'result', {});
        return this.parseOrder (result, market);
    }

    async cancelAllUsdcOrders (symbol: string = undefined, params = {}) {
        this.checkRequiredSymbol ('cancelAllUsdcOrders', symbol);
        await this.loadMarkets ();
        const market = this.market (symbol);
        const request = {
            'symbol': market['id'],
        };
        let response = undefined;
        if (market['option']) {
            response = await this.privatePostOptionUsdcOpenapiPrivateV1CancelAll (this.extend (request, params));
        } else {
            const isStop = this.safeValue (params, 'stop', false);
            if (isStop) {
                request['orderFilter'] = 'StopOrder';
            } else {
                request['orderFilter'] = 'Order';
            }
            params = this.omit (params, [ 'stop' ]);
            response = await this.privatePostPerpetualUsdcOpenapiPrivateV1CancelAll (this.extend (request, params));
        }
        //
        //     {
        //         "retCode": 0,
        //         "retMsg": "OK",
        //         "retExtMap": {},
        //         "result": [
        //             {
        //                 "outRequestId": "cancelAll-290119-1652176443114-0",
        //                 "symbol": "BTC-13MAY22-40000-C",
        //                 "orderId": "fa6cd740-56ed-477d-9385-90ccbfee49ca",
        //                 "orderLinkId": "",
        //                 "errorCode": 0,
        //                 "errorDesc": ""
        //             }
        //         ]
        //     }
        //
        const result = this.safeValue (response, 'result', []);
        if (!Array.isArray (result)) {
            return response;
        }
        return this.parseOrders (result, market);
    }

    async cancelAllOrders (symbol: string = undefined, params = {}) {
        /**
         * @method
         * @name bybit#cancelAllOrders
         * @description cancel all open orders
         * @see https://bybit-exchange.github.io/docs/v5/order/cancel-all
         * @param {string} symbol unified market symbol, only orders in the market of this symbol are cancelled when symbol is not undefined
         * @param {object} [params] extra parameters specific to the bybit api endpoint
         * @param {boolean} [params.stop] true if stop order
         * @param {string} [params.type] market type, ['swap', 'option', 'spot']
         * @param {string} [params.subType] market subType, ['linear', 'inverse']
         * @param {string} [params.baseCoin] Base coin. Supports linear, inverse & option
         * @param {string} [params.settleCoin] Settle coin. Supports linear, inverse & option
         * @returns {object[]} a list of [order structures]{@link https://github.com/ccxt/ccxt/wiki/Manual#order-structure}
         */
        await this.loadMarkets ();
        const [ enableUnifiedMargin, enableUnifiedAccount ] = await this.isUnifiedEnabled ();
        const isUnifiedAccount = (enableUnifiedMargin || enableUnifiedAccount);
        let market = undefined;
        const request = {};
        if (symbol !== undefined) {
            market = this.market (symbol);
            const isUsdcSettled = market['settle'] === 'USDC';
            if (isUsdcSettled && !isUnifiedAccount) {
                return await this.cancelAllUsdcOrders (symbol, params);
            }
            request['symbol'] = market['id'];
        }
        let type = undefined;
        [ type, params ] = this.getBybitType ('cancelAllOrders', market, params);
        request['category'] = type;
        if ((type === 'option') && !isUnifiedAccount) {
            throw new NotSupported (this.id + ' cancelAllOrders() Normal Account not support ' + type + ' market');
        }
        if ((type === 'linear') || (type === 'inverse')) {
            const baseCoin = this.safeString (params, 'baseCoin');
            if (symbol === undefined && baseCoin === undefined) {
                const defaultSettle = this.safeString (this.options, 'defaultSettle', 'USDT');
                request['settleCoin'] = this.safeString (params, 'settleCoin', defaultSettle);
            }
        }
        const isStop = this.safeValue (params, 'stop', false);
        params = this.omit (params, [ 'stop' ]);
        if (isStop) {
            request['orderFilter'] = 'tpslOrder';
        }
        const response = await this.privatePostV5OrderCancelAll (this.extend (request, params));
        //
        // linear / inverse / option
        //     {
        //         "retCode": 0,
        //         "retMsg": "OK",
        //         "result": {
        //             "list": [
        //                 {
        //                     "orderId": "f6a73e1f-39b5-4dee-af21-1460b2e3b27c",
        //                     "orderLinkId": "a001"
        //                 }
        //             ]
        //         },
        //         "retExtInfo": {},
        //         "time": 1672219780463
        //     }
        //
        // spot
        //     {
        //         "retCode": 0,
        //         "retMsg": "OK",
        //         "result": {
        //             "success": "1"
        //         },
        //         "retExtInfo": {},
        //         "time": 1676962409398
        //     }
        //
        const result = this.safeValue (response, 'result', []);
        const orders = this.safeValue (result, 'list');
        if (!Array.isArray (orders)) {
            return response;
        }
        return this.parseOrders (orders, market);
    }

    async fetchUsdcOrders (symbol: string = undefined, since: Int = undefined, limit: Int = undefined, params = {}) {
        await this.loadMarkets ();
        let market = undefined;
        const request = {
            // 'category': '', // Type. PERPETUAL, OPTION
            // 'symbol': '', // Contract name
            // 'baseCoin': '', // Base currency
            // 'orderId': '', // Order ID
            // 'orderLinkId': '', // Custom ID used for cross-platform strategy remarks; a max. of 32 characters
            // 'orderStatus': '', // Order status
            // 'orderFilter': '', // refer to Order Filter
            // 'direction': '', // prev: prev page, next: next page.
            // 'limit': 0, // Limit for data size per page, max size is 50. Default as showing 20 pieces of data per page
            // 'cursor': '', // API pass-through
        };
        if (symbol !== undefined) {
            market = this.market (symbol);
            request['symbol'] = market['id'];
        }
        let type = undefined;
        [ type, params ] = this.handleMarketTypeAndParams ('fetchOrders', market, params);
        if (type === 'swap') {
            request['category'] = 'PERPETUAL';
        } else {
            request['category'] = 'OPTION';
        }
        const isStop = this.safeValue (params, 'stop', false);
        params = this.omit (params, [ 'stop' ]);
        if (isStop) {
            request['orderFilter'] = 'StopOrder';
        }
        if (limit !== undefined) {
            request['limit'] = limit;
        }
        const response = await (this as any).privatePostOptionUsdcOpenapiPrivateV1QueryOrderHistory (this.extend (request, params));
        //
        //     {
        //         "result": {
        //         "cursor": "640034d1-97ec-4382-9983-694898c03ba3%3A1640854950675%2C640034d1-97ec-4382-9983-694898c03ba3%3A1640854950675",
        //             "resultTotalSize": 1,
        //             "dataList": [
        //             {
        //                 "symbol": "ETHPERP",
        //                 "orderType": "Limit",
        //                 "orderLinkId": "",
        //                 "orderId": "c04ad17d-ca85-45d1-859e-561e7236f6db",
        //                 "cancelType": "UNKNOWN",
        //                 "stopOrderType": "UNKNOWN",
        //                 "orderStatus": "Filled",
        //                 "updateTimeStamp": "1666178097006",
        //                 "takeProfit": "0.0000",
        //                 "cumExecValue": "12.9825",
        //                 "createdAt": "1666178096996",
        //                 "blockTradeId": "",
        //                 "orderPnl": "",
        //                 "price": "1300.0",
        //                 "tpTriggerBy": "UNKNOWN",
        //                 "timeInForce": "GoodTillCancel",
        //                 "updatedAt": "1666178097006",
        //                 "basePrice": "",
        //                 "realisedPnl": "0.0000",
        //                 "side": "Buy",
        //                 "triggerPrice": "0.0",
        //                 "cumExecFee": "0.0078",
        //                 "leavesQty": "0.000",
        //                 "cashFlow": "",
        //                 "slTriggerBy": "UNKNOWN",
        //                 "iv": "",
        //                 "closeOnTrigger": "UNKNOWN",
        //                 "cumExecQty": "0.010",
        //                 "reduceOnly": 0,
        //                 "qty": "0.010",
        //                 "stopLoss": "0.0000",
        //                 "triggerBy": "UNKNOWN",
        //                 "orderIM": ""
        //             }
        //         ]
        //         },
        //         "retCode": 0,
        //         "retMsg": "Success."
        //     }
        //
        const result = this.safeValue (response, 'result', {});
        const data = this.safeValue (result, 'dataList', []);
        return this.parseOrders (data, market, since, limit);
    }

    async fetchOrders (symbol: string = undefined, since: Int = undefined, limit: Int = undefined, params = {}): Promise<Order[]> {
        /**
         * @method
         * @name bybit#fetchOrders
         * @description fetches information on multiple orders made by the user
         * @see https://bybit-exchange.github.io/docs/v5/order/order-list
         * @param {string} symbol unified market symbol of the market orders were made in
         * @param {int} [since] the earliest time in ms to fetch orders for
         * @param {int} [limit] the maximum number of  orde structures to retrieve
         * @param {object} [params] extra parameters specific to the bybit api endpoint
         * @param {boolean} [params.stop] true if stop order
         * @param {string} [params.type] market type, ['swap', 'option', 'spot']
         * @param {string} [params.subType] market subType, ['linear', 'inverse']
         * @param {string} [params.orderFilter] 'Order' or 'StopOrder' or 'tpslOrder'
         * @param {int} [params.until] the latest time in ms to fetch entries for
         * @param {boolean} [params.paginate] default false, when true will automatically paginate by calling this endpoint multiple times. See in the docs all the [availble parameters](https://github.com/ccxt/ccxt/wiki/Manual#pagination-params)
         * @returns {Order[]} a list of [order structures]{@link https://github.com/ccxt/ccxt/wiki/Manual#order-structure}
         */
        await this.loadMarkets ();
        let paginate = false;
        [ paginate, params ] = this.handleOptionAndParams (params, 'fetchOrders', 'paginate');
        if (paginate) {
            return await this.fetchPaginatedCallCursor ('fetchOrders', symbol, since, limit, params, 'nextPageCursor', 'nextPageCursor', undefined, 50) as Order[];
        }
        const [ enableUnifiedMargin, enableUnifiedAccount ] = await this.isUnifiedEnabled ();
        const isUnifiedAccount = (enableUnifiedMargin || enableUnifiedAccount);
        const request = {};
        let market = undefined;
        let isUsdcSettled = false;
        if (symbol !== undefined) {
            market = this.market (symbol);
            isUsdcSettled = market['settle'] === 'USDC';
            request['symbol'] = market['id'];
        }
        let type = undefined;
        [ type, params ] = this.getBybitType ('fetchOrders', market, params);
        if (((type === 'option') || isUsdcSettled) && !isUnifiedAccount) {
            return await this.fetchUsdcOrders (symbol, since, limit, params);
        }
        request['category'] = type;
        const isStop = this.safeValue (params, 'stop', false);
        params = this.omit (params, [ 'stop' ]);
        if (isStop) {
            if (type === 'spot') {
                request['orderFilter'] = 'tpslOrder';
            } else {
                request['orderFilter'] = 'StopOrder';
            }
        }
        if (limit !== undefined) {
            request['limit'] = limit;
        }
        if (since !== undefined) {
            request['startTime'] = since;
        }
        const until = this.safeInteger2 (params, 'until', 'till'); // unified in milliseconds
        const endTime = this.safeInteger (params, 'endTime', until); // exchange-specific in milliseconds
        params = this.omit (params, [ 'endTime', 'till', 'until' ]);
        if (endTime !== undefined) {
            request['endTime'] = endTime;
        } else {
            if (since !== undefined) {
                throw new BadRequest (this.id + ' fetchOrders() requires until/endTime when since is provided.');
            }
        }
        const response = await this.privateGetV5OrderHistory (this.extend (request, params));
        //
        //     {
        //         "retCode": 0,
        //         "retMsg": "OK",
        //         "result": {
        //             "nextPageCursor": "03234de9-1332-41eb-b805-4a9f42c136a3%3A1672220109387%2C03234de9-1332-41eb-b805-4a9f42c136a3%3A1672220109387",
        //             "category": "linear",
        //             "list": [
        //                 {
        //                     "symbol": "BTCUSDT",
        //                     "orderType": "Limit",
        //                     "orderLinkId": "test-001",
        //                     "orderId": "03234de9-1332-41eb-b805-4a9f42c136a3",
        //                     "cancelType": "CancelByUser",
        //                     "avgPrice": "0",
        //                     "stopOrderType": "UNKNOWN",
        //                     "lastPriceOnCreated": "16656.5",
        //                     "orderStatus": "Cancelled",
        //                     "takeProfit": "",
        //                     "cumExecValue": "0",
        //                     "triggerDirection": 0,
        //                     "blockTradeId": "",
        //                     "rejectReason": "EC_PerCancelRequest",
        //                     "isLeverage": "",
        //                     "price": "18000",
        //                     "orderIv": "",
        //                     "createdTime": "1672220109387",
        //                     "tpTriggerBy": "UNKNOWN",
        //                     "positionIdx": 0,
        //                     "timeInForce": "GoodTillCancel",
        //                     "leavesValue": "0",
        //                     "updatedTime": "1672220114123",
        //                     "side": "Sell",
        //                     "triggerPrice": "",
        //                     "cumExecFee": "0",
        //                     "slTriggerBy": "UNKNOWN",
        //                     "leavesQty": "0",
        //                     "closeOnTrigger": false,
        //                     "cumExecQty": "0",
        //                     "reduceOnly": false,
        //                     "qty": "0.1",
        //                     "stopLoss": "",
        //                     "triggerBy": "UNKNOWN"
        //                 }
        //             ]
        //         },
        //         "retExtInfo": {},
        //         "time": 1672221263862
        //     }
        //
        const data = this.addPaginationCursorToResult (response);
        return this.parseOrders (data, market, since, limit);
    }

    async fetchClosedOrders (symbol: string = undefined, since: Int = undefined, limit: Int = undefined, params = {}): Promise<Order[]> {
        /**
         * @method
         * @name bybit#fetchClosedOrders
         * @description fetches information on multiple closed orders made by the user
         * @see https://bybit-exchange.github.io/docs/v5/order/order-list
         * @param {string} symbol unified market symbol of the market orders were made in
         * @param {int} [since] the earliest time in ms to fetch orders for
         * @param {int} [limit] the maximum number of  orde structures to retrieve
         * @param {object} [params] extra parameters specific to the bybit api endpoint
         * @returns {Order[]} a list of [order structures]{@link https://docs.ccxt.com/#/?id=order-structure}
         */
        await this.loadMarkets ();
        const request = {
            'orderStatus': 'Filled',
        };
        return await this.fetchOrders (symbol, since, limit, this.extend (request, params));
    }

    async fetchCanceledOrders (symbol: string = undefined, since: Int = undefined, limit: Int = undefined, params = {}) {
        /**
         * @method
         * @name bybit#fetchCanceledOrders
         * @description fetches information on multiple canceled orders made by the user
         * @see https://bybit-exchange.github.io/docs/v5/order/order-list
         * @param {string} symbol unified market symbol of the market orders were made in
         * @param {int} [since] timestamp in ms of the earliest order, default is undefined
         * @param {int} [limit] max number of orders to return, default is undefined
         * @param {object} [params] extra parameters specific to the bybit api endpoint
         * @param {boolean} [params.stop] true if stop order
         * @param {string} [params.type] market type, ['swap', 'option', 'spot']
         * @param {string} [params.subType] market subType, ['linear', 'inverse']
         * @returns {object} a list of [order structures]{@link https://docs.ccxt.com/#/?id=order-structure}
         */
        await this.loadMarkets ();
        const request = {
            'orderStatus': 'Cancelled',
        };
        return await this.fetchOrders (symbol, since, limit, this.extend (request, params));
    }

    async fetchUsdcOpenOrders (symbol: string = undefined, since: Int = undefined, limit: Int = undefined, params = {}) {
        await this.loadMarkets ();
        const request = {};
        let market = undefined;
        if (symbol !== undefined) {
            market = this.market (symbol);
            request['symbol'] = market['id'];
        }
        let type = undefined;
        [ type, params ] = this.handleMarketTypeAndParams ('fetchUsdcOpenOrders', market, params);
        request['category'] = (type === 'swap') ? 'perpetual' : 'option';
        const response = await this.privatePostOptionUsdcOpenapiPrivateV1QueryActiveOrders (this.extend (request, params));
        const result = this.safeValue (response, 'result', {});
        const orders = this.safeValue (result, 'dataList', []);
        //
        //     {
        //         "retCode": 0,
        //         "retMsg": "OK",
        //         "result": {
        //             "resultTotalSize": 1,
        //             "cursor": "id%3D1662019818569%23df31e03b-fc00-4b4c-bd1c-b97fd72b5c5c",
        //             "dataList": [
        //                 {
        //                     "orderId": "df31e03b-fc00-4b4c-bd1c-b97fd72b5c5c",
        //                     "orderLinkId": "",
        //                     "symbol": "BTC-2SEP22-18000-C",
        //                     "orderStatus": "New",
        //                     "orderPrice": "500",
        //                     "side": "Buy",
        //                     "remainingQty": "0.1",
        //                     "orderType": "Limit",
        //                     "qty": "0.1",
        //                     "iv": "0.0000",
        //                     "cancelType": "",
        //                     "updateTimestamp": "1662019818579"
        //                 }
        //             ]
        //         }
        //     }
        //
        return this.parseOrders (orders, market, since, limit);
    }

    async fetchOpenOrders (symbol: string = undefined, since: Int = undefined, limit: Int = undefined, params = {}): Promise<Order[]> {
        /**
         * @method
         * @name bybit#fetchOpenOrders
         * @description fetch all unfilled currently open orders
         * @see https://bybit-exchange.github.io/docs/v5/order/open-order
         * @param {string} symbol unified market symbol
         * @param {int} [since] the earliest time in ms to fetch open orders for
         * @param {int} [limit] the maximum number of open orders structures to retrieve
         * @param {object} [params] extra parameters specific to the bybit api endpoint
         * @param {boolean} [params.stop] true if stop order
         * @param {string} [params.type] market type, ['swap', 'option', 'spot']
         * @param {string} [params.subType] market subType, ['linear', 'inverse']
         * @param {string} [params.baseCoin] Base coin. Supports linear, inverse & option
         * @param {string} [params.settleCoin] Settle coin. Supports linear, inverse & option
         * @param {string} [params.orderFilter] 'Order' or 'StopOrder' or 'tpslOrder'
         * @returns {Order[]} a list of [order structures]{@link https://github.com/ccxt/ccxt/wiki/Manual#order-structure}
         */
        await this.loadMarkets ();
        const [ enableUnifiedMargin, enableUnifiedAccount ] = await this.isUnifiedEnabled ();
        const isUnifiedAccount = (enableUnifiedMargin || enableUnifiedAccount);
        const request = {};
        let market = undefined;
        let isUsdcSettled = false;
        if (symbol !== undefined) {
            market = this.market (symbol);
            isUsdcSettled = market['settle'] === 'USDC';
            request['symbol'] = market['id'];
        }
        let type = undefined;
        [ type, params ] = this.getBybitType ('fetchOpenOrders', market, params);
        if (type === 'linear' || type === 'inverse') {
            const baseCoin = this.safeString (params, 'baseCoin');
            if (symbol === undefined && baseCoin === undefined) {
                const defaultSettle = this.safeString (this.options, 'defaultSettle', 'USDT');
                const settleCoin = this.safeString (params, 'settleCoin', defaultSettle);
                request['settleCoin'] = settleCoin;
                isUsdcSettled = (settleCoin === 'USDC');
            }
        }
        if (((type === 'option') || isUsdcSettled) && !isUnifiedAccount) {
            return await this.fetchUsdcOpenOrders (symbol, since, limit, params);
        }
        request['category'] = type;
        const isStop = this.safeValue (params, 'stop', false);
        params = this.omit (params, [ 'stop' ]);
        if (isStop) {
            if (type === 'spot') {
                request['orderFilter'] = 'tpslOrder';
            } else {
                request['orderFilter'] = 'StopOrder';
            }
        }
        if (limit !== undefined) {
            request['limit'] = limit;
        }
        const response = await this.privateGetV5OrderRealtime (this.extend (request, params));
        //
        //     {
        //         "retCode": 0,
        //         "retMsg": "OK",
        //         "result": {
        //             "nextPageCursor": "1321052653536515584%3A1672217748287%2C1321052653536515584%3A1672217748287",
        //             "category": "spot",
        //             "list": [
        //                 {
        //                     "symbol": "ETHUSDT",
        //                     "orderType": "Limit",
        //                     "orderLinkId": "1672217748277652",
        //                     "orderId": "1321052653536515584",
        //                     "cancelType": "UNKNOWN",
        //                     "avgPrice": "",
        //                     "stopOrderType": "tpslOrder",
        //                     "lastPriceOnCreated": "",
        //                     "orderStatus": "Cancelled",
        //                     "takeProfit": "",
        //                     "cumExecValue": "0",
        //                     "triggerDirection": 0,
        //                     "isLeverage": "0",
        //                     "rejectReason": "",
        //                     "price": "1000",
        //                     "orderIv": "",
        //                     "createdTime": "1672217748287",
        //                     "tpTriggerBy": "",
        //                     "positionIdx": 0,
        //                     "timeInForce": "GTC",
        //                     "leavesValue": "500",
        //                     "updatedTime": "1672217748287",
        //                     "side": "Buy",
        //                     "triggerPrice": "1500",
        //                     "cumExecFee": "0",
        //                     "leavesQty": "0",
        //                     "slTriggerBy": "",
        //                     "closeOnTrigger": false,
        //                     "cumExecQty": "0",
        //                     "reduceOnly": false,
        //                     "qty": "0.5",
        //                     "stopLoss": "",
        //                     "triggerBy": "1192.5"
        //                 }
        //             ]
        //         },
        //         "retExtInfo": {},
        //         "time": 1672219526294
        //     }
        //
        const data = this.addPaginationCursorToResult (response);
        return this.parseOrders (data, market, since, limit);
    }

    async fetchOrderTrades (id: string, symbol: string = undefined, since: Int = undefined, limit: Int = undefined, params = {}) {
        /**
         * @method
         * @name bybit#fetchOrderTrades
         * @description fetch all the trades made from a single order
         * @see https://bybit-exchange.github.io/docs/v5/position/execution
         * @param {string} id order id
         * @param {string} symbol unified market symbol
         * @param {int} [since] the earliest time in ms to fetch trades for
         * @param {int} [limit] the maximum number of trades to retrieve
         * @param {object} [params] extra parameters specific to the bybit api endpoint
         * @returns {object[]} a list of [trade structures]{@link https://github.com/ccxt/ccxt/wiki/Manual#trade-structure}
         *
         */
        const request = {};
        const clientOrderId = this.safeString2 (params, 'clientOrderId', 'orderLinkId');
        if (clientOrderId !== undefined) {
            request['orderLinkId'] = clientOrderId;
        } else {
            request['orderId'] = id;
        }
        params = this.omit (params, [ 'clientOrderId', 'orderLinkId' ]);
        return await this.fetchMyTrades (symbol, since, limit, this.extend (request, params));
    }

    async fetchMyUsdcTrades (symbol: string = undefined, since: Int = undefined, limit: Int = undefined, params = {}) {
        await this.loadMarkets ();
        let market = undefined;
        const request = {};
        if (symbol !== undefined) {
            market = this.market (symbol);
            request['symbol'] = market['id'];
            request['category'] = market['option'] ? 'OPTION' : 'PERPETUAL';
        } else {
            request['category'] = 'PERPETUAL';
        }
        const response = await this.privatePostOptionUsdcOpenapiPrivateV1ExecutionList (this.extend (request, params));
        //
        //     {
        //       "result": {
        //         "cursor": "29%3A1%2C28%3A1",
        //         "resultTotalSize": 2,
        //         "dataList": [
        //           {
        //             "symbol": "ETHPERP",
        //             "orderLinkId": "",
        //             "side": "Sell",
        //             "orderId": "d83f8b4d-2f60-4e04-a64a-a3f207989dc6",
        //             "execFee": "0.0210",
        //             "feeRate": "0.000600",
        //             "blockTradeId": "",
        //             "tradeTime": "1669196423581",
        //             "execPrice": "1161.45",
        //             "lastLiquidityInd": "TAKER",
        //             "execValue": "34.8435",
        //             "execType": "Trade",
        //             "execQty": "0.030",
        //             "tradeId": "d9aa8590-9e6a-575e-a1be-d6261e6ed2e5"
        //           }, ...
        //         ]
        //       },
        //       "retCode": 0,
        //       "retMsg": "Success."
        //     }
        //
        const result = this.safeValue (response, 'result', {});
        const dataList = this.safeValue (result, 'dataList', []);
        return this.parseTrades (dataList, market, since, limit);
    }

    async fetchMyTrades (symbol: string = undefined, since: Int = undefined, limit: Int = undefined, params = {}) {
        /**
         * @method
         * @name bybit#fetchMyTrades
         * @description fetch all trades made by the user
         * @see https://bybit-exchange.github.io/docs/v5/position/execution
         * @param {string} symbol unified market symbol
         * @param {int} [since] the earliest time in ms to fetch trades for
         * @param {int} [limit] the maximum number of trades structures to retrieve
         * @param {object} [params] extra parameters specific to the bybit api endpoint
         * @param {boolean} [params.stop] true if stop order
         * @param {string} [params.type] market type, ['swap', 'option', 'spot']
         * @param {string} [params.subType] market subType, ['linear', 'inverse']
         * @param {boolean} [params.paginate] default false, when true will automatically paginate by calling this endpoint multiple times. See in the docs all the [availble parameters](https://github.com/ccxt/ccxt/wiki/Manual#pagination-params)
         * @returns {Trade[]} a list of [trade structures]{@link https://github.com/ccxt/ccxt/wiki/Manual#trade-structure}
         */
        await this.loadMarkets ();
        let paginate = false;
        [ paginate, params ] = this.handleOptionAndParams (params, 'fetchMyTrades', 'paginate');
        if (paginate) {
            return await this.fetchPaginatedCallCursor ('fetchMyTrades', symbol, since, limit, params, 'nextPageCursor', 'nextPageCursor', undefined, 100) as Trade[];
        }
        const [ enableUnifiedMargin, enableUnifiedAccount ] = await this.isUnifiedEnabled ();
        const isUnifiedAccount = (enableUnifiedMargin || enableUnifiedAccount);
        const request = {};
        let market = undefined;
        let isUsdcSettled = false;
        if (symbol !== undefined) {
            market = this.market (symbol);
            isUsdcSettled = market['settle'] === 'USDC';
            request['symbol'] = market['id'];
        }
        let type = undefined;
        [ type, params ] = this.getBybitType ('fetchMyTrades', market, params);
        if (((type === 'option') || isUsdcSettled) && !isUnifiedAccount) {
            return await this.fetchMyUsdcTrades (symbol, since, limit, params);
        }
        request['category'] = type;
        const isStop = this.safeValue (params, 'stop', false);
        params = this.omit (params, [ 'stop', 'type' ]);
        if (isStop) {
            if (type === 'spot') {
                request['orderFilter'] = 'tpslOrder';
            } else {
                request['orderFilter'] = 'StopOrder';
            }
        }
        if (limit !== undefined) {
            request['limit'] = limit;
        }
        if (since !== undefined) {
            request['startTime'] = since;
        }
        const until = this.safeInteger2 (params, 'until', 'till'); // unified in milliseconds
        const endTime = this.safeInteger (params, 'endTime', until); // exchange-specific in milliseconds
        params = this.omit (params, [ 'endTime', 'till', 'until' ]);
        if (endTime !== undefined) {
            request['endTime'] = endTime;
        } else {
            if (since !== undefined) {
                throw new BadRequest (this.id + ' fetchOrders() requires until/endTime when since is provided.');
            }
        }
        const response = await this.privateGetV5ExecutionList (this.extend (request, params));
        //
        //     {
        //         "retCode": 0,
        //         "retMsg": "OK",
        //         "result": {
        //             "nextPageCursor": "132766%3A2%2C132766%3A2",
        //             "category": "linear",
        //             "list": [
        //                 {
        //                     "symbol": "ETHPERP",
        //                     "orderType": "Market",
        //                     "underlyingPrice": "",
        //                     "orderLinkId": "",
        //                     "side": "Buy",
        //                     "indexPrice": "",
        //                     "orderId": "8c065341-7b52-4ca9-ac2c-37e31ac55c94",
        //                     "stopOrderType": "UNKNOWN",
        //                     "leavesQty": "0",
        //                     "execTime": "1672282722429",
        //                     "isMaker": false,
        //                     "execFee": "0.071409",
        //                     "feeRate": "0.0006",
        //                     "execId": "e0cbe81d-0f18-5866-9415-cf319b5dab3b",
        //                     "tradeIv": "",
        //                     "blockTradeId": "",
        //                     "markPrice": "1183.54",
        //                     "execPrice": "1190.15",
        //                     "markIv": "",
        //                     "orderQty": "0.1",
        //                     "orderPrice": "1236.9",
        //                     "execValue": "119.015",
        //                     "execType": "Trade",
        //                     "execQty": "0.1"
        //                 }
        //             ]
        //         },
        //         "retExtInfo": {},
        //         "time": 1672283754510
        //     }
        //
        const trades = this.addPaginationCursorToResult (response);
        return this.parseTrades (trades, market, since, limit);
    }

    parseDepositAddress (depositAddress, currency = undefined) {
        //
        //     {
        //         "chainType": "ERC20",
        //         "addressDeposit": "0xf56297c6717c1d1c42c30324468ed50a9b7402ee",
        //         "tagDeposit": '',
        //         "chain": "ETH"
        //     }
        //
        const address = this.safeString (depositAddress, 'addressDeposit');
        const tag = this.safeString (depositAddress, 'tagDeposit');
        const code = this.safeString (currency, 'code');
        const chain = this.safeString (depositAddress, 'chain');
        this.checkAddress (address);
        return {
            'currency': code,
            'address': address,
            'tag': tag,
            'network': chain,
            'info': depositAddress,
        };
    }

    async fetchDepositAddressesByNetwork (code: string, params = {}) {
        /**
         * @method
         * @name bybit#fetchDepositAddressesByNetwork
         * @description fetch a dictionary of addresses for a currency, indexed by network
         * @see https://bybit-exchange.github.io/docs/v5/asset/master-deposit-addr
         * @param {string} code unified currency code of the currency for the deposit address
         * @param {object} [params] extra parameters specific to the bybit api endpoint
         * @returns {object} a dictionary of [address structures]{@link https://github.com/ccxt/ccxt/wiki/Manual#address-structure} indexed by the network
         */
        await this.loadMarkets ();
        let currency = this.currency (code);
        const request = {
            'coin': currency['id'],
        };
        const response = await this.privateGetV5AssetDepositQueryAddress (this.extend (request, params));
        //
        //     {
        //         "retCode": 0,
        //         "retMsg": "success",
        //         "result": {
        //             "coin": "USDT",
        //             "chains": [
        //                 {
        //                     "chainType": "ERC20",
        //                     "addressDeposit": "0xd9e1cd77afa0e50b452a62fbb68a3340602286c3",
        //                     "tagDeposit": "",
        //                     "chain": "ETH"
        //                 }
        //             ]
        //         },
        //         "retExtInfo": {},
        //         "time": 1672192792860
        //     }
        //
        const result = this.safeValue (response, 'result', []);
        const chains = this.safeValue (result, 'chains', []);
        const coin = this.safeString (result, 'coin');
        currency = this.currency (coin);
        const parsed = this.parseDepositAddresses (chains, [ currency['code'] ], false, {
            'currency': currency['id'],
        });
        return this.indexBy (parsed, 'network');
    }

    async fetchDepositAddress (code: string, params = {}) {
        /**
         * @method
         * @name bybit#fetchDepositAddress
         * @description fetch the deposit address for a currency associated with this account
         * @see https://bybit-exchange.github.io/docs/v5/asset/master-deposit-addr
         * @param {string} code unified currency code
         * @param {object} [params] extra parameters specific to the bybit api endpoint
         * @returns {object} an [address structure]{@link https://github.com/ccxt/ccxt/wiki/Manual#address-structure}
         */
        await this.loadMarkets ();
        const [ networkCode, query ] = this.handleNetworkCodeAndParams (params);
        const networkId = this.networkCodeToId (networkCode);
        const currency = this.currency (code);
        const request = {
            'coin': currency['id'],
        };
        if (networkId !== undefined) {
            request['chainType'] = networkId;
        }
        const response = await this.privateGetV5AssetDepositQueryAddress (this.extend (request, query));
        //
        //     {
        //         "retCode": 0,
        //         "retMsg": "success",
        //         "result": {
        //             "coin": "USDT",
        //             "chains": [
        //                 {
        //                     "chainType": "ERC20",
        //                     "addressDeposit": "0xd9e1cd77afa0e50b452a62fbb68a3340602286c3",
        //                     "tagDeposit": "",
        //                     "chain": "ETH"
        //                 }
        //             ]
        //         },
        //         "retExtInfo": {},
        //         "time": 1672192792860
        //     }
        //
        const result = this.safeValue (response, 'result', {});
        const chains = this.safeValue (result, 'chains', []);
        const chainsIndexedById = this.indexBy (chains, 'chain');
        const selectedNetworkId = this.selectNetworkIdFromRawNetworks (code, networkCode, chainsIndexedById);
        const addressObject = this.safeValue (chainsIndexedById, selectedNetworkId, {});
        return this.parseDepositAddress (addressObject, currency);
    }

    async fetchDeposits (code: string = undefined, since: Int = undefined, limit: Int = undefined, params = {}) {
        /**
         * @method
         * @name bybit#fetchDeposits
         * @description fetch all deposits made to an account
         * @see https://bybit-exchange.github.io/docs/v5/asset/deposit-record
         * @param {string} code unified currency code
         * @param {int} [since] the earliest time in ms to fetch deposits for, default = 30 days before the current time
         * @param {int} [limit] the maximum number of deposits structures to retrieve, default = 50, max = 50
         * @param {object} [params] extra parameters specific to the bybit api endpoint
         * @param {int} [params.until] the latest time in ms to fetch deposits for, default = 30 days after since
         *
         * EXCHANGE SPECIFIC PARAMETERS
         * @param {boolean} [params.paginate] default false, when true will automatically paginate by calling this endpoint multiple times. See in the docs all the [availble parameters](https://github.com/ccxt/ccxt/wiki/Manual#pagination-params)
         * @param {string} [params.cursor] used for pagination
         * @returns {object[]} a list of [transaction structures]{@link https://github.com/ccxt/ccxt/wiki/Manual#transaction-structure}
        */
        await this.loadMarkets ();
        let paginate = false;
        [ paginate, params ] = this.handleOptionAndParams (params, 'fetchDeposits', 'paginate');
        if (paginate) {
            return await this.fetchPaginatedCallCursor ('fetchDeposits', code, since, limit, params, 'nextPageCursor', 'nextPageCursor', undefined, 50);
        }
        let request = {
            // 'coin': currency['id'],
            // 'limit': 20, // max 50
            // 'cursor': '',
        };
        let currency = undefined;
        if (code !== undefined) {
            currency = this.currency (code);
            request['coin'] = currency['id'];
        }
        if (since !== undefined) {
            request['startTime'] = since;
        }
        if (limit !== undefined) {
            request['limit'] = limit;
        }
        [ request, params ] = this.handleUntilOption ('endTime', request, params);
        const response = await this.privateGetV5AssetDepositQueryRecord (this.extend (request, params));
        //
        //     {
        //         "retCode": 0,
        //         "retMsg": "success",
        //         "result": {
        //             "rows": [
        //                 {
        //                     "coin": "USDT",
        //                     "chain": "ETH",
        //                     "amount": "10000",
        //                     "txID": "skip-notification-scene-test-amount-202212270944-533285-USDT",
        //                     "status": 3,
        //                     "toAddress": "test-amount-address",
        //                     "tag": "",
        //                     "depositFee": "",
        //                     "successAt": "1672134274000",
        //                     "confirmations": "10000",
        //                     "txIndex": "",
        //                     "blockHash": ""
        //                 }
        //             ],
        //             "nextPageCursor": "eyJtaW5JRCI6MTA0NjA0MywibWF4SUQiOjEwNDYwNDN9"
        //         },
        //         "retExtInfo": {},
        //         "time": 1672191992512
        //     }
        //
        const data = this.addPaginationCursorToResult (response);
        return this.parseTransactions (data, currency, since, limit);
    }

    async fetchWithdrawals (code: string = undefined, since: Int = undefined, limit: Int = undefined, params = {}) {
        /**
         * @method
         * @name bybit#fetchWithdrawals
         * @description fetch all withdrawals made from an account
         * @see https://bybit-exchange.github.io/docs/v5/asset/withdraw-record
         * @param {string} code unified currency code
         * @param {int} [since] the earliest time in ms to fetch withdrawals for
         * @param {int} [limit] the maximum number of withdrawals structures to retrieve
         * @param {object} [params] extra parameters specific to the bybit api endpoint
         * @param {int} [params.until] the latest time in ms to fetch entries for
         * @param {boolean} [params.paginate] default false, when true will automatically paginate by calling this endpoint multiple times. See in the docs all the [availble parameters](https://github.com/ccxt/ccxt/wiki/Manual#pagination-params)
         * @returns {object[]} a list of [transaction structures]{@link https://github.com/ccxt/ccxt/wiki/Manual#transaction-structure}
         */
        await this.loadMarkets ();
        let paginate = false;
        [ paginate, params ] = this.handleOptionAndParams (params, 'fetchWithdrawals', 'paginate');
        if (paginate) {
            return await this.fetchPaginatedCallCursor ('fetchWithdrawals', code, since, limit, params, 'nextPageCursor', 'nextPageCursor', undefined, 50);
        }
        let request = {
            // 'coin': currency['id'],
            // 'limit': 20, // max 50
            // 'cusor': '',
        };
        let currency = undefined;
        if (code !== undefined) {
            currency = this.currency (code);
            request['coin'] = currency['id'];
        }
        if (since !== undefined) {
            request['startTime'] = since;
        }
        if (limit !== undefined) {
            request['limit'] = limit;
        }
        [ request, params ] = this.handleUntilOption ('endTime', request, params);
        const response = await this.privateGetV5AssetWithdrawQueryRecord (this.extend (request, params));
        //
        //     {
        //         "retCode": 0,
        //         "retMsg": "success",
        //         "result": {
        //             "rows": [
        //                 {
        //                     "coin": "USDT",
        //                     "chain": "ETH",
        //                     "amount": "77",
        //                     "txID": "",
        //                     "status": "SecurityCheck",
        //                     "toAddress": "0x99ced129603abc771c0dabe935c326ff6c86645d",
        //                     "tag": "",
        //                     "withdrawFee": "10",
        //                     "createTime": "1670922217000",
        //                     "updateTime": "1670922217000",
        //                     "withdrawId": "9976",
        //                     "withdrawType": 0
        //                 },
        //                 {
        //                     "coin": "USDT",
        //                     "chain": "ETH",
        //                     "amount": "26",
        //                     "txID": "",
        //                     "status": "success",
        //                     "toAddress": "15638072681@163.com",
        //                     "tag": "",
        //                     "withdrawFee": "0",
        //                     "createTime": "1669711121000",
        //                     "updateTime": "1669711380000",
        //                     "withdrawId": "9801",
        //                     "withdrawType": 1
        //                 }
        //             ],
        //             "nextPageCursor": "eyJtaW5JRCI6OTgwMSwibWF4SUQiOjk5NzZ9"
        //         },
        //         "retExtInfo": {},
        //         "time": 1672194949928
        //     }
        //
        const data = this.addPaginationCursorToResult (response);
        return this.parseTransactions (data, currency, since, limit);
    }

    parseTransactionStatus (status) {
        const statuses = {
            // v3 deposit status
            '0': 'unknown',
            '1': 'pending',
            '2': 'processing',
            '3': 'ok',
            '4': 'fail',
            // v3 withdrawal status
            'SecurityCheck': 'pending',
            'Pending': 'pending',
            'success': 'ok',
            'CancelByUser': 'canceled',
            'Reject': 'rejected',
            'Fail': 'failed',
            'BlockchainConfirmed': 'ok',
        };
        return this.safeString (statuses, status, status);
    }

    parseTransaction (transaction, currency = undefined): Transaction {
        //
        // fetchWithdrawals
        //
        //     {
        //         "coin": "USDT",
        //         "chain": "TRX",
        //         "amount": "12.34",
        //         "txID": "de5ea0a2f2e59dc9a714837dd3ddc6d5e151b56ec5d786d351c4f52336f80d3c",
        //         "status": "success",
        //         "toAddress": "TQdmFKUoe1Lk2iwZuwRJEHJreTUBoN3BAw",
        //         "tag": "",
        //         "withdrawFee": "0.5",
        //         "createTime": "1665144183000",
        //         "updateTime": "1665144256000",
        //         "withdrawId": "8839035"
        //     }
        //
        // fetchDeposits
        //
        //     {
        //         "coin": "USDT",
        //         "chain": "TRX",
        //         "amount": "44",
        //         "txID": "0b038ea12fa1575e2d66693db3c346b700d4b28347afc39f80321cf089acc960",
        //         "status": "3",
        //         "toAddress": "TC6NCAC5WSVCCiaD3kWZXyW91ZKKhLm53b",
        //         "tag": "",
        //         "depositFee": "",
        //         "successAt": "1665142507000",
        //         "confirmations": "100",
        //         "txIndex": "0",
        //         "blockHash": "0000000002ac3b1064aee94bca1bd0b58c4c09c65813b084b87a2063d961129e"
        //     }
        //
        // withdraw
        //
        //     {
        //         "id": "9377266"
        //     }
        //
        const currencyId = this.safeString (transaction, 'coin');
        const code = this.safeCurrencyCode (currencyId, currency);
        const timestamp = this.safeInteger2 (transaction, 'createTime', 'successAt');
        const updated = this.safeInteger (transaction, 'updateTime');
        const status = this.parseTransactionStatus (this.safeString (transaction, 'status'));
        const feeCost = this.safeNumber2 (transaction, 'depositFee', 'withdrawFee');
        const type = ('depositFee' in transaction) ? 'deposit' : 'withdrawal';
        let fee = undefined;
        if (feeCost !== undefined) {
            fee = {
                'cost': feeCost,
                'currency': code,
            };
        }
        const toAddress = this.safeString (transaction, 'toAddress');
        return {
            'info': transaction,
            'id': this.safeString2 (transaction, 'id', 'withdrawId'),
            'txid': this.safeString (transaction, 'txID'),
            'timestamp': timestamp,
            'datetime': this.iso8601 (timestamp),
            'network': this.networkIdToCode (this.safeString (transaction, 'chain')),
            'address': undefined,
            'addressTo': toAddress,
            'addressFrom': undefined,
            'tag': this.safeString (transaction, 'tag'),
            'tagTo': undefined,
            'tagFrom': undefined,
            'type': type,
            'amount': this.safeNumber (transaction, 'amount'),
            'currency': code,
            'status': status,
            'updated': updated,
            'fee': fee,
        };
    }

    async fetchLedger (code: string = undefined, since: Int = undefined, limit: Int = undefined, params = {}) {
        /**
         * @method
         * @name bybit#fetchLedger
         * @description fetch the history of changes, actions done by the user or operations that altered balance of the user
         * @see https://bybit-exchange.github.io/docs/v5/account/transaction-log
         * @param {string} code unified currency code, default is undefined
         * @param {int} [since] timestamp in ms of the earliest ledger entry, default is undefined
         * @param {int} [limit] max number of ledger entrys to return, default is undefined
         * @param {object} [params] extra parameters specific to the bybit api endpoint
         * @returns {object} a [ledger structure]{@link https://github.com/ccxt/ccxt/wiki/Manual#ledger-structure}
         */
        await this.loadMarkets ();
        const request = {
            // 'coin': currency['id'],
            // 'currency': currency['id'], // alias
            // 'start_date': this.iso8601 (since),
            // 'end_date': this.iso8601 (till),
            // 'wallet_fund_type': 'Deposit', // Withdraw, RealisedPNL, Commission, Refund, Prize, ExchangeOrderWithdraw, ExchangeOrderDeposit
            // 'page': 1,
            // 'limit': 20, // max 50
            // v5 transaction log
            // 'accountType': '', Account Type. UNIFIED
            // 'category': '', Product type. spot,linear,option
            // 'currency': '', Currency
            // 'baseCoin': '', BaseCoin. e.g., BTC of BTCPERP
            // 'type': '', Types of transaction logs
            // 'startTime': 0, The start timestamp (ms)
            // 'endTime': 0, The end timestamp (ms)
            // 'limit': 0, Limit for data size per page. [1, 50]. Default: 20
            // 'cursor': '', Cursor. Used for pagination
        };
        const enableUnified = await this.isUnifiedEnabled ();
        let currency = undefined;
        let currencyKey = 'coin';
        if (enableUnified[1]) {
            currencyKey = 'currency';
            if (since !== undefined) {
                request['startTime'] = since;
            }
        } else {
            if (since !== undefined) {
                request['start_date'] = this.yyyymmdd (since);
            }
        }
        if (code !== undefined) {
            currency = this.currency (code);
            request[currencyKey] = currency['id'];
        }
        if (limit !== undefined) {
            request['limit'] = limit;
        }
        let response = undefined;
        if (enableUnified[1]) {
            response = await this.privateGetV5AccountTransactionLog (this.extend (request, params));
        } else {
            response = await this.privateGetV2PrivateWalletFundRecords (this.extend (request, params));
        }
        //
        //     {
        //         "ret_code": 0,
        //         "ret_msg": "ok",
        //         "ext_code": "",
        //         "result": {
        //             "data": [
        //                 {
        //                     "id": 234467,
        //                     "user_id": 1,
        //                     "coin": "BTC",
        //                     "wallet_id": 27913,
        //                     "type": "Realized P&L",
        //                     "amount": "-0.00000006",
        //                     "tx_id": "",
        //                     "address": "BTCUSD",
        //                     "wallet_balance": "0.03000330",
        //                     "exec_time": "2019-12-09T00:00:25.000Z",
        //                     "cross_seq": 0
        //                 }
        //             ]
        //         },
        //         "ext_info": null,
        //         "time_now": "1577481867.115552",
        //         "rate_limit_status": 119,
        //         "rate_limit_reset_ms": 1577481867122,
        //         "rate_limit": 120
        //     }
        //
        // v5 transaction log
        //
        //     {
        //         "retCode": 0,
        //         "retMsg": "OK",
        //         "result": {
        //             "nextPageCursor": "21963%3A1%2C14954%3A1",
        //             "list": [
        //                 {
        //                     "symbol": "XRPUSDT",
        //                     "side": "Buy",
        //                     "funding": "-0.003676",
        //                     "orderLinkId": "",
        //                     "orderId": "1672128000-8-592324-1-2",
        //                     "fee": "0.00000000",
        //                     "change": "-0.003676",
        //                     "cashFlow": "0",
        //                     "transactionTime": "1672128000000",
        //                     "type": "SETTLEMENT",
        //                     "feeRate": "0.0001",
        //                     "size": "100",
        //                     "qty": "100",
        //                     "cashBalance": "5086.55825002",
        //                     "currency": "USDT",
        //                     "category": "linear",
        //                     "tradePrice": "0.3676",
        //                     "tradeId": "534c0003-4bf7-486f-aa02-78cee36825e4"
        //                 },
        //                 {
        //                     "symbol": "XRPUSDT",
        //                     "side": "Buy",
        //                     "funding": "",
        //                     "orderLinkId": "linear-order",
        //                     "orderId": "592b7e41-78fd-42e2-9aa3-91e1835ef3e1",
        //                     "fee": "0.01908720",
        //                     "change": "-0.0190872",
        //                     "cashFlow": "0",
        //                     "transactionTime": "1672121182224",
        //                     "type": "TRADE",
        //                     "feeRate": "0.0006",
        //                     "size": "100",
        //                     "qty": "88",
        //                     "cashBalance": "5086.56192602",
        //                     "currency": "USDT",
        //                     "category": "linear",
        //                     "tradePrice": "0.3615",
        //                     "tradeId": "5184f079-88ec-54c7-8774-5173cafd2b4e"
        //                 },
        //                 {
        //                     "symbol": "XRPUSDT",
        //                     "side": "Buy",
        //                     "funding": "",
        //                     "orderLinkId": "linear-order",
        //                     "orderId": "592b7e41-78fd-42e2-9aa3-91e1835ef3e1",
        //                     "fee": "0.00260280",
        //                     "change": "-0.0026028",
        //                     "cashFlow": "0",
        //                     "transactionTime": "1672121182224",
        //                     "type": "TRADE",
        //                     "feeRate": "0.0006",
        //                     "size": "12",
        //                     "qty": "12",
        //                     "cashBalance": "5086.58101322",
        //                     "currency": "USDT",
        //                     "category": "linear",
        //                     "tradePrice": "0.3615",
        //                     "tradeId": "8569c10f-5061-5891-81c4-a54929847eb3"
        //                 }
        //             ]
        //         },
        //         "retExtInfo": {},
        //         "time": 1672132481405
        //     }
        //
        const data = this.addPaginationCursorToResult (response);
        return this.parseLedger (data, currency, since, limit);
    }

    parseLedgerEntry (item, currency = undefined) {
        //
        //     {
        //         "id": 234467,
        //         "user_id": 1,
        //         "coin": "BTC",
        //         "wallet_id": 27913,
        //         "type": "Realized P&L",
        //         "amount": "-0.00000006",
        //         "tx_id": "",
        //         "address": "BTCUSD",
        //         "wallet_balance": "0.03000330",
        //         "exec_time": "2019-12-09T00:00:25.000Z",
        //         "cross_seq": 0
        //     }
        //
        //     {
        //         "symbol": "XRPUSDT",
        //         "side": "Buy",
        //         "funding": "",
        //         "orderLinkId": "linear-order",
        //         "orderId": "592b7e41-78fd-42e2-9aa3-91e1835ef3e1",
        //         "fee": "0.00260280",
        //         "change": "-0.0026028",
        //         "cashFlow": "0",
        //         "transactionTime": "1672121182224",
        //         "type": "TRADE",
        //         "feeRate": "0.0006",
        //         "size": "12",
        //         "qty": "12",
        //         "cashBalance": "5086.58101322",
        //         "currency": "USDT",
        //         "category": "linear",
        //         "tradePrice": "0.3615",
        //         "tradeId": "8569c10f-5061-5891-81c4-a54929847eb3"
        //     }
        //
        const currencyId = this.safeString2 (item, 'coin', 'currency');
        const code = this.safeCurrencyCode (currencyId, currency);
        const amount = this.safeString2 (item, 'amount', 'change');
        const after = this.safeString2 (item, 'wallet_balance', 'cashBalance');
        const direction = Precise.stringLt (amount, '0') ? 'out' : 'in';
        let before = undefined;
        if (after !== undefined && amount !== undefined) {
            const difference = (direction === 'out') ? amount : Precise.stringNeg (amount);
            before = Precise.stringAdd (after, difference);
        }
        let timestamp = this.parse8601 (this.safeString (item, 'exec_time'));
        if (timestamp === undefined) {
            timestamp = this.safeInteger (item, 'transactionTime');
        }
        const type = this.parseLedgerEntryType (this.safeString (item, 'type'));
        const id = this.safeString (item, 'id');
        const referenceId = this.safeString (item, 'tx_id');
        return {
            'id': id,
            'currency': code,
            'account': this.safeString (item, 'wallet_id'),
            'referenceAccount': undefined,
            'referenceId': referenceId,
            'status': undefined,
            'amount': this.parseNumber (Precise.stringAbs (amount)),
            'before': this.parseNumber (before),
            'after': this.parseNumber (after),
            'fee': this.parseNumber (this.safeString (item, 'fee')),
            'direction': direction,
            'timestamp': timestamp,
            'datetime': this.iso8601 (timestamp),
            'type': type,
            'info': item,
        };
    }

    parseLedgerEntryType (type) {
        const types = {
            'Deposit': 'transaction',
            'Withdraw': 'transaction',
            'RealisedPNL': 'trade',
            'Commission': 'fee',
            'Refund': 'cashback',
            'Prize': 'prize', // ?
            'ExchangeOrderWithdraw': 'transaction',
            'ExchangeOrderDeposit': 'transaction',
            // v5
            'TRANSFER_IN': 'transaction',
            'TRANSFER_OUT': 'transaction',
            'TRADE': 'trade',
            'SETTLEMENT': 'trade',
            'DELIVERY': 'trade',
            'LIQUIDATION': 'trade',
            'BONUS': 'Prize',
            'FEE_REFUND': 'cashback',
            'INTEREST': 'transaction',
            'CURRENCY_BUY': 'trade',
            'CURRENCY_SELL': 'trade',
        };
        return this.safeString (types, type, type);
    }

    async withdraw (code: string, amount, address, tag = undefined, params = {}) {
        /**
         * @method
         * @name bybit#withdraw
         * @description make a withdrawal
         * @see https://bybit-exchange.github.io/docs/v5/asset/withdraw
         * @param {string} code unified currency code
         * @param {float} amount the amount to withdraw
         * @param {string} address the address to withdraw to
         * @param {string} tag
         * @param {object} [params] extra parameters specific to the bybit api endpoint
         * @returns {object} a [transaction structure]{@link https://github.com/ccxt/ccxt/wiki/Manual#transaction-structure}
         */
        [ tag, params ] = this.handleWithdrawTagAndParams (tag, params);
        await this.loadMarkets ();
        this.checkAddress (address);
        const currency = this.currency (code);
        const request = {
            'coin': currency['id'],
            'amount': this.numberToString (amount),
            'address': address,
            'timestamp': this.milliseconds (),
        };
        if (tag !== undefined) {
            request['tag'] = tag;
        }
        const [ networkCode, query ] = this.handleNetworkCodeAndParams (params);
        const networkId = this.networkCodeToId (networkCode);
        if (networkId !== undefined) {
            request['chain'] = networkId.toUpperCase ();
        }
        const response = await this.privatePostV5AssetWithdrawCreate (this.extend (request, query));
        //
        //    {
        //         "retCode": "0",
        //         "retMsg": "success",
        //         "result": {
        //             "id": "9377266"
        //         },
        //         "retExtInfo": {},
        //         "time": "1666892894902"
        //     }
        //
        const result = this.safeValue (response, 'result', {});
        return this.parseTransaction (result, currency);
    }

    async fetchPosition (symbol: string, params = {}) {
        /**
         * @method
         * @name bybit#fetchPosition
         * @description fetch data on a single open contract trade position
         * @see https://bybit-exchange.github.io/docs/v5/position
         * @param {string} symbol unified market symbol of the market the position is held in, default is undefined
         * @param {object} [params] extra parameters specific to the bybit api endpoint
         * @returns {object} a [position structure]{@link https://github.com/ccxt/ccxt/wiki/Manual#position-structure}
         */
        this.checkRequiredSymbol ('fetchPosition', symbol);
        await this.loadMarkets ();
        const market = this.market (symbol);
        const request = {
            'symbol': market['id'],
        };
        const [ enableUnifiedMargin, enableUnifiedAccount ] = await this.isUnifiedEnabled ();
        const isUnifiedAccount = (enableUnifiedMargin || enableUnifiedAccount);
        const isUsdcSettled = market['settle'] === 'USDC';
        let response = undefined;
        let type = undefined;
        [ type, params ] = this.getBybitType ('fetchPosition', market, params);
        if ((type === 'option' || isUsdcSettled) && !isUnifiedAccount) {
            request['category'] = (type === 'option') ? 'OPTION' : 'PERPETUAL';
            response = await this.privatePostOptionUsdcOpenapiPrivateV1QueryPosition (this.extend (request, params));
        } else {
            request['category'] = type;
            response = await this.privateGetV5PositionList (this.extend (request, params));
        }
        //
        //     {
        //         "retCode": 0,
        //         "retMsg": "OK",
        //         "result": {
        //             "nextPageCursor": "updateAt%3D1672279322668",
        //             "category": "linear",
        //             "list": [
        //                 {
        //                     "symbol": "XRPUSDT",
        //                     "leverage": "10",
        //                     "avgPrice": "0.3615",
        //                     "liqPrice": "0.0001",
        //                     "riskLimitValue": "200000",
        //                     "takeProfit": "",
        //                     "positionValue": "36.15",
        //                     "tpslMode": "Full",
        //                     "riskId": 41,
        //                     "trailingStop": "0",
        //                     "unrealisedPnl": "-1.83",
        //                     "markPrice": "0.3432",
        //                     "cumRealisedPnl": "0.48805876",
        //                     "positionMM": "0.381021",
        //                     "createdTime": "1672121182216",
        //                     "positionIdx": 0,
        //                     "positionIM": "3.634521",
        //                     "updatedTime": "1672279322668",
        //                     "side": "Buy",
        //                     "bustPrice": "",
        //                     "size": "100",
        //                     "positionStatus": "Normal",
        //                     "stopLoss": "",
        //                     "tradeMode": 0
        //                 }
        //             ]
        //         },
        //         "retExtInfo": {},
        //         "time": 1672280219169
        //     }
        //
        const result = this.safeValue (response, 'result', {});
        const positions = this.safeValue2 (result, 'list', 'dataList', []);
        const timestamp = this.safeInteger (response, 'time');
        const first = this.safeValue (positions, 0, {});
        const position = this.parsePosition (first, market);
        position['timestamp'] = timestamp;
        position['datetime'] = this.iso8601 (timestamp);
        return position;
    }

    async fetchUsdcPositions (symbols: string[] = undefined, params = {}) {
        await this.loadMarkets ();
        const request = {};
        let market = undefined;
        if (Array.isArray (symbols)) {
            const length = symbols.length;
            if (length !== 1) {
                throw new ArgumentsRequired (this.id + ' fetchUsdcPositions() takes an array with exactly one symbol');
            }
            const symbol = this.safeString (symbols, 0);
            market = this.market (symbol);
            request['symbol'] = market['id'];
        } else if (symbols !== undefined) {
            market = this.market (symbols);
            request['symbol'] = market['id'];
        }
        let type = undefined;
        [ type, params ] = this.getBybitType ('fetchUsdcPositions', market, params);
        request['category'] = (type === 'option') ? 'OPTION' : 'PERPETUAL';
        const response = await this.privatePostOptionUsdcOpenapiPrivateV1QueryPosition (this.extend (request, params));
        //
        //     {
        //         "result": {
        //             "cursor": "BTC-31DEC21-24000-P%3A1640834421431%2CBTC-31DEC21-24000-P%3A1640834421431",
        //             "resultTotalSize": 1,
        //             "dataList": [
        //                 {
        //                 "symbol": "BTC-31DEC21-24000-P",
        //                 "leverage": "",
        //                 "occClosingFee": "",
        //                 "liqPrice": "",
        //                 "positionValue": "",
        //                 "takeProfit": "",
        //                 "riskId": "",
        //                 "trailingStop": "",
        //                 "unrealisedPnl": "",
        //                 "createdAt": "1640834421431",
        //                 "markPrice": "0.00",
        //                 "cumRealisedPnl": "",
        //                 "positionMM": "359.5271",
        //                 "positionIM": "467.0633",
        //                 "updatedAt": "1640834421431",
        //                 "tpSLMode": "",
        //                 "side": "Sell",
        //                 "bustPrice": "",
        //                 "deleverageIndicator": 0,
        //                 "entryPrice": "1.4",
        //                 "size": "-0.100",
        //                 "sessionRPL": "",
        //                 "positionStatus": "",
        //                 "sessionUPL": "",
        //                 "stopLoss": "",
        //                 "orderMargin": "",
        //                 "sessionAvgPrice": "1.5"
        //                 }
        //             ]
        //         },
        //         "retCode": 0,
        //         "retMsg": "Success."
        //     }
        //
        const result = this.safeValue (response, 'result', {});
        const positions = this.safeValue (result, 'dataList', []);
        const results = [];
        for (let i = 0; i < positions.length; i++) {
            let rawPosition = positions[i];
            if (('data' in rawPosition) && ('is_valid' in rawPosition)) {
                // futures only
                rawPosition = this.safeValue (rawPosition, 'data');
            }
            results.push (this.parsePosition (rawPosition, market));
        }
        return this.filterByArrayPositions (results, 'symbol', symbols, false);
    }

    async fetchPositions (symbols: string[] = undefined, params = {}) {
        /**
         * @method
         * @name bybit#fetchPositions
         * @description fetch all open positions
         * @see https://bybit-exchange.github.io/docs/v5/position
         * @param {string[]} symbols list of unified market symbols
         * @param {object} [params] extra parameters specific to the bybit api endpoint
         * @param {string} [params.type] market type, ['swap', 'option', 'spot']
         * @param {string} [params.subType] market subType, ['linear', 'inverse']
         * @param {string} [params.baseCoin] Base coin. Supports linear, inverse & option
         * @param {string} [params.settleCoin] Settle coin. Supports linear, inverse & option
         * @returns {object[]} a list of [position structure]{@link https://docs.ccxt.com/#/?id=position-structure}
         */
        let symbol = undefined;
        if (Array.isArray (symbols)) {
            const symbolsLength = symbols.length;
            if (symbolsLength > 1) {
                throw new ArgumentsRequired (this.id + ' fetchPositions() does not accept an array with more than one symbol');
            } else if (symbolsLength === 1) {
                symbol = symbols[0];
            }
        } else if (symbols !== undefined) {
            symbol = symbols;
        }
        await this.loadMarkets ();
        const [ enableUnifiedMargin, enableUnifiedAccount ] = await this.isUnifiedEnabled ();
        const isUnifiedAccount = (enableUnifiedMargin || enableUnifiedAccount);
        const request = {};
        let market = undefined;
        let isUsdcSettled = false;
        if (symbol !== undefined) {
            market = this.market (symbol);
            request['symbol'] = market['id'];
            isUsdcSettled = market['settle'] === 'USDC';
        }
        let type = undefined;
        [ type, params ] = this.getBybitType ('fetchPositions', market, params);
        if (type === 'spot') {
            throw new NotSupported (this.id + ' fetchPositions() not support spot market');
        }
        if (type === 'linear' || type === 'inverse') {
            const baseCoin = this.safeString (params, 'baseCoin');
            if (symbol === undefined && baseCoin === undefined) {
                const defaultSettle = this.safeString (this.options, 'defaultSettle', 'USDT');
                const settleCoin = this.safeString (params, 'settleCoin', defaultSettle);
                request['settleCoin'] = settleCoin;
                isUsdcSettled = (settleCoin === 'USDC');
            }
        }
        if (((type === 'option') || isUsdcSettled) && !isUnifiedAccount) {
            return await this.fetchUsdcPositions (symbols, params);
        }
        params = this.omit (params, [ 'type' ]);
        request['category'] = type;
        const response = await this.privateGetV5PositionList (this.extend (request, params));
        //
        //     {
        //         "retCode": 0,
        //         "retMsg": "Success",
        //         "result": {
        //             "nextPageCursor": "0%3A1657711949945%2C0%3A1657711949945",
        //             "category": "linear",
        //             "list": [
        //                 {
        //                     "symbol": "ETHUSDT",
        //                     "leverage": "10",
        //                     "updatedTime": 1657711949945,
        //                     "side": "Buy",
        //                     "positionValue": "536.92500000",
        //                     "takeProfit": "",
        //                     "tpslMode": "Full",
        //                     "riskId": 11,
        //                     "trailingStop": "",
        //                     "entryPrice": "1073.85000000",
        //                     "unrealisedPnl": "",
        //                     "markPrice": "1080.65000000",
        //                     "size": "0.5000",
        //                     "positionStatus": "normal",
        //                     "stopLoss": "",
        //                     "cumRealisedPnl": "-0.32215500",
        //                     "positionMM": "2.97456450",
        //                     "createdTime": 1657711949928,
        //                     "positionIdx": 0,
        //                     "positionIM": "53.98243950"
        //                 }
        //             ]
        //         },
        //         "time": 1657713693182
        //     }
        //
        const positions = this.addPaginationCursorToResult (response);
        const results = [];
        for (let i = 0; i < positions.length; i++) {
            let rawPosition = positions[i];
            if (('data' in rawPosition) && ('is_valid' in rawPosition)) {
                // futures only
                rawPosition = this.safeValue (rawPosition, 'data');
            }
            results.push (this.parsePosition (rawPosition));
        }
        return this.filterByArrayPositions (results, 'symbol', symbols, false);
    }

    parsePosition (position, market = undefined) {
        //
        // linear swap
        //
        //     {
        //         "positionIdx": 0,
        //         "riskId": "11",
        //         "symbol": "ETHUSDT",
        //         "side": "Buy",
        //         "size": "0.10",
        //         "positionValue": "119.845",
        //         "entryPrice": "1198.45",
        //         "tradeMode": 1,
        //         "autoAddMargin": 0,
        //         "leverage": "4.2",
        //         "positionBalance": "28.58931118",
        //         "liqPrice": "919.10",
        //         "bustPrice": "913.15",
        //         "takeProfit": "0.00",
        //         "stopLoss": "0.00",
        //         "trailingStop": "0.00",
        //         "unrealisedPnl": "0.083",
        //         "createdTime": "1669097244192",
        //         "updatedTime": "1669413126190",
        //         "tpSlMode": "Full",
        //         "riskLimitValue": "900000",
        //         "activePrice": "0.00"
        //     }
        //
        // usdc
        //    {
        //       "symbol":"BTCPERP",
        //       "leverage":"1.00",
        //       "occClosingFee":"0.0000",
        //       "liqPrice":"",
        //       "positionValue":"30.8100",
        //       "takeProfit":"0.0",
        //       "riskId":"10001",
        //       "trailingStop":"0.0000",
        //       "unrealisedPnl":"0.0000",
        //       "createdAt":"1652451795305",
        //       "markPrice":"30809.41",
        //       "cumRealisedPnl":"0.0000",
        //       "positionMM":"0.1541",
        //       "positionIM":"30.8100",
        //       "updatedAt":"1652451795305",
        //       "tpSLMode":"UNKNOWN",
        //       "side":"Buy",
        //       "bustPrice":"",
        //       "deleverageIndicator":"0",
        //       "entryPrice":"30810.0",
        //       "size":"0.001",
        //       "sessionRPL":"0.0000",
        //       "positionStatus":"NORMAL",
        //       "sessionUPL":"-0.0006",
        //       "stopLoss":"0.0",
        //       "orderMargin":"0.0000",
        //       "sessionAvgPrice":"30810.0"
        //    }
        //
        // unified margin
        //
        //     {
        //         "symbol": "ETHUSDT",
        //         "leverage": "10",
        //         "updatedTime": 1657711949945,
        //         "side": "Buy",
        //         "positionValue": "536.92500000",
        //         "takeProfit": "",
        //         "tpslMode": "Full",
        //         "riskId": 11,
        //         "trailingStop": "",
        //         "entryPrice": "1073.85000000",
        //         "unrealisedPnl": "",
        //         "markPrice": "1080.65000000",
        //         "size": "0.5000",
        //         "positionStatus": "normal",
        //         "stopLoss": "",
        //         "cumRealisedPnl": "-0.32215500",
        //         "positionMM": "2.97456450",
        //         "createdTime": 1657711949928,
        //         "positionIdx": 0,
        //         "positionIM": "53.98243950"
        //     }
        //
        // unified account
        //
        //     {
        //         "symbol": "XRPUSDT",
        //         "leverage": "10",
        //         "avgPrice": "0.3615",
        //         "liqPrice": "0.0001",
        //         "riskLimitValue": "200000",
        //         "takeProfit": "",
        //         "positionValue": "36.15",
        //         "tpslMode": "Full",
        //         "riskId": 41,
        //         "trailingStop": "0",
        //         "unrealisedPnl": "-1.83",
        //         "markPrice": "0.3432",
        //         "cumRealisedPnl": "0.48805876",
        //         "positionMM": "0.381021",
        //         "createdTime": "1672121182216",
        //         "positionIdx": 0,
        //         "positionIM": "3.634521",
        //         "updatedTime": "1672279322668",
        //         "side": "Buy",
        //         "bustPrice": "",
        //         "size": "100",
        //         "positionStatus": "Normal",
        //         "stopLoss": "",
        //         "tradeMode": 0
        //     }
        //
        const contract = this.safeString (position, 'symbol');
        market = this.safeMarket (contract, market, undefined, 'contract');
        const size = Precise.stringAbs (this.safeString (position, 'size'));
        let side = this.safeString (position, 'side');
        if (side !== undefined) {
            if (side === 'Buy') {
                side = 'long';
            } else if (side === 'Sell') {
                side = 'short';
            } else {
                side = undefined;
            }
        }
        const notional = this.safeString (position, 'positionValue');
        const unrealisedPnl = this.omitZero (this.safeString (position, 'unrealisedPnl'));
        let initialMarginString = this.safeString (position, 'positionIM');
        let maintenanceMarginString = this.safeString (position, 'positionMM');
        let timestamp = this.parse8601 (this.safeString (position, 'updated_at'));
        if (timestamp === undefined) {
            timestamp = this.safeIntegerN (position, [ 'updatedTime', 'updatedAt' ]);
        }
        // default to cross of USDC margined positions
        const tradeMode = this.safeInteger (position, 'tradeMode', 0);
        const marginMode = tradeMode ? 'isolated' : 'cross';
        let collateralString = this.safeString (position, 'positionBalance');
        const entryPrice = this.omitZero (this.safeString2 (position, 'entryPrice', 'avgPrice'));
        const liquidationPrice = this.omitZero (this.safeString (position, 'liqPrice'));
        const leverage = this.safeString (position, 'leverage');
        if (liquidationPrice !== undefined) {
            if (market['settle'] === 'USDC') {
                //  (Entry price - Liq price) * Contracts + Maintenance Margin + (unrealised pnl) = Collateral
                const difference = Precise.stringAbs (Precise.stringSub (entryPrice, liquidationPrice));
                collateralString = Precise.stringAdd (Precise.stringAdd (Precise.stringMul (difference, size), maintenanceMarginString), unrealisedPnl);
            } else {
                const bustPrice = this.safeString (position, 'bustPrice');
                if (market['linear']) {
                    // derived from the following formulas
                    //  (Entry price - Bust price) * Contracts = Collateral
                    //  (Entry price - Liq price) * Contracts = Collateral - Maintenance Margin
                    // Maintenance Margin = (Bust price - Liq price) x Contracts
                    const maintenanceMarginPriceDifference = Precise.stringAbs (Precise.stringSub (liquidationPrice, bustPrice));
                    maintenanceMarginString = Precise.stringMul (maintenanceMarginPriceDifference, size);
                    // Initial Margin = Contracts x Entry Price / Leverage
                    if (entryPrice !== undefined) {
                        initialMarginString = Precise.stringDiv (Precise.stringMul (size, entryPrice), leverage);
                    }
                } else {
                    // Contracts * (1 / Entry price - 1 / Bust price) = Collateral
                    // Contracts * (1 / Entry price - 1 / Liq price) = Collateral - Maintenance Margin
                    // Maintenance Margin = Contracts * (1 / Liq price - 1 / Bust price)
                    // Maintenance Margin = Contracts * (Bust price - Liq price) / (Liq price x Bust price)
                    const difference = Precise.stringAbs (Precise.stringSub (bustPrice, liquidationPrice));
                    const multiply = Precise.stringMul (bustPrice, liquidationPrice);
                    maintenanceMarginString = Precise.stringDiv (Precise.stringMul (size, difference), multiply);
                    // Initial Margin = Leverage x Contracts / EntryPrice
                    if (entryPrice !== undefined) {
                        initialMarginString = Precise.stringDiv (size, Precise.stringMul (entryPrice, leverage));
                    }
                }
            }
        }
        const maintenanceMarginPercentage = Precise.stringDiv (maintenanceMarginString, notional);
        const marginRatio = Precise.stringDiv (maintenanceMarginString, collateralString, 4);
        return this.safePosition ({
            'info': position,
            'id': undefined,
            'symbol': market['symbol'],
            'timestamp': timestamp,
            'datetime': this.iso8601 (timestamp),
            'lastUpdateTimestamp': undefined,
            'initialMargin': this.parseNumber (initialMarginString),
            'initialMarginPercentage': this.parseNumber (Precise.stringDiv (initialMarginString, notional)),
            'maintenanceMargin': this.parseNumber (maintenanceMarginString),
            'maintenanceMarginPercentage': this.parseNumber (maintenanceMarginPercentage),
            'entryPrice': this.parseNumber (entryPrice),
            'notional': this.parseNumber (notional),
            'leverage': this.parseNumber (leverage),
            'unrealizedPnl': this.parseNumber (unrealisedPnl),
            'contracts': this.parseNumber (size), // in USD for inverse swaps
            'contractSize': this.safeNumber (market, 'contractSize'),
            'marginRatio': this.parseNumber (marginRatio),
            'liquidationPrice': this.parseNumber (liquidationPrice),
            'markPrice': this.safeNumber (position, 'markPrice'),
            'lastPrice': undefined,
            'collateral': this.parseNumber (collateralString),
            'marginMode': marginMode,
            'side': side,
            'percentage': undefined,
            'stopLossPrice': this.safeNumber2 (position, 'stop_loss', 'stopLoss'),
            'takeProfitPrice': this.safeNumber2 (position, 'take_profit', 'takeProfit'),
        });
    }

    async setMarginMode (marginMode, symbol: string = undefined, params = {}) {
        /**
         * @method
         * @name bybit#setMarginMode
         * @description set margin mode (account) or trade mode (symbol)
         * @see https://bybit-exchange.github.io/docs/v5/account/set-margin-mode
         * @see https://bybit-exchange.github.io/docs/v5/position/cross-isolate
         * @param {string} marginMode account mode must be either [isolated, cross, portfolio], trade mode must be either [isolated, cross]
         * @param {string} symbol unified market symbol of the market the position is held in, default is undefined
         * @param {object} [params] extra parameters specific to the bybit api endpoint
         * @param {string} [params.leverage] the rate of leverage, is required if setting trade mode (symbol)
         * @returns {object} response from the exchange
         */
        await this.loadMarkets ();
        const [ enableUnifiedMargin, enableUnifiedAccount ] = await this.isUnifiedEnabled ();
        const isUnifiedAccount = (enableUnifiedMargin || enableUnifiedAccount);
        let market = undefined;
        let response = undefined;
        if (isUnifiedAccount) {
            if (marginMode === 'isolated') {
                marginMode = 'ISOLATED_MARGIN';
            } else if (marginMode === 'cross') {
                marginMode = 'REGULAR_MARGIN';
            } else if (marginMode === 'portfolio') {
                marginMode = 'PORTFOLIO_MARGIN';
            } else {
                throw new NotSupported (this.id + ' setMarginMode() marginMode must be either [isolated, cross, portfolio]');
            }
            const request = {
                'setMarginMode': marginMode,
            };
            response = await this.privatePostV5AccountSetMarginMode (this.extend (request, params));
        } else {
            if (symbol === undefined) {
                throw new ArgumentsRequired (this.id + ' setMarginMode() requires a symbol parameter for non unified account');
            }
            market = this.market (symbol);
            const isUsdcSettled = market['settle'] === 'USDC';
            if (isUsdcSettled) {
                if (marginMode === 'cross') {
                    marginMode = 'REGULAR_MARGIN';
                } else if (marginMode === 'portfolio') {
                    marginMode = 'PORTFOLIO_MARGIN';
                } else {
                    throw new NotSupported (this.id + ' setMarginMode() for usdc market marginMode must be either [cross, portfolio]');
                }
                const request = {
                    'setMarginMode': marginMode,
                };
                response = await this.privatePostV5AccountSetMarginMode (this.extend (request, params));
            } else {
                let type = undefined;
                [ type, params ] = this.getBybitType ('setPositionMode', market, params);
                let tradeMode = undefined;
                if (marginMode === 'cross') {
                    tradeMode = 0;
                } else if (marginMode === 'isolated') {
                    tradeMode = 1;
                } else {
                    throw new NotSupported (this.id + ' setMarginMode() with symbol marginMode must be either [isolated, cross]');
                }
                let sellLeverage = undefined;
                let buyLeverage = undefined;
                const leverage = this.safeString (params, 'leverage');
                if (leverage === undefined) {
                    sellLeverage = this.safeString2 (params, 'sell_leverage', 'sellLeverage');
                    buyLeverage = this.safeString2 (params, 'buy_leverage', 'buyLeverage');
                    if (sellLeverage === undefined && buyLeverage === undefined) {
                        throw new ArgumentsRequired (this.id + ' setMarginMode() requires a leverage parameter or sell_leverage and buy_leverage parameters');
                    }
                    if (buyLeverage === undefined) {
                        buyLeverage = sellLeverage;
                    }
                    if (sellLeverage === undefined) {
                        sellLeverage = buyLeverage;
                    }
                    params = this.omit (params, [ 'buy_leverage', 'sell_leverage', 'sellLeverage', 'buyLeverage' ]);
                } else {
                    sellLeverage = leverage;
                    buyLeverage = leverage;
                    params = this.omit (params, 'leverage');
                }
                const request = {
                    'category': type,
                    'symbol': market['id'],
                    'tradeMode': tradeMode,
                    'buyLeverage': buyLeverage,
                    'sellLeverage': sellLeverage,
                };
                response = await this.privatePostV5PositionSwitchIsolated (this.extend (request, params));
            }
        }
        return response;
    }

    async setLeverage (leverage, symbol: string = undefined, params = {}) {
        /**
         * @method
         * @name bybit#setLeverage
         * @description set the level of leverage for a market
         * @see https://bybit-exchange.github.io/docs/v5/position/leverage
         * @param {float} leverage the rate of leverage
         * @param {string} symbol unified market symbol
         * @param {object} [params] extra parameters specific to the bybit api endpoint
         * @param {string} [params.buyLeverage] leverage for buy side
         * @param {string} [params.sellLeverage] leverage for sell side
         * @returns {object} response from the exchange
         */
        this.checkRequiredSymbol ('setLeverage', symbol);
        await this.loadMarkets ();
        const market = this.market (symbol);
        // WARNING: THIS WILL INCREASE LIQUIDATION PRICE FOR OPEN ISOLATED LONG POSITIONS
        // AND DECREASE LIQUIDATION PRICE FOR OPEN ISOLATED SHORT POSITIONS
        const [ enableUnifiedMargin, enableUnifiedAccount ] = await this.isUnifiedEnabled ();
        const isUnifiedAccount = (enableUnifiedMargin || enableUnifiedAccount);
        const isUsdcSettled = market['settle'] === 'USDC';
        // engage in leverage setting
        // we reuse the code here instead of having two methods
        leverage = this.numberToString (leverage);
        const request = {
            'symbol': market['id'],
            'buyLeverage': leverage,
            'sellLeverage': leverage,
        };
        let response = undefined;
        if (isUsdcSettled && !isUnifiedAccount) {
            request['leverage'] = leverage;
            response = await this.privatePostPerpetualUsdcOpenapiPrivateV1PositionLeverageSave (this.extend (request, params));
        } else {
            request['buyLeverage'] = leverage;
            request['sellLeverage'] = leverage;
            if (market['linear']) {
                request['category'] = 'linear';
            } else if (market['inverse']) {
                request['category'] = 'inverse';
            } else {
                throw new NotSupported (this.id + ' setLeverage() only support linear and inverse market');
            }
            response = await this.privatePostV5PositionSetLeverage (this.extend (request, params));
        }
        return response;
    }

    async setPositionMode (hedged, symbol: string = undefined, params = {}) {
        /**
         * @method
         * @name bybit#setPositionMode
         * @description set hedged to true or false for a market
         * @see https://bybit-exchange.github.io/docs/v5/position/position-mode
         * @param {bool} hedged
         * @param {string} symbol used for unified account with inverse market
         * @param {object} [params] extra parameters specific to the bybit api endpoint
         * @returns {object} response from the exchange
         */
        await this.loadMarkets ();
        let market = undefined;
        if (symbol !== undefined) {
            market = this.market (symbol);
        }
        let mode = undefined;
        if (hedged) {
            mode = 3;
        } else {
            mode = 0;
        }
        const request = {
            'mode': mode,
        };
        if (symbol === undefined) {
            request['coin'] = 'USDT';
        } else {
            request['symbol'] = market['id'];
        }
        if (symbol !== undefined) {
            request['category'] = market['linear'] ? 'linear' : 'inverse';
        } else {
            let type = undefined;
            [ type, params ] = this.getBybitType ('setPositionMode', market, params);
            request['category'] = type;
        }
        params = this.omit (params, 'type');
        const response = await this.privatePostV5PositionSwitchMode (this.extend (request, params));
        //
        // v5
        //     {
        //         "retCode": 0,
        //         "retMsg": "OK",
        //         "result": {},
        //         "retExtInfo": {},
        //         "time": 1675249072814
        //     }
        return response;
    }

    async fetchDerivativesOpenInterestHistory (symbol: string, timeframe = '1h', since: Int = undefined, limit: Int = undefined, params = {}) {
        await this.loadMarkets ();
        let market = this.market (symbol);
        const subType = market['linear'] ? 'linear' : 'inverse';
        const category = this.safeString (params, 'category', subType);
        const intervals = this.safeValue (this.options, 'intervals');
        const interval = this.safeString (intervals, timeframe); // 5min,15min,30min,1h,4h,1d
        if (interval === undefined) {
            throw new BadRequest (this.id + ' fetchOpenInterestHistory() cannot use the ' + timeframe + ' timeframe');
        }
        const request = {
            'symbol': market['id'],
            'intervalTime': interval,
            'category': category,
        };
        if (since !== undefined) {
            request['startTime'] = since;
        }
        const until = this.safeInteger2 (params, 'until', 'till'); // unified in milliseconds
        params = this.omit (params, [ 'till', 'until' ]);
        if (until !== undefined) {
            request['endTime'] = until;
        }
        if (limit !== undefined) {
            request['limit'] = limit;
        }
        const response = await this.publicGetV5MarketOpenInterest (this.extend (request, params));
        //
        //     {
        //         "retCode": 0,
        //         "retMsg": "OK",
        //         "result": {
        //             "symbol": "BTCUSD",
        //             "category": "inverse",
        //             "list": [
        //                 {
        //                     "openInterest": "461134384.00000000",
        //                     "timestamp": "1669571400000"
        //                 },
        //                 {
        //                     "openInterest": "461134292.00000000",
        //                     "timestamp": "1669571100000"
        //                 }
        //             ],
        //             "nextPageCursor": ""
        //         },
        //         "retExtInfo": {},
        //         "time": 1672053548579
        //     }
        //
        const result = this.safeValue (response, 'result', {});
        const data = this.addPaginationCursorToResult (response);
        const id = this.safeString (result, 'symbol');
        market = this.safeMarket (id, market, undefined, 'contract');
        return this.parseOpenInterests (data, market, since, limit);
    }

    async fetchOpenInterest (symbol: string, params = {}) {
        /**
         * @method
         * @name bybit#fetchOpenInterest
         * @description Retrieves the open interest of a derivative trading pair
         * @see https://bybit-exchange.github.io/docs/v5/market/open-interest
         * @param {string} symbol Unified CCXT market symbol
         * @param {object} [params] exchange specific parameters
         * @param {string} [params.interval] 5m, 15m, 30m, 1h, 4h, 1d
         * @param {string} [params.category] "linear" or "inverse"
         * @returns {object} an open interest structure{@link https://github.com/ccxt/ccxt/wiki/Manual#open-interest-structure}
         */
        await this.loadMarkets ();
        let market = this.market (symbol);
        if (!market['contract']) {
            throw new BadRequest (this.id + ' fetchOpenInterest() supports contract markets only');
        }
        const timeframe = this.safeString (params, 'interval', '1h');
        const intervals = this.safeValue (this.options, 'intervals');
        const interval = this.safeString (intervals, timeframe); // 5min,15min,30min,1h,4h,1d
        if (interval === undefined) {
            throw new BadRequest (this.id + ' fetchOpenInterest() cannot use the ' + timeframe + ' timeframe');
        }
        const subType = market['linear'] ? 'linear' : 'inverse';
        const category = this.safeString (params, 'category', subType);
        const request = {
            'symbol': market['id'],
            'intervalTime': interval,
            'category': category,
        };
        const response = await this.publicGetV5MarketOpenInterest (this.extend (request, params));
        //
        //     {
        //         "retCode": 0,
        //         "retMsg": "OK",
        //         "result": {
        //             "symbol": "BTCUSD",
        //             "category": "inverse",
        //             "list": [
        //                 {
        //                     "openInterest": "461134384.00000000",
        //                     "timestamp": "1669571400000"
        //                 },
        //                 {
        //                     "openInterest": "461134292.00000000",
        //                     "timestamp": "1669571100000"
        //                 }
        //             ],
        //             "nextPageCursor": ""
        //         },
        //         "retExtInfo": {},
        //         "time": 1672053548579
        //     }
        //
        const result = this.safeValue (response, 'result', {});
        const id = this.safeString (result, 'symbol');
        market = this.safeMarket (id, market, undefined, 'contract');
        const data = this.addPaginationCursorToResult (response);
        return this.parseOpenInterest (data[0], market);
    }

    async fetchOpenInterestHistory (symbol: string, timeframe = '1h', since: Int = undefined, limit: Int = undefined, params = {}) {
        /**
         * @method
         * @name bybit#fetchOpenInterestHistory
         * @description Gets the total amount of unsettled contracts. In other words, the total number of contracts held in open positions
         * @see https://bybit-exchange.github.io/docs/v5/market/open-interest
         * @param {string} symbol Unified market symbol
         * @param {string} timeframe "5m", 15m, 30m, 1h, 4h, 1d
         * @param {int} [since] Not used by Bybit
         * @param {int} [limit] The number of open interest structures to return. Max 200, default 50
         * @param {object} [params] Exchange specific parameters
         * @returns An array of open interest structures
         */
        if (timeframe === '1m') {
            throw new BadRequest (this.id + 'fetchOpenInterestHistory cannot use the 1m timeframe');
        }
        await this.loadMarkets ();
        const paginate = this.safeValue (params, 'paginate');
        if (paginate) {
            params = this.omit (params, 'paginate');
            return await this.fetchPaginatedCallDeterministic ('fetchOpenInterestHistory', symbol, since, limit, timeframe, params, 500) as OpenInterest[];
        }
        const market = this.market (symbol);
        if (market['spot'] || market['option']) {
            throw new BadRequest (this.id + ' fetchOpenInterestHistory() symbol does not support market ' + symbol);
        }
        const request = {
            'symbol': market['id'],
        };
        if (limit !== undefined) {
            request['limit'] = limit;
        }
        return await this.fetchDerivativesOpenInterestHistory (symbol, timeframe, since, limit, params);
    }

    parseOpenInterest (interest, market = undefined) {
        //
        //    {
        //        "openInterest": 64757.62400000,
        //        "timestamp": 1665784800000,
        //    }
        //
        const timestamp = this.safeInteger (interest, 'timestamp');
        const value = this.safeNumber2 (interest, 'open_interest', 'openInterest');
        return this.safeOpenInterest ({
            'symbol': market['symbol'],
            'openInterestAmount': undefined,
            'openInterestValue': value,
            'timestamp': timestamp,
            'datetime': this.iso8601 (timestamp),
            'info': interest,
        }, market);
    }

    async fetchBorrowRate (code: string, params = {}) {
        /**
         * @method
         * @name bybit#fetchBorrowRate
         * @description fetch the rate of interest to borrow a currency for margin trading
         * @see https://bybit-exchange.github.io/docs/zh-TW/v5/spot-margin-normal/interest-quota
         * @param {string} code unified currency code
         * @param {object} [params] extra parameters specific to the bybit api endpoint
         * @returns {object} a [borrow rate structure]{@link https://github.com/ccxt/ccxt/wiki/Manual#borrow-rate-structure}
         */
        await this.loadMarkets ();
        const currency = this.currency (code);
        const request = {
            'coin': currency['id'],
        };
        const response = await this.privateGetV5SpotCrossMarginTradeLoanInfo (this.extend (request, params));
        //
        //    {
        //         "retCode": "0",
        //         "retMsg": "success",
        //         "result": {
        //             "coin": "USDT",
        //             "interestRate": "0.000107000000",
        //             "loanAbleAmount": "",
        //             "maxLoanAmount": "79999.999"
        //         },
        //         "retExtInfo": null,
        //         "time": "1666734490778"
        //     }
        //
        const data = this.safeValue (response, 'result', {});
        return this.parseBorrowRate (data, currency);
    }

    parseBorrowRate (info, currency = undefined) {
        //
        //     {
        //         "coin": "USDT",
        //         "interestRate": "0.000107000000",
        //         "loanAbleAmount": "",
        //         "maxLoanAmount": "79999.999"
        //     }
        //
        const timestamp = this.milliseconds ();
        const currencyId = this.safeString (info, 'coin');
        return {
            'currency': this.safeCurrencyCode (currencyId, currency),
            'rate': this.safeNumber (info, 'interestRate'),
            'period': 86400000, // Daily
            'timestamp': timestamp,
            'datetime': this.iso8601 (timestamp),
            'info': info,
        };
    }

    async fetchBorrowInterest (code: string = undefined, symbol: string = undefined, since: Int = undefined, limit: Int = undefined, params = {}) {
        /**
         * @method
         * @name bybit#fetchBorrowInterest
         * @description fetch the interest owed by the user for borrowing currency for margin trading
         * @see https://bybit-exchange.github.io/docs/zh-TW/v5/spot-margin-normal/account-info
         * @param {string} code unified currency code
         * @param {string} symbol unified market symbol when fetch interest in isolated markets
         * @param {number} [since] the earliest time in ms to fetch borrrow interest for
         * @param {number} [limit] the maximum number of structures to retrieve
         * @param {object} [params] extra parameters specific to the bybit api endpoint
         * @returns {object[]} a list of [borrow interest structures]{@link https://github.com/ccxt/ccxt/wiki/Manual#borrow-interest-structure}
         */
        await this.loadMarkets ();
        const request = {};
        const response = await this.privateGetV5SpotCrossMarginTradeAccount (this.extend (request, params));
        //
        //     {
        //         "ret_code": 0,
        //         "ret_msg": "",
        //         "ext_code": null,
        //         "ext_info": null,
        //         "result": {
        //             "status": "1",
        //             "riskRate": "0",
        //             "acctBalanceSum": "0.000486213817680857",
        //             "debtBalanceSum": "0",
        //             "loanAccountList": [
        //                 {
        //                     "tokenId": "BTC",
        //                     "total": "0.00048621",
        //                     "locked": "0",
        //                     "loan": "0",
        //                     "interest": "0",
        //                     "free": "0.00048621"
        //                 },
        //                 ...
        //             ]
        //         }
        //     }
        //
        const data = this.safeValue (response, 'result', {});
        const rows = this.safeValue (data, 'loanAccountList', []);
        const interest = this.parseBorrowInterests (rows, undefined);
        return this.filterByCurrencySinceLimit (interest, code, since, limit);
    }

    parseBorrowInterest (info, market = undefined) {
        //
        //     {
        //         "tokenId": "BTC",
        //         "total": "0.00048621",
        //         "locked": "0",
        //         "loan": "0",
        //         "interest": "0",
        //         "free": "0.00048621"
        //     },
        //
        return {
            'symbol': undefined,
            'marginMode': 'cross',
            'currency': this.safeCurrencyCode (this.safeString (info, 'tokenId')),
            'interest': this.safeNumber (info, 'interest'),
            'interestRate': undefined,
            'amountBorrowed': this.safeNumber (info, 'loan'),
            'timestamp': undefined,
            'datetime': undefined,
            'info': info,
        };
    }

    async transfer (code: string, amount, fromAccount, toAccount, params = {}) {
        /**
         * @method
         * @name bybit#transfer
         * @description transfer currency internally between wallets on the same account
         * @see https://bybit-exchange.github.io/docs/v5/asset/create-inter-transfer
         * @param {string} code unified currency code
         * @param {float} amount amount to transfer
         * @param {string} fromAccount account to transfer from
         * @param {string} toAccount account to transfer to
         * @param {object} [params] extra parameters specific to the bybit api endpoint
         * @param {string} [params.transferId] UUID, which is unique across the platform
         * @returns {object} a [transfer structure]{@link https://github.com/ccxt/ccxt/wiki/Manual#transfer-structure}
         */
        await this.loadMarkets ();
        const transferId = this.safeString (params, 'transferId', this.uuid ());
        const accountTypes = this.safeValue (this.options, 'accountsByType', {});
        const fromId = this.safeString (accountTypes, fromAccount, fromAccount);
        const toId = this.safeString (accountTypes, toAccount, toAccount);
        const currency = this.currency (code);
        const amountToPrecision = this.currencyToPrecision (code, amount);
        const request = {
            'transferId': transferId,
            'fromAccountType': fromId,
            'toAccountType': toId,
            'coin': currency['id'],
            'amount': amountToPrecision,
        };
        const response = await this.privatePostV5AssetTransferInterTransfer (this.extend (request, params));
        //
        // {
        //     "retCode": 0,
        //     "retMsg": "success",
        //     "result": {
        //         "transferId": "4244af44-f3b0-4cf6-a743-b56560e987bc"
        //     },
        //     "retExtInfo": {},
        //     "time": 1666875857205
        // }
        //
        const timestamp = this.safeInteger (response, 'time');
        const transfer = this.safeValue (response, 'result', {});
        const statusRaw = this.safeStringN (response, [ 'retCode', 'retMsg' ]);
        const status = this.parseTransferStatus (statusRaw);
        return this.extend (this.parseTransfer (transfer, currency), {
            'timestamp': timestamp,
            'datetime': this.iso8601 (timestamp),
            'amount': this.parseNumber (amountToPrecision),
            'fromAccount': fromAccount,
            'toAccount': toAccount,
            'status': status,
        });
    }

    async fetchTransfers (code: string = undefined, since: Int = undefined, limit: Int = undefined, params = {}) {
        /**
         * @method
         * @name bybit#fetchTransfers
         * @description fetch a history of internal transfers made on an account
         * @see https://bybit-exchange.github.io/docs/v5/asset/inter-transfer-list
         * @param {string} code unified currency code of the currency transferred
         * @param {int} [since] the earliest time in ms to fetch transfers for
         * @param {int} [limit] the maximum number of transfer structures to retrieve
         * @param {object} [params] extra parameters specific to the bybit api endpoint
         * @param {int} [params.until] the latest time in ms to fetch entries for
         * @param {boolean} [params.paginate] default false, when true will automatically paginate by calling this endpoint multiple times. See in the docs all the [availble parameters](https://github.com/ccxt/ccxt/wiki/Manual#pagination-params)
         * @returns {object[]} a list of [transfer structures]{@link https://github.com/ccxt/ccxt/wiki/Manual#transfer-structure}
         */
        await this.loadMarkets ();
        let paginate = false;
        [ paginate, params ] = this.handleOptionAndParams (params, 'fetchTransfers', 'paginate');
        if (paginate) {
            return await this.fetchPaginatedCallCursor ('fetchTransfers', code, since, limit, params, 'nextPageCursor', 'nextPageCursor', undefined, 50);
        }
        let currency = undefined;
        let request = {};
        if (code !== undefined) {
            currency = this.safeCurrencyCode (code);
            request['coin'] = currency;
        }
        if (since !== undefined) {
            request['startTime'] = since;
        }
        if (limit !== undefined) {
            request['limit'] = limit;
        }
        [ request, params ] = this.handleUntilOption ('endTime', request, params);
        const response = await this.privateGetV5AssetTransferQueryInterTransferList (this.extend (request, params));
        //
        //     {
        //         "retCode": 0,
        //         "retMsg": "success",
        //         "result": {
        //             "list": [
        //                 {
        //                     "transferId": "selfTransfer_a1091cc7-9364-4b74-8de1-18f02c6f2d5c",
        //                     "coin": "USDT",
        //                     "amount": "5000",
        //                     "fromAccountType": "SPOT",
        //                     "toAccountType": "UNIFIED",
        //                     "timestamp": "1667283263000",
        //                     "status": "SUCCESS"
        //                 }
        //             ],
        //             "nextPageCursor": "eyJtaW5JRCI6MTM1ODQ2OCwibWF4SUQiOjEzNTg0Njh9"
        //         },
        //         "retExtInfo": {},
        //         "time": 1670988271677
        //     }
        //
        const data = this.addPaginationCursorToResult (response);
        return this.parseTransfers (data, currency, since, limit);
    }

    async borrowMargin (code: string, amount, symbol: string = undefined, params = {}) {
        /**
         * @method
         * @name bybit#borrowMargin
         * @description create a loan to borrow margin
         * @see https://bybit-exchange.github.io/docs/v5/spot-margin-normal/borrow
         * @param {string} code unified currency code of the currency to borrow
         * @param {float} amount the amount to borrow
         * @param {string} symbol not used by bybit.borrowMargin ()
         * @param {object} [params] extra parameters specific to the bybit api endpoint
         * @returns {object} a [margin loan structure]{@link https://github.com/ccxt/ccxt/wiki/Manual#margin-loan-structure}
         */
        await this.loadMarkets ();
        const currency = this.currency (code);
        const [ marginMode, query ] = this.handleMarginModeAndParams ('borrowMargin', params);
        if (marginMode === 'isolated') {
            throw new NotSupported (this.id + ' borrowMargin () cannot use isolated margin');
        }
        const request = {
            'coin': currency['id'],
            'qty': this.currencyToPrecision (code, amount),
        };
        const response = await this.privatePostV5SpotCrossMarginTradeLoan (this.extend (request, query));
        //
        //     {
        //         "retCode": 0,
        //         "retMsg": "success",
        //         "result": {
        //             "transactId": "14143"
        //         },
        //         "retExtInfo": null,
        //         "time": 1662617848970
        //     }
        //
        const result = this.safeValue (response, 'result', {});
        const transaction = this.parseMarginLoan (result, currency);
        return this.extend (transaction, {
            'symbol': symbol,
            'amount': amount,
        });
    }

    async repayMargin (code: string, amount, symbol: string = undefined, params = {}) {
        /**
         * @method
         * @name bybit#repayMargin
         * @description repay borrowed margin and interest
         * @see https://bybit-exchange.github.io/docs/v5/spot-margin-normal/repay
         * @param {string} code unified currency code of the currency to repay
         * @param {float} amount the amount to repay
         * @param {string} symbol not used by bybit.repayMargin ()
         * @param {object} [params] extra parameters specific to the bybit api endpoint
         * @returns {object} a [margin loan structure]{@link https://github.com/ccxt/ccxt/wiki/Manual#margin-loan-structure}
         */
        await this.loadMarkets ();
        const currency = this.currency (code);
        const [ marginMode, query ] = this.handleMarginModeAndParams ('repayMargin', params);
        if (marginMode === 'isolated') {
            throw new NotSupported (this.id + ' repayMargin () cannot use isolated margin');
        }
        const request = {
            'coin': currency['id'],
            'qty': this.numberToString (amount),
        };
        const response = await this.privatePostV5SpotCrossMarginTradeRepay (this.extend (request, query));
        //
        //     {
        //         "retCode": 0,
        //         "retMsg": "success",
        //         "result": {
        //            "repayId": "12128"
        //         },
        //         "retExtInfo": null,
        //         "time": 1662618298452
        //     }
        //
        const result = this.safeValue (response, 'result', {});
        const transaction = this.parseMarginLoan (result, currency);
        return this.extend (transaction, {
            'symbol': symbol,
            'amount': amount,
        });
    }

    parseMarginLoan (info, currency = undefined) {
        //
        // borrowMargin
        //
        //     {
        //         "transactId": "14143"
        //     }
        //
        // repayMargin
        //
        //     {
        //         "repayId": "12128"
        //     }
        //
        return {
            'id': this.safeString2 (info, 'transactId', 'repayId'),
            'currency': this.safeString (currency, 'code'),
            'amount': undefined,
            'symbol': undefined,
            'timestamp': undefined,
            'datetime': undefined,
            'info': info,
        };
    }

    parseTransferStatus (status) {
        const statuses = {
            '0': 'ok',
            'OK': 'ok',
            'SUCCESS': 'ok',
        };
        return this.safeString (statuses, status, status);
    }

    parseTransfer (transfer, currency = undefined) {
        //
        // transfer
        //
        //     {
        //         "transferId": "22c2bc11-ed5b-49a4-8647-c4e0f5f6f2b2"
        //     }
        //
        // fetchTransfers
        //
        //     {
        //         "transferId": "e9c421c4-b010-4b16-abd6-106179f27702",
        //         "coin": "USDT",
        //         "amount": "8",
        //         "fromAccountType": "FUND",
        //         "toAccountType": "SPOT",
        //         "timestamp": "1666879426000",
        //         "status": "SUCCESS"
        //      }
        //
        const currencyId = this.safeString (transfer, 'coin');
        const timestamp = this.safeInteger (transfer, 'timestamp');
        const fromAccountId = this.safeString (transfer, 'fromAccountType');
        const toAccountId = this.safeString (transfer, 'toAccountType');
        const accountIds = this.safeValue (this.options, 'accountsById', {});
        const fromAccount = this.safeString (accountIds, fromAccountId, fromAccountId);
        const toAccount = this.safeString (accountIds, toAccountId, toAccountId);
        return {
            'info': transfer,
            'id': this.safeString (transfer, 'transferId'),
            'timestamp': timestamp,
            'datetime': this.iso8601 (timestamp),
            'currency': this.safeCurrencyCode (currencyId, currency),
            'amount': this.safeNumber (transfer, 'amount'),
            'fromAccount': fromAccount,
            'toAccount': toAccount,
            'status': this.parseTransferStatus (this.safeString (transfer, 'status')),
        };
    }

    async fetchDerivativesMarketLeverageTiers (symbol: string, params = {}) {
        await this.loadMarkets ();
        const market = this.market (symbol);
        const request = {
            'symbol': market['id'],
        };
        if (market['linear']) {
            request['category'] = 'linear';
        } else if (market['inverse']) {
            request['category'] = 'inverse';
        }
        const response = await this.publicGetV5MarketRiskLimit (this.extend (request, params));
        //
        //     {
        //         "retCode": 0,
        //         "retMsg": "OK",
        //         "result": {
        //             "category": "inverse",
        //             "list": [
        //                 {
        //                     "id": 1,
        //                     "symbol": "BTCUSD",
        //                     "riskLimitValue": "150",
        //                     "maintenanceMargin": "0.5",
        //                     "initialMargin": "1",
        //                     "isLowestRisk": 1,
        //                     "maxLeverage": "100.00"
        //                 },
        //             ....
        //             ]
        //         },
        //         "retExtInfo": {},
        //         "time": 1672054488010
        //     }
        //
        const result = this.safeValue (response, 'result');
        const tiers = this.safeValue (result, 'list');
        return this.parseMarketLeverageTiers (tiers, market);
    }

    async fetchMarketLeverageTiers (symbol: string, params = {}) {
        /**
         * @method
         * @name bybit#fetchMarketLeverageTiers
         * @description retrieve information on the maximum leverage, and maintenance margin for trades of varying trade sizes for a single market
         * @see https://bybit-exchange.github.io/docs/v5/market/risk-limit
         * @param {string} symbol unified market symbol
         * @param {object} [params] extra parameters specific to the bybit api endpoint
         * @returns {object} a [leverage tiers structure]{@link https://github.com/ccxt/ccxt/wiki/Manual#leverage-tiers-structure}
         */
        await this.loadMarkets ();
        const request = {};
        let market = undefined;
        market = this.market (symbol);
        if (market['spot'] || market['option']) {
            throw new BadRequest (this.id + ' fetchMarketLeverageTiers() symbol does not support market ' + symbol);
        }
        request['symbol'] = market['id'];
        return await this.fetchDerivativesMarketLeverageTiers (symbol, params);
    }

    parseMarketLeverageTiers (info, market = undefined) {
        //
        //     {
        //         "id": 1,
        //         "symbol": "BTCUSD",
        //         "riskLimitValue": "150",
        //         "maintenanceMargin": "0.5",
        //         "initialMargin": "1",
        //         "isLowestRisk": 1,
        //         "maxLeverage": "100.00"
        //     }
        //
        let minNotional = 0;
        const tiers = [];
        for (let i = 0; i < info.length; i++) {
            const item = info[i];
            const maxNotional = this.safeNumber (item, 'riskLimitValue');
            tiers.push ({
                'tier': this.sum (i, 1),
                'currency': market['base'],
                'minNotional': minNotional,
                'maxNotional': maxNotional,
                'maintenanceMarginRate': this.safeNumber (item, 'maintenanceMargin'),
                'maxLeverage': this.safeNumber (item, 'maxLeverage'),
                'info': item,
            });
            minNotional = maxNotional;
        }
        return tiers;
    }

    parseTradingFee (fee, market = undefined) {
        //
        //     {
        //         "symbol": "ETHUSDT",
        //         "makerFeeRate": 0.001,
        //         "takerFeeRate": 0.001
        //     }
        //
        const marketId = this.safeString (fee, 'symbol');
        const symbol = this.safeSymbol (marketId, undefined, undefined, 'contract');
        return {
            'info': fee,
            'symbol': symbol,
            'maker': this.safeNumber (fee, 'makerFeeRate'),
            'taker': this.safeNumber (fee, 'takerFeeRate'),
        };
    }

    async fetchTradingFee (symbol: string, params = {}) {
        /**
         * @method
         * @name bybit#fetchTradingFee
         * @description fetch the trading fees for a market
         * @see https://bybit-exchange.github.io/docs/v5/account/fee-rate
         * @param {string} symbol unified market symbol
         * @param {object} [params] extra parameters specific to the bybit api endpoint
         * @returns {object} a [fee structure]{@link https://github.com/ccxt/ccxt/wiki/Manual#fee-structure}
         */
        await this.loadMarkets ();
        const market = this.market (symbol);
        if (market['spot']) {
            throw new NotSupported (this.id + ' fetchTradingFee() is not supported for spot market');
        }
        const request = {
            'symbol': market['id'],
        };
        const response = await this.privateGetV5AccountFeeRate (this.extend (request, params));
        //
        //     {
        //         "retCode": 0,
        //         "retMsg": "OK",
        //         "result": {
        //             "list": [
        //                 {
        //                     "symbol": "ETHUSDT",
        //                     "takerFeeRate": "0.0006",
        //                     "makerFeeRate": "0.0001"
        //                 }
        //             ]
        //         },
        //         "retExtInfo": {},
        //         "time": 1676360412576
        //     }
        //
        const result = this.safeValue (response, 'result', {});
        const fees = this.safeValue (result, 'list', []);
        const first = this.safeValue (fees, 0, {});
        return this.parseTradingFee (first);
    }

    async fetchTradingFees (params = {}) {
        /**
         * @method
         * @name bybit#fetchTradingFees
         * @description fetch the trading fees for multiple markets
         * @see https://bybit-exchange.github.io/docs/v5/account/fee-rate
         * @param {object} [params] extra parameters specific to the bybit api endpoint
         * @param {string} [params.type] market type, ['swap', 'option', 'spot']
         * @returns {object} a dictionary of [fee structures]{@link https://github.com/ccxt/ccxt/wiki/Manual#fee-structure} indexed by market symbols
         */
        await this.loadMarkets ();
        let type = undefined;
        [ type, params ] = this.handleOptionAndParams (params, 'fetchTradingFees', 'type', 'future');
        if (type === 'spot') {
            throw new NotSupported (this.id + ' fetchTradingFees() is not supported for spot market');
        }
        const response = await this.privateGetV5AccountFeeRate (params);
        //
        //     {
        //         "retCode": 0,
        //         "retMsg": "OK",
        //         "result": {
        //             "list": [
        //                 {
        //                     "symbol": "ETHUSDT",
        //                     "takerFeeRate": "0.0006",
        //                     "makerFeeRate": "0.0001"
        //                 }
        //             ]
        //         },
        //         "retExtInfo": {},
        //         "time": 1676360412576
        //     }
        //
        let fees = this.safeValue (response, 'result', {});
        fees = this.safeValue (fees, 'list', []);
        const result = {};
        for (let i = 0; i < fees.length; i++) {
            const fee = this.parseTradingFee (fees[i]);
            const symbol = fee['symbol'];
            result[symbol] = fee;
        }
        return result;
    }

    parseDepositWithdrawFee (fee, currency = undefined) {
        //
        //    {
        //        "name": "BTC",
        //        "coin": "BTC",
        //        "remainAmount": "150",
        //        "chains": [
        //            {
        //                "chainType": "BTC",
        //                "confirmation": "10000",
        //                "withdrawFee": "0.0005",
        //                "depositMin": "0.0005",
        //                "withdrawMin": "0.001",
        //                "chain": "BTC",
        //                "chainDeposit": "1",
        //                "chainWithdraw": "1",
        //                "minAccuracy": "8"
        //            }
        //        ]
        //    }
        //
        const chains = this.safeValue (fee, 'chains', []);
        const chainsLength = chains.length;
        const result = {
            'info': fee,
            'withdraw': {
                'fee': undefined,
                'percentage': undefined,
            },
            'deposit': {
                'fee': undefined,
                'percentage': undefined,
            },
            'networks': {},
        };
        if (chainsLength !== 0) {
            for (let i = 0; i < chainsLength; i++) {
                const chain = chains[i];
                const networkId = this.safeString (chain, 'chain');
                const currencyCode = this.safeString (currency, 'code');
                const networkCode = this.networkIdToCode (networkId, currencyCode);
                result['networks'][networkCode] = {
                    'deposit': { 'fee': undefined, 'percentage': undefined },
                    'withdraw': { 'fee': this.safeNumber (chain, 'withdrawFee'), 'percentage': false },
                };
                if (chainsLength === 1) {
                    result['withdraw']['fee'] = this.safeNumber (chain, 'withdrawFee');
                    result['withdraw']['percentage'] = false;
                }
            }
        }
        return result;
    }

    async fetchDepositWithdrawFees (codes: string[] = undefined, params = {}) {
        /**
         * @method
         * @name bybit#fetchDepositWithdrawFees
         * @description fetch deposit and withdraw fees
         * @see https://bybit-exchange.github.io/docs/v5/asset/coin-info
         * @param {string[]} codes list of unified currency codes
         * @param {object} [params] extra parameters specific to the bybit api endpoint
         * @returns {object} a list of [fee structures]{@link https://github.com/ccxt/ccxt/wiki/Manual#fee-structure}
         */
        this.checkRequiredCredentials ();
        await this.loadMarkets ();
        const response = await this.privateGetV5AssetCoinQueryInfo (params);
        //
        //     {
        //         "retCode": 0,
        //         "retMsg": "",
        //         "result": {
        //             "rows": [
        //                 {
        //                     "name": "BTC",
        //                     "coin": "BTC",
        //                     "remainAmount": "150",
        //                     "chains": [
        //                         {
        //                             "chainType": "BTC",
        //                             "confirmation": "10000",
        //                             "withdrawFee": "0.0005",
        //                             "depositMin": "0.0005",
        //                             "withdrawMin": "0.001",
        //                             "chain": "BTC",
        //                             "chainDeposit": "1",
        //                             "chainWithdraw": "1",
        //                             "minAccuracy": "8"
        //                         }
        //                     ]
        //                 }
        //             ]
        //         },
        //         "retExtInfo": {},
        //         "time": 1672194582264
        //     }
        //
        const data = this.safeValue (response, 'result', {});
        const rows = this.safeValue (data, 'rows', []);
        return this.parseDepositWithdrawFees (rows, codes, 'coin');
    }

    async fetchSettlementHistory (symbol: string = undefined, since: Int = undefined, limit: Int = undefined, params = {}) {
        /**
         * @method
         * @name bybit#fetchSettlementHistory
         * @description fetches historical settlement records
         * @see https://bybit-exchange.github.io/docs/v5/market/delivery-price
         * @param {string} symbol unified market symbol of the settlement history
         * @param {int} [since] timestamp in ms
         * @param {int} [limit] number of records
         * @param {object} [params] exchange specific params
         * @param {string} [params.type] market type, ['swap', 'option', 'spot']
         * @param {string} [params.subType] market subType, ['linear', 'inverse']
         * @returns {object[]} a list of [settlement history objects]
         */
        await this.loadMarkets ();
        const request = {};
        let market = undefined;
        if (symbol !== undefined) {
            market = this.market (symbol);
            request['symbol'] = market['id'];
        }
        let type = undefined;
        [ type, params ] = this.getBybitType ('fetchSettlementHistory', market, params);
        if (type === 'spot') {
            throw new NotSupported (this.id + ' fetchSettlementHistory() is not supported for spot market');
        }
        request['category'] = type;
        if (limit !== undefined) {
            request['limit'] = limit;
        }
        const response = await this.publicGetV5MarketDeliveryPrice (this.extend (request, params));
        //
        //     {
        //         "retCode": 0,
        //         "retMsg": "success",
        //         "result": {
        //             "category": "option",
        //             "nextPageCursor": "0%2C3",
        //             "list": [
        //                 {
        //                     "symbol": "SOL-27JUN23-20-C",
        //                     "deliveryPrice": "16.62258889",
        //                     "deliveryTime": "1687852800000"
        //                 },
        //             ]
        //         },
        //         "retExtInfo": {},
        //         "time": 1689043527231
        //     }
        //
        const result = this.safeValue (response, 'result', {});
        const data = this.safeValue (result, 'list', []);
        const settlements = this.parseSettlements (data, market);
        const sorted = this.sortBy (settlements, 'timestamp');
        return this.filterBySymbolSinceLimit (sorted, market['symbol'], since, limit);
    }

    async fetchMySettlementHistory (symbol: string = undefined, since: Int = undefined, limit: Int = undefined, params = {}) {
        /**
         * @method
         * @name bybit#fetchMySettlementHistory
         * @description fetches historical settlement records of the user
         * @see https://bybit-exchange.github.io/docs/v5/asset/delivery
         * @param {string} symbol unified market symbol of the settlement history
         * @param {int} [since] timestamp in ms
         * @param {int} [limit] number of records
         * @param {object} [params] exchange specific params
         * @param {string} [params.type] market type, ['swap', 'option', 'spot']
         * @param {string} [params.subType] market subType, ['linear', 'inverse']
         * @returns {object[]} a list of [settlement history objects]
         */
        await this.loadMarkets ();
        const request = {};
        let market = undefined;
        if (symbol !== undefined) {
            market = this.market (symbol);
            request['symbol'] = market['id'];
        }
        let type = undefined;
        [ type, params ] = this.getBybitType ('fetchMySettlementHistory', market, params);
        if (type === 'spot' || type === 'inverse') {
            throw new NotSupported (this.id + ' fetchMySettlementHistory() is not supported for spot market');
        }
        request['category'] = 'linear';
        if (limit !== undefined) {
            request['limit'] = limit;
        }
        const response = await this.privateGetV5AssetDeliveryRecord (this.extend (request, params));
        //
        //     {
        //         "retCode": 0,
        //         "retMsg": "success",
        //         "result": {
        //             "category": "option",
        //             "nextPageCursor": "0%2C3",
        //             "list": [
        //                 {
        //                     "symbol": "SOL-27JUN23-20-C",
        //                     "deliveryPrice": "16.62258889",
        //                     "deliveryTime": "1687852800000",
        //                     "side": "Buy",
        //                     "strike": "20",
        //                     "fee": "0.00000000",
        //                     "position": "0.01",
        //                     "deliveryRpl": "3.5"
        //                 },
        //             ]
        //         },
        //         "retExtInfo": {},
        //         "time": 1689043527231
        //     }
        //
        const result = this.safeValue (response, 'result', {});
        const data = this.safeValue (result, 'list', []);
        const settlements = this.parseSettlements (data, market);
        const sorted = this.sortBy (settlements, 'timestamp');
        return this.filterBySymbolSinceLimit (sorted, market['symbol'], since, limit);
    }

    parseSettlement (settlement, market) {
        //
        // fetchSettlementHistory
        //
        //     {
        //         "symbol": "SOL-27JUN23-20-C",
        //         "deliveryPrice": "16.62258889",
        //         "deliveryTime": "1687852800000"
        //     }
        //
        // fetchMySettlementHistory
        //
        //     {
        //         "symbol": "SOL-27JUN23-20-C",
        //         "deliveryPrice": "16.62258889",
        //         "deliveryTime": "1687852800000",
        //         "side": "Buy",
        //         "strike": "20",
        //         "fee": "0.00000000",
        //         "position": "0.01",
        //         "deliveryRpl": "3.5"
        //     }
        //
        const timestamp = this.safeInteger (settlement, 'deliveryTime');
        const marketId = this.safeString (settlement, 'symbol');
        return {
            'info': settlement,
            'symbol': this.safeSymbol (marketId, market),
            'price': this.safeNumber (settlement, 'deliveryPrice'),
            'timestamp': timestamp,
            'datetime': this.iso8601 (timestamp),
        };
    }

    parseSettlements (settlements, market) {
        //
        // fetchSettlementHistory
        //
        //     [
        //         {
        //             "symbol": "SOL-27JUN23-20-C",
        //             "deliveryPrice": "16.62258889",
        //             "deliveryTime": "1687852800000"
        //         }
        //     ]
        //
        // fetchMySettlementHistory
        //
        //     [
        //         {
        //             "symbol": "SOL-27JUN23-20-C",
        //             "deliveryPrice": "16.62258889",
        //             "deliveryTime": "1687852800000",
        //             "side": "Buy",
        //             "strike": "20",
        //             "fee": "0.00000000",
        //             "position": "0.01",
        //             "deliveryRpl": "3.5"
        //         }
        //     ]
        //
        const result = [];
        for (let i = 0; i < settlements.length; i++) {
            result.push (this.parseSettlement (settlements[i], market));
        }
        return result;
    }

    async fetchVolatilityHistory (code: string, params = {}) {
        /**
         * @method
         * @name bybit#fetchVolatilityHistory
         * @description fetch the historical volatility of an option market based on an underlying asset
         * @see https://bybit-exchange.github.io/docs/v5/market/iv
         * @param {string} code unified currency code
         * @param {object} [params] extra parameters specific to the bybit api endpoint
         * @param {int} [params.period] the period in days to fetch the volatility for: 7,14,21,30,60,90,180,270
         * @returns {object[]} a list of [volatility history objects]{@link https://github.com/ccxt/ccxt/wiki/Manual#volatility-structure}
         */
        await this.loadMarkets ();
        const currency = this.currency (code);
        const request = {
            'category': 'option',
            'baseCoin': currency['id'],
        };
        const response = await this.publicGetV5MarketHistoricalVolatility (this.extend (request, params));
        //
        //     {
        //         "retCode": 0,
        //         "retMsg": "SUCCESS",
        //         "category": "option",
        //         "result": [
        //             {
        //                 "period": 7,
        //                 "value": "0.23854072",
        //                 "time": "1690574400000"
        //             }
        //         ]
        //     }
        //
        const volatility = this.safeValue (response, 'result', []);
        return this.parseVolatilityHistory (volatility);
    }

    parseVolatilityHistory (volatility) {
        //
        //     {
        //         "period": 7,
        //         "value": "0.23854072",
        //         "time": "1690574400000"
        //     }
        //
        const result = [];
        for (let i = 0; i < volatility.length; i++) {
            const entry = volatility[i];
            const timestamp = this.safeInteger (entry, 'time');
            result.push ({
                'info': volatility,
                'timestamp': timestamp,
                'datetime': this.iso8601 (timestamp),
                'volatility': this.safeNumber (entry, 'value'),
            });
        }
        return result;
    }

    sign (path, api = 'public', method = 'GET', params = {}, headers = undefined, body = undefined) {
        let url = this.implodeHostname (this.urls['api'][api]) + '/' + path;
        if (api === 'public') {
            if (Object.keys (params).length) {
                url += '?' + this.rawencode (params);
            }
        } else if (api === 'private') {
            this.checkRequiredCredentials ();
            const isOpenapi = url.indexOf ('openapi') >= 0;
            const isV3UnifiedMargin = url.indexOf ('unified/v3') >= 0;
            const isV3Contract = url.indexOf ('contract/v3') >= 0;
            const isV5UnifiedAccount = url.indexOf ('v5') >= 0;
            const timestamp = this.nonce ().toString ();
            if (isOpenapi) {
                if (Object.keys (params).length) {
                    body = this.json (params);
                } else {
                    // this fix for PHP is required otherwise it generates
                    // '[]' on empty arrays even when forced to use objects
                    body = '{}';
                }
                const payload = timestamp + this.apiKey + body;
                const signature = this.hmac (this.encode (payload), this.encode (this.secret), sha256, 'hex');
                headers = {
                    'Content-Type': 'application/json',
                    'X-BAPI-API-KEY': this.apiKey,
                    'X-BAPI-TIMESTAMP': timestamp,
                    'X-BAPI-SIGN': signature,
                };
            } else if (isV3UnifiedMargin || isV3Contract || isV5UnifiedAccount) {
                headers = {
                    'Content-Type': 'application/json',
                    'X-BAPI-API-KEY': this.apiKey,
                    'X-BAPI-TIMESTAMP': timestamp,
                    'X-BAPI-RECV-WINDOW': this.options['recvWindow'].toString (),
                };
                if (isV3UnifiedMargin || isV3Contract) {
                    headers['X-BAPI-SIGN-TYPE'] = '2';
                }
                const query = this.extend ({}, params);
                const queryEncoded = this.rawencode (query);
                const auth_base = timestamp.toString () + this.apiKey + this.options['recvWindow'].toString ();
                let authFull = undefined;
                if (method === 'POST') {
                    body = this.json (query);
                    authFull = auth_base + body;
                } else {
                    authFull = auth_base + queryEncoded;
                    url += '?' + this.rawencode (query);
                }
                let signature = undefined;
                if (this.secret.indexOf ('PRIVATE KEY') > -1) {
                    signature = rsa (authFull, this.secret, sha256);
                } else {
                    signature = this.hmac (this.encode (authFull), this.encode (this.secret), sha256);
                }
                headers['X-BAPI-SIGN'] = signature;
            } else {
                const query = this.extend (params, {
                    'api_key': this.apiKey,
                    'recv_window': this.options['recvWindow'],
                    'timestamp': timestamp,
                });
                const sortedQuery = this.keysort (query);
                const auth = this.rawencode (sortedQuery);
                let signature = undefined;
                if (this.secret.indexOf ('PRIVATE KEY') > -1) {
                    signature = rsa (auth, this.secret, sha256);
                } else {
                    signature = this.hmac (this.encode (auth), this.encode (this.secret), sha256);
                }
                if (method === 'POST') {
                    const isSpot = url.indexOf ('spot') >= 0;
                    const extendedQuery = this.extend (query, {
                        'sign': signature,
                    });
                    if (isSpot) {
                        body = this.urlencode (extendedQuery);
                        headers = {
                            'Content-Type': 'application/x-www-form-urlencoded',
                        };
                    } else {
                        body = this.json (extendedQuery);
                        headers = {
                            'Content-Type': 'application/json',
                        };
                    }
                } else {
                    url += '?' + this.rawencode (sortedQuery);
                    url += '&sign=' + signature;
                }
            }
        }
        if (method === 'POST') {
            const brokerId = this.safeString (this.options, 'brokerId');
            if (brokerId !== undefined) {
                headers['Referer'] = brokerId;
            }
        }
        return { 'url': url, 'method': method, 'body': body, 'headers': headers };
    }

    handleErrors (httpCode, reason, url, method, headers, body, response, requestHeaders, requestBody) {
        if (!response) {
            return undefined; // fallback to default error handler
        }
        //
        //     {
        //         "ret_code": 10001,
        //         "ret_msg": "ReadMapCB: expect { or n, but found \u0000, error " +
        //         "found in #0 byte of ...||..., bigger context " +
        //         "...||...",
        //         "ext_code": '',
        //         "ext_info": '',
        //         "result": null,
        //         "time_now": "1583934106.590436"
        //     }
        //
        //     {
        //         "retCode":10001,
        //         "retMsg":"symbol params err",
        //         "result":{"symbol":"","bid":"","bidIv":"","bidSize":"","ask":"","askIv":"","askSize":"","lastPrice":"","openInterest":"","indexPrice":"","markPrice":"","markPriceIv":"","change24h":"","high24h":"","low24h":"","volume24h":"","turnover24h":"","totalVolume":"","totalTurnover":"","fundingRate":"","predictedFundingRate":"","nextFundingTime":"","countdownHour":"0","predictedDeliveryPrice":"","underlyingPrice":"","delta":"","gamma":"","vega":"","theta":""}
        //     }
        //
        const errorCode = this.safeString2 (response, 'ret_code', 'retCode');
        if (errorCode !== '0') {
            if (errorCode === '30084') {
                // not an error
                // https://github.com/ccxt/ccxt/issues/11268
                // https://github.com/ccxt/ccxt/pull/11624
                // POST https://api.bybit.com/v2/private/position/switch-isolated 200 OK
                // {"ret_code":30084,"ret_msg":"Isolated not modified","ext_code":"","ext_info":"","result":null,"time_now":"1642005219.937988","rate_limit_status":73,"rate_limit_reset_ms":1642005219894,"rate_limit":75}
                return undefined;
            }
            let feedback = undefined;
            if (errorCode === '10005' && url.indexOf ('order') < 0) {
                feedback = this.id + ' private api uses /user/v3/private/query-api to check if you have a unified account. The API key of user id must own one of permissions: "Account Transfer", "Subaccount Transfer", "Withdrawal" ' + body;
            } else {
                feedback = this.id + ' ' + body;
            }
            this.throwBroadlyMatchedException (this.exceptions['broad'], body, feedback);
            this.throwExactlyMatchedException (this.exceptions['exact'], errorCode, feedback);
            throw new ExchangeError (feedback); // unknown message
        }
        return undefined;
    }
}<|MERGE_RESOLUTION|>--- conflicted
+++ resolved
@@ -2521,91 +2521,7 @@
         return this.filterBySymbolSinceLimit (sorted, symbol, since, limit) as FundingRateHistory[];
     }
 
-<<<<<<< HEAD
     parseTrade (trade, market = undefined) {
-=======
-    parseTrade (trade, market = undefined): Trade {
-        const isSpotTrade = ('isBuyerMaker' in trade) || ('feeTokenId' in trade);
-        if (isSpotTrade) {
-            return this.parseSpotTrade (trade, market);
-        } else {
-            return this.parseContractTrade (trade, market);
-        }
-    }
-
-    parseSpotTrade (trade, market = undefined) {
-        //
-        //   public:
-        //     {
-        //        "price": "39548.68",
-        //        "time": "1651748717850",
-        //        "qty": "0.166872",
-        //        "isBuyerMaker": 0
-        //     }
-        //
-        //   private:
-        //     {
-        //         "orderPrice": "82.5",
-        //         "creatTime": "1666702226326",
-        //         "orderQty": "0.016",
-        //         "isBuyer": "0",
-        //         "isMaker": "0",
-        //         "symbol": "AAVEUSDT",
-        //         "id": "1274785101965716992",
-        //         "orderId": "1274784252359089664",
-        //         "tradeId": "2270000000031365639",
-        //         "execFee": "0",
-        //         "feeTokenId": "AAVE",
-        //         "matchOrderId": "1274785101865076224",
-        //         "makerRebate": "0",
-        //         "executionTime": "1666702226335"
-        //     }
-        //
-        const timestamp = this.safeIntegerN (trade, [ 'time', 'creatTime' ]);
-        let takerOrMaker = undefined;
-        let side = undefined;
-        const isBuyerMaker = this.safeInteger (trade, 'isBuyerMaker');
-        if (isBuyerMaker !== undefined) {
-            // if public response
-            side = (isBuyerMaker === 1) ? 'buy' : 'sell';
-        } else {
-            // if private response
-            const isBuyer = this.safeInteger (trade, 'isBuyer');
-            const isMaker = this.safeInteger (trade, 'isMaker');
-            takerOrMaker = (isMaker === 0) ? 'maker' : 'taker';
-            side = (isBuyer === 0) ? 'buy' : 'sell';
-        }
-        const marketId = this.safeString (trade, 'symbol');
-        market = this.safeMarket (marketId, market, undefined, 'spot');
-        let fee = undefined;
-        const feeCost = this.safeString (trade, 'execFee');
-        if (feeCost !== undefined) {
-            const feeToken = this.safeString (trade, 'feeTokenId');
-            const feeCurrency = this.safeCurrencyCode (feeToken);
-            fee = {
-                'cost': feeCost,
-                'currency': feeCurrency,
-            };
-        }
-        return this.safeTrade ({
-            'id': this.safeString (trade, 'tradeId'),
-            'info': trade,
-            'timestamp': timestamp,
-            'datetime': this.iso8601 (timestamp),
-            'symbol': market['symbol'],
-            'order': this.safeString (trade, 'orderId'),
-            'type': undefined,
-            'side': side,
-            'takerOrMaker': takerOrMaker,
-            'price': this.safeString2 (trade, 'price', 'orderPrice'),
-            'amount': this.safeString2 (trade, 'qty', 'orderQty'),
-            'cost': undefined,
-            'fee': fee,
-        }, market);
-    }
-
-    parseContractTrade (trade, market = undefined) {
->>>>>>> e68fd02c
         //
         // public https://bybit-exchange.github.io/docs/v5/market/recent-trade
         //
