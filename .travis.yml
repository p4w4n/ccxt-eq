--- conflicted
+++ resolved
@@ -37,21 +37,12 @@
 - npm run test-base
 - npm run test-base-ws
 - pip list
-<<<<<<< HEAD
-- node tests-manager run-tests --js --python-async --php-async 5 2>&1 &
-- rest_pid=$!
-- node tests-manager run-tests-ws --js --python-async --php-async 5 2>&1 &
-- ws_pid=$!
-- wait $rest_pid
-- wait $ws_pid
-=======
 - if [ "$TRAVIS_PULL_REQUEST" != "false" ]; then
-  node run-tests --js --python-async --php-async 5 2>&1 &
+  node tests-manager --js --python-async --php-async 5 2>&1 &
   rest_pid=$!;
-  node run-tests-ws --js --python-async --php-async 5 2>&1 &
+  node tests-manager --js --python-async --php-async 5 2>&1 &
   ws_pid=$!;
   wait $rest_pid && wait $ws_pid; fi
->>>>>>> 20504b03
 - git checkout master composer.json
 - if [ "$TRAVIS_PULL_REQUEST" = "false" ] && [ "$TRAVIS_BRANCH" = "master" ]; then
   env COMMIT_MESSAGE=${NPM_VERSION:1} GITHUB_TOKEN=${GITHUB_TOKEN} ./build/push.sh;
