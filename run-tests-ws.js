--- conflicted
+++ resolved
@@ -61,30 +61,19 @@
 
     const ps = spawn (bin, args, { timeout: maxProcessTimeout })
 
-<<<<<<< HEAD
-        const psSpawn = ps.spawn (bin, args)
-=======
     let output = ''
     let stderr = ''
     let hasWarnings = false
->>>>>>> fbe537fd
 
     ps.stdout.on ('data', data => { output += data.toString () })
     ps.stderr.on ('data', data => { output += data.toString (); stderr += data.toString (); hasWarnings = true })
 
-<<<<<<< HEAD
-        psSpawn.stdout.on ('data', data => { output += data.toString () })
-        psSpawn.stderr.on ('data', data => { output += data.toString (); stderr += data.toString (); hasWarnings = true })
-
-        psSpawn.on ('exit', code => {
-=======
     let return_
     const promise = new Promise ((resolve) => {
         return_ = resolve
     })
 
     ps.on ('exit', (code, signal) => {
->>>>>>> fbe537fd
 
         output = ansi.strip (output.trim ())
         stderr = ansi.strip (stderr)
