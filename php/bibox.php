<?php

namespace ccxt;

// PLEASE DO NOT EDIT THIS FILE, IT IS GENERATED AND WILL BE OVERWRITTEN:
// https://github.com/ccxt/ccxt/blob/master/CONTRIBUTING.md#how-to-contribute-code

use Exception; // a common import
use \ccxt\ExchangeError;
use \ccxt\AuthenticationError;
use \ccxt\ArgumentsRequired;
use \ccxt\OrderNotFound;

class bibox extends Exchange {

    public function describe() {
        return $this->deep_extend(parent::describe (), array(
            'id' => 'bibox',
            'name' => 'Bibox',
            'countries' => array( 'CN', 'US', 'KR' ),
            'version' => 'v1',
            'has' => array(
                'cancelOrder' => true,
                'CORS' => false,
                'createMarketOrder' => false, // or they will return https://github.com/ccxt/ccxt/issues/2338
                'createOrder' => true,
                'fetchBalance' => true,
                'fetchClosedOrders' => true,
                'fetchCurrencies' => true,
                'fetchDeposits' => true,
                'fetchDepositAddress' => true,
                'fetchFundingFees' => true,
                'fetchMarkets' => true,
                'fetchMyTrades' => true,
                'fetchOHLCV' => true,
                'fetchOpenOrders' => true,
                'fetchOrder' => true,
                'fetchOrderBook' => true,
                'fetchTicker' => true,
                'fetchTickers' => true,
                'fetchTrades' => true,
                'fetchWithdrawals' => true,
                'publicAPI' => false,
                'withdraw' => true,
            ),
            'timeframes' => array(
                '1m' => '1min',
                '5m' => '5min',
                '15m' => '15min',
                '30m' => '30min',
                '1h' => '1hour',
                '2h' => '2hour',
                '4h' => '4hour',
                '6h' => '6hour',
                '12h' => '12hour',
                '1d' => 'day',
                '1w' => 'week',
            ),
            'urls' => array(
                'logo' => 'https://user-images.githubusercontent.com/51840849/77257418-3262b000-6c85-11ea-8fb8-20bdf20b3592.jpg',
                'api' => 'https://api.bibox.com',
                'www' => 'https://www.bibox.com',
                'doc' => array(
                    'https://biboxcom.github.io/en/',
                ),
                'fees' => 'https://bibox.zendesk.com/hc/en-us/articles/360002336133',
                'referral' => 'https://w2.bibox.com/login/register?invite_code=05Kj3I',
            ),
            'api' => array(
                'public' => array(
                    'post' => array(
                        // TODO => rework for full endpoint/cmd paths here
                        'mdata',
                    ),
                    'get' => array(
                        'cquery',
                        'mdata',
                    ),
                ),
                'private' => array(
                    'post' => array(
                        'cquery',
                        'ctrade',
                        'user',
                        'orderpending',
                        'transfer',
                    ),
                ),
                'v2private' => array(
                    'post' => array(
                        'assets/transfer/spot',
                    ),
                ),
            ),
            'fees' => array(
                'trading' => array(
                    'tierBased' => false,
                    'percentage' => true,
                    'taker' => 0.001,
                    'maker' => 0.0008,
                ),
                'funding' => array(
                    'tierBased' => false,
                    'percentage' => false,
                    'withdraw' => array(),
                    'deposit' => array(),
                ),
            ),
            'exceptions' => array(
                '2011' => '\\ccxt\\AccountSuspended', // Account is locked
                '2015' => '\\ccxt\\AuthenticationError', // Google authenticator is wrong
                '2021' => '\\ccxt\\InsufficientFunds', // Insufficient balance available for withdrawal
                '2027' => '\\ccxt\\InsufficientFunds', // Insufficient balance available (for trade)
                '2033' => '\\ccxt\\OrderNotFound', // operation failed! Orders have been completed or revoked
                '2067' => '\\ccxt\\InvalidOrder', // Does not support market orders
                '2068' => '\\ccxt\\InvalidOrder', // The number of orders can not be less than
                '2085' => '\\ccxt\\InvalidOrder', // Order quantity is too small
                '3012' => '\\ccxt\\AuthenticationError', // invalid apiKey
                '3016' => '\\ccxt\\BadSymbol', // Trading pair error
                '3024' => '\\ccxt\\PermissionDenied', // wrong apikey permissions
                '3025' => '\\ccxt\\AuthenticationError', // signature failed
                '4000' => '\\ccxt\\ExchangeNotAvailable', // current network is unstable
                '4003' => '\\ccxt\\DDoSProtection', // server busy please try again later
            ),
            'commonCurrencies' => array(
                'KEY' => 'Bihu',
                'MTC' => 'MTC Mesh Network', // conflict with MTC Docademic doc.com Token https://github.com/ccxt/ccxt/issues/6081 https://github.com/ccxt/ccxt/issues/3025
                'PAI' => 'PCHAIN',
            ),
        ));
    }

    public function fetch_markets($params = array ()) {
        $request = array(
            'cmd' => 'marketAll',
        );
        $response = $this->publicGetMdata (array_merge($request, $params));
        //
        //     {
        //         "$result" => array(
        //             {
        //                 "is_hide":0,
        //                 "high_cny":"1.9478",
        //                 "amount":"272.41",
        //                 "coin_symbol":"BIX",
        //                 "last":"0.00002487",
        //                 "currency_symbol":"BTC",
        //                 "change":"+0.00000073",
        //                 "low_cny":"1.7408",
        //                 "base_last_cny":"1.84538041",
        //                 "area_id":7,
        //                 "percent":"+3.02%",
        //                 "last_cny":"1.8454",
        //                 "high":"0.00002625",
        //                 "low":"0.00002346",
        //                 "pair_type":0,
        //                 "last_usd":"0.2686",
        //                 "vol24H":"10940613",
        //                 "$id":1,
        //                 "high_usd":"0.2835",
        //                 "low_usd":"0.2534"
        //             }
        //         ),
        //         "cmd":"marketAll",
        //         "ver":"1.1"
        //     }
        //
        $markets = $this->safe_value($response, 'result');
        $result = array();
        for ($i = 0; $i < count($markets); $i++) {
            $market = $markets[$i];
            $numericId = $this->safe_integer($market, 'id');
            $baseId = $this->safe_string($market, 'coin_symbol');
            $quoteId = $this->safe_string($market, 'currency_symbol');
            $base = $this->safe_currency_code($baseId);
            $quote = $this->safe_currency_code($quoteId);
            $symbol = $base . '/' . $quote;
            $id = $baseId . '_' . $quoteId;
            $precision = array(
                'amount' => 4,
                'price' => 8,
            );
            $result[] = array(
                'id' => $id,
                'numericId' => $numericId,
                'symbol' => $symbol,
                'base' => $base,
                'quote' => $quote,
                'baseId' => $baseId,
                'quoteId' => $quoteId,
                'active' => true,
                'info' => $market,
                'precision' => $precision,
                'limits' => array(
                    'amount' => array(
                        'min' => pow(10, -$precision['amount']),
                        'max' => null,
                    ),
                    'price' => array(
                        'min' => pow(10, -$precision['price']),
                        'max' => null,
                    ),
                ),
            );
        }
        return $result;
    }

    public function parse_ticker($ticker, $market = null) {
        // we don't set values that are not defined by the exchange
        $timestamp = $this->safe_integer($ticker, 'timestamp');
        $symbol = null;
        if ($market !== null) {
            $symbol = $market['symbol'];
        } else {
            $baseId = $this->safe_string($ticker, 'coin_symbol');
            $quoteId = $this->safe_string($ticker, 'currency_symbol');
            $base = $this->safe_currency_code($baseId);
            $quote = $this->safe_currency_code($quoteId);
            $symbol = $base . '/' . $quote;
        }
        $last = $this->safe_float($ticker, 'last');
        $change = $this->safe_float($ticker, 'change');
        $baseVolume = $this->safe_float_2($ticker, 'vol', 'vol24H');
        $open = null;
        if (($last !== null) && ($change !== null)) {
            $open = $last - $change;
        }
        $percentage = $this->safe_string($ticker, 'percent');
        if ($percentage !== null) {
            $percentage = str_replace('%', '', $percentage);
            $percentage = floatval ($percentage);
        }
        return array(
            'symbol' => $symbol,
            'timestamp' => $timestamp,
            'datetime' => $this->iso8601($timestamp),
            'high' => $this->safe_float($ticker, 'high'),
            'low' => $this->safe_float($ticker, 'low'),
            'bid' => $this->safe_float($ticker, 'buy'),
            'bidVolume' => null,
            'ask' => $this->safe_float($ticker, 'sell'),
            'askVolume' => null,
            'vwap' => null,
            'open' => $open,
            'close' => $last,
            'last' => $last,
            'previousClose' => null,
            'change' => $change,
            'percentage' => $percentage,
            'average' => null,
            'baseVolume' => $baseVolume,
            'quoteVolume' => $this->safe_float($ticker, 'amount'),
            'info' => $ticker,
        );
    }

    public function fetch_ticker($symbol, $params = array ()) {
        $this->load_markets();
        $market = $this->market($symbol);
        $request = array(
            'cmd' => 'ticker',
            'pair' => $market['id'],
        );
        $response = $this->publicGetMdata (array_merge($request, $params));
        return $this->parse_ticker($response['result'], $market);
    }

    public function parse_tickers($rawTickers, $symbols = null) {
        $tickers = array();
        for ($i = 0; $i < count($rawTickers); $i++) {
            $ticker = $this->parse_ticker($rawTickers[$i]);
            if (($symbols === null) || ($this->in_array($ticker['symbol'], $symbols))) {
                $tickers[] = $ticker;
            }
        }
        return $tickers;
    }

    public function fetch_tickers($symbols = null, $params = array ()) {
        $request = array(
            'cmd' => 'marketAll',
        );
        $response = $this->publicGetMdata (array_merge($request, $params));
        $tickers = $this->parse_tickers($response['result'], $symbols);
        return $this->index_by($tickers, 'symbol');
    }

    public function parse_trade($trade, $market = null) {
        $timestamp = $this->safe_integer_2($trade, 'time', 'createdAt');
        $side = $this->safe_integer_2($trade, 'side', 'order_side');
        $side = ($side === 1) ? 'buy' : 'sell';
        $symbol = null;
        if ($market === null) {
            $marketId = $this->safe_string($trade, 'pair');
            if ($marketId === null) {
                $baseId = $this->safe_string($trade, 'coin_symbol');
                $quoteId = $this->safe_string($trade, 'currency_symbol');
                if (($baseId !== null) && ($quoteId !== null)) {
                    $marketId = $baseId . '_' . $quoteId;
                }
            }
            if (is_array($this->markets_by_id) && array_key_exists($marketId, $this->markets_by_id)) {
                $market = $this->markets_by_id[$marketId];
            }
        }
        if ($market !== null) {
            $symbol = $market['symbol'];
        }
        $fee = null;
        $feeCost = $this->safe_float($trade, 'fee');
        $feeCurrency = $this->safe_string($trade, 'fee_symbol');
        if ($feeCurrency !== null) {
            if (is_array($this->currencies_by_id) && array_key_exists($feeCurrency, $this->currencies_by_id)) {
                $feeCurrency = $this->currencies_by_id[$feeCurrency]['code'];
            } else {
                $feeCurrency = $this->safe_currency_code($feeCurrency);
            }
        }
        $feeRate = null; // todo => deduce from $market if $market is defined
        $price = $this->safe_float($trade, 'price');
        $amount = $this->safe_float($trade, 'amount');
        $cost = null;
        if ($price !== null && $amount !== null) {
            $cost = $price * $amount;
        }
        if ($feeCost !== null) {
            $fee = array(
                'cost' => $feeCost,
                'currency' => $feeCurrency,
                'rate' => $feeRate,
            );
        }
        $id = $this->safe_string($trade, 'id');
        return array(
            'info' => $trade,
            'id' => $id,
            'order' => null, // Bibox does not have it (documented) yet
            'timestamp' => $timestamp,
            'datetime' => $this->iso8601($timestamp),
            'symbol' => $symbol,
            'type' => 'limit',
            'takerOrMaker' => null,
            'side' => $side,
            'price' => $price,
            'amount' => $amount,
            'cost' => $cost,
            'fee' => $fee,
        );
    }

    public function fetch_trades($symbol, $since = null, $limit = null, $params = array ()) {
        $this->load_markets();
        $market = $this->market($symbol);
        $request = array(
            'cmd' => 'deals',
            'pair' => $market['id'],
        );
        if ($limit !== null) {
            $request['size'] = $limit; // default = 200
        }
        $response = $this->publicGetMdata (array_merge($request, $params));
        return $this->parse_trades($response['result'], $market, $since, $limit);
    }

    public function fetch_order_book($symbol, $limit = null, $params = array ()) {
        $this->load_markets();
        $market = $this->market($symbol);
        $request = array(
            'cmd' => 'depth',
            'pair' => $market['id'],
        );
        if ($limit !== null) {
            $request['size'] = $limit; // default = 200
        }
        $response = $this->publicGetMdata (array_merge($request, $params));
        return $this->parse_order_book($response['result'], $this->safe_float($response['result'], 'update_time'), 'bids', 'asks', 'price', 'volume');
    }

<<<<<<< HEAD
    public function parse_ohlcv($ohlcv, $market = null, $timeframe = '1m', $since = null, $limit = null) {
=======
    public function parse_ohlcv($ohlcv, $market = null) {
>>>>>>> e73c37f7
        //
        //     {
        //         "time":1591448220000,
        //         "open":"0.02507029",
        //         "high":"0.02507029",
        //         "low":"0.02506349",
        //         "close":"0.02506349",
        //         "vol":"5.92000000"
        //     }
        //
        return array(
            $this->safe_integer($ohlcv, 'time'),
            $this->safe_float($ohlcv, 'open'),
            $this->safe_float($ohlcv, 'high'),
            $this->safe_float($ohlcv, 'low'),
            $this->safe_float($ohlcv, 'close'),
            $this->safe_float($ohlcv, 'vol'),
        );
    }

    public function fetch_ohlcv($symbol, $timeframe = '1m', $since = null, $limit = 1000, $params = array ()) {
        $this->load_markets();
        $market = $this->market($symbol);
        $request = array(
            'cmd' => 'kline',
            'pair' => $market['id'],
            'period' => $this->timeframes[$timeframe],
            'size' => $limit,
        );
        $response = $this->publicGetMdata (array_merge($request, $params));
        //
        //     {
        //         "$result":array(
        //             array("time":1591448220000,"open":"0.02507029","high":"0.02507029","low":"0.02506349","close":"0.02506349","vol":"5.92000000"),
        //             array("time":1591448280000,"open":"0.02506449","high":"0.02506975","low":"0.02506108","close":"0.02506843","vol":"5.72000000"),
        //             array("time":1591448340000,"open":"0.02506698","high":"0.02506698","low":"0.02506452","close":"0.02506519","vol":"4.86000000"),
        //         ),
        //         "cmd":"kline",
        //         "ver":"1.1"
        //     }
        //
        $result = $this->safe_value($response, 'result', array());
<<<<<<< HEAD
        return $this->parse_ohlcvs($result, $market);
=======
        return $this->parse_ohlcvs($result, $market, $timeframe, $since, $limit);
>>>>>>> e73c37f7
    }

    public function fetch_currencies($params = array ()) {
        if (!$this->apiKey || !$this->secret) {
            throw new AuthenticationError($this->id . " fetchCurrencies is an authenticated endpoint, therefore it requires 'apiKey' and 'secret' credentials. If you don't need $currency details, set exchange.has['fetchCurrencies'] = false before calling its methods.");
        }
        $request = array(
            'cmd' => 'transfer/coinList',
            'body' => array(),
        );
        $response = $this->privatePostTransfer (array_merge($request, $params));
        $currencies = $this->safe_value($response, 'result');
        $result = array();
        for ($i = 0; $i < count($currencies); $i++) {
            $currency = $currencies[$i];
            $id = $this->safe_string($currency, 'symbol');
            $name = $currency['name']; // contains hieroglyphs causing python ASCII bug
            $code = $this->safe_currency_code($id);
            $precision = 8;
            $deposit = $this->safe_value($currency, 'enable_deposit');
            $withdraw = $this->safe_value($currency, 'enable_withdraw');
            $active = ($deposit && $withdraw);
            $result[$code] = array(
                'id' => $id,
                'code' => $code,
                'info' => $currency,
                'name' => $name,
                'active' => $active,
                'fee' => null,
                'precision' => $precision,
                'limits' => array(
                    'amount' => array(
                        'min' => pow(10, -$precision),
                        'max' => pow(10, $precision),
                    ),
                    'price' => array(
                        'min' => pow(10, -$precision),
                        'max' => pow(10, $precision),
                    ),
                    'cost' => array(
                        'min' => null,
                        'max' => null,
                    ),
                    'withdraw' => array(
                        'min' => null,
                        'max' => pow(10, $precision),
                    ),
                ),
            );
        }
        return $result;
    }

    public function fetch_balance($params = array ()) {
        $this->load_markets();
        $type = $this->safe_string($params, 'type', 'assets');
        $params = $this->omit($params, 'type');
        $request = array(
            'cmd' => 'transfer/' . $type, // assets, mainAssets
            'body' => array_merge(array(
                'select' => 1, // return full info
            ), $params),
        );
        $response = $this->privatePostTransfer ($request);
        $balances = $this->safe_value($response, 'result');
        $result = array( 'info' => $balances );
        $indexed = null;
        if (is_array($balances) && array_key_exists('assets_list', $balances)) {
            $indexed = $this->index_by($balances['assets_list'], 'coin_symbol');
        } else {
            $indexed = $balances;
        }
        $keys = is_array($indexed) ? array_keys($indexed) : array();
        for ($i = 0; $i < count($keys); $i++) {
            $id = $keys[$i];
            $code = strtoupper($id);
            if (mb_strpos($code, 'TOTAL_') !== false) {
                $code = mb_substr($code, 6);
            }
            if (is_array($this->currencies_by_id) && array_key_exists($code, $this->currencies_by_id)) {
                $code = $this->currencies_by_id[$code]['code'];
            }
            $account = $this->account();
            $balance = $indexed[$id];
            if (gettype($balance) === 'string') {
                $balance = floatval ($balance);
                $account['free'] = $balance;
                $account['used'] = 0.0;
                $account['total'] = $balance;
            } else {
                $account['free'] = $this->safe_float($balance, 'balance');
                $account['used'] = $this->safe_float($balance, 'freeze');
            }
            $result[$code] = $account;
        }
        return $this->parse_balance($result);
    }

    public function fetch_deposits($code = null, $since = null, $limit = null, $params = array ()) {
        $this->load_markets();
        $currency = null;
        $request = array(
            'page' => 1,
        );
        if ($code !== null) {
            $currency = $this->currency($code);
            $request['symbol'] = $currency['id'];
        }
        if ($limit !== null) {
            $request['size'] = $limit;
        } else {
            $request['size'] = 100;
        }
        $response = $this->privatePostTransfer (array(
            'cmd' => 'transfer/transferInList',
            'body' => array_merge($request, $params),
        ));
        $deposits = $this->safe_value($response['result'], 'items', array());
        for ($i = 0; $i < count($deposits); $i++) {
            $deposits[$i]['type'] = 'deposit';
        }
        return $this->parse_transactions($deposits, $currency, $since, $limit);
    }

    public function fetch_withdrawals($code = null, $since = null, $limit = null, $params = array ()) {
        $this->load_markets();
        $currency = null;
        $request = array(
            'page' => 1,
        );
        if ($code !== null) {
            $currency = $this->currency($code);
            $request['symbol'] = $currency['id'];
        }
        if ($limit !== null) {
            $request['size'] = $limit;
        } else {
            $request['size'] = 100;
        }
        $response = $this->privatePostTransfer (array(
            'cmd' => 'transfer/transferOutList',
            'body' => array_merge($request, $params),
        ));
        $withdrawals = $this->safe_value($response['result'], 'items', array());
        for ($i = 0; $i < count($withdrawals); $i++) {
            $withdrawals[$i]['type'] = 'withdrawal';
        }
        return $this->parse_transactions($withdrawals, $currency, $since, $limit);
    }

    public function parse_transaction($transaction, $currency = null) {
        //
        // fetchDeposits
        //
        //     {
        //         'id' => 1023291,
        //         'coin_symbol' => 'ETH',
        //         'to_address' => '0x7263....',
        //         'amount' => '0.49170000',
        //         'confirmCount' => '16',
        //         'createdAt' => 1553123867000,
        //         'status' => 2
        //     }
        //
        // fetchWithdrawals
        //
        //     {
        //         'id' => 521844,
        //         'coin_symbol' => 'ETH',
        //         'to_address' => '0xfd4e....',
        //         'addr_remark' => '',
        //         'amount' => '0.39452750',
        //         'fee' => '0.00600000',
        //         'createdAt' => 1553226906000,
        //         'memo' => '',
        //         'status' => 3
        //     }
        //
        $id = $this->safe_string($transaction, 'id');
        $address = $this->safe_string($transaction, 'to_address');
        $currencyId = $this->safe_string($transaction, 'coin_symbol');
        $code = $this->safe_currency_code($currencyId, $currency);
        $timestamp = $this->safe_string($transaction, 'createdAt');
        $tag = $this->safe_string($transaction, 'addr_remark');
        $type = $this->safe_string($transaction, 'type');
        $status = $this->parse_transaction_status_by_type($this->safe_string($transaction, 'status'), $type);
        $amount = $this->safe_float($transaction, 'amount');
        $feeCost = $this->safe_float($transaction, 'fee');
        if ($type === 'deposit') {
            $feeCost = 0;
            $tag = null;
        }
        $fee = array(
            'cost' => $feeCost,
            'currency' => $code,
        );
        return array(
            'info' => $transaction,
            'id' => $id,
            'txid' => null,
            'timestamp' => $timestamp,
            'datetime' => $this->iso8601($timestamp),
            'address' => $address,
            'tag' => $tag,
            'type' => $type,
            'amount' => $amount,
            'currency' => $code,
            'status' => $status,
            'updated' => null,
            'fee' => $fee,
        );
    }

    public function parse_transaction_status_by_type($status, $type = null) {
        $statuses = array(
            'deposit' => array(
                '1' => 'pending',
                '2' => 'ok',
            ),
            'withdrawal' => array(
                '0' => 'pending',
                '3' => 'ok',
            ),
        );
        return $this->safe_string($this->safe_value($statuses, $type, array()), $status, $status);
    }

    public function create_order($symbol, $type, $side, $amount, $price = null, $params = array ()) {
        $this->load_markets();
        $market = $this->market($symbol);
        $orderType = ($type === 'limit') ? 2 : 1;
        $orderSide = ($side === 'buy') ? 1 : 2;
        $request = array(
            'cmd' => 'orderpending/trade',
            'body' => array_merge(array(
                'pair' => $market['id'],
                'account_type' => 0,
                'order_type' => $orderType,
                'order_side' => $orderSide,
                'pay_bix' => 0,
                'amount' => $amount,
                'price' => $price,
            ), $params),
        );
        $response = $this->privatePostOrderpending ($request);
        return array(
            'info' => $response,
            'id' => $this->safe_string($response, 'result'),
        );
    }

    public function cancel_order($id, $symbol = null, $params = array ()) {
        $request = array(
            'cmd' => 'orderpending/cancelTrade',
            'body' => array_merge(array(
                'orders_id' => $id,
            ), $params),
        );
        $response = $this->privatePostOrderpending ($request);
        return $response;
    }

    public function fetch_order($id, $symbol = null, $params = array ()) {
        $this->load_markets();
        $request = array(
            'cmd' => 'orderpending/order',
            'body' => array_merge(array(
                'id' => (string) $id,
                'account_type' => 0, // 0 = spot account
            ), $params),
        );
        $response = $this->privatePostOrderpending ($request);
        $order = $this->safe_value($response, 'result');
        if ($this->is_empty($order)) {
            throw new OrderNotFound($this->id . ' $order ' . $id . ' not found');
        }
        return $this->parse_order($order);
    }

    public function parse_order($order, $market = null) {
        $symbol = null;
        if ($market === null) {
            $marketId = null;
            $baseId = $this->safe_string($order, 'coin_symbol');
            $quoteId = $this->safe_string($order, 'currency_symbol');
            if (($baseId !== null) && ($quoteId !== null)) {
                $marketId = $baseId . '_' . $quoteId;
            }
            if (is_array($this->markets_by_id) && array_key_exists($marketId, $this->markets_by_id)) {
                $market = $this->markets_by_id[$marketId];
            }
        }
        if ($market !== null) {
            $symbol = $market['symbol'];
        }
        $type = ($order['order_type'] === 1) ? 'market' : 'limit';
        $timestamp = $order['createdAt'];
        $price = $this->safe_float($order, 'price');
        $average = $this->safe_float($order, 'deal_price');
        $filled = $this->safe_float($order, 'deal_amount');
        $amount = $this->safe_float($order, 'amount');
        $cost = $this->safe_float_2($order, 'deal_money', 'money');
        $remaining = null;
        if ($filled !== null) {
            if ($amount !== null) {
                $remaining = $amount - $filled;
            }
            if ($cost === null) {
                $cost = $price * $filled;
            }
        }
        $side = ($order['order_side'] === 1) ? 'buy' : 'sell';
        $status = $this->parse_order_status($this->safe_string($order, 'status'));
        $id = $this->safe_string($order, 'id');
        $feeCost = $this->safe_float($order, 'fee');
        $fee = null;
        if ($feeCost !== null) {
            $fee = array(
                'cost' => $feeCost,
                'currency' => null,
            );
        }
        $cost = $cost ? $cost : (floatval ($price) * $filled);
        return array(
            'info' => $order,
            'id' => $id,
            'clientOrderId' => null,
            'timestamp' => $timestamp,
            'datetime' => $this->iso8601($timestamp),
            'lastTradeTimestamp' => null,
            'symbol' => $symbol,
            'type' => $type,
            'side' => $side,
            'price' => $price,
            'amount' => $amount,
            'cost' => $cost,
            'average' => $average,
            'filled' => $filled,
            'remaining' => $remaining,
            'status' => $status,
            'fee' => $fee,
            'trades' => null,
        );
    }

    public function parse_order_status($status) {
        $statuses = array(
            // original comments from bibox:
            '1' => 'open', // pending
            '2' => 'open', // part completed
            '3' => 'closed', // completed
            '4' => 'canceled', // part canceled
            '5' => 'canceled', // canceled
            '6' => 'canceled', // canceling
        );
        return $this->safe_string($statuses, $status, $status);
    }

    public function fetch_open_orders($symbol = null, $since = null, $limit = null, $params = array ()) {
        $this->load_markets();
        $market = null;
        $pair = null;
        if ($symbol !== null) {
            $market = $this->market($symbol);
            $pair = $market['id'];
        }
        $size = $limit ? $limit : 200;
        $request = array(
            'cmd' => 'orderpending/orderPendingList',
            'body' => array_merge(array(
                'pair' => $pair,
                'account_type' => 0, // 0 - regular, 1 - margin
                'page' => 1,
                'size' => $size,
            ), $params),
        );
        $response = $this->privatePostOrderpending ($request);
        $orders = $this->safe_value($response['result'], 'items', array());
        return $this->parse_orders($orders, $market, $since, $limit);
    }

    public function fetch_closed_orders($symbol = null, $since = null, $limit = 200, $params = array ()) {
        if ($symbol === null) {
            throw new ArgumentsRequired($this->id . ' fetchClosedOrders requires a `$symbol` argument');
        }
        $this->load_markets();
        $market = $this->market($symbol);
        $request = array(
            'cmd' => 'orderpending/pendingHistoryList',
            'body' => array_merge(array(
                'pair' => $market['id'],
                'account_type' => 0, // 0 - regular, 1 - margin
                'page' => 1,
                'size' => $limit,
            ), $params),
        );
        $response = $this->privatePostOrderpending ($request);
        $orders = $this->safe_value($response['result'], 'items', array());
        return $this->parse_orders($orders, $market, $since, $limit);
    }

    public function fetch_my_trades($symbol = null, $since = null, $limit = null, $params = array ()) {
        if ($symbol === null) {
            throw new ArgumentsRequired($this->id . ' fetchMyTrades requires a `$symbol` argument');
        }
        $this->load_markets();
        $market = $this->market($symbol);
        $size = $limit ? $limit : 200;
        $request = array(
            'cmd' => 'orderpending/orderHistoryList',
            'body' => array_merge(array(
                'pair' => $market['id'],
                'account_type' => 0, // 0 - regular, 1 - margin
                'page' => 1,
                'size' => $size,
                'coin_symbol' => $market['baseId'],
                'currency_symbol' => $market['quoteId'],
            ), $params),
        );
        $response = $this->privatePostOrderpending ($request);
        $trades = $this->safe_value($response['result'], 'items', array());
        return $this->parse_trades($trades, $market, $since, $limit);
    }

    public function fetch_deposit_address($code, $params = array ()) {
        $this->load_markets();
        $currency = $this->currency($code);
        $request = array(
            'cmd' => 'transfer/transferIn',
            'body' => array_merge(array(
                'coin_symbol' => $currency['id'],
            ), $params),
        );
        $response = $this->privatePostTransfer ($request);
        //
        //     {
        //         "$result":"3Jx6RZ9TNMsAoy9NUzBwZf68QBppDruSKW","cmd":"transfer/transferIn"
        //     }
        //
        //     {
        //         "$result":"array(\"account\":\"PERSONALLY OMITTED\",\"memo\":\"PERSONALLY OMITTED\")","cmd":"transfer/transferIn"
        //     }
        //
        $result = $this->safe_string($response, 'result');
        $address = $result;
        $tag = null;
        if ($this->is_json_encoded_object($result)) {
            $parsed = json_decode($result, $as_associative_array = true);
            $address = $this->safe_string($parsed, 'account');
            $tag = $this->safe_string($parsed, 'memo');
        }
        return array(
            'currency' => $code,
            'address' => $address,
            'tag' => $tag,
            'info' => $response,
        );
    }

    public function withdraw($code, $amount, $address, $tag = null, $params = array ()) {
        $this->check_address($address);
        $this->load_markets();
        $currency = $this->currency($code);
        if ($this->password === null) {
            if (!(is_array($params) && array_key_exists('trade_pwd', $params))) {
                throw new ExchangeError($this->id . ' withdraw() requires $this->password set on the exchange instance or a trade_pwd parameter');
            }
        }
        if (!(is_array($params) && array_key_exists('totp_code', $params))) {
            throw new ExchangeError($this->id . ' withdraw() requires a totp_code parameter for 2FA authentication');
        }
        $request = array(
            'trade_pwd' => $this->password,
            'coin_symbol' => $currency['id'],
            'amount' => $amount,
            'addr' => $address,
        );
        if ($tag !== null) {
            $request['address_remark'] = $tag;
        }
        $response = $this->privatePostTransfer (array(
            'cmd' => 'transfer/transferOut',
            'body' => array_merge($request, $params),
        ));
        return array(
            'info' => $response,
            'id' => null,
        );
    }

    public function fetch_funding_fees($codes = null, $params = array ()) {
        // by default it will try load withdrawal fees of all currencies (with separate requests)
        // however if you define $codes = array( 'ETH', 'BTC' ) in args it will only load those
        $this->load_markets();
        $withdrawFees = array();
        $info = array();
        if ($codes === null) {
            $codes = is_array($this->currencies) ? array_keys($this->currencies) : array();
        }
        for ($i = 0; $i < count($codes); $i++) {
            $code = $codes[$i];
            $currency = $this->currency($code);
            $request = array(
                'cmd' => 'transfer/coinConfig',
                'body' => array_merge(array(
                    'coin_symbol' => $currency['id'],
                ), $params),
            );
            $response = $this->privatePostTransfer ($request);
            $info[$code] = $response;
            $withdrawFees[$code] = $this->safe_float($response['result'], 'withdraw_fee');
        }
        return array(
            'info' => $info,
            'withdraw' => $withdrawFees,
            'deposit' => array(),
        );
    }

    public function sign($path, $api = 'public', $method = 'GET', $params = array (), $headers = null, $body = null) {
        $url = $this->urls['api'] . '/' . $this->version . '/' . $path;
        $cmds = $this->json(array( $params ));
        if ($api === 'public') {
            if ($method !== 'GET') {
                $body = array( 'cmds' => $cmds );
            } else if ($params) {
                $url .= '?' . $this->urlencode($params);
            }
        } else if ($api === 'v2private') {
            $this->check_required_credentials();
            $url = $this->urls['api'] . '/v2/' . $path;
            $json_params = $this->json($params);
            $body = array(
                'body' => $json_params,
                'apikey' => $this->apiKey,
                'sign' => $this->hmac($this->encode($json_params), $this->encode($this->secret), 'md5'),
            );
        } else {
            $this->check_required_credentials();
            $body = array(
                'cmds' => $cmds,
                'apikey' => $this->apiKey,
                'sign' => $this->hmac($this->encode($cmds), $this->encode($this->secret), 'md5'),
            );
        }
        if ($body !== null) {
            $body = $this->json($body, array( 'convertArraysToObjects' => true ));
        }
        $headers = array( 'Content-Type' => 'application/json' );
        return array( 'url' => $url, 'method' => $method, 'body' => $body, 'headers' => $headers );
    }

    public function handle_errors($code, $reason, $url, $method, $headers, $body, $response, $requestHeaders, $requestBody) {
        if ($response === null) {
            return;
        }
        if (is_array($response) && array_key_exists('error', $response)) {
            if (is_array($response['error']) && array_key_exists('code', $response['error'])) {
                $code = $this->safe_string($response['error'], 'code');
                $feedback = $this->id . ' ' . $body;
                $this->throw_exactly_matched_exception($this->exceptions, $code, $feedback);
                throw new ExchangeError($feedback);
            }
            throw new ExchangeError($this->id . ' ' . $body);
        }
        if (!(is_array($response) && array_key_exists('result', $response))) {
            throw new ExchangeError($this->id . ' ' . $body);
        }
    }

    public function request($path, $api = 'public', $method = 'GET', $params = array (), $headers = null, $body = null) {
        $response = $this->fetch2($path, $api, $method, $params, $headers, $body);
        if ($method === 'GET') {
            return $response;
        } else {
            return $response['result'][0];
        }
    }
}<|MERGE_RESOLUTION|>--- conflicted
+++ resolved
@@ -377,11 +377,7 @@
         return $this->parse_order_book($response['result'], $this->safe_float($response['result'], 'update_time'), 'bids', 'asks', 'price', 'volume');
     }
 
-<<<<<<< HEAD
-    public function parse_ohlcv($ohlcv, $market = null, $timeframe = '1m', $since = null, $limit = null) {
-=======
     public function parse_ohlcv($ohlcv, $market = null) {
->>>>>>> e73c37f7
         //
         //     {
         //         "time":1591448220000,
@@ -424,11 +420,7 @@
         //     }
         //
         $result = $this->safe_value($response, 'result', array());
-<<<<<<< HEAD
-        return $this->parse_ohlcvs($result, $market);
-=======
         return $this->parse_ohlcvs($result, $market, $timeframe, $since, $limit);
->>>>>>> e73c37f7
     }
 
     public function fetch_currencies($params = array ()) {
