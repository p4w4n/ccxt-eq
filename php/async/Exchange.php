--- conflicted
+++ resolved
@@ -235,91 +235,6 @@
 
     // METHODS BELOW THIS LINE ARE TRANSPILED FROM JAVASCRIPT TO PYTHON AND PHP
 
-<<<<<<< HEAD
-    public function parse_orders($orders, $market = null, $since = null, $limit = null, $params = array ()) {
-        //
-        // the value of $orders is either a dict or a list
-        //
-        // dict
-        //
-        //     {
-        //         'id1' => array( ... ),
-        //         'id2' => array( ... ),
-        //         'id3' => array( ... ),
-        //         ...
-        //     }
-        //
-        // list
-        //
-        //     array(
-        //         array( 'id' => 'id1', ... ),
-        //         array( 'id' => 'id2', ... ),
-        //         array( 'id' => 'id3', ... ),
-        //         ...
-        //     )
-        //
-        $results = array();
-        if (gettype($orders) === 'array' && array_keys($orders) === array_keys(array_keys($orders))) {
-            for ($i = 0; $i < count($orders); $i++) {
-                $order = array_merge($this->parse_order($orders[$i], $market), $params);
-                $results[] = $order;
-            }
-        } else {
-            $ids = is_array($orders) ? array_keys($orders) : array();
-            for ($i = 0; $i < count($ids); $i++) {
-                $id = $ids[$i];
-                $order = array_merge($this->parse_order(array_merge(array( 'id' => $id ), $orders[$id]), $market), $params);
-                $results[] = $order;
-            }
-        }
-        $results = $this->sort_by($results, 'timestamp');
-        $symbol = ($market !== null) ? $market['symbol'] : null;
-        $tail = $since === null;
-        return $this->filter_by_symbol_since_limit($results, $symbol, $since, $limit, $tail);
-    }
-
-    public function calculate_fee($symbol, $type, $side, $amount, $price, $takerOrMaker = 'taker', $params = array ()) {
-        $market = $this->markets[$symbol];
-        $feeSide = $this->safe_string($market, 'feeSide', 'quote');
-        $key = 'quote';
-        $cost = null;
-        if ($feeSide === 'quote') {
-            // the fee is always in quote currency
-            $cost = $amount * $price;
-        } elseif ($feeSide === 'base') {
-            // the fee is always in base currency
-            $cost = $amount;
-        } elseif ($feeSide === 'get') {
-            // the fee is always in the currency you get
-            $cost = $amount;
-            if ($side === 'sell') {
-                $cost *= $price;
-            } else {
-                $key = 'base';
-            }
-        } elseif ($feeSide === 'give') {
-            // the fee is always in the currency you give
-            $cost = $amount;
-            if ($side === 'buy') {
-                $cost *= $price;
-            } else {
-                $key = 'base';
-            }
-        }
-        $rate = $market[$takerOrMaker];
-        if ($cost !== null) {
-            $cost *= $rate;
-        }
-        return array(
-            'type' => $takerOrMaker,
-            'currency' => $market[$key],
-            'rate' => $rate,
-            'cost' => $cost,
-        );
-    }
-
-=======
->>>>>>> d6ef6ecf
     public function safe_order($order, $market = null) {
         // parses numbers as strings
         // it is important pass the $trades as unparsed $rawTrades
@@ -351,11 +266,7 @@
                 'order' => $order['id'],
             ));
             $this->number = $oldNumber;
-<<<<<<< HEAD
-            if (gettype($trades) === 'array' && array_keys($trades) === array_keys(array_keys($trades)) && strlen($trades)) {
-=======
             if (gettype($trades) === 'array' && count(array_filter(array_keys($trades), 'is_string')) == 0 && strlen($trades)) {
->>>>>>> d6ef6ecf
                 // move properties that are defined in $trades up into the $order
                 if ($order['symbol'] === null) {
                     $order['symbol'] = $trades[0]['symbol'];
