--- conflicted
+++ resolved
@@ -28,19 +28,11 @@
 
 include 'Throttle.php';
 
-<<<<<<< HEAD
-$version = '1.57.91';
+$version = '1.57.92';
 
 class Exchange extends \ccxt\Exchange {
 
-    const VERSION = '1.57.91';
-=======
-$version = '1.57.92';
-
-class Exchange extends \ccxt\Exchange {
-
     const VERSION = '1.57.92';
->>>>>>> f10f1aa3
 
     public static $loop;
     public static $kernel;
