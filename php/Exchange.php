<?php

/*

MIT License

Copyright (c) 2017 Igor Kroitor

Permission is hereby granted, free of charge, to any person obtaining a copy
of this software and associated documentation files (the "Software"), to deal
in the Software without restriction, including without limitation the rights
to use, copy, modify, merge, publish, distribute, sublicense, and/or sell
copies of the Software, and to permit persons to whom the Software is
furnished to do so, subject to the following conditions:

The above copyright notice and this permission notice shall be included in all
copies or substantial portions of the Software.

THE SOFTWARE IS PROVIDED "AS IS", WITHOUT WARRANTY OF ANY KIND, EXPRESS OR
IMPLIED, INCLUDING BUT NOT LIMITED TO THE WARRANTIES OF MERCHANTABILITY,
FITNESS FOR A PARTICULAR PURPOSE AND NONINFRINGEMENT. IN NO EVENT SHALL THE
AUTHORS OR COPYRIGHT HOLDERS BE LIABLE FOR ANY CLAIM, DAMAGES OR OTHER
LIABILITY, WHETHER IN AN ACTION OF CONTRACT, TORT OR OTHERWISE, ARISING FROM,
OUT OF OR IN CONNECTION WITH THE SOFTWARE OR THE USE OR OTHER DEALINGS IN THE
SOFTWARE.

*/

//-----------------------------------------------------------------------------

namespace ccxt;

use kornrunner\Eth;
use kornrunner\Secp256k1;
use kornrunner\Solidity;

$version = '1.18.195';

// rounding mode
const TRUNCATE = 0;
const ROUND = 1;

// digits counting mode
const DECIMAL_PLACES = 0;
const SIGNIFICANT_DIGITS = 1;

// padding mode
const NO_PADDING = 0;
const PAD_WITH_ZERO = 1;

class Exchange {

    const VERSION = '1.18.195';

    public static $eth_units = array (
        'wei'        => '1',
        'kwei'       => '1000',
        'babbage'    => '1000',
        'femtoether' => '1000',
        'mwei'       => '1000000',
        'lovelace'   => '1000000',
        'picoether'  => '1000000',
        'gwei'       => '1000000000',
        'nano'       => '1000000000',
        'shannon'    => '1000000000',
        'nanoether'  => '1000000000',
        'szabo'      => '1000000000000',
        'micro'      => '1000000000000',
        'microether' => '1000000000000',
        'finney'     => '1000000000000000',
        'milli'      => '1000000000000000',
        'milliether' => '1000000000000000',
        'ether'      => '1000000000000000000',
        'kether'     => '1000000000000000000000',
        'einstein'   => '1000000000000000000000',
        'grand'      => '1000000000000000000000',
        'mether'     => '1000000000000000000000000',
        'gether'     => '1000000000000000000000000000',
        'tether'     => '1000000000000000000000000000000',
    );

    public static $exchanges = array (
        '_1btcxe',
        'acx',
        'allcoin',
        'anxpro',
        'anybits',
        'bcex',
        'bibox',
        'bigone',
        'binance',
        'bit2c',
        'bitbank',
        'bitbay',
        'bitfinex',
        'bitfinex2',
        'bitflyer',
        'bitforex',
        'bithumb',
        'bitibu',
        'bitkk',
        'bitlish',
        'bitmarket',
        'bitmex',
        'bitsane',
        'bitso',
        'bitstamp',
        'bitstamp1',
        'bittrex',
        'bitz',
        'bl3p',
        'bleutrade',
        'braziliex',
        'btcalpha',
        'btcbox',
        'btcchina',
        'btcexchange',
        'btcmarkets',
        'btctradeim',
        'btctradeua',
        'btcturk',
        'buda',
        'bxinth',
        'ccex',
        'cex',
        'chbtc',
        'chilebit',
        'cobinhood',
        'coinbase',
        'coinbaseprime',
        'coinbasepro',
        'coincheck',
        'coinegg',
        'coinex',
        'coinexchange',
        'coinfalcon',
        'coinfloor',
        'coingi',
        'coinmarketcap',
        'coinmate',
        'coinnest',
        'coinone',
        'coinspot',
        'cointiger',
        'coolcoin',
        'coss',
        'crex24',
        'crypton',
        'cryptopia',
        'deribit',
        'dsx',
        'ethfinex',
        'exmo',
        'exx',
        'fcoin',
        'flowbtc',
        'foxbit',
        'fybse',
        'fybsg',
        'gatecoin',
        'gateio',
        'gdax',
        'gemini',
        'getbtc',
        'hadax',
        'hitbtc',
        'hitbtc2',
        'huobipro',
        'ice3x',
        'independentreserve',
        'indodax',
        'itbit',
        'jubi',
        'kkex',
        'kraken',
        'kucoin',
        'kucoin2',
        'kuna',
        'lakebtc',
        'lbank',
        'liqui',
        'liquid',
        'livecoin',
        'luno',
        'lykke',
        'mercado',
        'mixcoins',
        'negociecoins',
        'nova',
        'okcoincny',
        'okcoinusd',
        'okex',
        'paymium',
        'poloniex',
        'qryptos',
        'quadrigacx',
        'quoinex',
        'rightbtc',
        'southxchange',
        'surbitcoin',
        'theocean',
        'therock',
        'tidebit',
        'tidex',
        'uex',
        'upbit',
        'urdubit',
        'vaultoro',
        'vbtc',
        'virwox',
        'wex',
        'xbtce',
        'yobit',
        'yunbi',
        'zaif',
        'zb',
    );

    public static function split ($string, $delimiters = array (' ')) {
        return explode ($delimiters[0], str_replace ($delimiters, $delimiters[0], $string));
    }

    public static function decimal ($number) {
        return '' + $number;
    }

    public static function safe_float ($object, $key, $default_value = null) {
        return (isset ($object[$key]) && is_numeric ($object[$key])) ? floatval ($object[$key]) : $default_value;
    }

    public static function safe_string ($object, $key, $default_value = null) {
        return (isset ($object[$key]) && is_scalar ($object[$key])) ? strval ($object[$key]) : $default_value;
    }

    public static function safe_integer ($object, $key, $default_value = null) {
        return (isset ($object[$key]) && is_numeric ($object[$key])) ? intval ($object[$key]) : $default_value;
    }

    public static function safe_value ($object, $key, $default_value = null) {
        return (is_array ($object) && array_key_exists ($key, $object)) ? $object[$key] : $default_value;
    }

    // we're not using safe_floats with a list argument as we're trying to save some cycles here
    // we're not using safe_float_3 either because those cases are too rare to deserve their own optimization

    public static function safe_float_2 ($object, $key1, $key2, $default_value = null) {
        $value = static::safe_float ($object, $key1);
        return isset ($value) ? $value : static::safe_float ($object, $key2, $default_value);
    }

    public static function safe_string_2 ($object, $key1, $key2, $default_value = null) {
        $value = static::safe_string ($object, $key1);
        return isset ($value) ? $value : static::safe_string ($object, $key2, $default_value);
    }

    public static function safe_integer_2 ($object, $key1, $key2, $default_value = null) {
        $value = static::safe_integer ($object, $key1);
        return isset ($value) ? $value : static::safe_integer ($object, $key2, $default_value);
    }

    public static function safe_value_2 ($object, $key1, $key2, $default_value = null) {
        $value = static::safe_value ($object, $key1);
        return isset ($value) ? $value : static::safe_value ($object, $key2, $default_value);
    }

    public static function truncate ($number, $precision = 0) {
        $decimal_precision = pow (10, $precision);
        return floor(floatval ($number * $decimal_precision)) / $decimal_precision;
    }

    public static function truncate_to_string ($number, $precision = 0) {
        if ($precision > 0) {
            $string = sprintf ('%.' . ($precision + 1) . 'F', floatval ($number));
            list ($integer, $decimal) = explode ('.', $string);
            $decimal = trim ('.' . substr ($decimal, 0, $precision), '0');
            if (strlen ($decimal) < 2)
                $decimal = '.0';
            return $integer . $decimal;
        }
        return sprintf ('%d', floatval ($number));
    }

    public static function uuid () {

        return sprintf ('%04x%04x-%04x-%04x-%04x-%04x%04x%04x',

            // 32 bits for "time_low"
            mt_rand(0, 0xffff), mt_rand(0, 0xffff),

            // 16 bits for "time_mid"
            mt_rand(0, 0xffff),

            // 16 bits for "time_hi_and_version",
            // four most significant bits holds version number 4
            mt_rand(0, 0x0fff) | 0x4000,

            // 16 bits, 8 bits for "clk_seq_hi_res",
            // 8 bits for "clk_seq_low",
            // two most significant bits holds zero and one for variant DCE1.1
            mt_rand(0, 0x3fff) | 0x8000,

            // 48 bits for "node"
            mt_rand(0, 0xffff), mt_rand(0, 0xffff), mt_rand(0, 0xffff)
        );
    }

    public static function parse_timeframe ($timeframe) {
        $amount = substr ($timeframe, 0, -1);
        $unit = substr ($timeframe, -1);
        $scale = 1;
        if ($unit === 'y')
            $scale = 60 * 60 * 24 * 365;
        else if ($unit === 'M')
            $scale = 60 * 60 * 24 * 30;
        else if ($unit === 'w')
            $scale = 60 * 60 * 24 * 7;
        else if ($unit === 'd')
            $scale = 60 * 60 * 24;
        else if ($unit === 'h')
            $scale = 60 * 60;
        else
            $scale = 60;
        return $amount * $scale;
    }

    // given a sorted arrays of trades (recent first) and a timeframe builds an array of OHLCV candles
    public static function build_ohlcv ($trades, $timeframe = '1m', $since = PHP_INT_MIN, $limits = PHP_INT_MAX) {
        if (empty ($trades) || !is_array ($trades)) {
            return array ();
        }
        if (!is_numeric ($since)) {
            $since = PHP_INT_MIN;
        }
        if (!is_numeric ($limits)) {
            $limits = PHP_INT_MAX;
        }
        $ms = static::parse_timeframe ($timeframe) * 1000;
        $ohlcvs = array ();
        list(/* $timestamp */, /* $open */, $high, $low, $close, $volume) = array (0, 1, 2, 3, 4, 5);
        for ($i = 0; $i < min (count($trades), $limits); $i++) {
            $trade = $trades[$i];
            if ($trade['timestamp'] < $since)
                continue;
            $openingTime = floor ($trade['timestamp'] / $ms) * $ms; // shift to the edge of m/h/d (but not M)
            $j = count($ohlcvs);

            if ($j == 0 || $openingTime >= $ohlcvs[$j-1][0] + $ms) {
                // moved to a new timeframe -> create a new candle from opening trade
                $ohlcvs[] = array (
                    $openingTime,
                    $trade['price'],
                    $trade['price'],
                    $trade['price'],
                    $trade['price'],
                    $trade['amount']
                );
            } else {
                // still processing the same timeframe -> update opening trade
                $ohlcvs[$j-1][$high] = max ($ohlcvs[$j-1][$high], $trade['price']);
                $ohlcvs[$j-1][$low] = min ($ohlcvs[$j-1][$low], $trade['price']);
                $ohlcvs[$j-1][$close] = $trade['price'];
                $ohlcvs[$j-1][$volume] += $trade['amount'];
            }
        }
        return $ohlcvs;
    }

    public static function capitalize ($string) {
        return mb_strtoupper (mb_substr ($string, 0, 1)) . mb_substr ($string, 1);
    }

    public static function omit ($array, $keys) {
        $result = $array;
        if (is_array ($keys))
            foreach ($keys as $key)
                unset ($result[$key]);
        else
            unset ($result[$keys]);
        return $result;
    }

    public static function unique ($array) {
        return array_unique ($array);
    }

    public static function pluck ($array, $key) {
        $result = array ();
        foreach ($array as $element)
            if (isset ($key, $element))
                $result[] = $element[$key];
        return $result;
    }

    public function filter_by ($array, $key, $value = null) {
        if ($value) {
            $grouped = static::group_by ($array, $key);
            if (is_array ($grouped) && array_key_exists ($value, $grouped))
                return $grouped[$value];
            return array ();
        }
        return $array;
    }

    public static function group_by ($array, $key) {
        $result = array ();
        foreach ($array as $element) {
            if (isset ($element[$key]) && !is_null ($element[$key])) {
                if (!isset ($result[$element[$key]]))
                    $result[$element[$key]] = array ();
                $result[$element[$key]][] = $element;
            }
        }
        return $result;
    }

    public static function index_by ($array, $key) {
        $result = array ();
        foreach ($array as $element) {
            if (isset ($element[$key])) {
                $result[$element[$key]] = $element;
            }
        }
        return $result;
    }

    public static function sort_by ($arrayOfArrays, $key, $descending = false) {
        $descending = $descending ? -1 : 1;
        usort ($arrayOfArrays, function ($a, $b) use ($key, $descending) {
            if ($a[$key] == $b[$key])
                return 0;
            return $a[$key] < $b[$key] ? -$descending : $descending;
        });
        return $arrayOfArrays;
    }

    public static function flatten ($array) {
        return array_reduce ($array, function ($acc, $item) {
            return array_merge ($acc, is_array ($item) ? static::flatten ($item) : array ($item));
        }, array ());
    }

    public static function array_concat () {
        return call_user_func_array ('array_merge', array_filter(func_get_args(), 'is_array'));
    }

    public static function in_array ($needle, $haystack) {
        return in_array ($needle, $haystack);
    }

    public static function to_array ($object) {
        return array_values ($object);
    }

    public static function is_empty ($object) {
        return empty ($object);
    }

    public static function keysort ($array) {
        $result = $array;
        ksort ($result);
        return $result;
    }

    public static function extract_params ($string) {
        if (preg_match_all ('/{([\w-]+)}/u', $string, $matches))
            return $matches[1];
    }

    public static function implode_params ($string, $params) {
        foreach ($params as $key => $value) {
            if (gettype ($value) !== 'array') {
                $string = implode ($value, mb_split ('{' . $key . '}', $string));
            }

        }
        return $string;
    }

    public static function indexBy ($arrayOfArrays, $key) {
        return static::index_by ($arrayOfArrays, $key);
    }

    public static function sortBy ($arrayOfArrays, $key, $descending = false) {
        return static::sort_by ($arrayOfArrays, $key, $descending);
    }

    public static function filterBy ($arrayOfArrays, $key, $descending = false) {
        return static::filter_by ($arrayOfArrays, $key, $descending);
    }

    public static function groupBy ($arrayOfArrays, $key, $descending = false) {
        return static::group_by ($arrayOfArrays, $key, $descending);
    }

    public static function sum () {
        return array_sum (array_filter (func_get_args (), function ($x) { return isset ($x) ? $x : 0; }));
    }

    public static function extractParams ($string) {
        return static::extract_params ($string);
    }

    public static function implodeParams ($string, $params) {
        return static::implode_params ($string, $params);
    }

    public static function ordered ($array) { // for Python OrderedDicts, does nothing in PHP and JS
        return $array;
    }

    public function aggregate ($bidasks) {

        $result = array ();

        foreach ($bidasks as $bidask) {
            if ($bidask[1] > 0) {
                $price = (string) $bidask[0];
                $result[$price] = array_key_exists ($price, $result) ? $result[$price] : 0;
                $result[$price] += $bidask[1];
            }
        }

        $output = array ();

        foreach ($result as $key => $value) {
            $output[] = array (floatval ($key), floatval ($value));
        }

        return $output;
    }

    public static function urlencodeBase64 ($string) {
        return preg_replace (array ('#[=]+$#u', '#\+#u', '#\\/#'), array ('', '-', '_'), base64_encode ($string));
    }

    public function urlencode ($string) {
        return http_build_query ($string, "", $this->urlencode_glue);
    }

    public function rawencode ($string) {
        return urldecode (http_build_query ($string, "", $this->urlencode_glue));
    }

    public function encode_uri_component ($string) {
        return urlencode ($string);
    }

    public static function url ($path, $params = array ()) {
        $result = static::implode_params ($path, $params);
        $query = static::omit ($params, static::extract_params ($path));
        if ($query)
            $result .= '?' . static::urlencode ($query);
        return $result;
    }

    public function seconds () {
        return time ();
    }

    public function milliseconds () {
        list ($msec, $sec) = explode (' ', microtime ());
        return $sec . substr ($msec, 2, 3);
    }

    public function microseconds () {
        list ($msec, $sec) = explode (' ', microtime ());
        return $sec . str_pad (substr ($msec, 2, 6), 6, '0');
    }

    public static function iso8601 ($timestamp = null) {
        if (!isset ($timestamp))
            return null;
        if (!is_numeric ($timestamp) || intval ($timestamp) != $timestamp)
            return null;
        $timestamp = (int) $timestamp;
        if ($timestamp < 0)
            return null;
        $result = date ('c', (int) floor ($timestamp / 1000));
        $msec = (int) $timestamp % 1000;
        $result = str_replace ('+00:00', sprintf (".%03dZ", $msec), $result);
        return $result;
    }

    public static function parse_date ($timestamp) {
        return static::parse8601 ($timestamp);
    }

    public static function parse8601 ($timestamp = null) {
        if (!isset ($timestamp))
            return null;
        if (!$timestamp || !is_string ($timestamp))
            return null;
        $timedata = date_parse ($timestamp);
        if (!$timedata || $timedata['error_count'] > 0 || $timedata['warning_count'] > 0 || (isset ($timedata['relative']) && count ($timedata['relative']) > 0))
            return null;
        if ($timedata['hour'] === false ||  $timedata['minute'] === false || $timedata['second'] === false || $timedata['year'] === false || $timedata['month'] === false || $timedata['day'] === false)
            return null;
        $time = strtotime($timestamp);
        if ($time === false)
            return null;
        $time *= 1000;
        if (preg_match ('/\.(?<milliseconds>[0-9]{1,3})/', $timestamp, $match)) {
            $time += (int) str_pad($match['milliseconds'], 3, '0', STR_PAD_RIGHT);
        }
        return $time;
    }

    public static function dmy ($timestamp, $infix = '-') {
        return gmdate ('m' . $infix . 'd' . $infix . 'Y', (int) round ($timestamp / 1000));
    }

    public static function ymd ($timestamp, $infix = '-') {
        return gmdate ('Y' . $infix . 'm' . $infix . 'd', (int) round ($timestamp / 1000));
    }

    public static function ymdhms ($timestamp, $infix = ' ') {
        return gmdate ('Y-m-d\\' . $infix . 'H:i:s', (int) round ($timestamp / 1000));
    }

    public static function binary_concat () {
        return implode ('', func_get_args ());
    }

    public function binary_to_string ($binary) {
        return $binary;
    }

    public static function json ($data, $params = array ()) {
        $options = array (
            'convertArraysToObjects' => JSON_FORCE_OBJECT,
            // other flags if needed...
        );
        $flags = 0;
        foreach ($options as $key => $value)
            if (array_key_exists ($key, $params) && $params[$key])
                $flags |= $options[$key];
        return json_encode ($data, $flags);
    }

    public static function is_json_encoded_object ($input) {
        return (gettype ($input) === 'string') &&
                (strlen ($input) >= 2) &&
                (($input[0] === '{') || ($input[0] === '['));
    }

    public static function encode ($input) {
        return $input;
    }

    public static function decode ($input) {
        return $input;
    }

    public function nonce () {
        return $this->seconds ();
    }

    public function check_required_credentials ($error = true) {
        $keys = array_keys ($this->requiredCredentials);
        foreach ($this->requiredCredentials as $key => $value) {
            if ($value && (!$this->$key)) {
                if ($error) {
                    throw new AuthenticationError ($this->id . ' requires `' . $key . '`');
                } else {
                    return $error;
                }
            }
        }
    }

    public function check_address ($address) {

        if (empty ($address) || !is_string ($address)) {
            throw new InvalidAddress ($this->id . ' address is undefined');
        }

        if ((count (array_unique (str_split ($address))) === 1)    ||
            (strlen ($address) < $this->minFundingAddressLength) ||
            (strpos ($address, ' ') !== false)) {

            throw new InvalidAddress ($this->id . ' address is invalid or has less than ' . strval ($this->minFundingAddressLength) . ' characters: "' . strval ($address) . '"');
        }

        return $address;
    }

    public function checkAddress ($address) {
        return $this->check_address ($address);
    }

    public function describe () {
        return array ();
    }

    public function __construct ($options = array ()) {

        // todo auto-camelcasing for methods in PHP
        // $method_names = get_class_methods ($this);
        // foreach ($method_names as $method_name) {
        //     if ($method_name) {
        //         if (($method_name[0] != '_') && ($method_name[-1] != '_') && (mb_strpos ($method_name, '_') !== false)) {
        //             $parts = explode ('_', $method_name);
        //             $camelcase = $parts[0];
        //             for ($i = 1; $i < count ($parts); $i++) {
        //                 $camelcase .= static::capitalize ($parts[$i]);
        //             }
        //             // $this->$camelcase = $this->$method_name;
        //             // echo $method_name . " " . method_exists ($this, $method_name) . " " . $camelcase . " " . method_exists ($this, $camelcase) . "\n";
        //         }
        //     }
        // }

        $this->curl         = curl_init ();
        $this->curl_options = array (); // overrideable by user, empty by default

        $this->id           = null;

        // rate limiter params
        $this->rateLimit   = 2000;
        $this->tokenBucket = array (
            'refillRate' => 1.0 / $this->rateLimit,
            'delay' => 1.0,
            'capacity' => 1.0,
            'defaultCost' => 1.0,
            'maxCapacity' => 1000,
        );

        $this->curlopt_interface = null;
        $this->timeout   = 10000; // in milliseconds
        $this->proxy     = '';
        $this->origin    = '*'; // CORS origin
        $this->headers   = array ();
        $this->hostname  = null; // in case of inaccessibility of the "main" domain

        $this->options   = array (); // exchange-specific options if any

        $this->skipJsonOnStatusCodes = false; // TODO: reserved, rewrite the curl routine to parse JSON body anyway

        $this->name      = null;
        $this->countries = null;
        $this->version   = null;
        $this->certified = false;
        $this->urls      = array ();
        $this->api       = array ();
        $this->comment   = null;

        $this->markets       = null;
        $this->symbols       = null;
        $this->ids           = null;
        $this->currencies    = array ();
        $this->balance       = array ();
        $this->orderbooks    = array ();
        $this->fees          = array ('trading' => array (), 'funding' => array ());
        $this->precision     = array ();
        $this->limits        = array ();
        $this->orders        = array ();
        $this->trades        = array ();
        $this->transactions  = array ();
        $this->exceptions    = array ();
        $this->httpExceptions = array (
            '422' => 'ExchangeError',
            '418' => 'DDoSProtection',
            '429' => 'DDoSProtection',
            '404' => 'ExchangeNotAvailable',
            '409' => 'ExchangeNotAvailable',
            '500' => 'ExchangeNotAvailable',
            '501' => 'ExchangeNotAvailable',
            '502' => 'ExchangeNotAvailable',
            '520' => 'ExchangeNotAvailable',
            '521' => 'ExchangeNotAvailable',
            '522' => 'ExchangeNotAvailable',
            '525' => 'ExchangeNotAvailable',
            '526' => 'ExchangeNotAvailable',
            '400' => 'ExchangeNotAvailable',
            '403' => 'ExchangeNotAvailable',
            '405' => 'ExchangeNotAvailable',
            '503' => 'ExchangeNotAvailable',
            '530' => 'ExchangeNotAvailable',
            '408' => 'RequestTimeout',
            '504' => 'RequestTimeout',
            '401' => 'AuthenticationError',
            '511' => 'AuthenticationError',
        );
        $this->verbose       = false;
        $this->apiKey        = '';
        $this->secret        = '';
        $this->password      = '';
        $this->uid           = '';
        $this->privateKey    = '';
        $this->walletAddress = '';

        $this->twofa         = null;
        $this->marketsById   = null;
        $this->markets_by_id = null;
        $this->currencies_by_id = null;
        $this->userAgent   = null; // 'ccxt/' . $this::VERSION . ' (+https://github.com/ccxt/ccxt) PHP/' . PHP_VERSION;
        $this->userAgents = array (
            'chrome' => 'Mozilla/5.0 (Windows NT 10.0; Win64; x64) AppleWebKit/537.36 (KHTML, like Gecko) Chrome/62.0.3202.94 Safari/537.36',
            'chrome39' => 'Mozilla/5.0 (Windows NT 6.1; WOW64) AppleWebKit/537.36 (KHTML, like Gecko) Chrome/39.0.2171.71 Safari/537.36',
        );
        $this->minFundingAddressLength = 1; // used in check_address
        $this->substituteCommonCurrencyCodes = true;
        $this->timeframes = null;

        $this->requiredCredentials = array (
            'apiKey' => true,
            'secret' => true,
            'uid' => false,
            'login' => false,
            'password' => false,
            'twofa' => false, // 2-factor authentication (one-time password key)
            'privateKey' => false,
            'walletAddress' => false,
        );

        // API methods metainfo
        $this->has = array (
            'CORS' => false,
            'publicAPI' => true,
            'privateAPI' => true,
            'cancelOrder' => true,
            'cancelOrders' => false,
            'createDepositAddress' => false,
            'createOrder' => true,
            'createMarketOrder' => true,
            'createLimitOrder' => true,
            'deposit' => false,
            'fetchBalance' => true,
            'fetchClosedOrders' => false,
            'fetchCurrencies' => false,
            'fetchDepositAddress' => false,
            'fetchDeposits' => false,
            'fetchFundingFees' => false,
            'fetchL2OrderBook' => true,
            'fetchMarkets' => true,
            'fetchMyTrades' => false,
            'fetchOHLCV' => 'emulated',
            'fetchOpenOrders' => false,
            'fetchOrder' => false,
            'fetchOrderBook' => true,
            'fetchOrderBooks' => false,
            'fetchOrders' => false,
            'fetchTicker' => true,
            'fetchTickers' => false,
            'fetchTrades' => true,
            'fetchTradingFees' => false,
            'fetchTradingLimits' => false,
            'fetchTransactions' => false,
            'fetchWithdrawals' => false,
            'withdraw' => false,
        );

        $this->precisionMode = DECIMAL_PLACES;

        $this->lastRestRequestTimestamp = 0;
        $this->lastRestPollTimestamp    = 0;
        $this->restRequestQueue         = null;
        $this->restPollerLoopIsRunning  = false;
        $this->enableRateLimit          = false;
        $this->enableLastJsonResponse = true;
        $this->enableLastHttpResponse = true;
        $this->enableLastResponseHeaders = true;
        $this->last_http_response = null;
        $this->last_json_response = null;
        $this->last_response_headers = null;

        $this->requiresWeb3 = false;

        $this->commonCurrencies = array (
            'XBT' => 'BTC',
            'BCC' => 'BCH',
            'DRK' => 'DASH',
            'BCHABC' => 'BCH',
            'BCHSV' => 'BSV',
        );

        $this->urlencode_glue = ini_get ('arg_separator.output'); // can be overrided by exchange constructor params
        $this->urlencode_glue_warning = true;

        $options = array_replace_recursive ($this->describe(), $options);

        if ($options)
            foreach ($options as $key => $value)
                $this->{$key} =
                    (property_exists ($this, $key) && is_array ($this->{$key}) && is_array ($value)) ?
                        array_replace_recursive ($this->{$key}, $value) :
                        $value;

        if ($this->urlencode_glue !== '&') {
            if ($this->urlencode_glue_warning) {
                throw new ExchangeError (this.id . " warning! The glue symbol for HTTP queries " .
                    " is changed from its default value & to " .  $this->urlencode_glue . " in php.ini" .
                    " (arg_separator.output) or with a call to ini_set prior to this message. If that" .
                    " was the intent, you can acknowledge this warning and silence it by setting" .
                    " 'urlencode_glue_warning' => false or 'urlencode_glue' => '&' with exchange constructor params");
            }
        }

        if ($this->api)
            $this->define_rest_api ($this->api, 'request');

        if ($this->markets)
            $this->set_markets ($this->markets);
    }

    public function set_sandbox_mode ($enabled) {
        if ($enabled) {
            if (array_key_exists ('test', $this->urls)) {
                $this->urls['api_backup'] = $this->urls['api'];
                $this->urls['api'] = $this->urls['test'];
            } else {
                throw new NotSupported ($this->id . " does not have a sandbox URL");
            }
        } else if (array_key_exists ('api_backup', $this->urls)) {
            $this->urls['api'] = $this->urls['api_backup'];
            unset ($this->urls['api_backup']);
        }
    }

    public function define_rest_api ($api, $method_name, $options = array ()) {
        foreach ($api as $type => $methods)
            foreach ($methods as $http_method => $paths)
                foreach ($paths as $path) {

                    $splitPath = mb_split ('[^a-zA-Z0-9]', $path);

                    $uppercaseMethod  = mb_strtoupper ($http_method);
                    $lowercaseMethod  = mb_strtolower ($http_method);
                    $camelcaseMethod  = static::capitalize ($lowercaseMethod);
                    $camelcaseSuffix  = implode (array_map (get_called_class() . '::capitalize', $splitPath));
                    $lowercasePath    = array_map ('trim', array_map ('strtolower', $splitPath));
                    $underscoreSuffix = implode ('_', array_filter ($lowercasePath));

                    $camelcase  = $type . $camelcaseMethod . static::capitalize ($camelcaseSuffix);
                    $underscore = $type . '_' . $lowercaseMethod . '_' . mb_strtolower ($underscoreSuffix);

                    if (array_key_exists ('suffixes', $options)) {
                        if (array_key_exists ('camelcase', $options['suffixes']))
                            $camelcase .= $options['suffixes']['camelcase'];
                        if (array_key_exists ('underscore', $options['suffixes']))
                            $underscore .= $options['suffixes']['underscore'];
                    }

                    $partial = function ($params = array ()) use ($path, $type, $uppercaseMethod, $method_name) {
                        return call_user_func (array ($this, $method_name), $path, $type, $uppercaseMethod, $params);
                    };

                    $this->$camelcase  = $partial;
                    $this->$underscore = $partial;
                }
    }

    public function underscore ($camelcase) {
        // todo: write conversion fooBar10OHLCV2Candles → foo_bar10_ohlcv2_candles
        throw new NotSupported ($this->id . ' underscore() not implemented yet');
    }

    public function camelcase ($underscore) {
        // todo: write conversion foo_bar10_ohlcv2_candles → fooBar10OHLCV2Candles
        throw new NotSupported ($this->id . ' camelcase() not implemented yet');
    }

    public static function hash ($request, $type = 'md5', $digest = 'hex') {
        $base64 = ($digest === 'base64');
        $binary = ($digest === 'binary');
        $hash = hash ($type, $request, ($binary || $base64) ? true : false);
        if ($base64)
            $hash = base64_encode ($hash);
        return $hash;
    }

    public static function hmac ($request, $secret, $type = 'sha256', $digest = 'hex') {
        $base64 = ($digest === 'base64');
        $binary = ($digest === 'binary');
        $hmac = hash_hmac ($type, $request, $secret, ($binary || $base64) ? true : false);
        if ($base64)
            $hmac = base64_encode ($hmac);
        return $hmac;
    }

    public function jwt ($request, $secret, $alg = 'HS256', $hash = 'sha256') {
        $encodedHeader = $this->urlencodeBase64 (json_encode (array ('alg' => $alg, 'typ' => 'JWT')));
        $encodedData = $this->urlencodeBase64 (json_encode ($request, JSON_UNESCAPED_SLASHES));
        $token = $encodedHeader . '.' . $encodedData;
        $signature = $this->urlencodeBase64 ($this->hmac ($token, $secret, $hash, 'binary'));
        return $token . '.' . $signature;
    }

    public function raise_error ($exception_type, $url, $method = 'GET', $error = null, $details = null) {
        $exception_class = __NAMESPACE__ . '\\' . $exception_type;
        throw new $exception_class (implode (' ', array (
            $this->id,
            $method,
            $url,
            $error,
            $details,
        )));
    }

    // this method is experimental
    public function throttle () {
        $now = $this->milliseconds ();
        $elapsed = $now - $this->lastRestRequestTimestamp;
        if ($elapsed < $this->rateLimit) {
            $delay = $this->rateLimit - $elapsed;
              usleep ((int)($delay * 1000.0));
        }
    }

    public function sign ($path, $api = 'public', $method = 'GET', $params = array (), $headers = null, $body = null) {
        throw new NotSupported ($this->id . ' sign() not implemented yet');
    }

    public function fetch2 ($path, $api = 'public', $method = 'GET', $params = array (), $headers = null, $body = null) {
        $request = $this->sign ($path, $api, $method, $params, $headers, $body);
        return $this->fetch ($request['url'], $request['method'], $request['headers'], $request['body']);
    }

    public function request ($path, $api = 'public', $method = 'GET', $params = array (), $headers = null, $body = null) {
        return $this->fetch2 ($path, $api, $method, $params, $headers, $body);
    }

    public function findBroadlyMatchedKey ($broad, $string) {
        return $this->find_broadly_matched_key ($broad, $string);
    }

    public function find_broadly_matched_key ($broad, $string) {
        $keys = is_array ($broad) ? array_keys ($broad) : array ();
        for ($i = 0; $i < count ($keys); $i++) {
            $key = $keys[$i];
            if (mb_strpos ($string, $key) !== false)
                return $key;
        }
        return null;
    }

    public function handle_errors ($code, $reason, $url, $method, $headers, $body, $response) {
        // it's a stub function, does nothing in base code
    }

    public function parse_json ($json_string, $as_associative_array = true) {
        return json_decode ($json_string, $as_associative_array);
    }

    public function fetch ($url, $method = 'GET', $headers = null, $body = null) {

        if ($this->enableRateLimit)
            $this->throttle ();

        $headers = array_merge ($this->headers, $headers ? $headers : array ());

        if (strlen ($this->proxy))
            $headers['Origin'] = $this->origin;

        if (!$headers)
            $headers = array ();
        elseif (is_array ($headers)) {
            $tmp = $headers;
            $headers = array ();
            foreach ($tmp as $key => $value)
                $headers[] = $key . ': ' . $value;
        }

        // this name for the proxy string is deprecated
        // we should rename it to $this->cors everywhere
        $url = $this->proxy . $url;

        $verbose_headers = $headers;

        curl_setopt ($this->curl, CURLOPT_URL, $url);

        if ($this->timeout) {
            curl_setopt ($this->curl, CURLOPT_CONNECTTIMEOUT_MS, (int)($this->timeout));
            curl_setopt ($this->curl, CURLOPT_TIMEOUT_MS, (int)($this->timeout));
        }

        curl_setopt ($this->curl, CURLOPT_RETURNTRANSFER, true);
        curl_setopt ($this->curl, CURLOPT_SSL_VERIFYPEER, false);

        if ($this->userAgent)
            if (gettype ($this->userAgent) == 'string') {
                curl_setopt ($this->curl, CURLOPT_USERAGENT, $this->userAgent);
                $verbose_headers = array_merge ($verbose_headers, array ('User-Agent' => $this->userAgent));
            } else if ((gettype ($this->userAgent) == 'array') && array_key_exists ('User-Agent', $this->userAgent)) {
                curl_setopt ($this->curl, CURLOPT_USERAGENT, $this->userAgent['User-Agent']);
                $verbose_headers = array_merge ($verbose_headers, $this->userAgent);
            }

        curl_setopt ($this->curl, CURLOPT_ENCODING, '');

        if ($method == 'GET') {

            curl_setopt ($this->curl, CURLOPT_HTTPGET, true);

        } else if ($method == 'POST') {

            curl_setopt ($this->curl, CURLOPT_POST, true);
            curl_setopt ($this->curl, CURLOPT_POSTFIELDS, $body);

        } else if ($method == 'PUT') {

            curl_setopt ($this->curl, CURLOPT_CUSTOMREQUEST, "PUT");
            curl_setopt ($this->curl, CURLOPT_POSTFIELDS, $body);

            $headers[] = 'X-HTTP-Method-Override: PUT';

        } else if ($method == 'PATCH') {

            curl_setopt ($this->curl, CURLOPT_CUSTOMREQUEST, "PATCH");
            curl_setopt ($this->curl, CURLOPT_POSTFIELDS, $body);

        } else if ($method == 'DELETE') {

            curl_setopt ($this->curl, CURLOPT_CUSTOMREQUEST, "DELETE");
            curl_setopt ($this->curl, CURLOPT_POSTFIELDS, $body);

            $headers[] = 'X-HTTP-Method-Override: DELETE';
        }

        if ($headers)
            curl_setopt ($this->curl, CURLOPT_HTTPHEADER, $headers);

        if ($this->verbose) {
            print_r ("\nRequest:\n");
            print_r (array ($method, $url, $verbose_headers, $body));
        }

        // we probably only need to set it once on startup
        if ($this->curlopt_interface) {
            curl_setopt ($this->curl, CURLOPT_INTERFACE, $this->curlopt_interface);
        }

        /*

        // this is currently not integrated, reserved for future
        if ($this->proxy) {
            curl_setopt ($this->curl, CURLOPT_PROXY, $this->proxy);
        }

        */

        curl_setopt ($this->curl, CURLOPT_FOLLOWLOCATION, true);
        curl_setopt ($this->curl, CURLOPT_FAILONERROR, false);

        $response_headers = array ();

        // this function is called by curl for each header received
        curl_setopt ($this->curl, CURLOPT_HEADERFUNCTION,
            function ($curl, $header) use (&$response_headers) {
                $length = strlen ($header);
                $header = explode (':', $header, 2);
                if (count ($header) < 2) // ignore invalid headers
                    return $length;
                $name = strtolower (trim ($header[0]));
                if (!array_key_exists ($name, $response_headers))
                    $response_headers[$name] = array (trim ($header[1]));
                else
                    $response_headers[$name][] = trim ($header[1]);
                return $length;
            }
        );

        // user-defined cURL options (if any)
        if (!empty($this->curl_options))
            curl_setopt_array ($this->curl, $this->curl_options);

        $result = curl_exec ($this->curl);

        $this->lastRestRequestTimestamp = $this->milliseconds ();

        if ($this->enableLastHttpResponse) {
            $this->last_http_response = $result;
        }

        if ($this->enableLastResponseHeaders) {
            $this->last_response_headers = $response_headers;
        }

        $json_response = null;

        if ($this->is_json_encoded_object ($result)) {
<<<<<<< HEAD

            $json_response = $this->parse_json ($result, $as_associative_array = true);
=======
         
            $json_response = $this->parse_json ($result);
>>>>>>> 7b350263

            if ($this->enableLastJsonResponse) {
                $this->last_json_response = $json_response;
            }
        }

        $curl_errno = curl_errno ($this->curl);
        $curl_error = curl_error ($this->curl);
        $http_status_code = curl_getinfo ($this->curl, CURLINFO_HTTP_CODE);

        // Reset curl opts
        curl_reset ($this->curl);

        if ($this->verbose) {
            print_r ("\nResponse:\n");
            print_r (array ($method, $url, $http_status_code, $curl_error, $response_headers, $result));
        }

        $this->handle_errors ($http_status_code, $curl_error, $url, $method, $response_headers, $result ? $result : null, $json_response);

        if ($result === false) {

            if ($curl_errno == 28) // CURLE_OPERATION_TIMEDOUT
                $this->raise_error ('RequestTimeout', $url, $method, $curl_errno, $curl_error);

            // var_dump ($result);

            // all sorts of SSL problems, accessibility
            $this->raise_error ('ExchangeNotAvailable', $url, $method, $curl_errno, $curl_error);
        }

        $string_code = (string) $http_status_code;

        if (array_key_exists ($string_code, $this->httpExceptions)) {
            $error_class = $this->httpExceptions[$string_code];
            if ($error_class === 'ExchangeNotAvailable') {
                if (preg_match ('#cloudflare|incapsula|overload|ddos#i', $result)) {
                    $error_class = 'DDoSProtection';
                } else {
                    $details = '(possible reasons: ' . implode (', ', array (
                        'invalid API keys',
                        'bad or old nonce',
                        'exchange is down or offline',
                        'on maintenance',
                        'DDoS protection',
                        'rate-limiting in effect',
                    )) . ')';
                }
                $this->raise_error ($error_class, $url, $method, $http_status_code, $result, isset ($details) ? $details : null);
            } else {
                $this->raise_error ($error_class, $url, $method, $http_status_code, $result);
            }
        }

        if (!$json_response) {

            if (preg_match ('#offline|busy|retry|wait|unavailable|maintain|maintenance|maintenancing#i', $result)) {

                $details = '(possible reasons: ' . implode (', ', array (
                    'exchange is down or offline',
                    'on maintenance',
                    'DDoS protection',
                    'rate-limiting in effect',
                )) . ')';

                $this->raise_error ('ExchangeNotAvailable', $url, $method, $http_status_code,
                    'not accessible from this location at the moment', $details);
            }

            if (preg_match ('#cloudflare|incapsula#i', $result)) {
                $this->raise_error ('DDoSProtection', $url, $method, $http_status_code,
                    'not accessible from this location at the moment');
            }
        }

        return $json_response ? $json_response : $result;
    }

    public function set_markets ($markets, $currencies = null) {
        $values = is_array ($markets) ? array_values ($markets) : array ();
        for ($i = 0; $i < count($values); $i++) {
            $values[$i] = array_merge (
                $this->fees['trading'],
                array ('precision' => $this->precision, 'limits' => $this->limits),
                $values[$i]
            );
        }
        $this->markets = $this->indexBy ($values, 'symbol');
        $this->markets_by_id = $this->indexBy ($values, 'id');
        $this->marketsById = $this->markets_by_id;
        $this->symbols = array_keys ($this->markets);
        sort ($this->symbols);
        $this->ids = array_keys ($this->markets_by_id);
        sort ($this->ids);
        if ($currencies) {
            $this->currencies = array_replace_recursive ($currencies, $this->currencies);
        } else {
            $base_currencies = array_map (function ($market) {
                return array (
                    'id' => array_key_exists ('baseId', $market) ? $market['baseId'] : $market['base'],
                    'numericId' => array_key_exists ('baseNumericId', $market) ? $market['baseNumericId'] : null,
                    'code' => $market['base'],
                    'precision' => array_key_exists ('precision', $market) ? (
                        array_key_exists ('base', $market['precision']) ? $market['precision']['base'] : (
                            array_key_exists ('amount', $market['precision']) ? $market['precision']['amount'] : null
                        )) : 8,
                );
            }, array_filter ($values, function ($market) {
                return array_key_exists ('base', $market);
            }));
            $quote_currencies = array_map (function ($market) {
                return array (
                    'id' => array_key_exists ('quoteId', $market) ? $market['quoteId'] : $market['quote'],
                    'numericId' => array_key_exists ('quoteNumericId', $market) ? $market['quoteNumericId'] : null,
                    'code' => $market['quote'],
                    'precision' => array_key_exists ('precision', $market) ? (
                        array_key_exists ('quote', $market['precision']) ? $market['precision']['quote'] : (
                            array_key_exists ('price', $market['precision']) ? $market['precision']['price'] : null
                        )) : 8,
                );
            }, array_filter ($values, function ($market) {
                return array_key_exists ('quote', $market);
            }));
            $currencies = $this->indexBy (array_merge ($base_currencies, $quote_currencies), 'code');
            $this->currencies = array_replace_recursive ($currencies, $this->currencies);
        }
        $this->currencies_by_id = $this->indexBy (array_values ($this->currencies), 'id');
        return $this->markets;
    }

    public function setMarkets ($markets) {
        return $this->set_markets ($markets);
    }

    public function loadMarkets ($reload = false, $params = array()) {
        return $this->load_markets ($reload, $params);
    }

    public function load_markets ($reload = false, $params = array()) {
        if (!$reload && $this->markets) {
            if (!$this->markets_by_id) {
                return $this->set_markets ($this->markets);
            }
            return $this->markets;
        }
        $markets = $this->fetch_markets ($params);
        $currencies = null;
        if (array_key_exists ('fetchCurrencies', $this->has) && $this->has['fetchCurrencies'])
            $currencies = $this->fetch_currencies ();
        return $this->set_markets ($markets, $currencies);
    }

    public function loadAccounts ($reload = false, $params = array()) {
        return $this->load_accounts ($reload, $params);
    }

    public function load_accounts ($reload = false, $params = array()) {
        if ($reload) {
            $this->accounts = $this->fetch_accounts ($params);
        } else {
            if ($this->accounts) {
                return $this->accounts;
            } else {
                $this->accounts = $this->fetch_accounts ($params);
            }
        }
        return $this->accounts;
    }

    public function parse_ohlcv ($ohlcv, $market = null, $timeframe = 60, $since = null, $limit = null) {
        return (gettype ($ohlcv) === 'array' && count (array_filter (array_keys ($ohlcv), 'is_string')) == 0) ?
            array_slice ($ohlcv, 0, 6) : $ohlcv;
    }

    public function parseOHLCV ($ohlcv, $market = null, $timeframe = 60, $since = null, $limit = null) {
        return $this->parse_ohlcv ($ohlcv, $market, $timeframe, $since, $limit);
    }

    public function parse_ohlcvs ($ohlcvs, $market = null, $timeframe = 60, $since = null, $limit = null) {
        $ohlcvs = is_array ($ohlcvs) ? array_values ($ohlcvs) : array ();
        $result = array ();
        $num_ohlcvs = count ($ohlcvs);
        for ($i = 0; $i < $num_ohlcvs; $i++) {
            if ($limit && (count ($result) >= $limit))
                break;
            $ohlcv = $this->parse_ohlcv ($ohlcvs[$i], $market, $timeframe, $since, $limit);
            if ($since && ($ohlcv[0] < $since))
                continue;
            $result[] = $ohlcv;
        }
        return $this->sort_by ($result, 0);
    }

    public function parseOHLCVs ($ohlcvs, $market = null, $timeframe = 60, $since = null, $limit = null) {
        return $this->parse_ohlcvs ($ohlcvs, $market, $timeframe, $since, $limit);
    }

    public function parse_bid_ask ($bidask, $price_key = 0, $amount_key = 0) {
        return array (floatval ($bidask[$price_key]), floatval ($bidask[$amount_key]));
    }

    public function parse_bids_asks ($bidasks, $price_key = 0, $amount_key = 0) {
        $result = array ();
        $array = is_array ($bidasks) ? array_values ($bidasks) : array ();
        foreach ($array as $bidask)
            $result[] = $this->parse_bid_ask ($bidask, $price_key, $amount_key);
        return $result;
    }

    public function parseBidAsk ($bidask, $price_key = 0, $amount_key = 0) {
        return $this->parse_bid_ask ($bidask, $price_key, $amount_key);
    }

    public function parseBidsAsks ($bidasks, $price_key = 0, $amount_key = 0) {
        return $this->parse_bids_asks ($bidasks, $price_key, $amount_key);
    }

    public function fetch_l2_order_book ($symbol, $limit = null, $params = array ()) {
        $orderbook = $this->fetch_order_book ($symbol, $limit, $params);
        return array_merge ($orderbook, array (
            'bids' => $this->sort_by ($this->aggregate ($orderbook['bids']), 0, true),
            'asks' => $this->sort_by ($this->aggregate ($orderbook['asks']), 0),
        ));
    }

    public function fetchL2OrderBook ($symbol, $limit = null, $params = array ()) {
        return $this->fetch_l2_order_book ($symbol, $limit, $params);
    }

    public function parse_order_book ($orderbook, $timestamp = null, $bids_key = 'bids', $asks_key = 'asks', $price_key = 0, $amount_key = 1) {
        return array (
            'bids' => $this->sort_by (
                is_array ($orderbook) && array_key_exists ($bids_key, $orderbook) ?
                    $this->parse_bids_asks ($orderbook[$bids_key], $price_key, $amount_key) : array (),
                0, true),
            'asks' => $this->sort_by (
                is_array ($orderbook) && array_key_exists ($asks_key, $orderbook) ?
                    $this->parse_bids_asks ($orderbook[$asks_key], $price_key, $amount_key) : array (),
                0),
            'timestamp' => $timestamp,
            'datetime' => isset ($timestamp) ? $this->iso8601 ($timestamp) : null,
            'nonce' => null,
        );
    }

    public function parseOrderBook ($orderbook, $timestamp = null, $bids_key = 'bids', $asks_key = 'asks', $price_key = 0, $amount_key = 1) {
        return $this->parse_order_book ($orderbook, $timestamp, $bids_key, $asks_key, $price_key, $amount_key);
    }

    public function parse_balance ($balance) {
        $currencies = array_keys ($this->omit ($balance, 'info'));
        $accounts = array ('free', 'used', 'total');
        foreach ($accounts as $account) {
            $balance[$account] = array ();
            foreach ($currencies as $currency) {
                $balance[$account][$currency] = $balance[$currency][$account];
            }
        }
        return $balance;
    }

    public function parseBalance ($balance) {
        return $this->parse_balance ($balance);
    }

    public function fetch_partial_balance ($part, $params = array ()) {
        $balance = $this->fetch_balance ($params);
        return $balance[$part];
    }

    public function fetch_free_balance ($params = array ()) {
        return $this->fetch_partial_balance ('free', $params);
    }

    public function fetch_used_balance ($params = array ()) {
        return $this->fetch_partial_balance ('used', $params);
    }

    public function fetch_total_balance ($params = array ()) {
        return $this->fetch_partial_balance ('total', $params);
    }

    public function fetchFreeBalance ($params = array ()) {
        return $this->fetch_free_balance ($params);
    }

    public function fetchUsedBalance ($params = array ()) {
        return $this->fetch_used_balance ($params);
    }

    public function fetchTotalBalance ($params = array ()) {
        return $this->fetch_total_balance ($params);
    }

    public function load_trading_limits ($symbols = null, $reload = false, $params = array ()) {
        if ($this->has['fetchTradingLimits']) {
            if ($reload || !(is_array ($this->options) && array_key_exists ('limitsLoaded', $this->options))) {
                $response = $this->fetch_trading_limits ($symbols);
                // $limits = $response['limits'];
                // $keys = is_array ($limits) ? array_keys ($limits) : array ();
                for ($i = 0; $i < count ($symbols); $i++) {
                    $symbol = $symbols[$i];
                    $this->markets[$symbol] = array_replace_recursive ($this->markets[$symbol], $response[$symbol]);
                }
                $this->options['limitsLoaded'] = $this->milliseconds ();
            }
        }
        return $this->markets;
    }

    public function filter_by_since_limit ($array, $since = null, $limit = null) {
        $result = array ();
        $array = array_values ($array);
        foreach ($array as $entry)
            if ($entry['timestamp'] > $since)
                $result[] = $entry;
        if ($limit)
            $result = array_slice ($result, 0, $limit);
        return $result;
    }

    public function filterBySinceLimit ($array, $since = null, $limit = null) {
        return $this->filter_by_since_limit ($array, $since, $limit);
    }

    public function parse_trades ($trades, $market = null, $since = null, $limit = null) {
        $array = is_array ($trades) ? array_values ($trades) : array ();
        $result = array ();
        foreach ($array as $trade)
            $result[] = $this->parse_trade ($trade, $market);
        $result = $this->sort_by ($result, 'timestamp');
        $symbol = isset ($market) ? $market['symbol'] : null;
        return $this->filter_by_symbol_since_limit ($result, $symbol, $since, $limit);
    }

    public function parseTrades ($trades, $market = null, $since = null, $limit = null) {
        return $this->parse_trades ($trades, $market, $since, $limit);
    }

    public function parse_ledger ($items, $currency = null, $since = null, $limit = null) {
        $array = is_array ($items) ? array_values ($items) : array ();
        $result = array ();
        foreach ($array as $item)
            $result[] = $this->parse_ledger_item ($item, $currency);
        $result = $this->sort_by ($result, 'timestamp');
        $code = isset ($currency) ? $currency['code'] : null;
        return $this->filter_by_currency_since_limit ($result, $code, $since, $limit);
    }

    public function parseLedger ($items, $currency = null, $since = null, $limit = null) {
        return $this->parse_ledger ($items, $currency, $since, $limit);
    }

    public function parse_transactions ($transactions, $currency = null, $since = null, $limit = null) {
        $array = is_array ($transactions) ? array_values ($transactions) : array ();
        $result = array ();
        foreach ($array as $transaction)
            $result[] = $this->parse_transaction ($transaction, $currency);
        $result = $this->sort_by ($result, 'timestamp');
        $code = isset ($currency) ? $currency['code'] : null;
        return $this->filter_by_currency_since_limit ($result, $code, $since, $limit);
    }

    public function parseTransactions ($transactions, $currency = null, $since = null, $limit = null) {
        return $this->parse_transactions ($transactions, $currency, $since, $limit);
    }

    public function parse_orders ($orders, $market = null, $since = null, $limit = null) {
        $array = is_array ($orders) ? array_values ($orders) : array ();
        $result = array ();
        foreach ($array as $order)
            $result[] = $this->parse_order ($order, $market);
        $result = $this->sort_by ($result, 'timestamp');
        $symbol = isset ($market) ? $market['symbol'] : null;
        return $this->filter_by_symbol_since_limit ($result, $symbol, $since, $limit);
    }

    public function parseOrders ($orders, $market = null, $since = null, $limit = null) {
        return $this->parse_orders ($orders, $market, $since, $limit);
    }

    public function safe_currency_code ($data, $key, $currency = null) {
        $code = null;
        $currency_id = $this->safe_string($data, $key);
        if (is_array ($this->currencies_by_id) && array_key_exists ($currency_id, $this->currencies_by_id)) {
            $currency = $this->currencies_by_id[$currency_id];
        } else {
            $code = $this->common_currency_code($currency_id);
        }
        if ($currency !== null) {
            $code = $currency['code'];
        }
        return $code;
    }

    public function safeCurrencyCode ($data, $key, $currency = null) {
        return $this->safe_currency_code ($data, $key, $currency);
    }

    public function filter_by_symbol ($array, $symbol = null) {
        if ($symbol) {
            $grouped = $this->group_by ($array, 'symbol');
            if (is_array ($grouped) && array_key_exists ($symbol, $grouped))
                return $grouped[$symbol];
            return array ();
        }
        return $array;
    }

    public function filterBySymbol ($orders, $symbol = null) {
        return $this->filter_by_symbol ($orders, $symbol);
    }

    public function filter_by_value_since_limit ($array, $field, $value = null, $since = null, $limit = null) {
        $array = array_values ($array);
        $valueIsSet = isset ($value);
        $sinceIsSet = isset ($since);
        $array = array_filter ($array, function ($element) use ($valueIsSet, $value, $sinceIsSet, $since, $field) {
            return (($valueIsSet ? ($element[$field] === $value)     : true) &&
                    ($sinceIsSet ? ($element['timestamp'] >= $since) : true));
        });
        return array_slice ($array, 0, isset ($limit) ? $limit : count ($array));
    }

    public function filter_by_symbol_since_limit ($array, $symbol = null, $since = null, $limit = null) {
        return $this->filter_by_value_since_limit ($array, 'symbol', $symbol, $since, $limit);
    }

    public function filterBySymbolSinceLimit ($array, $symbol = null, $since = null, $limit = null) {
        return $this->filter_by_symbol_since_limit ($array, $symbol, $since, $limit);
    }

    public function filter_by_currency_since_limit ($array, $code = null, $since = null, $limit = null) {
        return $this->filter_by_value_since_limit ($array, 'currency', $code, $since, $limit);
    }

    public function filterByCurrencySinceLimit ($array, $code = null, $since = null, $limit = null) {
        return $this->filter_by_currency_since_limit ($array, $code, $since, $limit);
    }

    public function filter_by_array ($objects, $key, $values = null, $indexed = true) {

        $objects = array_values ($objects);

        // return all of them if no $symbols were passed in the first argument
        if ($values === null)
            return $indexed ? $this->index_by ($objects, $key) : $objects;

        $result = array ();
        for ($i = 0; $i < count ($objects); $i++) {
            $value = isset ($objects[$i][$key]) ? $objects[$i][$key] : null;
            if (in_array ($value, $values))
                $result[] = $objects[$i];
        }

        return $indexed ? $this->index_by ($result, $key) : $result;
    }

    public function filterByArray ($objects, $key, $values = null, $indexed = true) {
        return $this->filter_by_array ($objects, $key, $values, $indexed);
    }

    public function fetch_bids_asks ($symbols, $params = array ()) { // stub
        throw new NotSupported ($this->id . ' API does not allow to fetch all prices at once with a single call to fetch_bids_asks () for now');
    }

    public function fetchBidsAsks ($symbols, $params = array ()) {
        return $this->fetch_bids_asks ($symbols, $params);
    }

    public function fetch_tickers ($symbols, $params = array ()) { // stub
        throw new NotSupported ($this->id . ' API does not allow to fetch all tickers at once with a single call to fetch_tickers () for now');
    }

    public function fetchTickers ($symbols = null, $params = array ()) {
        return $this->fetch_tickers ($symbols, $params);
    }

    public function fetch_order_status ($id, $symbol = null, $params = array ()) {
        $order = $this->fetch_order ($id, $symbol, $params);
        return $order['id'];
    }

    public function fetchOrderStatus ($id, $market = null) {
        return $this->fetch_order_status ($id);
    }

    public function purge_cached_orders ($before) {
        $this->orders = $this->index_by (array_filter ($this->orders, function ($order) use ($before) {
            return ($order['status'] === 'open') || ($order['timestamp'] >= $before);
        }), 'id');
        return $this->orders;
    }

    public function purgeCachesOrders ($before) {
        return $this->purge_cached_orders ($before);
    }

    public function fetch_order ($id, $symbol = null, $params = array ()) {
        throw new NotSupported ($this->id . ' fetch_order() not implemented yet');
    }

    public function fetchOrder ($id, $symbol = null, $params = array ()) {
        return $this->fetch_order ($id, $symbol, $params);
    }

    public function fetch_order_trades ($id, $symbol = null, $params = array ()) {
        throw new NotSupported ($this->id . ' fetch_order_trades() not implemented yet');
    }

    public function fetchOrderTrades ($id, $symbol = null, $params = array ()) {
        return $this->fetch_order_trades ($id, $symbol, $params);
    }

    public function fetch_orders ($symbol = null, $since = null, $limit = null, $params = array ()) {
        throw new NotSupported ($this->id . ' fetch_orders() not implemented yet');
    }

    public function fetchOrders ($symbol = null, $since = null, $limit = null, $params = array ()) {
        return $this->fetch_orders ($symbol, $since, $limit, $params);
    }

    public function fetch_open_orders ($symbol = null, $since = null, $limit = null, $params = array ()) {
        throw new NotSupported ($this->id . ' fetch_open_orders() not implemented yet');
    }

    public function fetchOpenOrders ($symbol = null, $since = null, $limit = null, $params = array ()) {
        return $this->fetch_open_orders ($symbol, $since, $limit, $params);
    }

    public function fetch_closed_orders ($symbol = null, $since = null, $limit = null, $params = array ()) {
        throw new NotSupported ($this->id . ' fetch_closed_orders() not implemented yet');
    }

    public function fetchClosedOrders ($symbol = null, $since = null, $limit = null, $params = array ()) {
        return $this->fetch_closed_orders ($symbol, $since, $limit, $params);
    }

    public function fetch_my_trades ($symbol = null, $since = null, $limit = null, $params = array ()) {
        throw new NotSupported ($this->id . ' fetch_my_trades() not implemented yet');
    }

    public function fetchMyTrades ($symbol = null, $since = null, $limit = null, $params = array ()) {
        return $this->fetch_my_trades ($symbol, $since, $limit, $params);
    }

    public function fetchTransactions ($code = null, $since = null, $limit = null, $params = array ()) {
        return $this->fetch_transactions ($code, $since, $limit, $params);
    }

    public function fetch_transactions ($code = null, $since = null, $limit = null, $params = array ()) {
        throw new NotSupported ($this->id . ' fetch_transactions() not implemented yet');
    }

    public function fetchDeposits ($code = null, $since = null, $limit = null, $params = array ()) {
        return $this->fetch_deposits ($code, $since, $limit, $params);
    }

    public function fetch_deposits ($code = null, $since = null, $limit = null, $params = array ()) {
        throw new NotSupported ($this->id . ' fetch_deposits() not implemented yet');
    }

    public function fetchWithdrawals ($code = null, $since = null, $limit = null, $params = array ()) {
        return $this->fetch_withdrawals ($code, $since, $limit, $params);
    }

    public function fetch_withdrawals ($code = null, $since = null, $limit = null, $params = array ()) {
        throw new NotSupported ($this->id . ' fetch_withdrawals() not implemented yet');
    }

    public function fetchDepositAddress ($code, $params = array ()) {
        return $this->fetch_deposit_address ($code, $params);
    }

    public function fetch_deposit_address ($code, $params = array ()) {
        throw new NotSupported ($this->id . ' fetch_deposit_address() not implemented yet');
    }

    public function fetch_markets ($params = array()) {
        // markets are returned as a list
        // currencies are returned as a dict
        // this is for historical reasons
        // and may be changed for consistency later
        return $this->markets ? array_values ($this->markets) : array ();
    }

    public function fetchMarkets  ($params = array()) {
        return $this->fetch_markets ($params);
    }

    public function fetch_currencies ($params = array ()) {
        // markets are returned as a list
        // currencies are returned as a dict
        // this is for historical reasons
        // and may be changed for consistency later
        return $this->currencies ? $this->currencies : array ();
    }

    public function fetchCurrencies ($params = array ()) {
        return $this->fetch_currencies ();
    }

    public function fetchBalance () {
        return $this->fetch_balance ();
    }

    public function fetch_balance ($params = array ()) {
        throw new NotSupported ($this->id . ' fetch_balance() not implemented yet');
    }

    public function fetchOrderBook ($symbol, $limit = null, $params = array ()) {
        return $this->fetch_order_book ($symbol, $limit, $params);
    }

    public function fetchTicker ($symbol, $params = array ()) {
        return $this->fetch_ticker ($symbol, $params);
    }

    public function fetchTrades ($symbol, $since = null, $limit = null, $params = array ()) {
        return $this->fetch_trades ($symbol, $since, $limit, $params);
    }

    public function fetch_ohlcv ($symbol, $timeframe = '1m', $since = null, $limit = null, $params = array ()) {
        if (!$this->has['fetchTrades'])
            throw new NotSupported ($this->$id . ' fetch_ohlcv() not implemented yet');
        $this->load_markets ();
        $trades = $this->fetch_trades ($symbol, $since, $limit, $params);
        return $this->build_ohlcv ($trades, $timeframe, $since, $limit);
    }

    public function fetchOHLCV ($symbol, $timeframe = '1m', $since = null, $limit = null, $params = array ()) {
        return $this->fetch_ohlcv ($symbol, $timeframe, $since, $limit, $params);
    }

    public function parse_trading_view_ohlcv ($ohlcvs, $market = null, $timeframe = '1m', $since = null, $limit = null) {
        $result = $this->convert_trading_view_to_ohlcv($ohlcvs);
        return $this->parse_ohlcvs($result, $market, $timeframe, $since, $limit);
    }

    public function convert_trading_view_to_ohlcv ($ohlcvs) {
        $result = array ();
        for ($i = 0; $i < count ($ohlcvs['t']); $i++) {
            $result[] = array (
                $ohlcvs['t'][$i] * 1000,
                $ohlcvs['o'][$i],
                $ohlcvs['h'][$i],
                $ohlcvs['l'][$i],
                $ohlcvs['c'][$i],
                $ohlcvs['v'][$i],
            );
        }
        return $result;
    }

    public function convert_ohlcv_to_trading_view ($ohlcvs) {
        $result = array (
            't' => array (),
            'o' => array (),
            'h' => array (),
            'l' => array (),
            'c' => array (),
            'v' => array (),
        );
        for ($i = 0; $i < count ($ohlcvs); $i++) {
            $result['t'][] = intval ($ohlcvs[$i][0] / 1000);
            $result['o'][] = $ohlcvs[$i][1];
            $result['h'][] = $ohlcvs[$i][2];
            $result['l'][] = $ohlcvs[$i][3];
            $result['c'][] = $ohlcvs[$i][4];
            $result['v'][] = $ohlcvs[$i][5];
        }
        return $result;
    }

    public function edit_limit_buy_order ($id, $symbol, $amount, $price, $params = array ()) {
        return $this->edit_limit_order ($id, $symbol, 'buy', $amount, $price, $params);
    }

    public function edit_limit_sell_order ($id, $symbol, $amount, $price, $params = array ()) {
        return $this->edit_limit_order ($id, $symbol, 'sell', $amount, $price, $params);
    }

    public function edit_limit_order ($id, $symbol, $side, $amount, $price, $params = array ()) {
        return $this->edit_order ($id, $symbol, 'limit', $side, $amount, $price, $params);
    }

    public function cancel_order ($id, $symbol = null, $params = array ()) {
        throw new NotSupported ($this->id . ' cancel_order() not supported or not implemented yet');
    }

    public function edit_order ($id, $symbol, $type, $side, $amount, $price, $params = array ()) {
        if (!$this->enableRateLimit) {
            throw new ExchangeError ($this->id . ' edit_order() requires enableRateLimit = true');
        }
        $this->cancel_order ($id, $symbol, $params);
        return $this->create_order ($symbol, $type, $side, $amount, $price, $params);
    }

    public function cancelOrder ($id, $symbol = null, $params = array ()) {
        return $this->cancel_order ($id, $symbol, $params);
    }

    public function editLimitBuyOrder ($id, $symbol, $amount, $price, $params = array ()) {
        return $this->edit_limit_buy_order ($id, $symbol, $amount, $price, $params);
    }

    public function editLimitSellOrder ($id, $symbol, $amount, $price, $params = array ()) {
        return $this->edit_limit_sell_order ($id, $symbol, $amount, $price, $params);
    }

    public function editLimitOrder ($id, $symbol, $side, $amount, $price, $params = array ()) {
        return $this->edit_limit_order ($id, $symbol, $side, $amount, $price, $params);
    }

    public function editOrder ($id, $symbol, $type, $side, $amount, $price, $params = array ()) {
        return $this->edit_order ($id, $symbol, $type, $side, $amount, $price, $params);
    }

    public function create_order ($symbol, $type, $side, $amount, $price = null, $params = array ()) {
        throw new NotSupported ($this->id . ' create_order() not implemented yet');
    }

    public function create_limit_order ($symbol, $side, $amount, $price, $params = array ()) {
        return $this->create_order ($symbol, 'limit', $side, $amount, $price, $params);
    }

    public function create_market_order ($symbol, $side, $amount, $price = null, $params = array ()) {
        return $this->create_order ($symbol, 'market', $side, $amount, $price, $params);
    }

    public function create_limit_buy_order ($symbol, $amount, $price, $params = array ()) {
        return $this->create_order ($symbol, 'limit', 'buy',  $amount, $price, $params);
    }

    public function create_limit_sell_order ($symbol, $amount, $price, $params = array ()) {
        return $this->create_order ($symbol, 'limit', 'sell', $amount, $price, $params);
    }

    public function create_market_buy_order ($symbol, $amount, $params = array ()) {
        return $this->create_order ($symbol, 'market', 'buy', $amount, null, $params);
    }

    public function create_market_sell_order ($symbol, $amount, $params = array ()) {
        return $this->create_order ($symbol, 'market', 'sell', $amount, null, $params);
    }

    public function createOrder ($symbol, $type, $side, $amount, $price = null, $params = array ()) {
        return $this->create_order ($symbol, $type, $side, $amount, $price, $params);
    }

    public function createLimitOrder ($symbol, $side, $amount, $price, $params = array ()) {
        return $this->create_limit_order ($symbol, $side, $amount, $price, $params);
    }

    public function createMarketOrder ($symbol, $side, $amount, $price = null, $params = array ()) {
        return $this->create_market_order ($symbol, $side, $amount, $price, $params);
    }

    public function createLimitBuyOrder ($symbol, $amount, $price, $params = array ()) {
        return $this->create_limit_buy_order ($symbol, $amount, $price, $params);
    }

    public function createLimitSellOrder ($symbol, $amount, $price, $params = array ()) {
        return $this->create_limit_sell_order ($symbol, $amount, $price, $params);
    }

    public function createMarketBuyOrder ($symbol, $amount, $params = array ()) {
        return $this->create_market_buy_order ($symbol, $amount, $params);
    }

    public function createMarketSellOrder ($symbol, $amount, $params = array ()) {
        return $this->create_market_sell_order ($symbol, $amount, $params);
    }

    public function calculate_fee ($symbol, $type, $side, $amount, $price, $takerOrMaker = 'taker', $params = array ()) {
        $market = $this->markets[$symbol];
        $rate = $market[$takerOrMaker];
        $cost = floatval ($this->cost_to_precision ($symbol, $amount * $price));
        return array (
            'type' => $takerOrMaker,
            'currency' => $market['quote'],
            'rate' => $rate,
            'cost' => floatval ($this->fee_to_precision ($symbol, $rate * $cost)),
        );
    }

    public function createFee ($symbol, $type, $side, $amount, $price, $fee = 'taker', $params = array ()) {
        return $this->calculate_fee ($symbol, $type, $side, $amount, $price, $fee, $params);
    }

    public static function account () {
        return array (
            'free' => 0.0,
            'used' => 0.0,
            'total' => 0.0,
        );
    }

    public function common_currency_code ($currency) {
        if (!$this->substituteCommonCurrencyCodes)
            return $currency;
        return $this->safe_string($this->commonCurrencies, $currency, $currency);
    }

    public function currency_id ($commonCode) {

        if (!$this->currencies) {
            throw new ExchangeError ($this->id . ' currencies not loaded');
        }

        if (array_key_exists ($commonCode, $this->currencies)) {
            return $this->currencies[$commonCode]['id'];
        }

        $currencyIds = array ();
        $distinct = is_array ($this->commonCurrencies) ? array_keys ($this->commonCurrencies) : array ();
        for ($i = 0; $i < count ($distinct); $i++) {
            $k = $distinct[$i];
            $currencyIds[$this->commonCurrencies[$k]] = $k;
        }

        return $this->safe_string($currencyIds, $commonCode, $commonCode);
    }

    public function precision_from_string ($string) {
        $parts = explode ('.', preg_replace ('/0+$/', '', $string));
        return (count ($parts) > 1) ? strlen ($parts[1]) : 0;
    }

    public function cost_to_precision ($symbol, $cost) {
        return self::decimal_to_precision ($cost, ROUND, $this->markets[$symbol]['precision']['price'], $this->precisionMode);
    }

    public function costToPrecision ($symbol, $cost) {
        return $this->cost_to_precision ($symbol, $cost);
    }

    public function price_to_precision ($symbol, $price) {
        return self::decimal_to_precision ($price, ROUND, $this->markets[$symbol]['precision']['price'], $this->precisionMode);
    }

    public function priceToPrecision ($symbol, $price) {
        return $this->price_to_precision ($symbol, $price);
    }

    public function amount_to_precision ($symbol, $amount) {
        return self::decimal_to_precision ($amount, TRUNCATE, $this->markets[$symbol]['precision']['amount'], $this->precisionMode);
    }

    public function amountToPrecision ($symbol, $amount) {
        return $this->amount_to_precision ($symbol, $amount);
    }

    public function fee_to_precision ($symbol, $fee) {
        return self::decimalToPrecision ($fee, ROUND, $this->markets[$symbol]['precision']['price'], $this->precisionMode);
    }

    public function feeToPrecision ($symbol, $fee) {
        return $this->fee_to_precision ($symbol, $fee);
    }

    public function currency_to_precision ($currency, $fee) {
        return self::decimal_to_precision($fee, ROUND, $this->currencies[$currency]['precision'], $this->precisionMode);
    }

    public function currencyToPrecision ($symbol, $fee) {
        return $this->currency_to_precision ($symbol, $fee);
    }

    public function commonCurrencyCode ($currency) {
        return $this->common_currency_code ($currency);
    }

    public function currencyId ($commonCode) {
        return $this->currency_id ($commonCode);
    }

    public function currency ($code) {
        return ((gettype ($code) === 'string') &&
                   isset ($this->currencies) &&
                   isset ($this->currencies[$code])) ?
                        $this->currencies[$code] : $code;
    }

    public function find_market ($string) {

        if (!isset ($this->markets))
            throw new ExchangeError ($this->id . ' markets not loaded');

        if (gettype ($string) === 'string') {

            if (isset ($this->markets_by_id[$string]))
                return $this->markets_by_id[$string];

            if (isset ($this->markets[$string]))
                return $this->markets[$string];
        }

        return $string;

    }

    public function find_symbol ($string, $market = null) {

        if (!isset ($market))
            $market = $this->find_market ($string);

        if (gettype ($market) === 'array' && count (array_filter (array_keys ($market), 'is_string')) !== 0)
            return $market['symbol'];

        return $string;
    }

    public function market ($symbol) {

        if (!isset ($this->markets))
            throw new ExchangeError ($this->id . ' markets not loaded');

        if ((gettype ($symbol) === 'string') && isset ($this->markets[$symbol]))
            return $this->markets[$symbol];

        throw new ExchangeError ($this->id . ' does not have market symbol ' . $symbol);
    }

    public function market_ids ($symbols) {
        return array_map (array ($this, 'market_id'), $symbols);
    }

    public function marketIds ($symbols) {
        return $this->market_ids ($symbols);
    }

    public function market_id ($symbol) {
        return (is_array ($market = $this->market ($symbol))) ? $market['id'] : $symbol;
    }

    public function marketId ($symbol) {
        return $this->market_id ($symbol);
    }

    public function __call ($function, $params) {
        if (array_key_exists ($function, $this)) {
            return call_user_func_array ($this->$function, $params);
        } else {
            /* handle errors */
            throw new ExchangeError ($function . ' method not found, try underscore_notation instead of camelCase for the method being called');
        }
    }

    public function __sleep () {
        $return = array_keys (array_filter (get_object_vars ($this), function ($var) {
            return !(is_object ($var) || is_resource ($var) || is_callable ($var));
        }));
        return $return;
    }

    public function __wakeup () {
        $this->curl = curl_init ();
        if ($this->api)
            $this->define_rest_api ($this->api, 'request');
    }

    public function has ($feature) {
        $feature = strtolower ($feature);
        $new_feature_map = array_change_key_case ($this->has, CASE_LOWER);
        if (array_key_exists ($feature, $new_feature_map)) {
            return $new_feature_map[$feature];
        }

        // PHP 5.6+ only:
        // $old_feature_map = array_change_key_case (array_filter (get_object_vars ($this), function ($key) {
        //     return strpos($key, 'has') !== false && $key !== 'has';
        // }, ARRAY_FILTER_USE_KEY), CASE_LOWER);

        // the above rewritten for PHP 5.4+
        $nonfiltered = get_object_vars ($this);
        $filtered = array ();
        foreach ($nonfiltered as $key => $value) {
            if ((strpos ($key, 'has') !== false) && ($key !== 'has')) {
                $filtered[$key] = $value;
            }
        }
        $old_feature_map = array_change_key_case ($filtered, CASE_LOWER);

        $old_feature = "has{$feature}";
        return array_key_exists ($old_feature, $old_feature_map) ? $old_feature_map[$old_feature] : false;
    }

    public static function decimalToPrecision ($x, $roundingMode = ROUND, $numPrecisionDigits = null, $countingMode = DECIMAL_PLACES, $paddingMode = NO_PADDING) {
        return static::decimal_to_precision ($x, $roundingMode, $numPrecisionDigits, $countingMode, $paddingMode);
    }

    public static function decimal_to_precision ($x, $roundingMode = ROUND, $numPrecisionDigits = null, $countingMode = DECIMAL_PLACES, $paddingMode = NO_PADDING) {

        if (!is_int ($numPrecisionDigits)) {
            throw new BaseError ('Precision must be an integer');
        }

        if (!is_numeric ($x)) {
            throw new BaseError ('Invalid number');
        }

        assert ($roundingMode === ROUND || $roundingMode === TRUNCATE);

        $result = '';

        // Special handling for negative precision
        if ($numPrecisionDigits < 0) {
            $toNearest = 10 ** abs ($numPrecisionDigits);
            if ($roundingMode === ROUND) {
                $result = (string) ($toNearest * static::decimal_to_precision ($x / $toNearest, $roundingMode, 0, DECIMAL_PLACES, $paddingMode));
            }
            if ($roundingMode === TRUNCATE) {
                $result = static::decimal_to_precision ($x - $x % $toNearest, $roundingMode, 0, DECIMAL_PLACES, $paddingMode);
            }
            return $result;
        }

        if ($roundingMode === ROUND) {
            if ($countingMode === DECIMAL_PLACES) {
                // Requested precision of 100 digits was truncated to PHP maximum of 53 digits
                $numPrecisionDigits = min (14, $numPrecisionDigits);
                $result = number_format (round ($x, $numPrecisionDigits, PHP_ROUND_HALF_UP), $numPrecisionDigits, '.', '');
            } elseif ($countingMode === SIGNIFICANT_DIGITS) {
                $significantPosition = log (abs ($x), 10) % 10;
                if ($significantPosition > 0) {
                    $significantPosition += 1;
                }
                $result = (string) round ($x, $numPrecisionDigits - $significantPosition, PHP_ROUND_HALF_UP);
            }
        } elseif ($roundingMode === TRUNCATE) {
            $dotIndex = strpos ($x, '.');
            $dotPosition = $dotIndex ?: 0;
            if ($countingMode === DECIMAL_PLACES) {
                if ($dotIndex) {
                    list ($before, $after) = explode ('.', $x);
                    $result = $before . '.' . substr ($after, 0, $numPrecisionDigits);
                } else {
                    $result = $x;
                }
            } elseif ($countingMode === SIGNIFICANT_DIGITS) {
                if ($numPrecisionDigits === 0) {
                    return '0';
                }
                $significantPosition = log (abs ($x), 10) % 10;
                $start = $dotPosition - $significantPosition;
                $end   = $start + $numPrecisionDigits;
                if ($dotPosition >= $end) {
                    $end -= 1;
                }
                if ($numPrecisionDigits >= (strlen ($x) - ($dotPosition ? 1 : 0))) {
                    $result = (string) $x;
                } else {
                    if ($significantPosition < 0) {
                        $end += 1;
                    }
                    $result = str_pad (substr ($x, 0, $end), $dotPosition, '0');
                }
            }
            $result = rtrim ($result, '.');
        }

        $hasDot = strpos ($result, '.') !== false;
        if ($paddingMode === NO_PADDING) {
            if ($result === '' && $numPrecisionDigits === 0) {
                return '0';
            }
            if ($hasDot) {
                $result = rtrim ($result, '0');
                $result = rtrim ($result, '.');
            }
        } elseif ($paddingMode === PAD_WITH_ZERO) {
            if ($hasDot) {
                if ($countingMode === DECIMAL_PLACES) {
                    list ($before, $after) = explode ('.', $result, 2);
                    $result = $before . '.' . str_pad ($after, $numPrecisionDigits, '0');
                } elseif ($countingMode === SIGNIFICANT_DIGITS) {
                    if ($result < 1) {
                        $result = str_pad ($result, strcspn ($result, '123456789') + $numPrecisionDigits, '0');
                    }
                }
            } else {
                if ($countingMode === DECIMAL_PLACES) {
                    if ($numPrecisionDigits > 0) {
                        $result = $result . '.' . str_repeat ('0', $numPrecisionDigits);
                    }
                } elseif ($countingMode === SIGNIFICANT_DIGITS) {
                    if ($numPrecisionDigits > strlen ($result)) {
                        $result = $result . '.' . str_repeat ('0', ($numPrecisionDigits - strlen ($result)));
                    }
                }
            }
        }
        if (($result === '-0') || ($result === '-0.'. str_repeat ('0', max (strlen ($result) - 3, 0)))) {
            $result = substr ($result, 1);
        }
        return $result;
    }

    // ------------------------------------------------------------------------
    // web3 / 0x methods

    public static function has_web3 () {
        // PHP version of this function does nothing, as most of its
        // dependencies are very lighweight and don't eat a lot
        return true;
    }

    public function check_required_dependencies () {
        if (!static::has_web3 ()) {
            throw new ExchangeError ($this->id . ' requires web3 dependencies');
        }
    }

    public function eth_decimals ($unit = 'ether') {
        $units = array (
            'wei' => 0,          // 1
            'kwei' => 3,         // 1000
            'babbage' => 3,      // 1000
            'femtoether' => 3,   // 1000
            'mwei' => 6,         // 1000000
            'lovelace' => 6,     // 1000000
            'picoether' => 6,    // 1000000
            'gwei' => 9,         // 1000000000
            'shannon' => 9,      // 1000000000
            'nanoether' => 9,    // 1000000000
            'nano' => 9,         // 1000000000
            'szabo' => 12,       // 1000000000000
            'microether' => 12,  // 1000000000000
            'micro' => 12,       // 1000000000000
            'finney' => 15,      // 1000000000000000
            'milliether' => 15,  // 1000000000000000
            'milli' => 15,       // 1000000000000000
            'ether' => 18,       // 1000000000000000000
            'kether' => 21,      // 1000000000000000000000
            'grand' => 21,       // 1000000000000000000000
            'mether' => 24,      // 1000000000000000000000000
            'gether' => 27,      // 1000000000000000000000000000
            'tether' => 30,      // 1000000000000000000000000000000
        );
        return $this->safe_value ($units, $unit);
    }

    public function ethDecimals ($unit = 'ether') {
        return $this->eth_decimals ($unit);
    }

    public function eth_unit ($decimals = 18) {
        $units = array (
            0 => 'wei',      // 1000000000000000000
            3 => 'kwei',     // 1000000000000000
            6 => 'mwei',     // 1000000000000
            9 => 'gwei',     // 1000000000
            12 => 'szabo',   // 1000000
            15 => 'finney',  // 1000
            18 => 'ether',   // 1
            21 => 'kether',  // 0.001
            24 => 'mether',  // 0.000001
            27 => 'gether',  // 0.000000001
            30 => 'tether',  // 0.000000000001
        );
        return $this->safe_value ($units, (int) $decimals);
    }

    public function ethUnit ($decimals = 18) {
        return $this->eth_unit ($decimals);
    }

    public function fromWei ($amount, $unit = 'ether', $decimals = 18) {
        if (!isset (Exchange::$eth_units[$unit])) {
            throw new \UnexpectedValueException ("Unknown unit '" . $unit . "', supported units: " . implode (', ', array_keys (Exchange::$eth_units)));
        }
        $denominator = substr_count (Exchange::$eth_units[$unit], 0) + strlen ($amount) - strpos ($amount, '.') - 1;
        return (float) (($unit === 'wei') ? $amount : bcdiv ($amount, Exchange::$eth_units[$unit], $denominator));
    }

    public function toWei ($amount, $unit = 'ether', $decimals = 18) {
        if (!isset (Exchange::$eth_units[$unit])) {
            throw new \UnexpectedValueException ("Unknown unit '" . $unit . "', supported units: " . implode (', ', array_keys (Exchange::$eth_units)));
        }
        return (string) (int) (($unit === 'wei') ? $amount : bcmul ($amount, Exchange::$eth_units[$unit]));
    }

    // decryptAccountFromJSON (json, password) {
    //     return this.decryptAccount ((typeof json === 'string') ? JSON.parse (json) : json, password)
    // }

    // decryptAccount (key, password) {
    //     return this.web3.eth.accounts.decrypt (key, password)
    // }

    // decryptAccountFromPrivateKey (privateKey) {
    //     return this.web3.eth.accounts.privateKeyToAccount (privateKey)
    // }

    public function getZeroExOrderHash ($order) {

        // $unpacked = array (
        //     "0x90fe2af704b34e0224bf2299c838e04d4dcf1364", // exchangeContractAddress
        //     "0x731fc101bbe102221c91c31ed0489f1ddfc439a3", // maker
        //     "0x00ba938cc0df182c25108d7bf2ee3d37bce07513", // taker
        //     "0xd0a1e359811322d97991e03f863a0c30c2cf029c", // makerTokenAddress
        //     "0x6ff6c0ff1d68b964901f986d4c9fa3ac68346570", // takerTokenAddress
        //     "0x88a64b5e882e5ad851bea5e7a3c8ba7c523fecbe", // feeRecipient
        //     "27100000000000000", // makerTokenAmount
        //     "874377028175459241", // takerTokenAmount
        //     "0", // makerFee
        //     "0", // takerFee
        //     "1534809575", // expirationUnixTimestampSec
        //     "3610846705800197954038657082705100176266402776121341340841167002345284333867", // salt
        // );
        // echo "0x" . call_user_func_array('\kornrunner\Solidity::sha3', $unpacked) . "\n";
        // should result in
        // 0xe815dc92933b68e7fc2b7102b8407ba7afb384e4080ac8d28ed42482933c5cf5

        $unpacked = array (
            $order['exchangeContractAddress'],      // { value: order.exchangeContractAddress, type: types_1.SolidityTypes.Address },
            $order['maker'],                        // { value: order.maker, type: types_1.SolidityTypes.Address },
            $order['taker'],                        // { value: order.taker, type: types_1.SolidityTypes.Address },
            $order['makerTokenAddress'],            // { value: order.makerTokenAddress, type: types_1.SolidityTypes.Address },
            $order['takerTokenAddress'],            // { value: order.takerTokenAddress, type: types_1.SolidityTypes.Address },
            $order['feeRecipient'],                 // { value: order.feeRecipient, type: types_1.SolidityTypes.Address },
            $order['makerTokenAmount'],             // { value: bigNumberToBN(order.makerTokenAmount), type: types_1.SolidityTypes.Uint256, },
            $order['takerTokenAmount'],             // { value: bigNumberToBN(order.takerTokenAmount), type: types_1.SolidityTypes.Uint256, },
            $order['makerFee'],                     // { value: bigNumberToBN(order.makerFee), type: types_1.SolidityTypes.Uint256, },
            $order['takerFee'],                     // { value: bigNumberToBN(order.takerFee), type: types_1.SolidityTypes.Uint256, },
            $order['expirationUnixTimestampSec'],   // { value: bigNumberToBN(order.expirationUnixTimestampSec), type: types_1.SolidityTypes.Uint256, },
            $order['salt'],                         // { value: bigNumberToBN(order.salt), type: types_1.SolidityTypes.Uint256 },
        );
        // $types = array (
        //     'address', // { value: order.exchangeContractAddress, type: types_1.SolidityTypes.Address },
        //     'address', // { value: order.maker, type: types_1.SolidityTypes.Address },
        //     'address', // { value: order.taker, type: types_1.SolidityTypes.Address },
        //     'address', // { value: order.makerTokenAddress, type: types_1.SolidityTypes.Address },
        //     'address', // { value: order.takerTokenAddress, type: types_1.SolidityTypes.Address },
        //     'address', // { value: order.feeRecipient, type: types_1.SolidityTypes.Address },
        //     'uint256', // { value: bigNumberToBN(order.makerTokenAmount), type: types_1.SolidityTypes.Uint256, },
        //     'uint256', // { value: bigNumberToBN(order.takerTokenAmount), type: types_1.SolidityTypes.Uint256, },
        //     'uint256', // { value: bigNumberToBN(order.makerFee), type: types_1.SolidityTypes.Uint256, },
        //     'uint256', // { value: bigNumberToBN(order.takerFee), type: types_1.SolidityTypes.Uint256, },
        //     'uint256', // { value: bigNumberToBN(order.expirationUnixTimestampSec), type: types_1.SolidityTypes.Uint256, },
        //     'uint256', // { value: bigNumberToBN(order.salt), type: types_1.SolidityTypes.Uint256 },
        // );
        return call_user_func_array('\kornrunner\Solidity::sha3', $unpacked);
    }

    public function signZeroExOrder ($order, $privateKey) {
        $orderHash = $this->getZeroExOrderHash ($order);
        $signature = $this->signMessage ($orderHash, privateKey);
        return array_merge ($order, array (
            'orderHash' => $orderHash,
            'ecSignature' => $signature, // todo fix v if needed
        ));
    }

    public function hashMessage ($message) {
        return '0x' . Eth::hashPersonalMessage ($message);
    }

    public function signHash ($hash, $privateKey) {
        $secp256k1 = new Secp256k1();
        $signature = $secp256k1->sign ($hash, $privateKey);
        return array (
            'v' => $signature->getRecoveryParam () + 27, // integer
            'r' => "0x" . gmp_strval ($signature->getR (), 16), // '0x'-prefixed hex string
            's' => "0x" . gmp_strval ($signature->getS (), 16), // '0x'-prefixed hex string
        );
    }

    public function signMessage ($message, $privateKey) {
        return $this->signHash ($this->hashMessage ($message), $privateKey);
    }

    public function oath () {
        if ($this->twofa) {
            return $this->totp ($this->twofa);
        } else {
            throw new ExchangeError ($this->id . ' requires a non-empty value in $this->twofa property');
        }
    }

    public static function totp ($key) {
        function base32_decode($s){
            static $alphabet = 'ABCDEFGHIJKLMNOPQRSTUVWXYZ234567';
            $tmp = '';
            foreach (str_split($s) as $c) {
                if (false === ($v = strpos($alphabet, $c))) {
                    $v = 0;
                }
                $tmp .= sprintf('%05b', $v);
            }
            $args = array_map('bindec', str_split($tmp, 8));
            array_unshift($args, 'C*');
            return rtrim(call_user_func_array('pack', $args), "\0");
        }
        $noSpaceKey = str_replace (' ', '', $key);
        $encodedKey = base32_decode($noSpaceKey);
        $epoch = floor (time() / 30);
        $encodedEpoch = pack ('J', $epoch);
        $hmacResult = static::hmac($encodedEpoch, $encodedKey,"sha1", "hex");
        $hmac = [];
        foreach (str_split($hmacResult, 2) as $hex) {
            $hmac[] = hexdec($hex);
        }
        $offset = $hmac[count($hmac) - 1] & 0xF;
        $code = ($hmac[$offset + 0] & 0x7F) << 24 | ($hmac[$offset + 1] & 0xFF) << 16 | ($hmac[$offset + 2] & 0xFF) << 8 | ($hmac[$offset + 3] & 0xFF);
        $otp = $code % pow(10, 6);
        return str_pad((string) $otp, 6, '0', STR_PAD_LEFT);
    }

    public static function limit ($currency = False) {
        $limits = array (
            'cost' => array (
                'min' => null,
                'max' => null,
            ),
            'price' => array (
                'min' => null,
                'max' => null,
            ),
            'amount' => array (
                'min' => null,
                'max' => null,
            ),
        );
        if ($currency) {
            $limits = array_merge ($limits, array (
                'withdraw' => array (
                    'min' => null,
                    'max' => null,
                )
            ));
        }
        return $limits;
    }
}<|MERGE_RESOLUTION|>--- conflicted
+++ resolved
@@ -1179,13 +1179,7 @@
         $json_response = null;
 
         if ($this->is_json_encoded_object ($result)) {
-<<<<<<< HEAD
-
-            $json_response = $this->parse_json ($result, $as_associative_array = true);
-=======
-         
             $json_response = $this->parse_json ($result);
->>>>>>> 7b350263
 
             if ($this->enableLastJsonResponse) {
                 $this->last_json_response = $json_response;
