--- conflicted
+++ resolved
@@ -1,11 +1,6 @@
 {
-<<<<<<< HEAD
   "name": "ccxt-esm",
-  "version": "1.91.57",
-=======
-  "name": "ccxt",
   "version": "1.91.98",
->>>>>>> eeef8319
   "description": "A JavaScript / Python / PHP cryptocurrency trading library with support for 130+ exchanges",
   "unpkg": "dist/ccxt.browser.mjs",
   "type": "module",
