{
<<<<<<< HEAD
  "name": "ccxt-esm",
  "version": "1.92.85",
=======
  "name": "ccxt",
  "version": "1.95.7",
>>>>>>> d2e38d96
  "description": "A JavaScript / Python / PHP cryptocurrency trading library with support for 130+ exchanges",
  "unpkg": "dist/ccxt.browser.mjs",
  "type": "module",
  "exports": {
    ".": {
      "import": "./ccxt.js",
      "require": "./ccxt.cjs"
    },
    "./buildUtils": {
      "import": "./build/build-utils.js"
    },
    "./exchangeTests": {
      "import": "./js/test/Exchange/exportTests.js"
    }
  },
  "engines": {
    "node": ">=10.4.0"
  },
  "publishConfig": {
    "registry": "https://registry.npmjs.com"
  },
  "repository": {
    "type": "git",
    "url": "https://github.com/carlosmiei/ccxt/tree/esm-migration"
  },
  "readme": "README.md",
  "scripts": {
    "docker": "docker-compose run --rm ccxt",
    "build": "npm run pre-transpile && npm run transpile && npm run post-transpile && npm run update-badges",
    "force-build": "npm run pre-transpile && npm run force-transpile && npm run post-transpile && npm run update-badges",
    "pre-transpile": "npm run export-exchanges && npm run vss && npm run copy-python-files && npm run check-js-syntax && npm run bundle",
    "post-transpile": "npm run check-python-syntax && npm run check-php-syntax",
<<<<<<< HEAD
    "test": "npm run build && node run-tests.js",
    "fast-test": "node run-tests.js --js",
    "test-js": "node run-tests.js --js",
    "test-py": "node run-tests.js --python",
    "test-php": "node run-tests.js --php",
=======
    "test-ws": "npm run build && node run-tests-ws",
    "test": "npm run build && node run-tests",
    "fast-test": "node run-tests --js",
    "fast-test-ws": "node run-tests-ws --js",
    "test-js": "node run-tests --js",
    "test-js-ws": "node run-tests-ws --js",
    "test-py": "node run-tests --python",
    "test-py-ws": "node run-tests-ws --python",
    "test-php": "node run-tests --php",
    "test-php-ws": "node run-tests-ws --php",
>>>>>>> d2e38d96
    "test-base": "npm run test-js-base && npm run test-python-base && npm run test-php-base",
    "test-base-ws": "npm run test-js-base-ws && npm run test-python-base-ws && npm run test-php-base-ws",
    "test-js-base": "node ./js/test/base/test.base.js",
    "test-js-base-ws": "npm run test-js-cache && npm run test-js-orderbook",
    "test-python-base": "python3 python/ccxt/test/test_decimal_to_precision.py && python3 python/ccxt/test/test_crypto.py",
    "test-python-base-ws": "npm run test-python-cache && npm run test-python-orderbook",
    "test-php-base": "php -f php/test/decimal_to_precision.php && php -f php/test/test_crypto.php",
    "test-php-base-ws": "npm run test-php-cache && npm run test-php-orderbook",
    "cli.js": "node ./examples/js/cli.js",
    "cli.py": "python3 ./examples/py/cli.py",
    "cli.php": "php ./examples/php/cli.php",
    "export-exchanges": "node build/export-exchanges",
    "export-docs": "python3 build/export-docs.py",
    "capabilities": "node ./examples/js/exchange-capabilities.js",
    "git-ignore-generated-files": "node build/git-ignore-generated-files",
    "git-unignore-generated-files": "node build/git-ignore-generated-files --unignore",
    "update-badges": "node build/update-badges",
    "update-links": "node build/update-links",
    "transpile": "npm run transpileRest && npm run transpileWs",
    "transpileRest": "node build/transpile",
    "transpileWs": "node build/transpileWS",
    "force-transpile": "npm run force-transpileRest && npm run force-transpileWs",
    "dev-force-transpile": "npm run fast-force-transpileRest && npm run fast-force-transpileWs",
    "force-transpileRest": "node build/transpile --force",
    "fast-force-transpileRest": "node build/transpile.js --multiprocess",
    "force-transpileWs": "node build/transpileWS --force",
    "fast-force-transpileWs": "node build/transpileWS.js --multiprocess",
    "test-js-cache": "node js/pro/test/base/test.Cache.js",
    "test-js-orderbook": "node js/pro/test/base/test.OrderBook.js",
    "test-python-cache": "python python/ccxt/pro/test/test_cache.py",
    "test-python-orderbook": "python python/ccxt/pro/test/test_order_book.py",
    "test-ws-php-base": "npm run test-php-cache && npm run test-php-orderbook",
    "test-php-cache": "php -f php/pro/test/Cache.php",
    "test-php-orderbook": "php -f php/pro/test/OrderBook.php",
    "vss": "node build/vss",
    "lint": "eslint",
    "check-syntax": "npm run transpile && npm run check-js-syntax && npm run check-python-syntax && npm run check-php-syntax",
    "check-js-syntax": "node -e \"console.log(process.cwd())\" && eslint --version && eslint \"js/*.js\" \"js/base/Exchange.js\" \"js/pro/*.js\" --cache --cache-location .cache/eslintcache --cache-strategy metadata",
    "check-python-syntax": "cd python && tox -e qa && cd ..",
<<<<<<< HEAD
    "check-php-syntax": "php -f php/test/syntax.php",
    "bundle": "npm run bundle-cjs && npm run bundle-browser",
    "bundle-cjs": "rollup -c rollup.config.js",
    "bundle-browser": "rollup -c rollup.config.browser.js",
=======
    "check-php-syntax": "npm run check-rest-php-syntax && npm run check-ws-php-syntax",
    "check-rest-php-syntax": "php -f php/test/syntax.php",
    "check-ws-php-syntax": "php -f php/pro/test/syntax.php",
    "browserify": "browserify ./ccxt.browser.js > ./dist/ccxt.browser.js",
>>>>>>> d2e38d96
    "copy-python-files": "npm run copy-python-package && npm run copy-python-license && npm run copy-python-keys && npm run copy-python-readme",
    "copy-python-package": "node build/copy package.json python/package.json",
    "copy-python-license": "node build/copy LICENSE.txt python/LICENSE.txt",
    "copy-python-keys": "node build/copy keys.json python/keys.json",
    "copy-python-readme": "node build/copy README.md python/README.md",
    "postinstall": "node postinstall.cjs"
  },
  "types": "./ccxt.d.ts",
  "devDependencies": {
    "@rollup/plugin-babel": "^5.3.1",
    "@rollup/plugin-commonjs": "^21.0.3",
    "@rollup/plugin-json": "^4.1.0",
    "@rollup/plugin-node-resolve": "^13.1.3",
    "ansicolor": "1.1.81",
    "as-table": "1.0.37",
    "asciichart": "^1.5.25",
    "eslint": "^8.8.0",
    "eslint-config-airbnb-base": "15.0.0",
    "eslint-plugin-import": "2.25.4",
    "ololog": "^1.1.155",
    "rollup": "^2.70.1",
    "rollup-plugin-polyfill-node": "^0.9.0"
  },
  "author": {
    "name": "Igor Kroitor",
    "email": "igor.kroitor@gmail.com",
    "url": "https://github.com/kroitor"
  },
  "license": "MIT",
  "bugs": {
    "url": "https://github.com/ccxt/ccxt/issues"
  },
  "homepage": "https://ccxt.com",
  "keywords": [
    "algorithmic",
    "algotrading",
    "altcoin",
    "altcoins",
    "api",
    "arbitrage",
    "real-time",
    "realtime",
    "backtest",
    "backtesting",
    "bitcoin",
    "bot",
    "btc",
    "cny",
    "coin",
    "coins",
    "crypto",
    "cryptocurrency",
    "crypto currency",
    "crypto market",
    "currency",
    "currencies",
    "darkcoin",
    "dash",
    "digital currency",
    "doge",
    "dogecoin",
    "e-commerce",
    "etc",
    "eth",
    "ether",
    "ethereum",
    "exchange",
    "exchanges",
    "eur",
    "framework",
    "invest",
    "investing",
    "investor",
    "library",
    "light",
    "litecoin",
    "ltc",
    "market",
    "market data",
    "markets",
    "merchandise",
    "merchant",
    "minimal",
    "ohlcv",
    "order",
    "orderbook",
    "order book",
    "price",
    "price data",
    "pricefeed",
    "private",
    "public",
    "ripple",
    "strategy",
    "ticker",
    "tickers",
    "toolkit",
    "trade",
    "trader",
    "trading",
    "usd",
    "volume",
    "websocket",
    "websockets",
    "web socket",
    "web sockets",
    "ws",
    "xbt",
    "xrp",
    "zec",
    "zerocoin",
    "1Broker",
    "1BTCXE",
    "ACX",
    "acx.io",
    "Allcoin",
    "allcoin.com",
    "ANX",
    "ANXPro",
    "Bibox",
    "bibox.com",
    "Binance",
    "binance.com",
    "bit2c.co.il",
    "Bit2C",
    "BitBay",
    "BitBays",
    "bitcoincoid",
    "Bitcoin.co.id",
    "Bitfinex",
    "bitFlyer",
    "bitflyer.jp",
    "Bithumb",
    "bithumb.com",
    "Bitlish",
    "BitMarket",
    "BitMEX",
    "Bitso",
    "Bitstamp",
    "Bittrex",
    "BL3P",
    "Bleutrade",
    "bleutrade.com",
    "BlinkTrade",
    "Braziliex",
    "braziliex.com",
    "BtcBox",
    "btcbox.co.jp",
    "BTCC",
    "BTCChina",
    "BTC-e",
    "BTCe",
    "BTCExchange",
    "btcexchange.ph",
    "BTC Markets",
    "btcmarkets",
    "btcmarkets.net",
    "BTCTrader",
    "btctrader.com",
    "btc-trade.com.ua",
    "BTC Trade UA",
    "BTCTurk",
    "btcturk.com",
    "BTCX",
    "btc-x",
    "bter",
    "Bter.com",
    "bx.in.th",
    "ccex",
    "C-CEX",
    "cex",
    "cex.io",
    "CHBTC",
    "ChileBit",
    "chilebit.net",
    "coincheck",
    "CoinExchange",
    "coinexchange.io",
    "Coingi",
    "coingi.com",
    "CoinMarketCap",
    "CoinMate",
    "Coinsecure",
    "CoinSpot",
    "coinspot.com.au",
    "Crypto Capital",
    "cryptocapital.co",
    "DSX",
    "dsx.uk",
    "EXMO",
    "flowBTC",
    "flowbtc.com",
    "FoxBit",
    "foxbit.exchange",
    "FYB-SE",
    "FYB-SG",
    "Gatecoin",
    "GDAX",
    "Gemini",
    "HitBTC",
    "Huobi",
    "HuobiPRO",
    "huobi.pro",
    "Independent Reserve",
    "independentreserve.com",
    "itBit",
    "jubi.com",
    "Kraken",
    "KuCoin",
    "Kuna",
    "LakeBTC",
    "lakebtc.com",
    "LiveCoin",
    "Liqui",
    "liqui.io",
    "luno",
    "mercado",
    "MercadoBitcoin",
    "mercadobitcoin.br",
    "MixCoins",
    "mixcoins.com",
    "nova",
    "Novaexchange",
    "novaexchange.com",
    "OKCoin",
    "okcoin.com",
    "okcoin.cn",
    "OKEX",
    "okex.com",
    "Paymium",
    "Poloniex",
    "QuadrigaCX",
    "Qryptos",
    "QUOINEX",
    "SouthXchange",
    "SurBitcoin",
    "surbitcoin.com",
    "Tidex",
    "tidex.com",
    "TheRockTrading",
    "UrduBit",
    "urdubit.com",
    "Vaultoro",
    "VBTC",
    "vbtc.exchange",
    "vbtc.vn",
    "VirWoX",
    "WEX",
    "wex.nz",
    "xBTCe",
    "xbtce.com",
    "YoBit",
    "yobit.net",
    "YUNBI",
    "Zaif",
    "ZB",
    "1btcxe.com",
    "anxpro.com",
    "anybits.com",
    "Anybits",
    "bcex.top",
    "BCEX",
    "big.one",
    "BigONE",
    "bitbank.cc",
    "bitbank",
    "bitbay.net",
    "bitfinex.com",
    "bitforex.com",
    "Bitforex",
    "bitibu.com",
    "Bitibu",
    "bitkk.com",
    "bitkk",
    "bitlish.com",
    "bitmarket.pl",
    "bitmarket.net",
    "bitmex.com",
    "bitsane.com",
    "Bitsane",
    "bitso.com",
    "bitstamp.net",
    "bittrex.com",
    "bit-z.com",
    "Bit-Z",
    "bl3p.eu",
    "bitonic.nl",
    "btc-alpha.com",
    "BTC-Alpha",
    "btcchina.com",
    "BtcTrade.im",
    "buda.com",
    "Buda",
    "c-cex.com",
    "trade.chbtc.com",
    "cobinhood.com",
    "COBINHOOD",
    "coinbase.com",
    "Coinbase",
    "prime.coinbase.com",
    "Coinbase Prime",
    "pro.coinbase.com",
    "Coinbase Pro",
    "coincheck.com",
    "coinegg.com",
    "CoinEgg",
    "coinex.com",
    "CoinEx",
    "coinfalcon.com",
    "CoinFalcon",
    "coinfloor.co.uk",
    "coinfloor",
    "coinmarketcap.com",
    "coinmate.io",
    "coinnest.co.kr",
    "coinnest",
    "coinone.co.kr",
    "CoinOne",
    "cointiger.pro",
    "CoinTiger",
    "coolcoin.com",
    "CoolCoin",
    "coss.io",
    "COSS",
    "crex24.com",
    "CREX24",
    "cryptonbtc.com",
    "Crypton",
    "deribit.com",
    "Deribit",
    "ethfinex.com",
    "Ethfinex",
    "exmo.me",
    "exx.com",
    "EXX",
    "fcoin.com",
    "FCoin",
    "trader.flowbtc.com",
    "fybse.se",
    "fybsg.com",
    "gatecoin.com",
    "Gate.io",
    "gdax.com",
    "gemini.com",
    "getbtc.org",
    "GetBTC",
    "hadax.com",
    "HADAX",
    "hitbtc.com",
    "Huobi Pro",
    "huobi.com.ru",
    "Huobi Russia",
    "ice3x.com",
    "ice3x.co.za",
    "ICE3X",
    "indodax.com",
    "INDODAX",
    "itbit.com",
    "kkex.com",
    "KKEX",
    "kraken.com",
    "kucoin.com",
    "kuna.io",
    "lbank.info",
    "LBank",
    "liquid.com",
    "Liquid",
    "livecoin.net",
    "luno.com",
    "lykke.com",
    "Lykke",
    "mercadobitcoin.com.br",
    "Mercado Bitcoin",
    "negociecoins.com.br",
    "NegocieCoins",
    "OKCoin CNY",
    "OKCoin USD",
    "paymium.com",
    "poloniex.com",
    "quadrigacx.com",
    "rightbtc.com",
    "RightBTC",
    "southxchange.com",
    "stronghold.co",
    "Stronghold",
    "theocean.trade",
    "The Ocean",
    "therocktrading.com",
    "tidebit.com",
    "TideBit",
    "uex.com",
    "UEX",
    "upbit.com",
    "Upbit",
    "vaultoro.com",
    "virwox.com",
    "yunbi.com",
    "zaif.jp",
    "zb.com",
    "fcoinjp.com",
    "FCoinJP",
    "binance.je",
    "Binance Jersey",
    "bequant.io",
    "Bequant",
    "DX.Exchange",
    "oceanex.pro.com",
    "OceanEx",
    "flowbtc.com.br",
    "foxbit.com.br",
    "latoken.com",
    "Latoken",
    "bitmart.com",
    "BitMart",
    "digifinex.vip",
    "DigiFinex",
    "idex.market",
    "IDEX",
    "adara.io",
    "Adara",
    "binance.us",
    "Binance US",
    "whitebit.com",
    "WhiteBit",
    "bitmax.io",
    "BitMax",
    "bytetrade.com",
    "ByteTrade",
    "ftx.com",
    "FTX",
    "{hostname}",
    "bw.com",
    "stex.com",
    "STEX",
    "BW",
    "timex.io",
    "TimeX",
    "bitz.com",
    "topliq.com",
    "TOP.Q",
    "hollaex.com",
    "HollaEx",
    "bybit.com",
    "Bybit",
    "aofex.com",
    "AOFEX",
    "byte-trade.com",
    "hbtc.com",
    "HBTC",
    "probit.com",
    "ProBit",
    "eterbase.com",
    "Eterbase",
    "qtrade.io",
    "qTrade",
    "dsxglobal.com",
    "bitvavo.com",
    "Bitvavo",
    "Currency.com",
    "Waves.Exchange",
    "phemex.com",
    "Phemex",
    "huobi.co.jp",
    "Huobi Japan",
    "digifinex.com",
    "bitflyer.com",
    "bitpanda.com",
    "Bitpanda",
    "Bitpanda Pro",
    "xena.exchange",
    "Xena Exchange",
    "bitget.com",
    "Bitget",
    "idex.io",
    "novadax.com.br",
    "NovaDAX",
    "exchange.ripio.com",
    "Ripio",
    "huobi.com",
    "exchange.bitcoin.com",
    "bitcoin.com",
    "bibox365.com",
    "vcc.exchange",
    "VCC Exchange",
    "cdax.io",
    "CDAX",
    "delta.exchange",
    "Delta Exchange",
    "gopax.co.kr",
    "GOPAX",
    "aax.com",
    "AAX",
    "aaxpro.com",
    "equos.io",
    "EQUOS",
    "ndax.io",
    "NDAX",
    "ascendex.com",
    "AscendEX",
    "exchange.coinbase.com",
    "bitbns.com",
    "Bitbns",
    "Binance COIN-M Futures",
    "Binance USDⓈ-M Futures",
    "Binance COIN-M",
    "Binance USDⓈ-M",
    "eqonex.com",
    "EQONEX",
    "FMFW.io",
    "mexc.com",
    "MEXC Global",
    "bitrue.com",
    "Bitrue",
    "ftx.us",
    "FTXUS",
    "FTX US",
    "zipmex.com",
    "Zipmex",
    "zondaglobal.com",
    "Zonda",
    "futures.kucoin.com",
    "KuCoin Futures",
    "Blockchain.com",
    "Crypto.com",
    "wazirx.com",
    "WazirX",
    "woo.org",
    "Woo",
    "WOO X",
    "okx.com",
    "OKX",
    "bkex.com",
    "BKEX",
    "bitopro.com",
    "BitoPro",
    "coinflex.com",
    "CoinFLEX",
    "btcex.com",
    "BTCEX",
    "tokocrypto.com",
    "Tokocrypto",
    "alpaca.markets",
    "Alpaca",
    "futures.kraken.com",
    "Kraken Futures",
    "bitazza.com",
    "Bitazza"
  ],
  "collective": {
    "type": "opencollective",
    "url": "https://opencollective.com/ccxt",
    "logo": "https://opencollective.com/ccxt/logo.txt"
  },
  "ethereum": "0x26a3CB49578F07000575405a57888681249c35Fd",
  "dependencies": {
    "replace-in-file": "^6.3.5",
    "ws": "^8.8.1"
  }
}<|MERGE_RESOLUTION|>--- conflicted
+++ resolved
@@ -1,11 +1,6 @@
 {
-<<<<<<< HEAD
-  "name": "ccxt-esm",
-  "version": "1.92.85",
-=======
   "name": "ccxt",
   "version": "1.95.7",
->>>>>>> d2e38d96
   "description": "A JavaScript / Python / PHP cryptocurrency trading library with support for 130+ exchanges",
   "unpkg": "dist/ccxt.browser.mjs",
   "type": "module",
@@ -38,13 +33,6 @@
     "force-build": "npm run pre-transpile && npm run force-transpile && npm run post-transpile && npm run update-badges",
     "pre-transpile": "npm run export-exchanges && npm run vss && npm run copy-python-files && npm run check-js-syntax && npm run bundle",
     "post-transpile": "npm run check-python-syntax && npm run check-php-syntax",
-<<<<<<< HEAD
-    "test": "npm run build && node run-tests.js",
-    "fast-test": "node run-tests.js --js",
-    "test-js": "node run-tests.js --js",
-    "test-py": "node run-tests.js --python",
-    "test-php": "node run-tests.js --php",
-=======
     "test-ws": "npm run build && node run-tests-ws",
     "test": "npm run build && node run-tests",
     "fast-test": "node run-tests --js",
@@ -55,7 +43,6 @@
     "test-py-ws": "node run-tests-ws --python",
     "test-php": "node run-tests --php",
     "test-php-ws": "node run-tests-ws --php",
->>>>>>> d2e38d96
     "test-base": "npm run test-js-base && npm run test-python-base && npm run test-php-base",
     "test-base-ws": "npm run test-js-base-ws && npm run test-python-base-ws && npm run test-php-base-ws",
     "test-js-base": "node ./js/test/base/test.base.js",
@@ -95,17 +82,12 @@
     "check-syntax": "npm run transpile && npm run check-js-syntax && npm run check-python-syntax && npm run check-php-syntax",
     "check-js-syntax": "node -e \"console.log(process.cwd())\" && eslint --version && eslint \"js/*.js\" \"js/base/Exchange.js\" \"js/pro/*.js\" --cache --cache-location .cache/eslintcache --cache-strategy metadata",
     "check-python-syntax": "cd python && tox -e qa && cd ..",
-<<<<<<< HEAD
-    "check-php-syntax": "php -f php/test/syntax.php",
+    "check-php-syntax": "npm run check-rest-php-syntax && npm run check-ws-php-syntax",
+    "check-rest-php-syntax": "php -f php/test/syntax.php",
+    "check-ws-php-syntax": "php -f php/pro/test/syntax.php",
     "bundle": "npm run bundle-cjs && npm run bundle-browser",
     "bundle-cjs": "rollup -c rollup.config.js",
     "bundle-browser": "rollup -c rollup.config.browser.js",
-=======
-    "check-php-syntax": "npm run check-rest-php-syntax && npm run check-ws-php-syntax",
-    "check-rest-php-syntax": "php -f php/test/syntax.php",
-    "check-ws-php-syntax": "php -f php/pro/test/syntax.php",
-    "browserify": "browserify ./ccxt.browser.js > ./dist/ccxt.browser.js",
->>>>>>> d2e38d96
     "copy-python-files": "npm run copy-python-package && npm run copy-python-license && npm run copy-python-keys && npm run copy-python-readme",
     "copy-python-package": "node build/copy package.json python/package.json",
     "copy-python-license": "node build/copy LICENSE.txt python/LICENSE.txt",
