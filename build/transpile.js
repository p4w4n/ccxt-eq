--- conflicted
+++ resolved
@@ -363,13 +363,8 @@
             [ /(\s)await(\s)/g, '$1yield$2' ],
             [ /([\S])\: /g, '$1 => ' ],
 
-<<<<<<< HEAD
-            // add {}-array syntax conversions up to 20 levels deep
-        ]).concat ([ ... Array (20) ].map (x => [ /\{([^\;\{]+?)\}([^\s])/g, 'array($1)$2' ])).concat ([
-=======
         // add {}-array syntax conversions up to 20 levels deep
         ]).concat ([ ... Array (20) ].map (x => [ /\{([^\{]+?)\}([^\s])/g, 'array($1)$2' ])).concat ([
->>>>>>> edc17f7f
 
             [ /\[\s*([^\]]+?)\s*\]\.join\s*\(\s*([^\)]+?)\s*\)/g, "implode($2, array($1))" ],
 
@@ -959,41 +954,6 @@
 
         try {
 
-<<<<<<< HEAD
-            const { python2Folder, python3Folder, phpFolder, phpAsyncFolder } = options
-            const path = jsFolder + filename
-            const contents = fs.readFileSync (path, 'utf8')
-
-            // function getMethodNames (object) {
-            //     let functions = []
-            //     let o = object
-            //     do {
-            //         functions = functions.concat (Object.getOwnPropertyNames (o))
-            //     } while (o = Object.getPrototypeOf (o))
-            //     return unique (functions.filter (f => (typeof object[f] === 'function')))
-            // }
-            // const exchangeClass = require ('.' + path)
-            // const exchange = new exchangeClass ()
-            // const methodNames = getMethodNames (exchange)
-            // const { python2, python3, php, className, baseClass } =
-            //     this.transpileDerivedExchangeClass (contents, methodNames)
-
-            const { python2, python3, php, phpAsync, className, baseClass } =
-                this.transpileDerivedExchangeClass (contents)
-
-            log.cyan ('Transpiling from', filename.yellow)
-
-            ;[
-                [ python2Folder, filename.replace ('.js', '.py'), python2 ],
-                [ python3Folder, filename.replace ('.js', '.py'), python3 ],
-                [ phpFolder, filename.replace ('.js', '.php'), php ],
-                [ phpAsyncFolder, filename.replace ('.js', '.php'), phpAsync ],
-            ].forEach (([ folder, filename, code ]) => {
-                if (folder) {
-                    overwriteFile (folder + filename, code)
-                }
-            })
-=======
             const { python2Folder, python3Folder, phpFolder } = options
             const pythonFilename = filename.replace ('.js', '.py')
             const phpFilename = filename.replace ('.js', '.php')
@@ -1009,13 +969,14 @@
             const contents = fs.readFileSync (jsFolder + filename, 'utf8')
 
             if (force || (jsmtime > python3mtime) || (jsmtime > phpmtime) || (python2Folder && (jsmtime > python2mtime))) {
-                const { python2, python3, php, className, baseClass } = this.transpileDerivedExchangeClass (contents)
+                const { python2, python3, php, phpAsync, className, baseClass } = this.transpileDerivedExchangeClass (contents)
                 log.cyan ('Transpiling from', filename.yellow)
 
                 ;[
                     [ python2Folder, pythonFilename, python2 ],
                     [ python3Folder, pythonFilename, python3 ],
                     [ phpFolder, phpFilename, php ],
+                    [ phpAsyncFolder, phpFilename, phpAsync ],
                 ].forEach (([ folder, filename, code ]) => {
                     if (folder) {
                         overwriteFile (folder + filename, code)
@@ -1026,7 +987,6 @@
                 return { className, baseClass }
 
             } else {
->>>>>>> edc17f7f
 
                 const [ _, className, baseClass ] = this.getExchangeClassDeclarationMatches (contents)
                 log.green ('Already transpiled', filename.yellow)
@@ -1072,27 +1032,6 @@
             classes[className] = baseClass
         })
 
-<<<<<<< HEAD
-        function deleteOldTranspiledFiles (folder, pattern) {
-            fs.readdirSync (folder)
-                .filter (file =>
-                    !fs.lstatSync (folder + file).isDirectory () &&
-                    file.match (pattern) &&
-                    !(file.replace (/\.[a-z]+$/, '') in classes) &&
-                    !file.match (/^Exchange|errors|__init__|\\./))
-                .map (file => folder + file)
-                .forEach (file => log.red ('Deleting ' + file.yellow) && fs.unlinkSync (file))
-        }
-
-        [
-            [ python2Folder, /\.pyc?$/ ],
-            [ python3Folder, /\.pyc?$/ ],
-            [ phpFolder, /\.php$/ ],
-            [ phpAsyncFolder, /\.php$/ ],
-        ].forEach (([ folder, pattern ]) => {
-            if (folder) {
-                deleteOldTranspiledFiles (folder, pattern)
-=======
         if (classNames.length > 1) {
 
             function deleteOldTranspiledFiles (folder, pattern) {
@@ -1104,13 +1043,13 @@
                         !file.match (/^Exchange|errors|__init__|\\./))
                     .map (file => folder + file)
                     .forEach (file => log.red ('Deleting ' + file.yellow) && fs.unlinkSync (file))
->>>>>>> edc17f7f
             }
 
             [
                 [ python2Folder, /\.pyc?$/ ],
                 [ python3Folder, /\.pyc?$/ ],
                 [ phpFolder, /\.php$/ ],
+                [ phpAsyncFolder, /\.php$/ ],
             ].forEach (([ folder, pattern ]) => {
                 if (folder) {
                     deleteOldTranspiledFiles (folder, pattern)
