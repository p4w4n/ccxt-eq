--- conflicted
+++ resolved
@@ -2587,11 +2587,7 @@
         let jsFiles = [];
         this.getAllFilesRecursively(jsFolder, jsFiles);
 
-<<<<<<< HEAD
-        jsFiles.filter(f => !f.includes(".d.ts") && !f.includes (".tsbuildinfo")).map (jsFilePath => {
-=======
         jsFiles.filter(f => !f.includes(".d.ts") && !f.includes(".tsbuildinfo")).map (jsFilePath => {
->>>>>>> 18f3696a
             const content = fs.readFileSync (jsFilePath, 'utf8');
             if (content.indexOf (this.getJsPreamble()) === -1) {
                 let contents = [
