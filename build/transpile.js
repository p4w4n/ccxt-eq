// ---------------------------------------------------------------------------
// Usage: npm run transpile
// ---------------------------------------------------------------------------

import fs from 'fs'
import log from 'ololog'
import ansi from 'ansicolor'
import { promisify } from 'util'
import errors from "../js/src/base/errors.js"
import {unCamelCase, precisionConstants, safeString, unique} from "../js/src/base/functions.js"
import Exchange from '../js/src/base/Exchange.js'
import { basename, join, resolve } from 'path'
import { createFolderRecursively, replaceInFile, overwriteFile } from './fsLocal.js'
import { pathToFileURL } from 'url'
import errorHierarchy from '../js/src/base/errorHierarchy.js'
import { platform } from 'process'
import os from 'os'
import { fork } from 'child_process'
import * as url from 'node:url';
import Piscina from 'piscina';
ansi.nice

import { Transpiler as astTranspiler } from 'ast-transpiler';

const pythonCodingUtf8 = '# -*- coding: utf-8 -*-'
const baseExchangeJsFile = './ts/src/base/Exchange.ts'

const exchanges = JSON.parse (fs.readFileSync("./exchanges.json", "utf8"));
const exchangeIds = exchanges.ids;
const exchangesWsIds = exchanges.ws;

let __dirname = new URL('.', import.meta.url).pathname;

// this is necessary because for some reason
// pathname keeps the first '/' for windows paths
// making them invalid
// example: /C:Users/user/Desktop/
if (platform === 'win32') {
    if (__dirname[0] === '/') {
        __dirname = __dirname.substring(1)
    }
}
class Transpiler {

    getCommonRegexes () {
        return [

            [ /(?<!assert|equals)(\s\(?)(rsa|ecdsa|eddsa|jwt|totp|inflate)\s/g, '$1this.$2' ],
            [ /\.deepExtend\s/g, '.deep_extend'],
            [ /\.safeFloat2\s/g, '.safe_float_2'],
            [ /\.safeInteger2\s/g, '.safe_integer_2'],
            [ /\.safeIntegerProduct2\s/g, '.safe_integer_product_2'],
            [ /\.safeTimestamp2\s/g, '.safe_timestamp_2'],
            [ /\.safeString2\s/g, '.safe_string_2'],
            [ /\.safeNumber2\s/g, '.safe_number_2'],
            [ /\.safeStringLower2\s/g, '.safe_string_lower_2'],
            [ /\.safeStringUpper2\s/g, '.safe_string_upper_2'],
            [ /\.safeValue2\s/g, '.safe_value_2'],
            [ /\.safeNumber\s/g, '.safe_number'],
            [ /\.safeFloat\s/g, '.safe_float'],
            [ /\.safeInteger\s/g, '.safe_integer'],
            [ /\.safeIntegerProduct\s/g, '.safe_integer_product'],
            [ /\.safeTimestamp\s/g, '.safe_timestamp'],
            [ /\.safeString\s/g, '.safe_string'],
            [ /\.safeStringLower\s/g, '.safe_string_lower'],
            [ /\.safeStringUpper\s/g, '.safe_string_upper'],
            [ /\.safeValue\s/g, '.safe_value'],
            [ /\.safeFloatN\s/g, '.safe_float_n'],
            [ /\.safeIntegerN\s/g, '.safe_integer_n'],
            [ /\.safeIntegerProductN\s/g, '.safe_integer_product_n'],
            [ /\.safeTimestampN\s/g, '.safe_timestamp_n'],
            [ /\.safeStringN\s/g, '.safe_string_n'],
            [ /\.safeNumberN\s/g, '.safe_number_n'],
            [ /\.safeStringLowerN\s/g, '.safe_string_lower_n'],
            [ /\.safeStringUpperN\s/g, '.safe_string_upper_n'],
            [ /\.safeValueN\s/g, '.safe_value_n'],
            [ /\.inArray\s/g, '.in_array'],
            [ /\.toArray\s/g, '.to_array'],
            [ /\.isEmpty\s/g, '.is_empty'],
            [ /\.arrayConcat\s/g, '.array_concat'],
            [ /\.binaryConcat\s/g, '.binary_concat'],
            [ /\.binaryConcatArray\s/g, '.binary_concat_array'],
            [ /\.binaryToString\s/g, '.binary_to_string' ],
            [ /\.precisionFromString\s/g, '.precision_from_string'],
            [ /\.parsePrecision\s/g, '.parse_precision'],
            [ /\.parseNumber\s/g, '.parse_number'],
            [ /\.implodeHostname\s/g, '.implode_hostname'],
            [ /\.implodeParams\s/g, '.implode_params'],
            [ /\.extractParams\s/g, '.extract_params'],
            [ /\.safeBalance\s/g, '.safe_balance'],
            [ /\.parseAccounts\s/g, '.parse_accounts' ],
            [ /\.parseAccount\s/g, '.parse_account' ],
            [ /\.parseBalance\s/g, '.parse_balance'],
            [ /\.parseBorrowInterest\s/g, '.parse_borrow_interest'],
            [ /\.parseFundingRateHistories\s/g, '.parse_funding_rate_histories'],
            [ /\.parseFundingRateHistory\s/g, '.parse_funding_rate_history'],
            [ /\.parseOHLCVs\s/g, '.parse_ohlcvs'],
            [ /\.parseOHLCV\s/g, '.parse_ohlcv'],
            [ /\.parseWsOHLCV\s/g, '.parse_ws_ohlcv'],
            [ /\.parseDate\s/g, '.parse_date'],
            [ /\.parseDepositAddresses\s/g, '.parse_deposit_addresses'],
            [ /\.parseDepositAddress\s/g, '.parse_deposit_address'],
            [ /\.parseMarketLeverageTiers\s/g, '.parse_market_leverage_tiers'],
            [ /\.parseLeverageTiers\s/g, '.parse_leverage_tiers'],
            [ /\.parseLedgerEntry\s/g, '.parse_ledger_entry'],
            [ /\.parseLedger\s/g, '.parse_ledger'],
            [ /\.parseTickers\s/g, '.parse_tickers'],
            [ /\.parseTicker\s/g, '.parse_ticker'],
            [ /\.parseTimeframe\s/g, '.parse_timeframe'],
            [ /\.parseTradesData\s/g, '.parse_trades_data'],
            [ /\.parseTrades\s/g, '.parse_trades'],
            [ /\.parseTrade\s/g, '.parse_trade'],
            [ /\.parseWsTrade\s/g, '.parse_ws_trade'],
            [ /\.parseTradingFees\s/g, '.parse_trading_fees'],
            [ /\.parseTradingFee\s/g, '.parse_trading_fee'],
            [ /\.parseTradingViewOHLCV\s/g, '.parse_trading_view_ohlcv'],
            [ /\.convertTradingViewToOHLCV\s/g, '.convert_trading_view_to_ohlcv'],
            [ /\.parseTransactions\s/g, '.parse_transactions'],
            [ /\.parseTransaction\s/g, '.parse_transaction'],
            [ /\.parseTransfers\s/g, '.parse_transfers'],
            [ /\.parseTransfer\s/g, '.parse_transfer'],
            [ /\.parseOrderBook\s/g, '.parse_order_book'],
            [ /\.parseBidsAsks\s/g, '.parse_bids_asks'],
            [ /\.parseBidAsk\s/g, '.parse_bid_ask'],
            [ /\.parseOpenInterests\s/g, '.parse_open_interests'],
            [ /\.parseOpenInterest\s/g, '.parse_open_interest'],
            [ /\.parseBidAsk\s/g, '.parse_bid_ask'],
            [ /\.parseOrders\s/g, '.parse_orders'],
            [ /\.parseOrderStatus\s/g, '.parse_order_status'],
            [ /\.parseOrder\s/g, '.parse_order'],
            [ /\.parseWsOrder\s/g, '.parse_ws_order'],
            [ /\.parseWsOrderTrade\s/g, '.parse_ws_order_trade'],
            [ /\.parseJson\s/g, '.parse_json'],
            [ /\.parseAccountPosition\s/g, '.parse_account_position' ],
            [ /\.parsePositionRisk\s/g, '.parse_position_risk' ],
            [ /\.parsePositions\s/g, '.parse_positions' ],
            [ /\.parsePosition\s/g, '.parse_position' ],
            [ /\.parseIncome\s/g, '.parse_income' ],
            [ /\.parseIncomes\s/g, '.parse_incomes' ],
            [ /\.parseFundingRates\s/g, '.parse_funding_rates' ],
            [ /\.parseFundingRate\s/g, '.parse_funding_rate' ],
            [ /\.parseMarginModification\s/g, '.parse_margin_modification' ],
            [ /\.filterByArray\s/g, '.filter_by_array'],
            [ /\.filterByValueSinceLimit\s/g, '.filter_by_value_since_limit'],
            [ /\.filterBySymbolSinceLimit\s/g, '.filter_by_symbol_since_limit'],
            [ /\.filterByCurrencySinceLimit\s/g, '.filter_by_currency_since_limit'],
            [ /\.filterBySinceLimit\s/g, '.filter_by_since_limit'],
            [ /\.filterBySymbol\s/g, '.filter_by_symbol'],
            [ /\.getVersionString\s/g, '.get_version_string'],
            [ /\.checkRequiredArgument\s/g, '.check_required_argument'],
            [ /\.indexBy\s/g, '.index_by'],
            [ /\.sortBy\s/g, '.sort_by'],
            [ /\.sortBy2\s/g, '.sort_by_2'],
            [ /\.filterBy\s/g, '.filter_by'],
            [ /\.groupBy\s/g, '.group_by'],
            [ /\.marketSymbols\s/g, '.market_symbols'],
            [ /\.marketIds\s/g, '.market_ids'],
            [ /\.marketId\s/g, '.market_id'],
            [ /\.fetchFundingFee\s/g, '.fetch_funding_fee'],
            [ /\.fetchFundingFees\s/g, '.fetch_funding_fees'],
            [ /\.fetchTradingLimits\s/g, '.fetch_trading_limits'],
            [ /\.fetchTransactionFee\s/g, '.fetch_transaction_fee'],
            [ /\.fetchTransactionFees\s/g, '.fetch_transaction_fees'],
            [ /\.fetchTradingFees\s/g, '.fetch_trading_fees'],
            [ /\.fetchTradingFee\s/g, '.fetch_trading_fee'],
            [ /\.fetchOHLCVWs\s/g, '.fetch_ohlcv_ws'],
            [ /\.fetchFees\s/g, '.fetch_fees'],
            [ /\.fetchOHLCVC\s/g, '.fetch_ohlcvc'],
            [ /\.fetchOHLCV\s/g, '.fetch_ohlcv'],
            [ /\.buildOHLCVC\s/g, '.build_ohlcvc'],
            [ /\.fetchL2OrderBook\s/g, '.fetch_l2_order_book'],
            [ /\.fetchOrderBook\s/g, '.fetch_order_book'],
            [ /\.fetchMyTrades\s/g, '.fetch_my_trades'],
            [ /\.fetchOrderStatus\s/g, '.fetch_order_status'],
            [ /\.fetchOpenOrders\s/g, '.fetch_open_orders'],
            [ /\.fetchOpenOrder\s/g, '.fetch_open_order'],
            [ /\.fetchOrders\s/g, '.fetch_orders'],
            [ /\.fetchOrderTrades\s/g, '.fetch_order_trades'],
            [ /\.fetchOrder\s/g, '.fetch_order'],
            [ /\.fetchBalance\s/g, '.fetch_balance'],
            [ /\.fetchTotalBalance\s/g, '.fetch_total_balance'],
            [ /\.fetchUsedBalance\s/g, '.fetch_used_balance'],
            [ /\.fetchFreeBalance\s/g, '.fetch_free_balance'],
            [ /\.fetchPartialBalance\s/g, '.fetch_partial_balance'],
            [ /\.fetchPermissions\s/g, '.fetch_permissions'],
            [ /\.fetchBidsAsks\s/g, '.fetch_bids_asks'],
            [ /\.fetchTickers\s/g, '.fetch_tickers'],
            [ /\.fetchTicker\s/g, '.fetch_ticker'],
            [ /\.fetchCurrencies\s/g, '.fetch_currencies'],
            [ /\.fetchStatus\s/g, '.fetch_status'],
            [ /\.numberToString\s/g, '.number_to_string' ],
            [ /\.decimalToPrecision\s/g, '.decimal_to_precision'],
            [ /\.priceToPrecision\s/g, '.price_to_precision'],
            [ /\.amountToPrecision\s/g, '.amount_to_precision'],
            [ /\.amountToLots\s/g, '.amount_to_lots'],
            [ /\.feeToPrecision\s/g, '.fee_to_precision'],
            [ /\.currencyToPrecision\s/g, '.currency_to_precision'],
            [ /\.costToPrecision\s/g, '.cost_to_precision'],
            [ /\.commonCurrencyCode\s/g, '.common_currency_code'],
            [ /\.getDefaultOptions\s/g, '.get_default_options'],
            [ /\.loadAccounts\s/g, '.load_accounts'],
            [ /\.fetchAccounts\s/g, '.fetch_accounts'],
            [ /\.loadFees\s/g, '.load_fees'],
            [ /\.loadMarkets\s/g, '.load_markets'],
            [ /\.loadTimeDifference\s/g, '.load_time_difference'],
            [ /\.fetchMarkets\s/g, '.fetch_markets'],
            [ /\.fetchMarketLeverageTiers\s/g, '.fetch_market_leverage_tiers'],
            [ /\.fetchLeverageTiers\s/g, '.fetch_leverage_tiers'],
            [ /\.appendInactiveMarkets\s/g, '.append_inactive_markets'],
            [ /\.fetchCategories\s/g, '.fetch_categories'],
            [ /\.calculateFee\s/g, '.calculate_fee'],
            [ /\.createOrder\s/g, '.create_order'],
            [ /\.createPostOnlyOrder\s/g, '.create_post_only_order'],
            [ /\.createStopOrder\s/g, '.create_stop_order'],
            [ /\.createStopLimitOrder\s/g, '.create_stop_limit_order'],
            [ /\.createStopMarketOrder\s/g, '.create_stop_market_order'],
            [ /\.editLimitBuyOrder\s/g, '.edit_limit_buy_order'],
            [ /\.editLimitSellOrder\s/g, '.edit_limit_sell_order'],
            [ /\.editLimitOrder\s/g, '.edit_limit_order'],
            [ /\.editOrder\s/g, '.edit_order'],
            [ /\.encodeURIComponent\s/g, '.encode_uri_component'],
            [ /\.throwExceptionOnError\s/g, '.throw_exception_on_error'],
            [ /\.handleErrors\s/g, '.handle_errors'],
            [ /\.handleDeltas\s/g, '.handle_deltas'],
            [ /\.handleDelta\s/g, '.handle_delta'],
            [ /\.handleWithdrawTagAndParams\s/g, '.handle_withdraw_tag_and_params'],
            [ /\.checkRequiredCredentials\s/g, '.check_required_credentials'],
            [ /\.checkRequiredDependencies\s/g, '.check_required_dependencies'],
            [ /\.checkAddress\s/g, '.check_address'],
            [ /\.unCamelCase\s/g, '.un_camel_case'],
            [ /\.convertTradingViewToOHLCV\s/g, '.convert_trading_view_to_ohlcv'],
            [ /\.convertOHLCVToTradingView\s/g, '.convert_ohlcv_to_trading_view'],
            [ /\.signBodyWithSecret\s/g, '.sign_body_with_secret'],
            [ /\.isJsonEncodedObject\s/g, '.is_json_encoded_object'],
            [ /\.setSandboxMode\s/g, '.set_sandbox_mode'],
            [ /\.checkProxySettings\s/g, '.check_proxy_settings'],
            [ /\.getExchangePropAllCase\s/g, '.get_exchange_prop_all_case'],
            [ /\.setExchangePropAllCase\s/g, '.set_exchange_prop_all_case'],
            [ /\.getProperty\s/g, '.get_property'],
            [ /\.safeProp\s/g, '.safe_prop'],
            [ /\.safeProp2\s/g, '.safe_prop_2'],
            [ /\.safeCurrencyCode\s/g, '.safe_currency_code'],
            [ /\.safeCurrency\s/g, '.safe_currency'],
            [ /\.safeSymbol\s/g, '.safe_symbol'],
            [ /\.safeMarket\s/g, '.safe_market'],
            [ /\.safeOrder\s/g, '.safe_order'],
            [ /\.safeTicker\s/g, '.safe_ticker'],
            [ /\.roundTimeframe\s/g, '.round_timeframe'],
            [ /\.calculateRateLimiterCost\s/g, '.calculate_rate_limiter_cost' ],
            [ /\.findBroadlyMatchedKey\s/g, '.find_broadly_matched_key' ],
            [ /\.throwBroadlyMatchedException\s/g, '.throw_broadly_matched_exception' ],
            [ /\.throwExactlyMatchedException\s/g, '.throw_exactly_matched_exception' ],
            [ /\.getNetwork\s/g, '.get_network' ],
            [ /\.findTimeframe\s/g, '.find_timeframe'],
            [ /errorHierarchy/g, 'error_hierarchy'],
            [ /\.base16ToBinary/g, '.base16_to_binary'],
            [ /\'use strict\';?\s+/g, '' ],
            [ /\.urlencodeNested\s/g, '.urlencode_nested' ],
            [ /\.urlencodeWithArrayRepeat\s/g, '.urlencode_with_array_repeat' ],
            [ /\.call\s*\(this, /g, '(' ],
            [ /\.getSupportedMapping\s/g, '.get_supported_mapping'],
            [ /\.fetchBorrowRates\s/g, '.fetch_borrow_rates'],
            [ /\.fetchBorrowRate\s/g, '.fetch_borrow_rate'],
            [ /\.handleMarketTypeAndParams\s/g, '.handle_market_type_and_params'],
            [ /\.checkOrderArguments\s/g, '.check_order_arguments'],
            [ /\.isPostOnly\s/g, '.is_post_only'],
            [ /\.reduceFeesByCurrency\s/g, '.reduce_fees_by_currency'],
            [ /\.omitZero\s/g, '.omit_zero'],
            [ /\.afterConstruct\s/g, '.after_construct'],
            [ /\.networkCodeToId\s/g, '.network_code_to_id'],
            [ /\.networkIdToCode\s/g, '.network_id_to_code'],
            [ /\.defaultNetworkCode\s/g, '.default_network_code'],
            [ /\.selectNetworkCodeFromUnifiedNetworks\s/g, '.select_network_code_from_unified_networks'],
            [ /\.selectNetworkIdFromRawNetworks\s/g, '.select_network_id_from_raw_networks'],
            [ /\.selectNetworkKeyFromNetworks\s/g, '.select_network_key_from_networks'],
            [ /\.createNetworksByIdObject\s/g, '.create_networks_by_id_object'],
            [ /\.invertFlatStringDictionary\s/g, '.invert_flat_string_dictionary'],
            [ /\.safeCurrencyStructure\s/g, '.safe_currency_structure'],
            [ /\.isTickPrecision\s/g, '.is_tick_precision'],
            [ /\.isDecimalPrecision\s/g, '.is_decimal_precision'],
            [ /\.isSignificantPrecision\s/g, '.is_significant_precision'],
            [ /\.filterByLimit\s/g, '.filter_by_limit'],
            [ /\.fetchTime\s/g, '.fetch_time'],
            [ /\.handleOptionAndParams\s/g, '.handle_option_and_params'],
<<<<<<< HEAD
            [ /\.fetchRestOrderBookSafe\s/g, '.fetch_rest_order_book_safe'],
=======
            [ /\.customParseBidAsk\s/g, '.custom_parse_bid_ask'],
            [ /\.customParseOrderBook\s/g, '.custom_parse_order_book'],
>>>>>>> 2cbca3ac
            [ /\ssha(1|256|384|512)([,)])/g, ' \'sha$1\'$2'], // from js imports to this
            [ /\s(md5|secp256k1|ed25519|keccak)([,)])/g, ' \'$1\'$2'], // from js imports to this

        ].concat(this.getTypescriptRemovalRegexes())
    }

    getPythonRegexes () {

        return [
            [ /Array\.isArray\s*\(([^\)]+)\)/g, 'isinstance($1, list)' ],
            [ /Number\.isInteger\s*\(([^\)]+)\)/g, 'isinstance($1, int)' ],
            [ /([^\(\s]+)\s+instanceof\s+String/g, 'isinstance($1, str)' ],
            [ /([^\(\s]+)\s+instanceof\s+([^\)\s]+)/g, 'isinstance($1, $2)' ],

            [ /typeof\s+([^\s\[]+)(?:\s|\[(.+?)\])\s+\=\=\=?\s+\'undefined\'/g, '$1[$2] is None' ],
            [ /typeof\s+([^\s\[]+)(?:\s|\[(.+?)\])\s+\!\=\=?\s+\'undefined\'/g, '$1[$2] is not None' ],
            [ /typeof\s+([^\s]+)\s+\=\=\=?\s+\'undefined\'/g, '$1 is None' ],
            [ /typeof\s+([^\s]+)\s+\!\=\=?\s+\'undefined\'/g, '$1 is not None' ],
            [ /typeof\s+(.+?)\s+\=\=\=?\s+\'undefined\'/g, '$1 is None' ],
            [ /typeof\s+(.+?)\s+\!\=\=?\s+\'undefined\'/g, '$1 is not None' ],

            [ /typeof\s+([^\s\[]+)(?:\s|\[(.+?)\])\s+\=\=\=?\s+\'number\'/g, "isinstance($1[$2], numbers.Real)" ],
            [ /typeof\s+([^\s\[]+)(?:\s|\[(.+?)\])\s+\!\=\=?\s+\'number\'/g, "(not isinstance($1[$2], numbers.Real))" ],
            [ /typeof\s+([^\s]+)\s+\=\=\=?\s+\'number\'/g, "isinstance($1, numbers.Real)" ],
            [ /typeof\s+([^\s]+)\s+\!\=\=?\s+\'number\'/g, "(not isinstance($1, numbers.Real))" ],

            [ /([^\s\[]+)(?:\s|\[(.+?)\])\s+\=\=\=?\s+undefined/g, '$1[$2] is None' ],
            [ /([^\s\[]+)(?:\s|\[(.+?)\])\s+\!\=\=?\s+undefined/g, '$1[$2] is not None' ],
            [ /([^\s]+)\s+\=\=\=?\s+undefined/g, '$1 is None' ],
            [ /([^\s]+)\s+\!\=\=?\s+undefined/g, '$1 is not None' ],
            [ /(.+?)\s+\=\=\=?\s+undefined/g, '$1 is None' ],
            [ /(.+?)\s+\!\=\=?\s+undefined/g, '$1 is not None' ],
            //
            // too broad, have to rewrite these cause they don't work
            //
            // [ /([^\s]+)\s+\=\=\=?\s+true/g, 'isinstance($1, bool) and ($1 is True)' ],
            // [ /([^\s]+)\s+\!\=\=?\s+true/g, 'isinstance($1, bool) and ($1 is not True)' ],
            // [ /([^\s]+)\s+\=\=\=?\s+false/g, 'isinstance($1, bool) and ($1 is False)' ],
            // [ /([^\s]+)\s+\!\=\=?\s+false/g, 'isinstance($1, bool) and ($1 is not False)' ],

            [ /typeof\s+([^\s\[]+)(?:\s|\[(.+?)\])\s+\=\=\=?\s+\'string\'/g, 'isinstance($1[$2], str)' ],
            [ /typeof\s+([^\s\[]+)(?:\s|\[(.+?)\])\s+\!\=\=?\s+\'string\'/g, 'not isinstance($1[$2], str)' ],
            [ /typeof\s+([^\s]+)\s+\=\=\=?\s+\'string\'/g, 'isinstance($1, str)' ],
            [ /typeof\s+([^\s]+)\s+\!\=\=?\s+\'string\'/g, 'not isinstance($1, str)' ],

            [ /typeof\s+([^\s\[]+)(?:\s|\[(.+?)\])\s+\=\=\=?\s+\'object\'/g, 'isinstance($1[$2], dict)' ],
            [ /typeof\s+([^\s\[]+)(?:\s|\[(.+?)\])\s+\!\=\=?\s+\'object\'/g, 'not isinstance($1[$2], dict)' ],
            [ /typeof\s+([^\s]+)\s+\=\=\=?\s+\'object\'/g, 'isinstance($1, dict)' ],
            [ /typeof\s+([^\s]+)\s+\!\=\=?\s+\'object\'/g, 'not isinstance($1, dict)' ],
            [ /typeof\s+([^\s]+)\s+\=\=\=?\s+\'function\'/g, 'callable($1)' ],
            [ /typeof\s+([^\s]+)\s+\!\=\=?\s+\'function\'/g, 'not callable($1)' ],

            [ /undefined/g, 'None' ],
            [ /\=\=\=?/g, '==' ],
            [ /\!\=\=?/g, '!=' ],
            [ /this\.stringToBinary\s*\((.*)\)/g, '$1' ],
            [ /\.shift\s*\(\)/g, '.pop(0)' ],
            [ /Number\.MAX_SAFE_INTEGER/g, 'float(\'inf\')'],
            [ /function\s*(\w+\s*\([^)]+\))\s*{/g, 'def $1:'],
            // [ /\.replaceAll\s*\(([^)]+)\)/g, '.replace($1)' ], // still not a part of the standard
            [ /replaceAll\s*/g, 'replace'],
            [ /assert\s*\((.+)\);/g, 'assert $1'],
            [ /Promise\.all\s*\(([^\)]+)\)/g, 'asyncio.gather(*$1)' ],
            [ /Precise\.stringAdd\s/g, 'Precise.string_add' ],
            [ /Precise\.stringMul\s/g, 'Precise.string_mul' ],
            [ /Precise\.stringDiv\s/g, 'Precise.string_div' ],
            [ /Precise\.stringSub\s/g, 'Precise.string_sub' ],
            [ /Precise\.stringAbs\s/g, 'Precise.string_abs' ],
            [ /Precise\.stringNeg\s/g, 'Precise.string_neg' ],
            [ /Precise\.stringMod\s/g, 'Precise.string_mod' ],
            [ /Precise\.stringEquals\s/g, 'Precise.string_equals' ],
            [ /Precise\.stringEq\s/g, 'Precise.string_eq' ],
            [ /Precise\.stringMin\s/g, 'Precise.string_min' ],
            [ /Precise\.stringMax\s/g, 'Precise.string_max' ],
            [ /Precise\.stringGt\s/g, 'Precise.string_gt' ],
            [ /Precise\.stringGe\s/g, 'Precise.string_ge' ],
            [ /Precise\.stringLt\s/g, 'Precise.string_lt' ],
            [ /Precise\.stringLe\s/g, 'Precise.string_le' ],
            [ /\.padEnd\s/g, '.ljust'],
            [ /\.padStart\s/g, '.rjust' ],

        // insert common regexes in the middle (critical)
        ].concat (this.getCommonRegexes ()).concat ([

            // [ /this\.urlencode\s/g, '_urlencode.urlencode ' ], // use self.urlencode instead
            [ /([a-zA-Z0-9_]+) in this(:?[^.])/g, 'hasattr(self, $1)$2' ],
            // [ /this\[[a-zA-Z0-9_]+\]/g, 'getattr(self, $1)' ],
            [ /this\[([a-zA-Z0-9_]+)\] = (.*?);/g, 'setattr(self, $1, $2)' ],
            [ /this\./g, 'self.' ],
            [ /([^a-zA-Z\'])this([^a-zA-Z])/g, '$1self$2' ],
            [ /\[\s*([^\]]+)\s\]\s=/g, '$1 =' ],
            [ /(^|[^a-zA-Z0-9_])(?:let|const|var)\s\[\s*([^\]]+)\s\]/g, '$1$2' ],
            [ /(^|[^a-zA-Z0-9_])(?:let|const|var)\s\{\s*([^\}]+)\s\}\s\=\s([^\;]+)/g, '$1$2 = (lambda $2: ($2))(**$3)' ],
            [ /(^|[^a-zA-Z0-9_])(?:let|const|var)\s/g, '$1' ],
            [ /Object\.keys\s*\((.*)\)\.length/g, '$1' ],
            [ /Object\.keys\s*\((.*)\)/g, 'list($1.keys())' ],
            [ /Object\.values\s*\((.*)\)/g, 'list($1.values())' ],
            [ /\[([^\]]+)\]\.join\s*\(([^\)]+)\)/g, "$2.join([$1])" ],
            [ /hash \(([^,]+)\, \'(sha[0-9])\'/g, "hash($1, '$2'" ],
            [ /hmac \(([^,]+)\, ([^,]+)\, \'(md5)\'/g, 'hmac($1, $2, hashlib.$3' ],
            [ /hmac \(([^,]+)\, ([^,]+)\, \'(sha[0-9]+)\'/g, 'hmac($1, $2, hashlib.$3' ],
            [ /throw new ([\S]+) \((.*)\)/g, 'raise $1($2)'],
            [ /throw ([\S]+)/g, 'raise $1'],
            [ /try {/g, 'try:'],
            [ /\}\s+catch \(([\S]+)\) {/g, 'except Exception as $1:'],
            [ /([\s\(])extend(\s)/g, '$1self.extend$2' ],
            [ /\} else if/g, 'elif' ],
            [ /else if/g, 'elif' ],
            [ /if\s+\((.*)\)\s+\{/g, 'if $1:' ],
            [ /if\s+\((.*)\)\s*[\n]/g, "if $1:\n" ],
            [ /\}\s*else\s*\{/g, 'else:' ],
            [ /else\s*[\n]/g, "else:\n" ],
            [ /for\s+\(([a-zA-Z0-9_]+)\s*=\s*([^\;\s]+\s*)\;[^\<\>\=]+(?:\<=|\>=|<|>)\s*(.*)\.length\s*\;[^\)]+\)\s*{/g, 'for $1 in range($2, len($3)):'],
            [ /for\s+\(([a-zA-Z0-9_]+)\s*=\s*([^\;\s]+\s*)\;[^\<\>\=]+(?:\<=|\>=|<|>)\s*(.*)\s*\;[^\)]+\)\s*{/g, 'for $1 in range($2, $3):'],
            [ /\s\|\|\s/g, ' or ' ],
            [ /\s\&\&\s/g, ' and ' ],
            [ /\!([^\s\='"])/g, 'not $1'],
            [ /\.push\s*\(([\s\S]+?)\);/g, '.append($1);' ],
            [ /^(\s*}\s*$)+/gm, '' ],
            [ /\;(\s+?\/\/.+?)/g, '$1' ],
            [ /\;$/gm, '' ],
            [ /\.toUpperCase\s*/g, '.upper' ],
            [ /\.toLowerCase\s*/g, '.lower' ],
            [ /\.startsWith\s*/g, '.startswith' ],
            [ /\.endsWith\s*/g, '.endswith' ],
            [ /\.trim\s*/g, '.strip' ],
            [ /(\b)String(\b)/g, '$1str$2'],
            [ /JSON\.stringify\s*/g, 'json.dumps' ],
            [ /JSON\.parse\s*/g, "json.loads" ],
            // [ /([^\(\s]+)\.includes\s+\(([^\)]+)\)/g, '$2 in $1' ],
            // [ /\'%([^\']+)\'\.sprintf\s*\(([^\)]+)\)/g, "'{:$1}'.format($2)" ],
            [ /([^\s]+)\.toFixed\s*\(([0-9]+)\)/g, "format($1, '.$2f')" ],
            [ /([^\s]+)\.toFixed\s*\(([^\)]+)\)/g, "format($1, '.' + str($2) + 'f')" ],
            [ /parseFloat\s*/g, 'float'],
            [ /parseInt\s*/g, 'int'],
            [ /self\[([^\]+]+)\]/g, 'getattr(self, $1)' ],
            [ /Math\.floor\s*\(([^\)]+)\)/g, 'int(math.floor($1))' ],
            [ /Math\.abs\s*\(([^\)]+)\)/g, 'abs($1)' ],
            [ /Math\.pow\s*\(([^\)]+)\)/g, 'math.pow($1)' ],
            [ /Math\.round\s*\(([^\)]+)\)/g, 'int(round($1))' ],
            [ /Math\.ceil\s*\(([^\)]+)\)/g, 'int(math.ceil($1))' ],
            [ /Math\.log/g, 'math.log' ],
            [ /([a-zA-Z0-9_\.]*\([^\)]+\)|[^\s]+)\s+\?\s*([^\:]+)\s+\:\s*([^\n]+)/g, '$2 if $1 else $3'],
            [ /([^\s]+)\.slice \(([^\,\)]+)\,\s?([^\)]+)\)/g, '$1[$2:$3]' ],
            [ /([^\s]+)\.slice \(([^\)\:]+)\)/g, '$1[$2:]' ],
            [ /([^\s(:]+)\.length/g, 'len($1)' ],
            [ /(^|\s)\/\//g, '$1#' ],
            [ /([^\n\s]) #/g, '$1  #' ],   // PEP8 E261
            [ /\.indexOf/g, '.find'],
            [ /(\s|\()true/g, '$1True'],
            [ /(\s|\()false/g, '$1False'],
            [ /([^\s]+\s*\(\))\.toString\s+\(\)/g, 'str($1)' ],
            [ /([^\s]+)\.toString \(\)/g, 'str($1)' ],
            [ /([^\s]+)\.join\s*\(\s*([^\)\[\]]+?)\s*\)/g, '$2.join($1)' ],
            [ /Math\.(max|min)\s/g, '$1' ],
            [ / = new /g, ' = ' ], // python does not have a 'new' keyword
            [ /console\.log\s/g, 'print' ],
            [ /process\.exit\s+/g, 'sys.exit' ],
            [ /(while \(.*\)) {/, '$1\:' ], // While loops replace bracket with :
            [ /([^:+=\/\*\s-]+) \(/g, '$1(' ], // PEP8 E225 remove whitespaces before left ( round bracket
            [ /\sand\(/g, ' and (' ],
            [ /\sor\(/g, ' or (' ],
            [ /\snot\(/g, ' not (' ],
            [ /\[ /g, '[' ],              // PEP8 E201 remove whitespaces after left [ square bracket
            [ /\{ /g, '{' ],              // PEP8 E201 remove whitespaces after left { bracket
            [ /(?<=[^\s#]) \]/g, ']' ],    // PEP8 E202 remove whitespaces before right ] square bracket
            [ /(?<=[^\s#]) \}/g, '}' ],    // PEP8 E202 remove whitespaces before right } bracket
            [ /([^a-z])(elif|if|or|else)\(/g, '$1$2 \(' ], // a correction for PEP8 E225 side-effect for compound and ternary conditionals
            [ /\!\=\sTrue/g, 'is not True' ], // a correction for PEP8 E712, it likes "is not True", not "!= True"
            [ /\=\=\sTrue/g, 'is True' ], // a correction for PEP8 E712, it likes "is True", not "== True"
            [ /\sdelete\s/g, ' del ' ],
            [ /(?<!#.+)null/, 'None' ],
            [ /\/\*\*/, '\"\"\"' ], // Doc strings
            [ / \*\//, '\"\"\"' ], // Doc strings
            [ /\[([^\[\]]*)\]\{@link (.*)\}/g, '`$1 <$2>`' ], // docstring item with link
            [ /\s+\* @method/g, '' ], // docstring @method
            [ /(\s+) \* @description (.*)/g, '$1$2' ], // docstring description
            [ /\s+\* @name .*/g, '' ], // docstring @name
            [ /(\s+) \* @see( .*)/g, '$1see$2' ], // docstring @see
            [ /(\s+ \* @(param|returns) {[^}]*)string(\[\])?([^}]*}.*)/g, '$1str$3$4' ], // docstring type conversion
            [ /(\s+ \* @(param|returns) {[^}]*)object(\[\])?([^}]*}.*)/g, '$1dict$3$4' ], // docstring type conversion
            [ /(\s+) \* @returns ([^\{])/g, '$1:returns: $2' ], // docstring return
            [ /(\s+) \* @returns \{(.+)\}/g, '$1:returns $2:' ], // docstring return
            [ /(\s+ \* @param \{[\]\[\|a-zA-Z]+\} )([a-zA-Z0-9_-]+)\.([a-zA-Z0-9_-]+) (.*)/g, '$1$2[\'$3\'] $4' ], // docstring params.anything
            [ /(\s+) \* @([a-z]+) \{([\]\[a-zA-Z\|]+)\} ([a-zA-Z0-9_\-\.\[\]\']+)/g, '$1:$2 $3 $4:' ], // docstring param
        ])
    }

    getPython2Regexes () {
        return [
            [ /await\s+asyncio\.gather\(\*(.+)\)/g, '$1' ], // remove line entirely
            [ /(\s)await(\s)/g, '$1' ]
        ]
    }

    getPHPSyncRegexes () {
        return [
            [ /Async\\await\(Promise\\all\((.+)\)\)/g, '$1' ], // remove line entirely
            // delete await, the following regex does not pick up multiline await calls
            [ /\bAsync\\await\((.+)\);/g, '$1;' ],
            // hence the following regex is added with a dotAll modifier 's'
            // and a non greedy match for the calls not picked up by the previous regex
            [ /\bAsync\\await\((.+?)\);/gs, '$1;' ],
            [ /\byield(?: from)?\s+/g, '' ], // delete yield from
        ]
    }

    getPHPRegexes () {
        return [
            //
            // Curly-braces are used for both dictionaries in the code as well as for the url-imploded params.
            // For example: https://docs.ccxt.com/#/?id=implicit-api-methods
            //
            // There's a conflict between the curly braces that have to be converted from dictionaries to PHP-arrays and
            // the curly braces used for url-imploded params that should not be touched.
            //
            // The transpiler takes all non-spaced strings in curly braces {likeThis} and converts them to ~likeThis~.
            // That is done to avoid changing the curly braces into the array() in PHP.
            // This way we protect the url-imploded params from being touched by the regexes that will follow.
            // That conversion is done first-thing, at the very early stage of transpilation.
            // The regexes are applied in the order they're listed, top-down.
            //
            // A dictionary in curly braces will never have those curly braces attached to the contents of the dictionary.
            // There will always be a space like { 'a': b, 'c': d }.
            // Hence, the remaining non-converted curly-brace dictionaries will have to be converted to arrays in PHP.
            // That is done in the middle of the transpilation process.
            //
            // The last step is to convert those "saved embedded/imploded url-params substitutions" from ~likeThis~ back to {likeThis}.
            // That is done at the very last regex steps.
            // All of that is a workaround for PHP-arrays vs dictionaries vs url-imploded params in other langs.
            //
            [ /\{([\]\[\|a-zA-Z0-9_-]+?)\}/g, '~$1~' ], // resolve the "arrays vs url params" conflict (both are in {}-brackets)
            [ /\[([^\]\[]*)\]\{(@link .*)\}/g, '~$2 $1~' ], // docstring item with link
            [ /\s+\* @method/g, '' ], // docstring @method
            [ /(\s+)\* @description (.*)/g, '$1\* $2' ], // docstring description
            [ /\s+\* @name .*/g, '' ], // docstring @name
            [ /(\s+)\* @returns/g, '$1\* @return' ], // docstring return
            [ /\!Array\.isArray\s*\(([^\)]+)\)/g, "gettype($1) !== 'array' || array_keys($1) !== array_keys(array_keys($1))" ],
            [ /Array\.isArray\s*\(([^\)]+)\)/g, "gettype($1) === 'array' && array_keys($1) === array_keys(array_keys($1))" ],
            [ /Number\.isInteger\s*\(([^\)]+)\)/g, "is_int($1)" ],
            [ /([^\(\s]+)\s+instanceof\s+String/g, 'is_string($1)' ],

            [ /typeof\s+([^\s\[]+)(?:\s|\[(.+?)\])\s+\=\=\=?\s+\'undefined\'/g, '$1[$2] === null' ],
            [ /typeof\s+([^\s\[]+)(?:\s|\[(.+?)\])\s+\!\=\=?\s+\'undefined\'/g, '$1[$2] !== null' ],
            [ /typeof\s+([^\s]+)\s+\=\=\=?\s+\'undefined\'/g, '$1 === null' ],
            [ /typeof\s+([^\s]+)\s+\!\=\=?\s+\'undefined\'/g, '$1 !== null' ],
            [ /typeof\s+(.+?)\s+\=\=\=?\s+\'undefined\'/g, '$1 === null' ],
            [ /typeof\s+(.+?)\s+\!\=\=?\s+\'undefined\'/g, '$1 !== null' ],

            [ /([^\s\[]+)(?:\s|\[(.+?)\])\s+\=\=\=?\s+undefined/g, '$1[$2] === null' ],
            [ /([^\s\[]+)(?:\s|\[(.+?)\])\s+\!\=\=?\s+undefined/g, '$1[$2] !== null' ],
            [ /([^\s]+)\s+\=\=\=?\s+undefined/g, '$1 === null' ],
            [ /([^\s]+)\s+\!\=\=?\s+undefined/g, '$1 !== null' ],
            [ /(.+?)\s+\=\=\=?\s+undefined/g, '$1 === null' ],
            [ /(.+?)\s+\!\=\=?\s+undefined/g, '$1 !== null' ],

            [ /typeof\s+([^\s\[]+)(?:\s|\[(.+?)\])\s+\=\=\=?\s+\'string\'/g, "gettype($1[$2]) === 'string'" ],
            [ /typeof\s+([^\s\[]+)(?:\s|\[(.+?)\])\s+\!\=\=?\s+\'string\'/g, "gettype($1[$2]) !== 'string'" ],
            [ /typeof\s+([^\s]+)\s+\=\=\=?\s+\'string\'/g, "gettype($1) === 'string'" ],
            [ /typeof\s+([^\s]+)\s+\!\=\=?\s+\'string\'/g, "gettype($1) !== 'string'" ],

            [ /typeof\s+([^\s\[]+)(?:\s|\[(.+?)\])\s+\=\=\=?\s+\'object\'/g, "gettype($1[$2]) === 'array'" ],
            [ /typeof\s+([^\s\[]+)(?:\s|\[(.+?)\])\s+\!\=\=?\s+\'object\'/g, "gettype($1[$2]) !== 'array'" ],
            [ /typeof\s+([^\s]+)\s+\=\=\=?\s+\'object\'/g, "gettype($1) === 'array'" ],
            [ /typeof\s+([^\s]+)\s+\!\=\=?\s+\'object\'/g, "gettype($1) !== 'array'" ],
            [ /typeof\s+([^\s]+)\s+\=\=\=?\s+\'function\'/g, "is_callable($1)" ],
            [ /typeof\s+([^\s]+)\s+\!\=\=?\s+\'function\'/g, "!is_callable($1)" ],

            [ /typeof\s+([^\s\[]+)(?:\s|\[(.+?)\])\s+\=\=\=?\s+\'number\'/g, "(is_float($1[$2]) || is_int($1[$2]))" ], // same as above but for number
            [ /typeof\s+([^\s\[]+)(?:\s|\[(.+?)\])\s+\!\=\=?\s+\'number\'/g, "!(is_float($1[$2]) || is_int($1[$2]))" ],
            [ /typeof\s+([^\s]+)\s+\=\=\=?\s+\'number\'/g, "(is_float($1) || is_int($1))" ],
            [ /typeof\s+([^\s]+)\s+\!\=\=?\s+\'number\'/g, "!(is_float($1) || is_int($1))" ],

            [ /undefined/g, 'null' ],
            [ /\} else if/g, '} elseif' ],
            [ /this\.extend\s/g, 'array_merge' ],
            [ /this\.stringToBinary\s*\((.*)\)/g, '$1' ],
            [ /this\.stringToBase64\s/g, 'base64_encode' ],
            [ /this\.binaryToBase16\s/g, 'bin2hex' ],
            [ /this\.base64ToBinary\s/g, 'base64_decode' ],
            [ /this\.base64ToString\s/g, 'base64_decode' ],
            [ /Promise\.all\s*\(([^\)]+)\)/g, 'Promise\\all($1)' ],
            // deepExtend is commented for PHP because it does not overwrite linear arrays
            // a proper \ccxt\Exchange::deep_extend() base method is implemented instead
            // [ /this\.deepExtend\s/g, 'array_replace_recursive'],
            [ /(\w+)\.shift\s*\(\)/g, 'array_shift($1)' ],
            [ /(\w+)\.pop\s*\(\)/g, 'array_pop($1)' ],
            [ /Number\.MAX_SAFE_INTEGER/g, 'PHP_INT_MAX' ],
            [ /Precise\.stringAdd\s/g, 'Precise::string_add' ],
            [ /Precise\.stringDiv\s/g, 'Precise::string_div' ],
            [ /Precise\.stringMul\s/g, 'Precise::string_mul' ],
            [ /Precise\.stringSub\s/g, 'Precise::string_sub' ],
            [ /Precise\.stringAbs\s/g, 'Precise::string_abs' ],
            [ /Precise\.stringNeg\s/g, 'Precise::string_neg' ],
            [ /Precise\.stringMod\s/g, 'Precise::string_mod' ],
            [ /Precise\.stringEquals\s/g, 'Precise::string_equals' ],
            [ /Precise\.stringEq\s/g, 'Precise::string_eq' ],
            [ /Precise\.stringMin\s/g, 'Precise::string_min' ],
            [ /Precise\.stringMax\s/g, 'Precise::string_max' ],
            [ /Precise\.stringGt\s/g, 'Precise::string_gt' ],
            [ /Precise\.stringGe\s/g, 'Precise::string_ge' ],
            [ /Precise\.stringLt\s/g, 'Precise::string_lt' ],
            [ /Precise\.stringLe\s/g, 'Precise::string_le' ],
            [ /(\w+)\.padEnd\s*\(([^,]+),\s*([^)]+)\)/g, 'str_pad($1, $2, $3, STR_PAD_RIGHT)' ],
            [ /(\w+)\.padStart\s*\(([^,]+),\s*([^)]+)\)/g, 'str_pad($1, $2, $3, STR_PAD_LEFT)' ],

        // insert common regexes in the middle (critical)
        ].concat (this.getCommonRegexes ()).concat ([

            [ /([a-zA-Z0-9_]+) in this(:?[^.])/g, 'property_exists($this, $1)$2' ],
            [ /\(this,/g, '($this,' ],
            [ /this\./g, '$this->' ],
            [ / this;/g, ' $this;' ],
            [ /([^'])this_\./g, '$1$this_->' ],
            [ /([^'])\{\}/g, '$1array()' ],
            [ /([^'])\[\]/g, '$1array()' ],

        // add {}-array syntax conversions up to 20 levels deep on the same line
        ]).concat ([ ... Array (20) ].map (x => [ /\{([^\n\}]+)\}/g, 'array($1)' ] )).concat ([
            [ /\[\s*([^\]]+)\s\]\s=/g, 'list($1) =' ],
            [ /(^|[^a-zA-Z0-9_])(?:let|const|var)\s\[\s*([^\]]+)\s\]/g, '$1list($2)' ],
            [ /(^|[^a-zA-Z0-9_])(?:let|const|var)\s\{\s*([^\}]+)\s\}/g, '$1array_values(list($2))' ],
            [ /(^|[^a-zA-Z0-9_])(?:let|const|var)\s/g, '$1' ],
            [ /Object\.keys\s*\((.*)\)\.length/g, '$1' ],
            [ /Object\.keys\s*\((.*)\)/g, 'is_array($1) ? array_keys($1) : array()' ],
            [ /Object\.values\s*\((.*)\)/g, 'is_array($1) ? array_values($1) : array()' ],
            [ /([^\s]+\s*\(\))\.toString \(\)/g, '(string) $1' ],
            [ /([^\s]+)\.toString \(\)/g, '(string) $1' ],
            [ /throw new Error \((.*)\)/g, 'throw new \\Exception($1)' ],
            [ /throw new ([\S]+) \((.*)\)/g, 'throw new $1($2)' ],
            [ /throw ([\S]+)\;/g, 'throw $$$1;' ],
            [ '([^a-z]+) (' + Object.keys (errors).join ('|') + ')([^\\s])', "$1 '\\\\ccxt\\\\$2'$3" ],
            [ /\}\s+catch \(([\S]+)\) {/g, '} catch (Exception $$$1) {' ],
            [ /for\s+\(([a-zA-Z0-9_]+)\s*=\s*([^\;\s]+\s*)\;[^\<\>\=]+(\<=|\>=|<|>)\s*(.*)\.length\s*\;([^\)]+)\)\s*{/g, 'for ($1 = $2; $1 $3 count($4);$5) {' ],
            [ /for\s+\(([a-zA-Z0-9_]+)\s*=\s*([^\;\s]+\s*)\;[^\<\>\=]+(\<=|\>=|<|>)\s*(.*)\s*\;([^\)]+)\)\s*{/g, 'for ($1 = $2; $1 $3 $4;$5) {' ],
            [ /([^\s]+)\.length\;/g, 'count($1);' ],
            [ /\.push\s*\(([\s\S]+?)\)\;/g, '[] = $1;' ],
            [ /\sawait\s+([^;]+);/g, ' Async\\await($1);' ],
            [ /([\S])\: /g, '$1 => ' ],
            [/\$this->ws\./g, '$this->ws->'], // ws method fix


        // add {}-array syntax conversions up to 20 levels deep
        ]).concat ([ ... Array (20) ].map (x => [ /\{([^\{]+?)\}([^\s])/g, 'array($1)$2' ])).concat ([

            [ /\[\s*([^\]]+?)\s*\]\.join\s*\(\s*([^\)]+?)\s*\)/g, "implode($2, array($1))" ],

        // add []-array syntax conversions up to 20 levels deep
        ]).concat ([ ... Array (20) ].map (x => [ /\[(\s[^\]]+?\s)\]/g, 'array($1)' ])).concat ([

            [ /(\b)String(\b)/g, "$1'strval'$2"],
            [ /JSON\.stringify/g, 'json_encode' ],
            [ /JSON\.parse\s+\(([^\)]+)\)/g, 'json_decode($1, $$as_associative_array = true)' ],
            // [ /\'([^\']+)\'\.sprintf\s*\(([^\)]+)\)/g, "sprintf ('$1', $2)" ],
            [ /([^\s]+)\.toFixed\s*\(([0-9]+)\)/g, "sprintf('%.$2f', $1)" ],
            [ /([^\s]+)\.toFixed\s*\(([^\)]+)\)/g, "sprintf('%.' . $2 . 'f', $1)" ],
            [ /parseFloat\s/g, 'floatval'],
            [ /parseInt\s/g, 'intval'],
            [ / \+ (?!\d)/g, ' . ' ],
            [ / \+\= (?!\d)/g, ' .= ' ],
            [ /([^\s\(]+(?:\s*\(.+\))?)\.toUpperCase\s*\(\)/g, 'strtoupper($1)' ],
            [ /([^\s\(]+(?:\s*\(.+\))?)\.toLowerCase\s*\(\)/g, 'strtolower($1)' ],
            [ /([^\s\(]+(?:\s*\(.+\))?)\.trim\s*\(\)/g, 'trim($1)' ],
            [ /([^\s\(]+(?:\s*\(.+\))?)\.replaceAll\s*\(([^)]+)\)/g, 'str_replace($2, $1)' ],
            [ /([^\s\(]+(?:\s*\(.+\))?)\.replace\s*\(([^)]+)\)/g, 'str_replace($2, $1)' ],
            [ /this\[([^\]+]+)\]/g, '$$this->$$$1' ],
            [ /([^\s\(]+).slice \(([^\)\:,]+)\)/g, 'mb_substr($1, $2)' ],
            [ /([^\s\(]+).slice \(([^\,\)]+)\,\s*([^\)]+)\)/g, 'mb_substr($1, $2, $3 - $2)' ],
            [ /([^\s\(]+).split \(('[^']*'|[^\,]+?)\)/g, 'explode($2, $1)' ],
            [ /([^\s\(]+).startsWith \(('[^']*'|[^\,]+?)\)/g, 'str_starts_with($1, $2)' ],
            [ /([^\s\(]+).endsWith \(('[^']*'|[^\,]+?)\)/g, 'str_ends_with($1, $2)' ],
            [ /([^\s\(]+)\.length/g, 'strlen($1)' ],
            [ /Math\.floor\s*\(([^\)]+)\)/g, '(int) floor($1)' ],
            [ /Math\.abs\s*\(([^\)]+)\)/g, 'abs($1)' ],
            [ /Math\.round\s*\(([^\)]+)\)/g, '(int) round($1)' ],
            [ /Math\.ceil\s*\(([^\)]+)\)/g, '(int) ceil($1)' ],
            [ /Math\.pow\s*\(([^\)]+)\)/g, 'pow($1)' ],
            [ /Math\.log/g, 'log' ],
            [ /([^\(\s]+)\s+%\s+([^\s\,\;\)]+)/g, 'fmod($1, $2)' ],
            [ /\(([^\s\(]+)\.indexOf\s*\(([^\)]+)\)\s*\>\=\s*0\)/g, '(mb_strpos($1, $2) !== false)' ],
            [ /([^\s\(]+)\.indexOf\s*\(([^\)]+)\)\s*\>\=\s*0/g, 'mb_strpos($1, $2) !== false' ],
            [ /([^\s\(]+)\.indexOf\s*\(([^\)]+)\)\s*\<\s*0/g, 'mb_strpos($1, $2) === false' ],
            [ /([^\s\(]+)\.indexOf\s*\(([^\)]+)\)/g, 'mb_strpos($1, $2)' ],
            [ /\(([^\s\(]+)\sin\s([^\)]+)\)/g, '(is_array($2) && array_key_exists($1, $2))' ],
            [ /([^\s]+)\.join\s*\(\s*([^\)]+?)\s*\)/g, 'implode($2, $1)' ],
            [ 'new ccxt\\.', 'new \\ccxt\\' ], // a special case for test_exchange_datetime_functions.php (and for other files, maybe)
            [ /Math\.(max|min)/g, '$1' ],
            [ /console\.log/g, 'var_dump'],
            [ /process\.exit/g, 'exit'],
            [ /super\./g, 'parent::'],
            [ /\sdelete\s([^\n]+)\;/g, ' unset($1);' ],
            [ /\~([\]\[\|@\.\s+\:\/#()\-a-zA-Z0-9_-]+?)\~/g, '{$1}' ], // resolve the "arrays vs url params" conflict (both are in {}-brackets)
            [ /(\s+ \* @(param|return) {[^}]*)array\(\)([^}]*}.*)/g, '$1[]$3' ], // docstring type conversion
            [ /(\s+ \* @(param|return) {[^}]*)object([^}]*}.*)/g, '$1array$3' ], // docstring type conversion
        ])
    }

    getTypescriptRemovalRegexes() {
        return [
            [ /\((\w+)\sas\s\w+\)/g, '$1'], // remove (this as any) or (x as number) paren included
            [ /\sas \w+(\[])?/g, ''], // remove any "as any" or "as number" or "as trade[]"
            [ /([let|const][^:]+):([^=]+)(\s+=.*$)/g, '$1$3'], // remove variable type
        ]
    }

    getTypescripSignaturetRemovalRegexes() {
        // currently they can't be mixin with the ones above
        return [
            [ /(\s*(?:async\s)?\w+\s\([^)]+\)):[^{]+({)/, "$1 $2" ], // remove return type
            // remove param types
            // Currently supported: single name (object, number, mytype, etc)
            // optional params (string | number)
            // [ /:\s\w+(\s*\|\s*\w+)?(?=\s|,|\))/g, ""], // remove parameters type
            // array types: string[] or (string|number)[]
            // [ /:\s\(?\w+(\s*\|\s*\w+)?\)?\[]/g, ""], // remove parameters type
        ]
    }

    getBaseClass () {
        return new Exchange ()
    }

    getBaseMethods () {
        const baseExchange = this.getBaseClass ()
        let object = baseExchange
        let properties = []
        while (object !== Object.prototype) {
            properties = properties.concat (Object.getOwnPropertyNames (object))
            object = Object.getPrototypeOf (object)
        }
        return properties.filter (x => typeof baseExchange[x] === 'function')
    }

    getPythonBaseMethods () {
        return this.getBaseMethods ()
    }

    getPHPBaseMethods () {
        return this.getBaseMethods ()
    }

    //-------------------------------------------------------------------------
    // the following common headers are used for transpiled tests

    getJsPreamble () {
        return [
            "// ----------------------------------------------------------------------------",
            "",
            "// PLEASE DO NOT EDIT THIS FILE, IT IS GENERATED AND WILL BE OVERWRITTEN:",
            "// https://github.com/ccxt/ccxt/blob/master/CONTRIBUTING.md#how-to-contribute-code",
            "// EDIT THE CORRESPONDENT .ts FILE INSTEAD",
            "",
        ].join ("\n")
    }

    getPythonPreamble (level = 3) {
        return [
            "import os",
            "import sys",
            "",
            `root = ${'os.path.dirname('.repeat(level)}os.path.abspath(__file__)${')'.repeat(level)}`,
            "sys.path.append(root)",
            "",
            "# ----------------------------------------------------------------------------",
            "",
            "# PLEASE DO NOT EDIT THIS FILE, IT IS GENERATED AND WILL BE OVERWRITTEN:",
            "# https://github.com/ccxt/ccxt/blob/master/CONTRIBUTING.md#how-to-contribute-code",
            "",
            "# ----------------------------------------------------------------------------",
            "",
        ].join ("\n")
    }

    getPHPPreamble (include = true, level = 2) {
        return [
            "<?php",
            "namespace ccxt;",
            include ? `include_once (__DIR__.'/${'../'.repeat(level)}ccxt.php');` : "",
            "// ----------------------------------------------------------------------------",
            "",
            "// PLEASE DO NOT EDIT THIS FILE, IT IS GENERATED AND WILL BE OVERWRITTEN:",
            "// https://github.com/ccxt/ccxt/blob/master/CONTRIBUTING.md#how-to-contribute-code",
            "",
            "// -----------------------------------------------------------------------------",
            "",
        ].join ("\n")
    }

    getPythonGenerated() {
        return [
            "# ----------------------------------------------------------------------------",
            "# PLEASE DO NOT EDIT THIS FILE, IT IS GENERATED AND WILL BE OVERWRITTEN:",
            "# https://github.com/ccxt/ccxt/blob/master/CONTRIBUTING.md#how-to-contribute-code",
            "# -----------------------------------------------------------------------------",
            "",
        ].join ("\n");
    }

    // ------------------------------------------------------------------------
    // a helper to apply an array of regexes and substitutions to text
    // accepts an array like [ [ regex, substitution ], ... ]

    regexAll (text, array) {
        for (const i in array) {
            let regex = array[i][0]
            const flags = (typeof regex === 'string') ? 'g' : undefined
            regex = new RegExp (regex, flags)
            text = text.replace (regex, array[i][1])
        }
        return text
    }

    // ========================================================================
    // one-time helpers

    createPythonClassDeclaration (className, baseClass) {
        const mixin = (className === 'testMainClass') ? '' : ', ImplicitAPI'
        return 'class ' + className + '(' + baseClass + mixin + '):'
    }

    createPythonHeader () {
        return [
            pythonCodingUtf8,
            "",
            "# PLEASE DO NOT EDIT THIS FILE, IT IS GENERATED AND WILL BE OVERWRITTEN:",
            "# https://github.com/ccxt/ccxt/blob/master/CONTRIBUTING.md#how-to-contribute-code",
            "",
        ]
    }

    createPythonClassHeader (imports, bodyAsString) {
        const header = this.createPythonHeader ()
        return header.concat (imports);
    }

    createPythonClassImports (baseClass, className, async = false) {
        const baseClasses = {
            'Exchange': 'base.exchange',
        }
        async = (async ? '.async_support' : '')

        const imports = [
            (baseClass.indexOf ('ccxt.') === 0) ?
                ('import ccxt' + async + ' as ccxt') :
                ('from ccxt' + async + '.' + safeString (baseClasses, baseClass, baseClass) + ' import ' + baseClass),
        ]
        if (className !== 'testMainClass') {
            imports.push ('from ccxt.abstract.' + className + ' import ImplicitAPI')
        }
        return imports
    }

    createPythonClass (className, baseClass, body, methods, async = false) {

        let bodyAsString = body.join ("\n")

        const {
            imports,
            asyncioImports,
            libraries,
            errorImports,
            precisionImports
        } = this.createPythonImports(baseClass, bodyAsString, className, async)

        let header = this.createPythonClassHeader (imports, bodyAsString)

        header = header.concat (asyncioImports, libraries, errorImports, precisionImports)

        // transpile camelCase base method names to underscore base method names
        const baseMethods = this.getPythonBaseMethods ()
        methods = methods.concat (baseMethods)
        for (let method of methods) {
            const regex = new RegExp ('(self|super\\([^)]+\\))\\.(' + method + ')([^a-zA-Z0-9_])', 'g')
            bodyAsString = bodyAsString.replace (regex, (match, p1, p2, p3) => (p1 + '.' + unCamelCase (p2) + p3))
        }

        header.push ("\n\n" + this.createPythonClassDeclaration (className, baseClass))

        const footer = [
            '', // footer (last empty line)
        ]

        const result = header.join ("\n") + "\n" + bodyAsString + "\n" + footer.join ('\n')
        return result
    }

    createPythonImports (baseClass, bodyAsString, className, async = false) {

        async = (async ? '.async_support' : '')


        const pythonStandardLibraries = {
            'hashlib': 'hashlib',
            'math': 'math',
            'json.loads': 'json',
            'json.dumps': 'json',
            'sys': 'sys',
        }

        const imports = this.createPythonClassImports (baseClass, className, async)

        const libraries = []

        for (let library in pythonStandardLibraries) {
            const regex = new RegExp ("[^\\'\\\"a-zA-Z]" + library + "[^\\'\\\"a-zA-Z]")
            if (bodyAsString.match (regex)){
                const importStatement = 'import ' + pythonStandardLibraries[library];
                if (!libraries.includes(importStatement)) {
                    libraries.push (importStatement)
                }
            }
        }

        if (bodyAsString.match (/numbers\.(Real|Integral)/)) {
            libraries.push ('import numbers')
        }
        if (bodyAsString.match (/: OrderSide/)) {
            libraries.push ('from ccxt.base.types import OrderSide')
        }
        if (bodyAsString.match (/: OrderType/)) {
            libraries.push ('from ccxt.base.types import OrderType')
        }
        if (bodyAsString.match (/: IndexType/)) {
            libraries.push ('from ccxt.base.types import IndexType')
        }
        if (bodyAsString.match (/: Client/)) {
            libraries.push ('from ccxt.async_support.base.ws.client import Client')
        }
        if (bodyAsString.match (/[\s(]Optional\[/)) {
            libraries.push ('from typing import Optional')
        }
        if (bodyAsString.match (/[\s\[(]List\[/)) {
            libraries.push ('from typing import List')
        }

        const errorImports = []

        for (let error in errors) {
            const regex = new RegExp ("[^\\'\"]" + error + "[^\\'\"]")
            if (bodyAsString.match (regex)) {
                errorImports.push ('from ccxt.base.errors import ' + error)
            }
        }

        const precisionImports = []

        for (let constant in precisionConstants) {
            if (bodyAsString.indexOf (constant) >= 0) {
                precisionImports.push ('from ccxt.base.decimal_to_precision import ' + constant)
            }
        }
        if (bodyAsString.match (/[\s(]Precise/)) {
            precisionImports.push ('from ccxt.base.precise import Precise')
        }
        const asyncioImports = []
        if (bodyAsString.match (/asyncio/)) {
            asyncioImports.push ('import asyncio')
        }

        return {
            imports,
            asyncioImports,
            libraries,
            errorImports,
            precisionImports
        }
    }

    // ========================================================================
    // exchange capabilities ordering

    sortExchangeCapabilities (code) {
        const lineBreak = '\n';
        const capabilitiesObjectRegex = /(?<='has': {[\n])([^|})]*)(?=\n(\s+}))/;
        const found = capabilitiesObjectRegex.exec (code);
        if (found === null) {
            return false // capabilities not found
        }
        let capabilities = found[0].split (lineBreak);
        const sortingOrder = {
            'CORS': 'undefined,',
            'spot': 'true,',
            'margin': 'undefined,',
            'swap': 'undefined,',
            'future': 'undefined,',
            'option': 'undefined,',
            // then everything else
        }
        const features = {}
        let indentation = '                ' // 16 spaces
        for (let i = 0; i < capabilities.length; i++) {
            const capability = capabilities[i]
            const match = capability.match (/(\s+)\'(.+)\': (.+)$/)
            if (match) {
                indentation = match[1]
                const feature = match[2]
                const value = match[3]
                features[feature] = value
            }
        }
        let keys = Object.keys (features)
        keys.sort ((a, b) => a.localeCompare (b))
        const allKeys = Object.keys (sortingOrder).concat (keys)
        for (let i = 0; i < allKeys.length; i++) {
            const key = allKeys[i]
            sortingOrder[key] = (key in features) ? features[key] : sortingOrder[key]
        }
        const result = Object.entries (sortingOrder).map (([ key, value ]) => indentation + "'" + key + "': " + value).join (lineBreak)
        if (result === found[0]) {
            return false
        }
        return code.replace (capabilitiesObjectRegex, result)
    }

    // ------------------------------------------------------------------------

    createPHPClassDeclaration (className, baseClass) {
        return 'class ' + className + ' extends ' + baseClass + ' {'
    }

    createPHPClassHeader (className, baseClass, bodyAsString, namespace) {
        return [
            "<?php",
            "",
            "namespace " + namespace + ";",
            "",
            "// PLEASE DO NOT EDIT THIS FILE, IT IS GENERATED AND WILL BE OVERWRITTEN:",
            "// https://github.com/ccxt/ccxt/blob/master/CONTRIBUTING.md#how-to-contribute-code",
            "",
            "use Exception; // a common import",
            "use " + namespace + "\\abstract\\" + className + " as " + baseClass + ';',
        ]
    }

    createPHPClass (className, baseClass, body, methods, async = false) {

        let bodyAsString = body.join ("\n")

        let header = this.createPHPClassHeader (className, baseClass, bodyAsString, async ? 'ccxt\\async' : 'ccxt')

        const errorImports = []

        if (async) {
            for (let error in errors) {
                const regex = new RegExp ("[^'\"]" + error + "[^'\"]")
                if (bodyAsString.match (regex)) {
                    errorImports.push ('use ccxt\\' + error + ';')
                }
            }
        }

        const precisionImports = []
        const libraryImports = []

        if (async) {
            if (bodyAsString.match (/[\s(]Precise/)) {
                precisionImports.push ('use ccxt\\Precise;')
            }
            if (bodyAsString.match (/Async\\await/)) {
                libraryImports.push ('use React\\Async;')
            }
            if (bodyAsString.match (/Promise\\all/)) {
                libraryImports.push ('use React\\Promise;')
            }
        }

        header = header.concat (errorImports).concat (precisionImports).concat (libraryImports)

        // transpile camelCase base method names to underscore base method names
        const baseMethods = this.getPHPBaseMethods ()
        methods = methods.concat (baseMethods)

        for (let method of methods) {
            let regex = new RegExp ('\\$this->(' + method + ')\\s?(\\(|[^a-zA-Z0-9_])', 'g')
            bodyAsString = bodyAsString.replace (regex,
                (match, p1, p2) => {
                    return ((p2 === '(') ?
                        ('$this->' + unCamelCase (p1) + p2) : // support direct php calls
                        ("array($this, '" + unCamelCase (p1) + "')" + p2)) // as well as passing instance methods as callables
                })

            regex = new RegExp ('parent::(' + method + ')\\s?(\\(|[^a-zA-Z0-9_])', 'g')
            bodyAsString = bodyAsString.replace (regex,
                (match, p1, p2) => {
                    return ((p2 === '(') ?
                        ('parent::' + unCamelCase (p1) + p2) : // support direct php calls
                        ("array($this, '" + unCamelCase (p1) + "')" + p2)) // as well as passing instance methods as callables
                })
        }

        header.push ("\n" + this.createPHPClassDeclaration (className, baseClass))

        const footer = [
            "}\n",
        ]

        const result = header.join ("\n") + "\n" + bodyAsString + "\n" + footer.join ('\n')
        return result
    }

    // ========================================================================

    transpileJavaScriptToPython3 ({ js, className, removeEmptyLines }) {

        // transpile JS → Python 3
        let python3Body = this.regexAll (js, this.getPythonRegexes ())

        if (removeEmptyLines) {
            python3Body = python3Body.replace (/$\s*$/gm, '')
        }

        const strippedPython3BodyWithoutComments = python3Body.replace (/^[\s]+#.+$/gm, '')

        if (!strippedPython3BodyWithoutComments.match(/[^\s]/)) {
            python3Body += '\n        pass'
        }

        python3Body = python3Body.replace (/\'([абвгдеёжзийклмнопрстуфхцчшщъыьэюя服务端忙碌]+)\'/gm, "u'$1'")

        // special case for Python OrderedDicts
        let orderedDictRegex = /\.ordered\s+\(\{([^\}]+)\}\)/g
        let orderedDictMatches = undefined
        while (orderedDictMatches = orderedDictRegex.exec (python3Body)) {
            let replaced = orderedDictMatches[1].replace (/^(\s+)([^\:]+)\:\s*([^\,]+)\,$/gm, '$1($2, $3),')
            python3Body = python3Body.replace (orderedDictRegex, '\.ordered([' + replaced + '])')
        }

        // snake case function names
        python3Body = python3Body.replace (/def (\w+)/g, (match, group1) => 'def ' + unCamelCase (group1))

        // special case for Python super
        if (className) {
            python3Body = python3Body.replace (/super\./g, 'super(' + className + ', self).')
        }

        return python3Body
    }

    // ------------------------------------------------------------------------

    transpilePython3ToPython2 (py) {

        // remove await from Python sync body (transpile Python async → Python sync)
        let python2Body = this.regexAll (py, this.getPython2Regexes ())

        return python2Body
    }

    // ------------------------------------------------------------------------

    transpileAsyncPHPToSyncPHP (php) {

        // remove yield from php body
        return this.regexAll (php, this.getPHPSyncRegexes ())
    }

    // ------------------------------------------------------------------------


    transpileJavaScriptToPHP ({ js, variables }, async = false) {

        // match all local variables (let, const or var)
        let localVariablesRegex = /(?:^|[^a-zA-Z0-9_])(?:let|const|var)\s+(?:\[([^\]]+)\]|([a-zA-Z0-9_]+))/g // local variables

        let allVariables = (variables || []).map (x => x); // clone the array
        // process the variables created in destructuring assignments as well
        let localVariablesMatches
        while (localVariablesMatches = localVariablesRegex.exec (js)) {
            if (localVariablesMatches[1]) {
                // this is a destructuring assignment like
                // let [ a, b, c ] = 'a-b-c'.split ('-')
                let matches = localVariablesMatches[1].trim ().split (', ') // split the destructuring assignment by comma
                matches.forEach (x => allVariables.push (x.trim ())) // trim each variable name
            } else {
                // this is a single variable assignment
                allVariables.push (localVariablesMatches[2].trim ()) // add it to the list of local variables
            }
        }

        // match all variables instantiated in the catch()-block of a try-catch clause
        let catchClauseRegex = /catch \(([^)]+)\)/g
        let catchClauseMatches
        while (catchClauseMatches = catchClauseRegex.exec (js)) {
            allVariables.push (catchClauseMatches[1])
        }

        // match all variables instantiated as function parameters
        let functionParamRegex = /function\s*(\w+)\s*\(([^)]+)\)/g
        js = js.replace (functionParamRegex, (match, group1, group2) => 'function ' + unCamelCase (group1) + '(' + group2 + ')')
        let functionParamVariables
        while (functionParamVariables = functionParamRegex.exec (js)) {
            const match = functionParamVariables[2]
            const tokens = match.split (', ')
            allVariables = allVariables.concat (tokens)
        }

        allVariables = allVariables.map (error => this.regexAll (error, this.getCommonRegexes ()))

        // append $ to all variables in the method (PHP syntax demands $ at the beginning of a variable name)
        let phpVariablesRegexes = allVariables.map (x => [ "(^|[^$$a-zA-Z0-9\\.\\>'\"_/])" + x + "([^a-zA-Z0-9'_/])", '$1$$' + x + '$2' ])

        // support for php syntax for object-pointer dereference
        // convert all $variable.property to $variable->property
        let variablePropertiesRegexes = allVariables.map (x => [ "(^|[^a-zA-Z0-9\\.\\>'\"_])" + x + '\\.', '$1' + x + '->' ])

        // transpile JS → PHP
        const phpRegexes = this.getPHPRegexes ()
        let phpBody = this.regexAll (js, phpRegexes.concat (phpVariablesRegexes).concat (variablePropertiesRegexes))
        // indent async php
        if (async && js.indexOf (' await ') > -1) {
            const closure = variables && variables.length ? 'use (' + variables.map (x => '$' + x).join (', ') + ')': '';
            phpBody = '        return Async\\async(function () ' + closure + ' {\n    ' +  phpBody.replace (/\n/g, '\n    ') + '\n        }) ();'
        }

        return phpBody
    }

    // ------------------------------------------------------------------------

    transpileJavaScriptToPythonAndPHP (args) {

        // transpile JS → Python 3
        let python3Body = this.transpileJavaScriptToPython3 (args)

        // remove await from Python sync body (transpile Python async → Python sync)
        let python2Body = this.transpilePython3ToPython2 (python3Body)

        // transpile JS → Async PHP
        let phpAsyncBody = this.transpileJavaScriptToPHP (args, true)

        // transpile JS -> Sync PHP
        let phpBody = this.transpileAsyncPHPToSyncPHP (this.transpileJavaScriptToPHP (args, false))

        return { python3Body, python2Body, phpBody, phpAsyncBody }
    }

    //-----------------------------------------------------------------------------

    transpilePythonAsyncToSync (asyncFilePath, syncFilePath) {

        const async = asyncFilePath
        const sync = syncFilePath
        log.magenta ('Transpiling ' + async.yellow + ' → ' + sync.yellow)
        const fileContents = fs.readFileSync (async, 'utf8')
        let lines = fileContents.split ("\n")

        lines = lines.filter (line => ![ 'import asyncio' ].includes (line))
            .map (line => {
                return (
                    line.replace ('asyncio.get_event_loop().run_until_complete(main())', 'main()')
                        .replace ('asyncio.run(main())', 'main()')
                        .replace ('import ccxt.async_support as ccxt', 'import ccxt')
                        .replace (/.*token\_bucket.*/g, '')
                        .replace ('await asyncio.sleep', 'time.sleep')
                        .replace ('async ', '')
                        .replace ('await ', ''))
                        .replace ('asyncio.gather\(\*', '(') // needed for async -> sync
                        .replace ('asyncio.run', '') // needed for async -> sync
            })

        // lines.forEach (line => log (line))

        function deleteFunction (f, from) {
            // the following regexes make a technical error
            // since it won't cut away a single function
            // it will delete everything up to the beginning of the next comment
            const re1 = new RegExp ('def ' + f + '[^\#]+', 'g')
            const re2 = new RegExp ('[\\s]+' + f + '\\(exchange\\)', 'g')
            return from.replace (re1, '').replace (re2, '')
        }

        let newContents = lines.join ('\n')

        newContents = deleteFunction ('test_tickers_async', newContents)
        newContents = deleteFunction ('test_l2_order_books_async', newContents)
        if (fs.existsSync (sync)) {
            fs.truncateSync (sync)
        }
        fs.writeFileSync (sync, newContents)
    }

    //-----------------------------------------------------------------------------

    transpilePhpAsyncToSync (asyncFilePath, syncFilePath) {

        const async = asyncFilePath
        const sync = syncFilePath
        log.magenta ('Transpiling ' + async .yellow + ' → ' + sync.yellow)
        const fileContents = fs.readFileSync (async, 'utf8')
        const syncBody = this.transpileAsyncPHPToSyncPHP (fileContents)

        const phpTestRegexes = [
            [ /Async\\coroutine\(\$main\)/, '\$main()' ],
            [ /ccxt\\\\async/, 'ccxt' ],
        ]

        const newContents = this.regexAll (syncBody, this.getPHPSyncRegexes ().concat (phpTestRegexes));
        if (fs.existsSync (sync)) {
            fs.truncateSync (sync)
        }
        fs.writeFileSync (sync, newContents)
    }

    // ------------------------------------------------------------------------

    getExchangeClassDeclarationMatches (contents) {
        return contents.match (/^export default\s*class\s+([\S]+)\s+extends\s+([\S]+)\s+{([\s\S]+?)^};*/m)
    }

    getClassDeclarationMatches (contents) {
        return contents.match (/^export \s*(?:default)?\s*class\s+([\S]+)(?:\s+extends\s+([\S]+))?\s+{([\s\S]+?)^};*/m)
    }

    // ------------------------------------------------------------------------

    transpileClass (contents) {
        const [ _, className, baseClass, classBody ] = this.getClassDeclarationMatches (contents)
        const methods = classBody.trim ().split (/\n\s*\n/)
        const {
            python2,
            python3,
            php,
            phpAsync,
            methodNames
        } = this.transpileMethodsToAllLanguages (className, methods)
        // altogether in PHP, async PHP, Python sync and async
        const sync = false
        const async = true
        return {
            python2:      this.createPythonClass (className, baseClass, python2,  methodNames, sync),
            python3:      this.createPythonClass (className, baseClass, python3,  methodNames, async),
            php:          this.createPHPClass    (className, baseClass, php,      methodNames, sync),
            phpAsync:     this.createPHPClass    (className, baseClass, phpAsync, methodNames, async),
            className,
            baseClass,
        }
    }

    // ========================================================================

    transpileDerivedExchangeFile (tsFolder, filename, options, force = false) {

        // todo normalize jsFolder and other arguments

        try {

            const { python2Folder, python3Folder, phpFolder, phpAsyncFolder } = options
            const pythonFilename = filename.replace ('.ts', '.py')
            const phpFilename = filename.replace ('.ts', '.php')

            const tsPath = tsFolder + filename

            let contents = fs.readFileSync (tsPath, 'utf8')
            const sortedExchangeCapabilities = this.sortExchangeCapabilities (contents)
            if (sortedExchangeCapabilities) {
                contents = sortedExchangeCapabilities
                overwriteFile (tsPath, contents)
            }

            let tsMtime = fs.statSync (tsPath).mtime.getTime ();
            tsMtime = tsMtime - tsMtime % 1000;

            const python2Path  = python2Folder  ? (python2Folder  + pythonFilename) : undefined
            const python3Path  = python3Folder  ? (python3Folder  + pythonFilename) : undefined
            const phpPath      = phpFolder      ? (phpFolder      + phpFilename)    : undefined
            const phpAsyncPath = phpAsyncFolder ? (phpAsyncFolder + phpFilename)    : undefined

            const python2Mtime  = python2Folder  ? (fs.existsSync (python2Path)  ? fs.statSync (python2Path).mtime.getTime ()  : 0) : undefined
            const python3Mtime  = python3Path    ? (fs.existsSync (python3Path)  ? fs.statSync (python3Path).mtime.getTime ()  : 0) : undefined
            const phpAsyncMtime = phpAsyncFolder ? (fs.existsSync (phpAsyncPath) ? fs.statSync (phpAsyncPath).mtime.getTime () : 0) : undefined
            const phpMtime      = phpPath        ? (fs.existsSync (phpPath)      ? fs.statSync (phpPath).mtime.getTime ()      : 0) : undefined

            if (force ||
                (python3Folder  && (tsMtime > python3Mtime))  ||
                (phpFolder      && (tsMtime > phpMtime))      ||
                (phpAsyncFolder && (tsMtime > phpAsyncMtime)) ||
                (python2Folder  && (tsMtime > python2Mtime))) {
                const { python2, python3, php, phpAsync, className, baseClass } = this.transpileClass (contents)
                log.cyan ('Transpiling from', filename.yellow)

                ;[
                    [ python2Folder, pythonFilename, python2 ],
                    [ python3Folder, pythonFilename, python3 ],
                    [ phpFolder, phpFilename, php ],
                    [ phpAsyncFolder, phpFilename, phpAsync ],
                ].forEach (([ folder, filename, code ]) => {
                    if (folder) {
                        overwriteFile (folder + filename, code)
                        fs.utimesSync (folder + filename, new Date (), new Date (tsMtime))
                    }
                })

                return { className, baseClass }

            } else {

                const [ _, className, baseClass ] = this.getClassDeclarationMatches (contents)
                log.green ('Already transpiled', filename.yellow)
                return { className, baseClass }
            }

        } catch (e) {

            log.red ('\nFailed to transpile source code from', filename.yellow)
            log.red ('See https://github.com/ccxt/ccxt/blob/master/CONTRIBUTING.md on how to build this library properly\n')
            throw e // rethrow it
        }
    }

    //-------------------------------------------------------------------------

    transpileDerivedExchangeFiles (tsFolder, options, pattern = '.ts', force = false, child = false) {

        // todo normalize jsFolder and other arguments

        const { python2Folder, python3Folder, phpFolder, phpAsyncFolder, jsFolder } = options

        // exchanges.json accounts for ids included in exchanges.cfg
        let ids = undefined;
        if (tsFolder.indexOf('pro/') > -1) {
            ids = exchangesWsIds;
        } else {
            ids = exchangeIds;
        }

        const regex = new RegExp (pattern.replace (/[.*+?^${}()|[\]\\]/g, '\\$&'))

        let exchangesToTranspile;
        if (options.exchanges && options.exchanges.length) {
            exchangesToTranspile = options.exchanges.map (x => x + pattern)
        } else if (ids !== undefined) {
            exchangesToTranspile = ids.map(id => id + '.ts');
        } else {
            exchangesToTranspile = fs.readdirSync (tsFolder).filter (file => file.match (regex) && (!ids || ids.includes (basename (file, '.js'))))
        }

        const classNames = exchangesToTranspile.map (file => this.transpileDerivedExchangeFile (tsFolder, file, options, force))

        const classes = {}

        if (classNames.length === 0) {
            return null
        }

        classNames.forEach (({ className, baseClass }) => {
            classes[className] = baseClass
        })

        if (!child && classNames.length > 1) {

            function deleteOldTranspiledFiles (folder, pattern) {
                fs.readdirSync (folder)
                    .filter (file =>
                        !fs.lstatSync (folder + file).isDirectory () &&
                        !(file.replace (pattern, '') in classes) &&
                        !file.match (/^[A-Z_]/))
                    .map (file => folder + file)
                    .forEach (file => log.red ('Deleting ' + file.yellow) && fs.unlinkSync (file))
            }

            [
                [ jsFolder, /\.(?:js|d\.ts)$/],
                [ python2Folder, /\.pyc?$/ ],
                [ python3Folder, /\.pyc?$/ ],
                [ phpFolder, /\.php$/ ],
                [ phpAsyncFolder, /\.php$/ ],
            ].forEach (([ folder, pattern ]) => {
                if (folder) {
                    deleteOldTranspiledFiles (folder, pattern)
                }
            })

        }

        return classes
    }

    // ========================================================================

    transpileMethodsToAllLanguages (className, methods) {

        let python2 = []
        let python3 = []
        let php = []
        let phpAsync = []
        let methodNames = []

        for (let i = 0; i < methods.length; i++) {
            // parse the method signature
            let part = methods[i].trim ()
            let lines = part.split ("\n")
            let signature = lines[0].trim ()
            signature = signature.replace('function ', '')

            // Typescript types trim from signature
            // will be improved in the future
            // Here we will be removing return type:
            // example: async fetchTickers(): Promise<any> { ---> async fetchTickers() {
            // and remove parameters types
            // example: myFunc (name: string | number = undefined) ---> myFunc(name = undefined)
            signature = this.regexAll(signature, this.getTypescripSignaturetRemovalRegexes())

            let methodSignatureRegex = /(async |)(\S+)\s\(([^)]*)\)\s*(?::\s+(\S+))?\s*{/ // signature line
            let matches = methodSignatureRegex.exec (signature)

            if (!matches) {
                log.red (methods[i])
                log.yellow.bright ("\nMake sure your methods don't have empty lines!\n")
            }

            // async or not
            let keyword = matches[1]

            // method name
            let method = matches[2]

            methodNames.push (method)

            method = unCamelCase (method)

            // method arguments
            let args = matches[3].trim ()

            // return type
            let returnType = matches[4]

            // extract argument names and local variables
            args = args.length ? args.split (',').map (x => x.trim ()) : []

            // get names of all method arguments for later substitutions
            let variables = args.map (arg => arg.split ('=').map (x => x.split (':')[0].trim ().replace (/\?$/, '')) [0])

            // add $ to each argument name in PHP method signature
            const phpTypes = {
                'any': 'mixed',
                'string': 'string',
                'number': 'float',
                'boolean': 'bool',
                'Promise<any>': 'mixed',
                'Balance': 'array',
                'IndexType': 'int|string',
                'Int': 'int',
                'object': 'array',
                'object[]': 'mixed',
                'OrderType': 'string',
                'OrderSide': 'string',
            }
            let phpArgs = args.map (x => {
                const parts = x.split (':')
                if (parts.length === 1) {
                    return '$' + x
                } else {
                    let variable = parts[0]
                    const secondPart = parts[1].split ('=')
                    let nullable = false
                    let endpart = ''
                    if (secondPart.length === 2) {
                        const trimmed = secondPart[1].trim ()
                        nullable = trimmed === 'undefined'
                        endpart = ' = ' + trimmed
                    }
                    nullable = nullable || variable.slice (-1) === '?'
                    variable = variable.replace (/\?$/, '')
                    const type = secondPart[0].trim ()
                    const phpType = phpTypes[type] ?? type
                    const resolveType = phpType.slice (-2) === '[]' ? 'array' : phpType
                    return (nullable && (resolveType !== 'mixed') ? '?' : '') + resolveType + ' $' + variable + endpart
                }
            }).join (', ').trim ()
                .replace (/undefined/g, 'null')
                .replace (/\{\}/g, 'array ()')
            phpArgs = phpArgs.length ? (phpArgs) : ''
            const phpReturnType = returnType ? ': ' + (phpTypes[returnType] ?? returnType) : ''
            const phpSignature = '    ' + 'public function ' + method + '(' + phpArgs + ')' + phpReturnType + ' {'

            // remove excessive spacing from argument defaults in Python method signature
            const pythonTypes = {
                'string': 'str',
                'number': 'float',
                'any': 'Any',
                'boolean': 'bool',
                'Int': 'int',
            }
            let pythonArgs = args.map (x => {
                if (x.includes (':')) {
                    const parts = x.split(':')
                    let typeParts = parts[1].trim ().split (' ')
                    const type = typeParts[0]
                    typeParts[0] = ''
                    let variable = parts[0]
                    const nullable = typeParts[typeParts.length - 1] === 'undefined' || variable.slice (-1) === '?'
                    variable = variable.replace (/\?$/, '')
                    const isList = type.slice (-2) === '[]'
                    const searchType = isList ? type.slice (0, -2) : type
                    let rawType = pythonTypes[searchType] ?? searchType
                    rawType = isList ? 'List[' + rawType + ']' : rawType
                    let resolvedType
                    if (nullable) {
                        resolvedType = 'Optional[' + rawType + ']'
                    } else {
                        resolvedType = rawType
                    }
                    return variable + ': ' + resolvedType + typeParts.join (' ')
                } else {
                    return x.replace (' = ', '=')
                }
            })
            .join (', ')
            .replace (/undefined/g, 'None')
            .replace (/false/g, 'False')
            .replace (/true/g, 'True')
            // method body without the signature (first line)
            // and without the closing bracket (last line)
            let js = lines.slice (1, -1).join ("\n")

            // transpile everything
            let { python3Body, python2Body, phpBody, phpAsyncBody } = this.transpileJavaScriptToPythonAndPHP ({ js, className, variables, removeEmptyLines: true })

            // compile the final Python code for the method signature
            const pythonReturnType = returnType ? ' -> ' + (pythonTypes[returnType] ?? returnType) : ''
            let pythonString = 'def ' + method + '(self' + (pythonArgs.length ? ', ' + pythonArgs : '') + ')' + pythonReturnType + ':'

            // compile signature + body for Python sync
            python2.push ('');
            python2.push ('    ' + pythonString);
            python2.push (python2Body);

            // compile signature + body for Python async
            python3.push ('');
            python3.push ('    ' + keyword + pythonString);
            python3.push (python3Body);

            // compile signature + body for PHP
            php.push ('');
            php.push (phpSignature);
            php.push (phpBody);
            php.push ('    ' + '}')

            phpAsync.push ('');
            phpAsync.push (phpSignature);
            phpAsync.push (phpAsyncBody);
            phpAsync.push ('    ' + '}')
        }

        return {
            // altogether in PHP, async PHP, Python sync and async
            python2,
            python3,
            php,
            phpAsync,
            methodNames
        }
    }

    // ========================================================================

    transpileBaseMethods () {
        const delimiter = 'METHODS BELOW THIS LINE ARE TRANSPILED FROM JAVASCRIPT TO PYTHON AND PHP'
        const contents = fs.readFileSync (baseExchangeJsFile, 'utf8')
        const [ _, className, baseClass, classBody ] = this.getClassDeclarationMatches (contents)
        const jsDelimiter = '// ' + delimiter
        const parts = classBody.split (jsDelimiter)
        if (parts.length > 1) {
            log.magenta ('Transpiling from', baseExchangeJsFile.yellow)
            const secondPart = parts[1]
            const methods = secondPart.trim ().split (/\n\s*\n/)
            const {
                python2,
                python3,
                php,
                phpAsync,
            } = this.transpileMethodsToAllLanguages (className, methods)
            const pythonDelimiter = '# ' + delimiter + '\n'
            const phpDelimiter = '// ' + delimiter + '\n'
            const restOfFile = '([^\n]*\n)+'
            const python2File = './python/ccxt/base/exchange.py'
            const python3File = './python/ccxt/async_support/base/exchange.py'
            const phpFile = './php/Exchange.php'
            const phpAsyncFile = './php/async/Exchange.php'
            log.magenta ('→', python2File.yellow)
            replaceInFile (python2File,  new RegExp (pythonDelimiter + restOfFile), pythonDelimiter + python2.join ('\n') + '\n')
            log.magenta ('→', python3File.yellow)
            replaceInFile (python3File,  new RegExp (pythonDelimiter + restOfFile), pythonDelimiter + python3.join ('\n') + '\n')
            log.magenta ('→', phpFile.yellow)
            replaceInFile (phpFile,      new RegExp (phpDelimiter + restOfFile),    phpDelimiter + php.join ('\n') + '\n}\n')
            log.magenta ('→', phpAsyncFile.yellow)
            replaceInFile (phpAsyncFile, new RegExp (phpDelimiter + restOfFile),    phpDelimiter + phpAsync.join ('\n') + '\n}\n')
        }
    }

    // ========================================================================

    async getTSClassDeclarationsAllFiles (ids, folder, extension = '.js')  {
        const files = fs.readdirSync (folder).filter (file => ids.includes (basename (file, extension)))
        const promiseReadFile = promisify (fs.readFile);
        const fileArray = await Promise.all (files.map (file => promiseReadFile (folder + file, 'utf8')));
        const classComponents = await Promise.all (fileArray.map (file => this.getClassDeclarationMatches (file)));

        const classes = {}
        classComponents.forEach ( elem => classes[elem[1]] = elem[2] );

        return classes
    }

    // ========================================================================

    exportTypeScriptClassNames (file, classes) {

        log.bright.cyan ('Exporting TypeScript class names →', file.yellow)

        const regex = /\/[\n]{2}(?:    export class [^\s]+ extends [^\s]+ \{\}[\r]?[\n])+/
        const replacement = "/\n\n" + Object.keys (classes).map (className => {
            const baseClass = classes[className].replace (/ccxt\.[a-z0-9_]+/, 'Exchange')
            return '    export class ' + className + ' extends ' + baseClass + " {}"
        }).join ("\n") + "\n"

        replaceInFile (file, regex, replacement)
    }

    exportTypeScriptExchangeIds (file, classes) {

        log.bright.cyan ('Exporting TypeScript exchange ids →', file.yellow)

        const regex = /\/[\n]{2}    export type ExchangeId =\n(?:        \| \'[a-z0-9_]+\'[\r]?[\n])+/
        const replacement = "/\n\n    export type ExchangeId =\n" + Object.keys (classes).map (className => {
            return "        | '" + className + "'"
        }).join ("\n") + "\n"

        replaceInFile (file, regex, replacement)
    }

    // ========================================================================

    transpileErrorHierarchy () {

        const errorHierarchyFilename = './js/src/base/errorHierarchy.js'
        const errorHierarchyPath = __dirname + '/.' + errorHierarchyFilename

        let js = fs.readFileSync (errorHierarchyPath, 'utf8')

        js = this.regexAll (js, [
            // [ /export { [^\;]+\s*\}\n/s, '' ], // new esm
            [ /\s*export default(.*?);/g, '' ],
            // [ /module\.exports = [^\;]+\;\n/s, '' ], // old commonjs
        ]).trim ()

        const message = 'Transpiling error hierachy →'
        const root = errorHierarchy['BaseError']

        const { python3Body } = this.transpileJavaScriptToPythonAndPHP ({ js })

        // a helper to generate a list of exception class declarations
        // properly derived from corresponding parent classes according
        // to the error hierarchy

        function intellisense (map, parent, generate, classes) {
            function* generator(map, parent, generate, classes) {
                for (const key in map) {
                    yield generate (key, parent, classes)
                    yield* generator (map[key], key, generate, classes)
                }
            }
            return Array.from (generator (map, parent, generate, classes))
        }

        // Python -------------------------------------------------------------

        function pythonDeclareErrorClass (name, parent, classes) {
            classes.push (name)
            return [
                'class ' + name + '(' + parent + '):',
                '    pass',
                '',
                '',
            ].join ('\n');
        }

        const pythonBaseError = [
            'class BaseError(Exception):',
            '    pass',
            '',
            '',
        ].join ('\n');

        const quote = (s) => "'" + s + "'" // helper to add quotes around class names
        const pythonExports = [ 'error_hierarchy', 'BaseError' ]
        const pythonErrors = intellisense (root, 'BaseError', pythonDeclareErrorClass, pythonExports)
        const pythonAll = '__all__ = [\n    ' + pythonExports.map (quote).join (',\n    ') + '\n]'
        const python3BodyIntellisense = python3Body + '\n\n\n' + pythonBaseError + '\n' + pythonErrors.join ('\n') + '\n' + pythonAll + '\n'

        const pythonFilename = './python/ccxt/base/errors.py'
        if (fs.existsSync (pythonFilename)) {
            log.bright.cyan (message, pythonFilename.yellow)
            fs.writeFileSync (pythonFilename, python3BodyIntellisense)
        }

        // PHP ----------------------------------------------------------------

        function phpMakeErrorClassFile (name, parent) {

            const useClause = "\nuse " + parent + ";\n"
            const requireClause = "\nrequire_once PATH_TO_CCXT . '" + parent + ".php';\n"

            const phpBody = [
                '<?php',
                '',
                'namespace ccxt;',
                (parent === 'Exception') ? useClause : requireClause,
                'class ' + name + ' extends ' + parent + ' {};',
                '',
            ].join ("\n")
            const phpFilename = './php/' + name + '.php'
            log.bright.cyan (message, phpFilename.yellow)
            fs.writeFileSync (phpFilename, phpBody)
            return "require_once PATH_TO_CCXT . '" + name + ".php';"
        }

        const phpFilename ='./ccxt.php'

        if (fs.existsSync (phpFilename)) {
            const phpErrors = intellisense (errorHierarchy, 'Exception', phpMakeErrorClassFile)
            const phpBodyIntellisense = phpErrors.join ("\n") + "\n\n"
            log.bright.cyan (message, phpFilename.yellow)
            const phpRegex = /require_once PATH_TO_CCXT \. \'BaseError\.php\'\;\n(?:require_once PATH_TO_CCXT[^\n]+\n)+\n/m
            replaceInFile (phpFilename, phpRegex, phpBodyIntellisense)
        }
    }

    //-----------------------------------------------------------------------------

    transpileDateTimeTests () {
        const jsFile = './ts/src/test/base/functions/test.datetime.ts'
        const pyFile = './python/ccxt/test/base/test_datetime.py'
        const phpFile = './php/test/base/test_datetime.php'

        log.magenta ('Transpiling from', jsFile.yellow)

        let js = fs.readFileSync (jsFile).toString ()

        js = this.regexAll (js, [
            [ /[^\n]+from[^\n]+\n/g, '' ],
            [ /^export default[^\n]+\n/g, '' ],
            [/^\/\*.*\s+/mg, ''],
            [/^const\s+{.*}\s+=.*$/gm, ''],
        ])

        let { python2Body, phpBody } = this.transpileJavaScriptToPythonAndPHP ({ js, removeEmptyLines: false })

        // phpBody = phpBody.replace (/exchange\./g, 'Exchange::')

        const pythonHeader = [
            "",
            "import ccxt  # noqa: F402",
            "from ccxt.base.decimal_to_precision import ROUND_UP, ROUND_DOWN  # noqa F401",
            "",
            "# ----------------------------------------------------------------------------",
            "",
            "",
        ].join ("\n")

        const python = this.getPythonPreamble (4) + pythonHeader + python2Body + "\n"
        const php = this.getPHPPreamble (true, 3) + phpBody

        log.magenta ('→', pyFile.yellow)
        log.magenta ('→', phpFile.yellow)

        overwriteFile (pyFile, python)
        overwriteFile (phpFile, php)
    }

    //-------------------------------------------------------------------------

    transpilePrecisionTests () {

        const jsFile = './ts/src/test/base/functions/test.number.ts'
        const pyFile = './python/ccxt/test/base/test_number.py'
        const phpFile = './php/test/base/test_number.php'

        log.magenta ('Transpiling from', jsFile.yellow)

        let js = fs.readFileSync (jsFile).toString ()

        js = this.regexAll (js, [
            [ /\'use strict\';?\s+/g, '' ],
            [ /[^\n]+from[^\n]+\n/g, '' ],
            [ /^export default[^\n]+\n/g, '' ],
            [/^const\s+{.*}\s+=.*$/gm, ''],
            [ /decimalToPrecision/g, 'decimal_to_precision' ],
            [ /numberToString/g, 'number_to_string' ],
        ])

        let { python3Body, python2Body, phpBody, phpAsyncBody } = this.transpileJavaScriptToPythonAndPHP ({ js, removeEmptyLines: false })

        const pythonHeader = [
            "",
            "from ccxt.base.decimal_to_precision import decimal_to_precision  # noqa F401",
            "from ccxt.base.decimal_to_precision import TRUNCATE              # noqa F401",
            "from ccxt.base.decimal_to_precision import ROUND                 # noqa F401",
            "from ccxt.base.decimal_to_precision import DECIMAL_PLACES        # noqa F401",
            "from ccxt.base.decimal_to_precision import SIGNIFICANT_DIGITS    # noqa F401",
            "from ccxt.base.decimal_to_precision import TICK_SIZE             # noqa F401",
            "from ccxt.base.decimal_to_precision import PAD_WITH_ZERO         # noqa F401",
            "from ccxt.base.decimal_to_precision import NO_PADDING            # noqa F401",
            "from ccxt.base.decimal_to_precision import number_to_string      # noqa F401",
            "from ccxt.base.exchange import Exchange                          # noqa F401",
            "from ccxt.base.precise import Precise                            # noqa F401",
            "",
            "",
        ].join ("\n")

        const phpHeader = [
            "",
            "include_once (__DIR__.'/../fail_on_all_errors.php');",
            "",
            "// testDecimalToPrecisionErrorHandling",
            "//",
            "// $this->expectException ('ccxt\\\\BaseError');",
            "// $this->expectExceptionMessageRegExp ('/Negative precision is not yet supported/');",
            "// Exchange::decimalToPrecision ('123456.789', TRUNCATE, -2, DECIMAL_PLACES);",
            "//",
            "// $this->expectException ('ccxt\\\\BaseError');",
            "// $this->expectExceptionMessageRegExp ('/Invalid number/');",
            "// Exchange::decimalToPrecision ('foo');",
            "",
            "// ----------------------------------------------------------------------------",
            "",
            "function decimal_to_precision ($x, $roundingMode = ROUND, $numPrecisionDigits = null, $countingMode = DECIMAL_PLACES, $paddingMode = NO_PADDING) {",
            "    return Exchange::decimal_to_precision ($x, $roundingMode, $numPrecisionDigits, $countingMode, $paddingMode);",
            "}",
            "function number_to_string ($x) {",
            "    return Exchange::number_to_string ($x);",
            "}",
            "",
        ].join ("\n")

        const python = this.getPythonPreamble (4) + pythonHeader + python2Body + "\n"
        const php = this.getPHPPreamble (true, 3) + phpHeader + phpBody

        log.magenta ('→', pyFile.yellow)
        log.magenta ('→', phpFile.yellow)

        overwriteFile (pyFile, python)
        overwriteFile (phpFile, php)
    }

    //-------------------------------------------------------------------------

    transpileCryptoTests () {
        const jsFile = './ts/src/test/base/functions/test.crypto.ts' // using ts version to avoid formatting issues
        const pyFile = './python/ccxt/test/base/test_crypto.py'
        const phpFile = './php/test/base/test_crypto.php'

        log.magenta ('Transpiling from', jsFile.yellow)
        let js = fs.readFileSync (jsFile).toString ()

        js = this.regexAll (js, [
            [ /\'use strict\';?\s+/g, '' ],
            [ /[^\n]+from[^\n]+\n/g, '' ],
            [ /^export default[^\n]+\n/g, '' ],
            [/^const\s+{.*}\s+=.*$/gm, ''],
            [ /function equals \([\S\s]+?return true\n}\n/g, '' ],
        ])

        let { python2Body, phpBody } = this.transpileJavaScriptToPythonAndPHP ({ js, removeEmptyLines: false })

        const pythonHeader = [
            "",
            "import ccxt  # noqa: F402",
            "import hashlib  # noqa: F402",
            "",
            "Exchange = ccxt.Exchange",
            "hash = Exchange.hash",
            "hmac = Exchange.hmac",
            "ecdsa = Exchange.ecdsa",
            "eddsa = Exchange.eddsa",
            "jwt = Exchange.jwt",
            "crc32 = Exchange.crc32",
            "rsa = Exchange.rsa",
            "encode = Exchange.encode",
            "",
            "",
            "def equals(a, b):",
            "    return a == b",
            "",
        ].join ("\n")

        const phpHeader = [
            "",
            "function hash(...$args) {",
            "    return Exchange::hash(...$args);",
            "}",
            "",
            "function hmac(...$args) {",
            "    return Exchange::hmac(...$args);",
            "}",
            "",
            "function encode(...$args) {",
            "    return Exchange::encode(...$args);",
            "}",
            "",
            "function ecdsa(...$args) {",
            "    return Exchange::ecdsa(...$args);",
            "}",
            "",
            "function eddsa(...$args) {",
            "    return Exchange::eddsa(...$args);",
            "}",
            "",
            "function jwt(...$args) {",
            "    return Exchange::jwt(...$args);",
            "}",
            "",
            "function crc32(...$arg) {",
            "    return Exchange::crc32(...$arg);",
            "}",
            "",
            "function rsa(...$arg) {",
            "    return Exchange::rsa(...$arg);",
            "}",
            "",
            "function equals($a, $b) {",
            "    return $a === $b;",
            "}",
        ].join ("\n")

        const python = this.getPythonPreamble (4) + pythonHeader + python2Body + "\n"
        const php = this.getPHPPreamble (true, 3) + phpHeader + phpBody

        log.magenta ('→', pyFile.yellow)
        log.magenta ('→', phpFile.yellow)

        overwriteFile (pyFile, python)
        overwriteFile (phpFile, php)
    }

    // ============================================================================

    async readFilesAsync(files) {
        const promiseReadFile = promisify(fs.readFile);
        const fileArray = await Promise.all(files.map(file => promiseReadFile(file)));
        return fileArray.map( file => file.toString() );
    }

    // ============================================================================

    uncamelcaseName (name) {
        return unCamelCase (name).replace (/\./g, '_');
    }

    // ============================================================================

    transpileExchangeTests () {

        this.transpileMainTests ({
            'tsFile': './ts/src/test/test.ts',
            'pyFileAsync': './python/ccxt/test/test_async.py',
            'phpFileAsync': './php/test/test_async.php',
            'pyFileSync': './python/ccxt/test/test_sync.py',
            'phpFileSync': './php/test/test_sync.php',
            'jsFile': './js/test/test.js',
        });

        const baseFolders = {
            ts: './ts/src/test/Exchange/',
            tsBase: './ts/src/test/Exchange/base/',
            py: './python/ccxt/test/',
            pyBase: './python/ccxt/test/base/',
            php: './php/test/',
            phpBase: './php/test/base/',
        };

        let baseTests = fs.readdirSync (baseFolders.tsBase).filter(filename => filename.endsWith('.ts')).map(filename => filename.replace('.ts', ''));
        const exchangeTests = fs.readdirSync (baseFolders.ts).filter(filename => filename.endsWith('.ts')).map(filename => filename.replace('.ts', ''));

        // ignore throttle test for now
        baseTests = baseTests.filter (filename => filename !== 'test.throttle');

        const tests = [];
        for (const testName of baseTests) {
            const unCamelCasedFileName = this.uncamelcaseName(testName);
            const test = {
                base: true,
                name: testName,
                tsFile: baseFolders.tsBase + testName + '.ts',
                pyFile: baseFolders.pyBase + unCamelCasedFileName + '.py',
                phpFile: baseFolders.phpBase + unCamelCasedFileName + '.php',
            };
            tests.push(test);
        }
        for (const testName of exchangeTests) {
            const unCamelCasedFileName = this.uncamelcaseName(testName);
            const test = {
                base: false,
                name: testName,
                tsFile: baseFolders.ts + testName + '.ts',
                pyFile: baseFolders.py + 'sync/' + unCamelCasedFileName + '.py',
                pyFileAsync: baseFolders.py + 'async/' + unCamelCasedFileName + '.py',
                phpFile: baseFolders.php + 'sync/' + unCamelCasedFileName + '.php',
                phpFileAsync: baseFolders.php + 'async/' + unCamelCasedFileName + '.php',
            };
            tests.push(test);
        }
        this.transpileAndSaveExchangeTests (tests);
        this.createBaseInitFile(baseFolders.pyBase, baseTests)
    }

    createBaseInitFile (pyPath, tests) {
        const finalPath = pyPath + '__init__.py';
        const fileNames = tests.filter(t => t !== 'test.sharedMethods').map(test => this.uncamelcaseName(test));
        const importNames = fileNames.map(testName => `from ccxt.test.base.${testName} import ${testName} # noqa E402`)
        const baseContent = [
            '',
            this.getPythonGenerated(),
            ...importNames
        ].join('\n');

        log.magenta ('→', finalPath)
        overwriteFile (finalPath, baseContent)
    }

    transpileMainTests (files) {
        log.magenta ('Transpiling from', files.tsFile.yellow)
        let ts = fs.readFileSync (files.tsFile).toString ()

        ts = this.regexAll (ts, [
            [ /\'use strict\';?\s+/g, '' ],
            [ /[^\n]+require[^\n]+\n/g, '' ],
        ])

        const allDefinedFunctions = [ ...ts.matchAll (/function (.*?) \(/g)].map(m => m[1]);
        const snakeCaseFunctions = (cont) => {
            return this.regexAll (cont, allDefinedFunctions.map( fName => {
                return [ new RegExp ('\\b' + fName + '\\b', 'g'), unCamelCase (fName)];
            }));
        };

        const commentStartLine = '***** AUTO-TRANSPILER-START *****';
        const commentEndLine = '***** AUTO-TRANSPILER-END *****';

        const mainContent = ts.split (commentStartLine)[1].split (commentEndLine)[0];
        let { python2, python3, php, phpAsync, className, baseClass } = this.transpileClass (mainContent);

        // ########### PYTHON ###########
        python3 = python3.
            // remove async ccxt import
            replace (/from ccxt\.async_support(.*)/g, '').
            // add one more newline before function
            replace (/^(async def|def) (\w)/gs, '\n$1 $2')
        const existinPythonBody = fs.readFileSync (files.pyFileAsync).toString ();
        let newPython = existinPythonBody.split(commentStartLine)[0] + commentStartLine + '\n' + python3 + '\n# ' + commentEndLine + existinPythonBody.split(commentEndLine)[1];
        newPython = snakeCaseFunctions (newPython);
        overwriteFile (files.pyFileAsync, newPython);
        this.transpilePythonAsyncToSync (files.pyFileAsync, files.pyFileSync);
        // remove 4 extra newlines
        let existingPythonWN = fs.readFileSync (files.pyFileSync).toString ();
        existingPythonWN = existingPythonWN.replace (/(\n){4}/g, '\n\n');
        overwriteFile (files.pyFileSync, existingPythonWN);


        // ########### PHP ###########
        phpAsync = phpAsync.replace (/\<\?php(.*?)namespace ccxt\\async;/sg, '');
        phpAsync = phpAsync.replace ('\nuse React\\Async;','').replace ('\nuse React\\Promise;', ''); // no longer needed, as hardcoded in top lines of test_async.php
        phpAsync = phpAsync.replace ('(this,','($this,');
        const existinPhpBody = fs.readFileSync (files.phpFileAsync).toString ();
        const phpReform = (cont) => {
            let newContent = existinPhpBody.split(commentStartLine)[0] + commentStartLine + '\n' + cont + '\n' + '// ' + commentEndLine + existinPhpBody.split(commentEndLine)[1];
            newContent = newContent.replace (/use ccxt\\(async\\|)abstract\\testMainClass as baseMainTestClass;/g, '');
            newContent = snakeCaseFunctions (newContent);
            return newContent;
        }
        let bodyPhpAsync = phpReform (phpAsync);
        overwriteFile (files.phpFileAsync, bodyPhpAsync);
        //doesnt work: this.transpilePhpAsyncToSync (files.phpFileAsync, files.phpFileSync);
        const phpRemovedStart = php.replace (/\<\?php(.*?)(?:namespace ccxt)/gs, '');
        let bodyPhpSync = phpReform (phpRemovedStart);
        bodyPhpSync = bodyPhpSync.replace (/ccxt(\\)+async/g, 'ccxt');
        bodyPhpSync = bodyPhpSync.replace ('(this,','($this,');
        bodyPhpSync = bodyPhpSync.replace (/Async\\await\((.*?)\);/g, '$1;');
        overwriteFile (files.phpFileSync, bodyPhpSync);
    }

    // ============================================================================

    async webworkerTranspile (allFiles, fileConfig, parserConfig) {
        // create worker config
        const workerConfigArray = allFiles.map( file => {
            return {
                content: file,
                config: fileConfig
            }
        });

        // create worker
        const piscina = new Piscina({
            filename: resolve(__dirname, './ast-transpiler-worker.js')
        });

        const chunkSize = 10;
        const promises = [];
        const now = Date.now();
        for (let i = 0; i < workerConfigArray.length; i += chunkSize) {
            const chunk = workerConfigArray.slice(i, i + chunkSize);
            promises.push(piscina.run({transpilerConfig:parserConfig, filesConfig:chunk}));
        }
        const workerResult = await Promise.all(promises);
        const elapsed = Date.now() - now;
        log.green ('[ast-transpiler] Transpiled', workerResult.length, 'tests in', elapsed, 'ms');
        const flatResult = workerResult.flat();
        return flatResult;
    }
    // ============================================================================

    async transpileAndSaveExchangeTests (tests) {
        const parser = {
            'LINES_BETWEEN_FILE_MEMBERS': 2
        }
        let fileConfig = [
            {
                language: "php",
                async: true
            },
            {
                language: "php",
                async: false
            },
            {
                language: "python",
                async: false
            },
            {
                language: "python",
                async: true
            },
        ]
        if (tests.base) {
            fileConfig = [{ language: "php", async: false}, { language: "python", async: false}]
        }
        const parserConfig = {
            'verbose': false,
            'python':{
                'uncamelcaseIdentifiers': true,
                'parser': parser
            },
            'php':{
                'uncamelcaseIdentifiers': true,
                'parser': parser
            }
        };

        let allFiles = await this.readFilesAsync (tests.map(t => t.tsFile));

        // apply regex to every file
        allFiles = allFiles.map( file => this.regexAll (file, [
            [ /\'use strict\';?\s+/g, '' ],
        ]));

        const flatResult = await this.webworkerTranspile (allFiles, fileConfig, parserConfig);

        const exchangeCamelCaseProps = (str) => {
            // replace all snake_case exchange props to camelCase
            return str.
                replace (/precision_mode/g, 'precisionMode');
        };

        const pyFixes = (str) => {
            str = str.replace (/assert\((.*)\)(?!$)/g, 'assert $1');
            str = str.replace (/ == True/g, ' is True');
            str = str.replace (/ == False/g, ' is False');
            return exchangeCamelCaseProps(str);
        }

        const phpFixes = (str) => {
            str = str.
                replace (/\$exchange\[\$method\]/g, '$exchange->$method').
                replace (/\$test_shared_methods\->/g, '').
                replace (/TICK_SIZE/g, '\\ccxt\\TICK_SIZE').
                replace (/Precise\->/g, 'Precise::');
            return exchangeCamelCaseProps(str);
        }

        for (let i = 0; i < flatResult.length; i++) {
            const result = flatResult[i];
            const test = tests[i];
            let phpAsync = phpFixes(result[0].content);
            let phpSync = phpFixes(result[1].content);
            let pythonSync = pyFixes (result[2].content);
            let pythonAsync = pyFixes (result[3].content);
            if (tests.base) {
                phpAsync = '';
                pythonAsync = '';
            }

            const imports = result[0].imports;

            const usesPrecise = imports.find(x => x.name.includes('Precise'));
            const usesNumber = pythonAsync.indexOf ('numbers.') >= 0;
            const usesTickSize = pythonAsync.indexOf ('TICK_SIZE') >= 0;
            const requiredSubTests  = imports.filter(x => x.name.includes('test')).map(x => x.name);

            let pythonHeaderSync = []
            let pythonHeaderAsync = []
            let phpHeaderSync = []
            let phpHeaderAsync = []

            if (usesTickSize) {
                pythonHeaderSync.push ('from ccxt.base.decimal_to_precision import TICK_SIZE  # noqa E402')
                pythonHeaderAsync.push ('from ccxt.base.decimal_to_precision import TICK_SIZE  # noqa E402')
            }
            if (usesNumber) {
                pythonHeaderSync.push ('import numbers  # noqa E402')
                pythonHeaderAsync.push ('import numbers  # noqa E402')
            }
            if (usesPrecise) {
                pythonHeaderAsync.push ('from ccxt.base.precise import Precise  # noqa E402')
                pythonHeaderSync.push ('from ccxt.base.precise import Precise  # noqa E402')
            }

            for (const subTestName of requiredSubTests) {
                const snake_case = unCamelCase(subTestName);
                const isSharedMethodsImport = subTestName.includes ('SharedMethods');
                const isSameDirImport = tests.find(t => t.name === subTestName);
                const phpPrefix = isSameDirImport ? '/' : '/../base/';
                let pySuffix = isSameDirImport ? '' : '.base';

                if (isSharedMethodsImport) {
                    pythonHeaderAsync.push (`from ccxt.test.base import test_shared_methods  # noqa E402`)
                    pythonHeaderSync.push (`from ccxt.test.base import test_shared_methods  # noqa E402`)

                    // php
                    if (!test.base) {
                        phpHeaderAsync.push (`include_once __DIR__ . '/../base/test_shared_methods.php';`)
                    } else {
                        phpHeaderSync.push (`include_once __DIR__ . '/test_shared_methods.php';`)
                    }
                }

                if (!isSharedMethodsImport) {
                    if (test.base) {
                        phpHeaderSync.push (`include_once __DIR__ . '/${snake_case}.php';`)
                        pythonHeaderSync.push (`from ccxt.test.base.${snake_case} import ${snake_case}  # noqa E402`)
                    } else {
                        phpHeaderSync.push (`include_once __DIR__ . '${phpPrefix}${snake_case}.php';`)
                        phpHeaderAsync.push (`include_once __DIR__ . '${phpPrefix}${snake_case}.php';`)
                        pySuffix = (pySuffix === '') ? snake_case : pySuffix;
                        pythonHeaderSync.push (`from ccxt.test${pySuffix} import ${snake_case}  # noqa E402`)
                        pythonHeaderAsync.push (`from ccxt.test${pySuffix} import ${snake_case}  # noqa E402`)
                    }
                }
            }

            if (pythonHeaderAsync.length > 0) {
                pythonHeaderAsync = ['', ...pythonHeaderAsync, '', '']
                pythonHeaderSync = ['', ...pythonHeaderSync, '', '']
            }
            const pythonPreambleSync = this.getPythonPreamble(4) + pythonCodingUtf8 + '\n\n' + pythonHeaderSync.join ('\n') + '\n';
            const phpPreamble = this.getPHPPreamble (false)
            let phpPreambleSync = phpPreamble + phpHeaderSync.join ('\n') + "\n\n";
            phpPreambleSync = phpPreambleSync.replace (/namespace ccxt;/, 'namespace ccxt;\nuse \\ccxt\\Precise;');

            if (!test.base) {
                let phpPreambleAsync = phpPreamble + phpHeaderAsync.join ('\n') + "\n\n";
                phpPreambleAsync = phpPreambleAsync.replace (/namespace ccxt;/, 'namespace ccxt;\nuse \\ccxt\\Precise;\nuse React\\\Async;\nuse React\\\Promise;');
                const pythonPreambleAsync = this.getPythonPreamble(4) + pythonCodingUtf8 + '\n\n' + pythonHeaderAsync.join ('\n') + '\n';
                const finalPhpContentAsync = phpPreambleAsync + phpAsync;
                const finalPyContentAsync = pythonPreambleAsync + pythonAsync;
                log.magenta ('→', test.pyFileAsync.yellow)
                overwriteFile (test.pyFileAsync, finalPyContentAsync)
                log.magenta ('→', test.phpFileAsync.yellow)
                overwriteFile (test.phpFileAsync, finalPhpContentAsync)
            }

            const finalPhpContentSync = phpPreambleSync + phpSync;
            const finalPyContentSync = pythonPreambleSync + pythonSync;

            log.magenta ('→', test.phpFile.yellow)
            overwriteFile (test.phpFile, finalPhpContentSync)
            log.magenta ('→', test.pyFile.yellow)
            overwriteFile (test.pyFile, finalPyContentSync)
        }
    }

    // ============================================================================

    transpileTests () {

        this.transpilePrecisionTests ()
        this.transpileDateTimeTests ()
        this.transpileCryptoTests ()

        this.transpileExchangeTests ()
    }

    // ============================================================================
    transpileExamples () {
        const parser = {
            'LINES_BETWEEN_FILE_MEMBERS': 2
        }
        const fileConfig = [
            {
                language: "php",
                async: true
            },
            {
                language: "python",
                async: true
            },
        ]
        const parserConfig = {
            'verbose': false,
            'python':{
                'uncamelcaseIdentifiers': true,
                'parser': parser
            },
            'php':{
                'uncamelcaseIdentifiers': true,
                'parser': parser
            },
        };
        const transpiler = new astTranspiler(parserConfig);

        const examplesBaseFolder = __dirname + '/../examples/'
        const examplesFolders = {
            ts: examplesBaseFolder +'ts/',
            js: examplesBaseFolder +'js/',
            py: examplesBaseFolder +'py/',
            php: examplesBaseFolder +'php/',
        }
        const transpileFlagPhrase = '// AUTO-TRANSPILE //'

        const pythonPreamble = this.getPythonPreamble ().replace ('sys.path.append(root)', 'sys.path.append(root + \'/python\')'); // as main preamble is meant for derived exchange classes, the path needs to be changed
        const phpPreamble = this.getPHPPreamble ();

        const preambles = {
            phpAsync: phpPreamble,
            pyAsync: pythonPreamble,
        };

        const fileHeaders = {
            pyAsync: [
                "import asyncio",
                "import ccxt.async_support as ccxt  # noqa: E402",
                "",
                "",
                "",
            ],
            phpAsync: [
                "",
                "error_reporting(E_ALL | E_STRICT);",
                "date_default_timezone_set('UTC');",
                "",
                "use ccxt\\Precise;",
                "use React\\Async;",
                "use React\\Promise;",
                "",
                "",
                "",
            ]
        }
        // join header arrays into strings
        for (const [key, value] of Object.entries (fileHeaders)) {
            fileHeaders[key] = value.join ('\n')
        }

        // start iteration through examples folder
        const allTsExamplesFiles = fs.readdirSync (examplesFolders.ts).filter((f) => f.endsWith('.ts'));
        for (const filenameWithExtenstion of allTsExamplesFiles) {
            const tsFile = examplesFolders.ts + filenameWithExtenstion
            let tsContent = fs.readFileSync (tsFile).toString ()
            if (tsContent.indexOf (transpileFlagPhrase) > -1) {
                log.magenta ('Transpiling from', tsFile.yellow)
                const fileName = filenameWithExtenstion.replace ('.ts', '')
                // temporary: avoid console.log with + (plos) because it may break in python.
                if (tsContent.match ('console\.log \((.*?)\\+(.*?)\);')){
                    throw new Error ('console.log with +(plus) detected in ' + tsFile + '. Please use commas or string interpolation.');
                }

                // detect all function declarations in JS, e.g. `async function Xyz (...)`)
                const allDetectedFunctionNames = [...tsContent.matchAll(/\bfunction (.*?)\(/g)].map (match => match[1].trim());

                // exec the main transpile function
                const transpiled = transpiler.transpileDifferentLanguages(fileConfig, tsContent);
                let [ phpAsyncBody, pythonAsyncBody ] = [ transpiled[0].content, transpiled[1].content  ];
                // ###### replace common (synchronity agnostic) syntaxes ######
                const fixPython = (body, isAsync)=> {
                    return this.regexAll (body, [
                        [ /console\.log/g, 'print' ],
                        // cases like: exchange = new ccxt.binance ()
                        //[ / ccxt\.(.?)\(/g, 'ccxt.' + '$2\(' ],
                        // cases like: exchange = new ccxt['name' or name] ()
                        [ /ccxt\[(.*?)\]/g, 'getattr(ccxt, $1)'],
                    ]);
                };
                const fixPhp = (body, isAsync)=> {
                    let asyncSub = isAsync ? 'async\\' : '';
                    const regexes = [
                        [ /\$console\->log/g, 'var_dump' ],
                        // cases like: exchange = new ccxt.huobi ()
                        [ /new \$ccxt->/g, 'new \\ccxt\\' + asyncSub ],
                        // cases like: exchange = new ccxt['huobi' or varname] ()
                        [ /new \$ccxt\[(?:['"]|)(.*?)(?:['"]|)\]\(/g, 'new (\'\\\\ccxt\\\\' + asyncSub + '$1\')(' ],
                    ];
                    return this.regexAll (body, regexes);
                };

                const finalBodies = {};
                finalBodies.pyAsync = fixPython (pythonAsyncBody, true);
                finalBodies.phpAsync = fixPhp (phpAsyncBody, true);

                // specifically in python (not needed in other langs), we need add `await .close()` inside matching methods
                for (const funcName of allDetectedFunctionNames) {
                    // match function bodies
                    const funcBodyRegex = new RegExp ('(?=def ' + funcName + '\\()(.*?)(?=\\n\\w)', 'gs');
                    // inside functions, find exchange initiations
                    finalBodies.pyAsync = finalBodies.pyAsync.replace (funcBodyRegex, function (wholeMatch, innerMatch){
                        // find inited exchanges
                        // case 1: inited with getattr
                        let matches = [ ... innerMatch.matchAll(/(\w*?) \= getattr\(ccxt,\s*(.*?)\)/g)];
                        if (matches.length === 0) {
                            // case 2: inited with direct call
                            matches = [ ... innerMatch.matchAll(/(\w*?) \= ccxt\.(.*?)\(/g)];
                        }
                        let matchedBody = innerMatch;
                        // add `await exchange.close()` to instantiated variables
                        for (const exchLineMatches of matches) {
                            // we presume all methods to be in main scope, so adding just 4 spaces
                            matchedBody = matchedBody + '    await ' + exchLineMatches[1] + '.close()\n'
                        }
                        return matchedBody;
                    });
                    // place main-scope await function calls within asyncio
                    finalBodies.pyAsync = finalBodies.pyAsync.replace (new RegExp ('await ' + funcName + '\\((.*?)\\)', 'g'), function(wholeMatch, innerMatch){ return '\nasyncio.run(' + wholeMatch.replace('await ','').trim() + ')';})
                }

                // write files
                overwriteFile (examplesFolders.py  + fileName + '.py', preambles.pyAsync + fileHeaders.pyAsync + finalBodies.pyAsync)
                overwriteFile (examplesFolders.php + fileName + '.php', preambles.phpAsync + fileHeaders.phpAsync + finalBodies.phpAsync)
            }
        }
    }

    // ============================================================================
    transpilePhpBaseClassMethods () {
        const baseMethods = this.getPHPBaseMethods ()
        const indent = 4
        const space = ' '.repeat (indent)
        const result = [
            'public static $camelcase_methods = array(',
        ]
        for (const method of baseMethods) {
            const underscoreCase = unCamelCase (method)
            if (underscoreCase !== method) {
                result.push (space.repeat (2) + '\'' + method + '\' => ' + '\'' + underscoreCase + '\',')
            }
        }
        result.push (space + ');')
        const string = result.join ('\n')

        const phpBaseClass = './php/Exchange.php';
        const phpBody = fs.readFileSync (phpBaseClass, 'utf8')
        const regex = /public static \$camelcase_methods = array\([\s\S]+?\);/g
        const bodyArray = phpBody.split (regex)

        const newBody = bodyArray[0] + string + bodyArray[1]

        log.magenta ('Transpiling from ', phpBaseClass.yellow, '→', phpBaseClass.yellow)
        overwriteFile (phpBaseClass, newBody)
    }

    // ============================================================================

    getAllFilesRecursively(folder, jsFiles) {
        fs.readdirSync(folder).forEach(File => {
            const absolute = join(folder, File);
            if (fs.statSync(absolute).isDirectory()) return this.getAllFilesRecursively(absolute, jsFiles);
            else return jsFiles.push(absolute);
        });
    }

    addGeneratedHeaderToJs (jsFolder, force = false) {

        // add it to every .js file inside the folder
        let jsFiles = [];
        this.getAllFilesRecursively(jsFolder, jsFiles);

        jsFiles.filter(f => !f.includes(".d.ts")).map (jsFilePath => {
            const content = fs.readFileSync (jsFilePath, 'utf8');
            if (content.indexOf (this.getJsPreamble()) === -1) {
                let contents = [
                    this.getJsPreamble(),
                    content
                ].join ("\n")
                overwriteFile (jsFilePath, contents)
            }
        })
        log.bright.yellow ('Added JS preamble to all ', jsFiles.length + ' files.')
    }

    // ============================================================================


    async transpileEverything (force = false, child = false) {

        // default pattern is '.js'
        const exchanges = process.argv.slice (2).filter (x => !x.startsWith ('--'))
            , python2Folder  = './python/ccxt/'
            , python3Folder  = './python/ccxt/async_support/'
            , phpFolder      = './php/'
            , phpAsyncFolder = './php/async/'
            , tsFolder = './ts/src/'
            , jsFolder = './js/src/'
            // , options = { python2Folder, python3Folder, phpFolder, phpAsyncFolder }
            , options = { python2Folder, python3Folder, phpFolder, phpAsyncFolder, jsFolder, exchanges }

        if (!child) {
            createFolderRecursively (python2Folder)
            createFolderRecursively (python3Folder)
            createFolderRecursively (phpFolder)
            createFolderRecursively (phpAsyncFolder)
        }

        // const classes = this.transpileDerivedExchangeFiles (tsFolder, options, pattern, force)
        const classes = this.transpileDerivedExchangeFiles (tsFolder, options, '.ts', force, child || exchanges.length)

        if (classes === null) {
            log.bright.yellow ('0 files transpiled.')
            return;
        }
        if (child) {
            return
        }

        this.transpileBaseMethods ()

        //*/

        this.transpileErrorHierarchy ()

        this.transpileTests ()

        // this.transpilePhpBaseClassMethods ()

        this.transpileExamples ()

        this.addGeneratedHeaderToJs ('./js/')

        log.bright.green ('Transpiled successfully.')
    }
}

function parallelizeTranspiling (exchanges, processes = undefined) {
    const processesNum = processes || os.cpus ().length
    log.bright.green ('starting ' + processesNum + ' new processes...')
    let isFirst = true
    for (let i = 0; i < processesNum; i ++) {
        const toProcess = exchanges.filter ((_, index) => index % processesNum === i)
        const args = isFirst ? [ '--force' ] : [ '--child', '--force' ]
        isFirst = false
        fork (process.argv[1], toProcess.concat (args))
    }
}

function isMainEntry(metaUrl) {
    // https://exploringjs.com/nodejs-shell-scripting/ch_nodejs-path.html#detecting-if-module-is-main
    if (import.meta.url.startsWith('file:')) {
        const modulePath = url.fileURLToPath(metaUrl);
        if (process.argv[1] === modulePath) {
            return true;
        }
        // when called without .js extension
        if (process.argv[1] === modulePath.replace('.js','')) {
            return true;
        }
    }
    return false;
}

// ============================================================================
if (isMainEntry(import.meta.url)) {
    const transpiler = new Transpiler ()
    const test = process.argv.includes ('--test') || process.argv.includes ('--tests')
    const errors = process.argv.includes ('--error') || process.argv.includes ('--errors')
    const child = process.argv.includes ('--child')
    const force = process.argv.includes ('--force')
    const multiprocess = process.argv.includes ('--multiprocess') || process.argv.includes ('--multi')
    if (!child && !multiprocess) {
        log.bright.green ({ force })
    }
    if (test) {
        transpiler.transpileTests ()
    } else if (errors) {
        transpiler.transpileErrorHierarchy ({ tsFilename })
    } else if (multiprocess) {
        parallelizeTranspiling (exchangeIds)
    } else {
        (async () => {
            await transpiler.transpileEverything (force, child)
        })()
    }

} else { // if required as a module

    // do nothing
}

// ============================================================================

export {
    Transpiler,
    parallelizeTranspiling,
    isMainEntry
}<|MERGE_RESOLUTION|>--- conflicted
+++ resolved
@@ -282,12 +282,9 @@
             [ /\.filterByLimit\s/g, '.filter_by_limit'],
             [ /\.fetchTime\s/g, '.fetch_time'],
             [ /\.handleOptionAndParams\s/g, '.handle_option_and_params'],
-<<<<<<< HEAD
             [ /\.fetchRestOrderBookSafe\s/g, '.fetch_rest_order_book_safe'],
-=======
             [ /\.customParseBidAsk\s/g, '.custom_parse_bid_ask'],
             [ /\.customParseOrderBook\s/g, '.custom_parse_order_book'],
->>>>>>> 2cbca3ac
             [ /\ssha(1|256|384|512)([,)])/g, ' \'sha$1\'$2'], // from js imports to this
             [ /\s(md5|secp256k1|ed25519|keccak)([,)])/g, ' \'$1\'$2'], // from js imports to this
 
