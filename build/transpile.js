--- conflicted
+++ resolved
@@ -1637,15 +1637,14 @@
                 'phpFile': './php/test/test_leverage_tier.php',
             },
             {
-<<<<<<< HEAD
                 'jsFile': './js/test/Exchange/test.account.js',
                 'pyFile': './python/ccxt/test/test_account.py',
                 'phpFile': './php/test/test_account.php',
-=======
+            },
+            {
                 'jsFile': './js/test/Exchange/test.marginModification.js',
                 'pyFile': './python/ccxt/test/test_margin_modification.py',
                 'phpFile': './php/test/test_margin_modification.php',
->>>>>>> 67aadfde
             },
         ]
         for (const test of tests) {
