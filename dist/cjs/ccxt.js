'use strict';

Object.defineProperty(exports, '__esModule', { value: true });

require('./_virtual/_commonjsHelpers.js');
require('./_virtual/formats.cjs.js');
require('./_virtual/index.cjs.js');
require('./_virtual/parse.cjs.js');
require('./_virtual/stringify.cjs.js');
require('./_virtual/utils.cjs.js');
var Exchange = require('./src/base/Exchange.js');
var Precise = require('./src/base/Precise.js');
var functions = require('./src/base/functions.js');
var errors = require('./src/base/errors.js');
var ace = require('./src/ace.js');
var alpaca = require('./src/alpaca.js');
var ascendex = require('./src/ascendex.js');
var bequant = require('./src/bequant.js');
var bigone = require('./src/bigone.js');
var binance = require('./src/binance.js');
var binancecoinm = require('./src/binancecoinm.js');
var binanceus = require('./src/binanceus.js');
var binanceusdm = require('./src/binanceusdm.js');
var bingx = require('./src/bingx.js');
var bit2c = require('./src/bit2c.js');
var bitbank = require('./src/bitbank.js');
var bitbay = require('./src/bitbay.js');
var bitbns = require('./src/bitbns.js');
var bitcoincom = require('./src/bitcoincom.js');
var bitfinex = require('./src/bitfinex.js');
var bitfinex2 = require('./src/bitfinex2.js');
var bitflyer = require('./src/bitflyer.js');
var bitforex = require('./src/bitforex.js');
var bitget = require('./src/bitget.js');
var bithumb = require('./src/bithumb.js');
var bitmart = require('./src/bitmart.js');
var bitmex = require('./src/bitmex.js');
var bitopro = require('./src/bitopro.js');
var bitpanda = require('./src/bitpanda.js');
var bitrue = require('./src/bitrue.js');
var bitso = require('./src/bitso.js');
var bitstamp = require('./src/bitstamp.js');
var bittrex = require('./src/bittrex.js');
var bitvavo = require('./src/bitvavo.js');
var bl3p = require('./src/bl3p.js');
var blockchaincom = require('./src/blockchaincom.js');
var btcalpha = require('./src/btcalpha.js');
var btcbox = require('./src/btcbox.js');
var btcmarkets = require('./src/btcmarkets.js');
var btcturk = require('./src/btcturk.js');
var bybit = require('./src/bybit.js');
var cex = require('./src/cex.js');
var coinbase = require('./src/coinbase.js');
var coinbaseprime = require('./src/coinbaseprime.js');
var coinbasepro = require('./src/coinbasepro.js');
var coincheck = require('./src/coincheck.js');
var coinex = require('./src/coinex.js');
var coinlist = require('./src/coinlist.js');
var coinmate = require('./src/coinmate.js');
var coinone = require('./src/coinone.js');
var coinsph = require('./src/coinsph.js');
var coinspot = require('./src/coinspot.js');
var cryptocom = require('./src/cryptocom.js');
var currencycom = require('./src/currencycom.js');
var delta = require('./src/delta.js');
var deribit = require('./src/deribit.js');
var digifinex = require('./src/digifinex.js');
var exmo = require('./src/exmo.js');
var fmfwio = require('./src/fmfwio.js');
var gate = require('./src/gate.js');
var gateio = require('./src/gateio.js');
var gemini = require('./src/gemini.js');
var hitbtc = require('./src/hitbtc.js');
var hitbtc3 = require('./src/hitbtc3.js');
var hollaex = require('./src/hollaex.js');
var htx = require('./src/htx.js');
var huobi = require('./src/huobi.js');
var huobijp = require('./src/huobijp.js');
var idex = require('./src/idex.js');
var independentreserve = require('./src/independentreserve.js');
var indodax = require('./src/indodax.js');
var kraken = require('./src/kraken.js');
var krakenfutures = require('./src/krakenfutures.js');
var kucoin = require('./src/kucoin.js');
var kucoinfutures = require('./src/kucoinfutures.js');
var kuna = require('./src/kuna.js');
var latoken = require('./src/latoken.js');
var lbank = require('./src/lbank.js');
var luno = require('./src/luno.js');
var lykke = require('./src/lykke.js');
var mercado = require('./src/mercado.js');
var mexc = require('./src/mexc.js');
var ndax = require('./src/ndax.js');
var novadax = require('./src/novadax.js');
var oceanex = require('./src/oceanex.js');
var okcoin = require('./src/okcoin.js');
var okx = require('./src/okx.js');
var p2b = require('./src/p2b.js');
var paymium = require('./src/paymium.js');
var phemex = require('./src/phemex.js');
var poloniex = require('./src/poloniex.js');
var poloniexfutures = require('./src/poloniexfutures.js');
var probit = require('./src/probit.js');
var tidex = require('./src/tidex.js');
var timex = require('./src/timex.js');
var tokocrypto = require('./src/tokocrypto.js');
var upbit = require('./src/upbit.js');
var wavesexchange = require('./src/wavesexchange.js');
var wazirx = require('./src/wazirx.js');
var whitebit = require('./src/whitebit.js');
var woo = require('./src/woo.js');
var yobit = require('./src/yobit.js');
var zaif = require('./src/zaif.js');
var zonda = require('./src/zonda.js');
var alpaca$1 = require('./src/pro/alpaca.js');
var ascendex$1 = require('./src/pro/ascendex.js');
var bequant$1 = require('./src/pro/bequant.js');
var binance$1 = require('./src/pro/binance.js');
var binancecoinm$1 = require('./src/pro/binancecoinm.js');
var binanceus$1 = require('./src/pro/binanceus.js');
var binanceusdm$1 = require('./src/pro/binanceusdm.js');
var bingx$1 = require('./src/pro/bingx.js');
var bitcoincom$1 = require('./src/pro/bitcoincom.js');
var bitfinex$1 = require('./src/pro/bitfinex.js');
var bitfinex2$1 = require('./src/pro/bitfinex2.js');
var bitget$1 = require('./src/pro/bitget.js');
var bitmart$1 = require('./src/pro/bitmart.js');
var bitmex$1 = require('./src/pro/bitmex.js');
var bitopro$1 = require('./src/pro/bitopro.js');
var bitpanda$1 = require('./src/pro/bitpanda.js');
var bitrue$1 = require('./src/pro/bitrue.js');
var bitstamp$1 = require('./src/pro/bitstamp.js');
var bittrex$1 = require('./src/pro/bittrex.js');
var bitvavo$1 = require('./src/pro/bitvavo.js');
var blockchaincom$1 = require('./src/pro/blockchaincom.js');
var bybit$1 = require('./src/pro/bybit.js');
var cex$1 = require('./src/pro/cex.js');
var coinbase$1 = require('./src/pro/coinbase.js');
var coinbaseprime$1 = require('./src/pro/coinbaseprime.js');
var coinbasepro$1 = require('./src/pro/coinbasepro.js');
var coinex$1 = require('./src/pro/coinex.js');
var cryptocom$1 = require('./src/pro/cryptocom.js');
var currencycom$1 = require('./src/pro/currencycom.js');
var deribit$1 = require('./src/pro/deribit.js');
var exmo$1 = require('./src/pro/exmo.js');
var gate$1 = require('./src/pro/gate.js');
var gateio$1 = require('./src/pro/gateio.js');
var gemini$1 = require('./src/pro/gemini.js');
var hitbtc$1 = require('./src/pro/hitbtc.js');
var hollaex$1 = require('./src/pro/hollaex.js');
var htx$1 = require('./src/pro/htx.js');
var huobi$1 = require('./src/pro/huobi.js');
var huobijp$1 = require('./src/pro/huobijp.js');
var idex$1 = require('./src/pro/idex.js');
var independentreserve$1 = require('./src/pro/independentreserve.js');
var kraken$1 = require('./src/pro/kraken.js');
var krakenfutures$1 = require('./src/pro/krakenfutures.js');
var kucoin$1 = require('./src/pro/kucoin.js');
var kucoinfutures$1 = require('./src/pro/kucoinfutures.js');
var luno$1 = require('./src/pro/luno.js');
var mexc$1 = require('./src/pro/mexc.js');
var ndax$1 = require('./src/pro/ndax.js');
var okcoin$1 = require('./src/pro/okcoin.js');
var okx$1 = require('./src/pro/okx.js');
var phemex$1 = require('./src/pro/phemex.js');
var poloniex$1 = require('./src/pro/poloniex.js');
var poloniexfutures$1 = require('./src/pro/poloniexfutures.js');
var probit$1 = require('./src/pro/probit.js');
var upbit$1 = require('./src/pro/upbit.js');
var wazirx$1 = require('./src/pro/wazirx.js');
var whitebit$1 = require('./src/pro/whitebit.js');
var woo$1 = require('./src/pro/woo.js');

//-----------------------------------------------------------------------------
// this is updated by vss.js when building
<<<<<<< HEAD
const version = '4.1.56';
=======
const version = '4.1.59';
>>>>>>> 7c7171fe
Exchange["default"].ccxtVersion = version;
const exchanges = {
    'ace': ace,
    'alpaca': alpaca,
    'ascendex': ascendex,
    'bequant': bequant,
    'bigone': bigone,
    'binance': binance,
    'binancecoinm': binancecoinm,
    'binanceus': binanceus,
    'binanceusdm': binanceusdm,
    'bingx': bingx,
    'bit2c': bit2c,
    'bitbank': bitbank,
    'bitbay': bitbay,
    'bitbns': bitbns,
    'bitcoincom': bitcoincom,
    'bitfinex': bitfinex,
    'bitfinex2': bitfinex2,
    'bitflyer': bitflyer,
    'bitforex': bitforex,
    'bitget': bitget,
    'bithumb': bithumb,
    'bitmart': bitmart,
    'bitmex': bitmex,
    'bitopro': bitopro,
    'bitpanda': bitpanda,
    'bitrue': bitrue,
    'bitso': bitso,
    'bitstamp': bitstamp,
    'bittrex': bittrex,
    'bitvavo': bitvavo,
    'bl3p': bl3p,
    'blockchaincom': blockchaincom,
    'btcalpha': btcalpha,
    'btcbox': btcbox,
    'btcmarkets': btcmarkets,
    'btcturk': btcturk,
    'bybit': bybit,
    'cex': cex,
    'coinbase': coinbase,
    'coinbaseprime': coinbaseprime,
    'coinbasepro': coinbasepro,
    'coincheck': coincheck,
    'coinex': coinex,
    'coinlist': coinlist,
    'coinmate': coinmate,
    'coinone': coinone,
    'coinsph': coinsph,
    'coinspot': coinspot,
    'cryptocom': cryptocom,
    'currencycom': currencycom,
    'delta': delta,
    'deribit': deribit,
    'digifinex': digifinex,
    'exmo': exmo,
    'fmfwio': fmfwio,
    'gate': gate,
    'gateio': gateio,
    'gemini': gemini,
    'hitbtc': hitbtc,
    'hitbtc3': hitbtc3,
    'hollaex': hollaex,
    'htx': htx,
    'huobi': huobi,
    'huobijp': huobijp,
    'idex': idex,
    'independentreserve': independentreserve,
    'indodax': indodax,
    'kraken': kraken,
    'krakenfutures': krakenfutures,
    'kucoin': kucoin,
    'kucoinfutures': kucoinfutures,
    'kuna': kuna,
    'latoken': latoken,
    'lbank': lbank,
    'luno': luno,
    'lykke': lykke,
    'mercado': mercado,
    'mexc': mexc,
    'ndax': ndax,
    'novadax': novadax,
    'oceanex': oceanex,
    'okcoin': okcoin,
    'okx': okx,
    'p2b': p2b,
    'paymium': paymium,
    'phemex': phemex,
    'poloniex': poloniex,
    'poloniexfutures': poloniexfutures,
    'probit': probit,
    'tidex': tidex,
    'timex': timex,
    'tokocrypto': tokocrypto,
    'upbit': upbit,
    'wavesexchange': wavesexchange,
    'wazirx': wazirx,
    'whitebit': whitebit,
    'woo': woo,
    'yobit': yobit,
    'zaif': zaif,
    'zonda': zonda,
};
const pro = {
    'alpaca': alpaca$1,
    'ascendex': ascendex$1,
    'bequant': bequant$1,
    'binance': binance$1,
    'binancecoinm': binancecoinm$1,
    'binanceus': binanceus$1,
    'binanceusdm': binanceusdm$1,
    'bingx': bingx$1,
    'bitcoincom': bitcoincom$1,
    'bitfinex': bitfinex$1,
    'bitfinex2': bitfinex2$1,
    'bitget': bitget$1,
    'bitmart': bitmart$1,
    'bitmex': bitmex$1,
    'bitopro': bitopro$1,
    'bitpanda': bitpanda$1,
    'bitrue': bitrue$1,
    'bitstamp': bitstamp$1,
    'bittrex': bittrex$1,
    'bitvavo': bitvavo$1,
    'blockchaincom': blockchaincom$1,
    'bybit': bybit$1,
    'cex': cex$1,
    'coinbase': coinbase$1,
    'coinbaseprime': coinbaseprime$1,
    'coinbasepro': coinbasepro$1,
    'coinex': coinex$1,
    'cryptocom': cryptocom$1,
    'currencycom': currencycom$1,
    'deribit': deribit$1,
    'exmo': exmo$1,
    'gate': gate$1,
    'gateio': gateio$1,
    'gemini': gemini$1,
    'hitbtc': hitbtc$1,
    'hollaex': hollaex$1,
    'htx': htx$1,
    'huobi': huobi$1,
    'huobijp': huobijp$1,
    'idex': idex$1,
    'independentreserve': independentreserve$1,
    'kraken': kraken$1,
    'krakenfutures': krakenfutures$1,
    'kucoin': kucoin$1,
    'kucoinfutures': kucoinfutures$1,
    'luno': luno$1,
    'mexc': mexc$1,
    'ndax': ndax$1,
    'okcoin': okcoin$1,
    'okx': okx$1,
    'phemex': phemex$1,
    'poloniex': poloniex$1,
    'poloniexfutures': poloniexfutures$1,
    'probit': probit$1,
    'upbit': upbit$1,
    'wazirx': wazirx$1,
    'whitebit': whitebit$1,
    'woo': woo$1,
};
pro.exchanges = Object.keys(pro);
pro['Exchange'] = Exchange["default"]; // now the same for rest and ts
//-----------------------------------------------------------------------------
const ccxt = Object.assign({ version, Exchange: Exchange["default"], Precise: Precise["default"], 'exchanges': Object.keys(exchanges), 'pro': pro }, exchanges, functions, errors);
//-----------------------------------------------------------------------------

exports.Exchange = Exchange["default"];
exports.Precise = Precise["default"];
exports.functions = functions;
exports.AccountNotEnabled = errors.AccountNotEnabled;
exports.AccountSuspended = errors.AccountSuspended;
exports.AddressPending = errors.AddressPending;
exports.ArgumentsRequired = errors.ArgumentsRequired;
exports.AuthenticationError = errors.AuthenticationError;
exports.BadRequest = errors.BadRequest;
exports.BadResponse = errors.BadResponse;
exports.BadSymbol = errors.BadSymbol;
exports.BaseError = errors.BaseError;
exports.CancelPending = errors.CancelPending;
exports.DDoSProtection = errors.DDoSProtection;
exports.DuplicateOrderId = errors.DuplicateOrderId;
exports.ExchangeError = errors.ExchangeError;
exports.ExchangeNotAvailable = errors.ExchangeNotAvailable;
exports.InsufficientFunds = errors.InsufficientFunds;
exports.InvalidAddress = errors.InvalidAddress;
exports.InvalidNonce = errors.InvalidNonce;
exports.InvalidOrder = errors.InvalidOrder;
exports.MarginModeAlreadySet = errors.MarginModeAlreadySet;
exports.NetworkError = errors.NetworkError;
exports.NoChange = errors.NoChange;
exports.NotSupported = errors.NotSupported;
exports.NullResponse = errors.NullResponse;
exports.OnMaintenance = errors.OnMaintenance;
exports.OrderImmediatelyFillable = errors.OrderImmediatelyFillable;
exports.OrderNotCached = errors.OrderNotCached;
exports.OrderNotFillable = errors.OrderNotFillable;
exports.OrderNotFound = errors.OrderNotFound;
exports.PermissionDenied = errors.PermissionDenied;
exports.RateLimitExceeded = errors.RateLimitExceeded;
exports.RequestTimeout = errors.RequestTimeout;
exports.errors = errors;
exports.ace = ace;
exports.alpaca = alpaca;
exports.ascendex = ascendex;
exports.bequant = bequant;
exports.bigone = bigone;
exports.binance = binance;
exports.binancecoinm = binancecoinm;
exports.binanceus = binanceus;
exports.binanceusdm = binanceusdm;
exports.bingx = bingx;
exports.bit2c = bit2c;
exports.bitbank = bitbank;
exports.bitbay = bitbay;
exports.bitbns = bitbns;
exports.bitcoincom = bitcoincom;
exports.bitfinex = bitfinex;
exports.bitfinex2 = bitfinex2;
exports.bitflyer = bitflyer;
exports.bitforex = bitforex;
exports.bitget = bitget;
exports.bithumb = bithumb;
exports.bitmart = bitmart;
exports.bitmex = bitmex;
exports.bitopro = bitopro;
exports.bitpanda = bitpanda;
exports.bitrue = bitrue;
exports.bitso = bitso;
exports.bitstamp = bitstamp;
exports.bittrex = bittrex;
exports.bitvavo = bitvavo;
exports.bl3p = bl3p;
exports.blockchaincom = blockchaincom;
exports.btcalpha = btcalpha;
exports.btcbox = btcbox;
exports.btcmarkets = btcmarkets;
exports.btcturk = btcturk;
exports.bybit = bybit;
exports.cex = cex;
exports.coinbase = coinbase;
exports.coinbaseprime = coinbaseprime;
exports.coinbasepro = coinbasepro;
exports.coincheck = coincheck;
exports.coinex = coinex;
exports.coinlist = coinlist;
exports.coinmate = coinmate;
exports.coinone = coinone;
exports.coinsph = coinsph;
exports.coinspot = coinspot;
exports.cryptocom = cryptocom;
exports.currencycom = currencycom;
exports.delta = delta;
exports.deribit = deribit;
exports.digifinex = digifinex;
exports.exmo = exmo;
exports.fmfwio = fmfwio;
exports.gate = gate;
exports.gateio = gateio;
exports.gemini = gemini;
exports.hitbtc = hitbtc;
exports.hitbtc3 = hitbtc3;
exports.hollaex = hollaex;
exports.htx = htx;
exports.huobi = huobi;
exports.huobijp = huobijp;
exports.idex = idex;
exports.independentreserve = independentreserve;
exports.indodax = indodax;
exports.kraken = kraken;
exports.krakenfutures = krakenfutures;
exports.kucoin = kucoin;
exports.kucoinfutures = kucoinfutures;
exports.kuna = kuna;
exports.latoken = latoken;
exports.lbank = lbank;
exports.luno = luno;
exports.lykke = lykke;
exports.mercado = mercado;
exports.mexc = mexc;
exports.ndax = ndax;
exports.novadax = novadax;
exports.oceanex = oceanex;
exports.okcoin = okcoin;
exports.okx = okx;
exports.p2b = p2b;
exports.paymium = paymium;
exports.phemex = phemex;
exports.poloniex = poloniex;
exports.poloniexfutures = poloniexfutures;
exports.probit = probit;
exports.tidex = tidex;
exports.timex = timex;
exports.tokocrypto = tokocrypto;
exports.upbit = upbit;
exports.wavesexchange = wavesexchange;
exports.wazirx = wazirx;
exports.whitebit = whitebit;
exports.woo = woo;
exports.yobit = yobit;
exports.zaif = zaif;
exports.zonda = zonda;
exports["default"] = ccxt;
exports.exchanges = exchanges;
exports.pro = pro;
exports.version = version;<|MERGE_RESOLUTION|>--- conflicted
+++ resolved
@@ -173,11 +173,7 @@
 
 //-----------------------------------------------------------------------------
 // this is updated by vss.js when building
-<<<<<<< HEAD
-const version = '4.1.56';
-=======
 const version = '4.1.59';
->>>>>>> 7c7171fe
 Exchange["default"].ccxtVersion = version;
 const exchanges = {
     'ace': ace,
