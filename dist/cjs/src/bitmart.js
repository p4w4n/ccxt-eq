'use strict';

var bitmart$1 = require('./abstract/bitmart.js');
var errors = require('./base/errors.js');
var Precise = require('./base/Precise.js');
var number = require('./base/functions/number.js');
var sha256 = require('./static_dependencies/noble-hashes/sha256.js');

//  ---------------------------------------------------------------------------
//  ---------------------------------------------------------------------------
/**
 * @class bitmart
 * @extends Exchange
 */
class bitmart extends bitmart$1 {
    describe() {
        return this.deepExtend(super.describe(), {
            'id': 'bitmart',
            'name': 'BitMart',
            'countries': ['US', 'CN', 'HK', 'KR'],
            // 150 per 5 seconds = 30 per second
            // rateLimit = 1000ms / 30 ~= 33.334
            'rateLimit': 33.34,
            'version': 'v2',
            'certified': true,
            'pro': true,
            'has': {
                'CORS': undefined,
                'spot': true,
                'margin': true,
                'swap': true,
                'future': false,
                'option': false,
                'borrowCrossMargin': false,
                'borrowIsolatedMargin': true,
                'cancelAllOrders': true,
                'cancelOrder': true,
                'cancelOrders': false,
                'createOrder': true,
                'createPostOnlyOrder': true,
                'createStopLimitOrder': false,
                'createStopMarketOrder': false,
                'createStopOrder': false,
                'fetchBalance': true,
                'fetchBorrowInterest': true,
                'fetchBorrowRateHistories': false,
                'fetchBorrowRateHistory': false,
                'fetchCanceledOrders': true,
                'fetchClosedOrders': true,
                'fetchCrossBorrowRate': false,
                'fetchCrossBorrowRates': false,
                'fetchCurrencies': true,
                'fetchDeposit': true,
                'fetchDepositAddress': true,
                'fetchDepositAddresses': false,
                'fetchDepositAddressesByNetwork': false,
                'fetchDeposits': true,
                'fetchDepositWithdrawFee': true,
                'fetchDepositWithdrawFees': false,
                'fetchFundingHistory': undefined,
                'fetchFundingRate': true,
                'fetchFundingRateHistory': false,
                'fetchFundingRates': false,
                'fetchIsolatedBorrowRate': true,
                'fetchIsolatedBorrowRates': true,
                'fetchLiquidations': false,
                'fetchMarginMode': false,
                'fetchMarkets': true,
                'fetchMyLiquidations': true,
                'fetchMyTrades': true,
                'fetchOHLCV': true,
                'fetchOpenInterest': true,
                'fetchOpenInterestHistory': false,
                'fetchOpenOrders': true,
                'fetchOrder': true,
                'fetchOrderBook': true,
                'fetchOrders': false,
                'fetchOrderTrades': true,
                'fetchPosition': true,
                'fetchPositionMode': false,
                'fetchPositions': true,
                'fetchStatus': true,
                'fetchTicker': true,
                'fetchTickers': true,
                'fetchTime': true,
                'fetchTrades': true,
                'fetchTradingFee': true,
                'fetchTradingFees': false,
                'fetchTransactionFee': true,
                'fetchTransactionFees': false,
                'fetchTransfer': false,
                'fetchTransfers': true,
                'fetchWithdrawAddressesByNetwork': false,
                'fetchWithdrawal': true,
                'fetchWithdrawals': true,
                'reduceMargin': false,
                'repayCrossMargin': false,
                'repayIsolatedMargin': true,
                'setLeverage': true,
                'setMarginMode': false,
                'transfer': true,
                'withdraw': true,
            },
            'hostname': 'bitmart.com',
            'urls': {
                'logo': 'https://user-images.githubusercontent.com/1294454/129991357-8f47464b-d0f4-41d6-8a82-34122f0d1398.jpg',
                'api': {
                    'rest': 'https://api-cloud.{hostname}', // bitmart.info for Hong Kong users
                },
                'www': 'https://www.bitmart.com/',
                'doc': 'https://developer-pro.bitmart.com/',
                'referral': {
                    'url': 'http://www.bitmart.com/?r=rQCFLh',
                    'discount': 0.3,
                },
                'fees': 'https://www.bitmart.com/fee/en',
            },
            'requiredCredentials': {
                'apiKey': true,
                'secret': true,
                'uid': true,
            },
            'api': {
                'public': {
                    'get': {
                        'system/time': 3,
                        'system/service': 3,
                        // spot markets
                        'spot/v1/currencies': 7.5,
                        'spot/v1/symbols': 7.5,
                        'spot/v1/symbols/details': 5,
                        'spot/quotation/v3/tickers': 6,
                        'spot/quotation/v3/ticker': 4,
                        'spot/quotation/v3/lite-klines': 5,
                        'spot/quotation/v3/klines': 7,
                        'spot/quotation/v3/books': 4,
                        'spot/quotation/v3/trades': 4,
                        'spot/v1/ticker': 5,
                        'spot/v2/ticker': 30,
                        'spot/v1/ticker_detail': 5,
                        'spot/v1/steps': 30,
                        'spot/v1/symbols/kline': 6,
                        'spot/v1/symbols/book': 5,
                        'spot/v1/symbols/trades': 5,
                        // contract markets
                        'contract/v1/tickers': 15,
                        'contract/public/details': 5,
                        'contract/public/depth': 5,
                        'contract/public/open-interest': 30,
                        'contract/public/funding-rate': 30,
                        'contract/public/kline': 6,
                        'account/v1/currencies': 30,
                    },
                },
                'private': {
                    'get': {
                        // sub-account
                        'account/sub-account/v1/transfer-list': 7.5,
                        'account/sub-account/v1/transfer-history': 7.5,
                        'account/sub-account/main/v1/wallet': 5,
                        'account/sub-account/main/v1/subaccount-list': 7.5,
                        'account/contract/sub-account/main/v1/wallet': 5,
                        'account/contract/sub-account/main/v1/transfer-list': 7.5,
                        'account/contract/sub-account/v1/transfer-history': 7.5,
                        // account
                        'account/v1/wallet': 5,
                        'account/v1/currencies': 30,
                        'spot/v1/wallet': 5,
                        'account/v1/deposit/address': 30,
                        'account/v1/withdraw/charge': 32,
                        'account/v2/deposit-withdraw/history': 7.5,
                        'account/v1/deposit-withdraw/detail': 7.5,
                        // order
                        'spot/v1/order_detail': 1,
                        'spot/v2/orders': 5,
                        'spot/v1/trades': 5,
                        // newer order endpoint
                        'spot/v2/trades': 5,
                        'spot/v3/orders': 5,
                        'spot/v2/order_detail': 1,
                        // margin
                        'spot/v1/margin/isolated/borrow_record': 1,
                        'spot/v1/margin/isolated/repay_record': 1,
                        'spot/v1/margin/isolated/pairs': 30,
                        'spot/v1/margin/isolated/account': 5,
                        'spot/v1/trade_fee': 30,
                        'spot/v1/user_fee': 30,
                        // broker
                        'spot/v1/broker/rebate': 1,
                        // contract
                        'contract/private/assets-detail': 5,
                        'contract/private/order': 1.2,
                        'contract/private/order-history': 10,
                        'contract/private/position': 10,
                        'contract/private/get-open-orders': 1.2,
                        'contract/private/trades': 10,
                    },
                    'post': {
                        // sub-account endpoints
                        'account/sub-account/main/v1/sub-to-main': 30,
                        'account/sub-account/sub/v1/sub-to-main': 30,
                        'account/sub-account/main/v1/main-to-sub': 30,
                        'account/sub-account/sub/v1/sub-to-sub': 30,
                        'account/sub-account/main/v1/sub-to-sub': 30,
                        'account/contract/sub-account/main/v1/sub-to-main': 7.5,
                        'account/contract/sub-account/main/v1/main-to-sub': 7.5,
                        'account/contract/sub-account/sub/v1/sub-to-main': 7.5,
                        // account
                        'account/v1/withdraw/apply': 7.5,
                        // transaction and trading
                        'spot/v1/submit_order': 1,
                        'spot/v1/batch_orders': 1,
                        'spot/v2/cancel_order': 1,
                        'spot/v1/cancel_orders': 15,
                        'spot/v4/query/order': 1,
                        'spot/v4/query/client-order': 1,
                        'spot/v4/query/open-orders': 5,
                        'spot/v4/query/history-orders': 5,
                        'spot/v4/query/trades': 5,
                        'spot/v4/query/order-trades': 5,
                        // newer endpoint
                        'spot/v3/cancel_order': 1,
                        'spot/v2/batch_orders': 1,
                        'spot/v2/submit_order': 1,
                        // margin
                        'spot/v1/margin/submit_order': 1,
                        'spot/v1/margin/isolated/borrow': 30,
                        'spot/v1/margin/isolated/repay': 30,
                        'spot/v1/margin/isolated/transfer': 30,
                        // contract
                        'account/v1/transfer-contract-list': 60,
                        'account/v1/transfer-contract': 60,
                        'contract/private/submit-order': 2.5,
                        'contract/private/cancel-order': 1.5,
                        'contract/private/cancel-orders': 30,
                        'contract/private/submit-plan-order': 2.5,
                        'contract/private/cancel-plan-order': 1.5,
                        'contract/private/submit-leverage': 2.5,
                    },
                },
            },
            'timeframes': {
                '1m': 1,
                '3m': 3,
                '5m': 5,
                '15m': 15,
                '30m': 30,
                '45m': 45,
                '1h': 60,
                '2h': 120,
                '3h': 180,
                '4h': 240,
                '1d': 1440,
                '1w': 10080,
                '1M': 43200,
            },
            'fees': {
                'trading': {
                    'tierBased': true,
                    'percentage': true,
                    'taker': this.parseNumber('0.0025'),
                    'maker': this.parseNumber('0.0025'),
                    'tiers': {
                        'taker': [
                            [this.parseNumber('0'), this.parseNumber('0.0020')],
                            [this.parseNumber('10'), this.parseNumber('0.18')],
                            [this.parseNumber('50'), this.parseNumber('0.0016')],
                            [this.parseNumber('250'), this.parseNumber('0.0014')],
                            [this.parseNumber('1000'), this.parseNumber('0.0012')],
                            [this.parseNumber('5000'), this.parseNumber('0.0010')],
                            [this.parseNumber('25000'), this.parseNumber('0.0008')],
                            [this.parseNumber('50000'), this.parseNumber('0.0006')],
                        ],
                        'maker': [
                            [this.parseNumber('0'), this.parseNumber('0.001')],
                            [this.parseNumber('10'), this.parseNumber('0.0009')],
                            [this.parseNumber('50'), this.parseNumber('0.0008')],
                            [this.parseNumber('250'), this.parseNumber('0.0007')],
                            [this.parseNumber('1000'), this.parseNumber('0.0006')],
                            [this.parseNumber('5000'), this.parseNumber('0.0005')],
                            [this.parseNumber('25000'), this.parseNumber('0.0004')],
                            [this.parseNumber('50000'), this.parseNumber('0.0003')],
                        ],
                    },
                },
            },
            'precisionMode': number.TICK_SIZE,
            'exceptions': {
                'exact': {
                    // general errors
                    '30000': errors.ExchangeError,
                    '30001': errors.AuthenticationError,
                    '30002': errors.AuthenticationError,
                    '30003': errors.AccountSuspended,
                    '30004': errors.AuthenticationError,
                    '30005': errors.AuthenticationError,
                    '30006': errors.AuthenticationError,
                    '30007': errors.AuthenticationError,
                    '30008': errors.AuthenticationError,
                    '30010': errors.PermissionDenied,
                    '30011': errors.AuthenticationError,
                    '30012': errors.AuthenticationError,
                    '30013': errors.RateLimitExceeded,
                    '30014': errors.ExchangeNotAvailable,
                    // funding account errors
                    '60000': errors.BadRequest,
                    '60001': errors.BadRequest,
                    '60002': errors.BadRequest,
                    '60003': errors.ExchangeError,
                    '60004': errors.ExchangeError,
                    '60005': errors.ExchangeError,
                    '60006': errors.ExchangeError,
                    '60007': errors.InvalidAddress,
                    '60008': errors.InsufficientFunds,
                    '60009': errors.ExchangeError,
                    '60010': errors.ExchangeError,
                    '60011': errors.InvalidAddress,
                    '60012': errors.ExchangeError,
                    '60020': errors.PermissionDenied,
                    '60021': errors.PermissionDenied,
                    '60022': errors.PermissionDenied,
                    '60030': errors.BadRequest,
                    '60031': errors.BadRequest,
                    '60050': errors.ExchangeError,
                    '60051': errors.ExchangeError,
                    '61001': errors.InsufficientFunds,
                    '61003': errors.BadRequest,
                    // spot errors
                    '50000': errors.BadRequest,
                    '50001': errors.BadSymbol,
                    '50002': errors.BadRequest,
                    '50003': errors.BadRequest,
                    '50004': errors.BadRequest,
                    '50005': errors.OrderNotFound,
                    '50006': errors.InvalidOrder,
                    '50007': errors.InvalidOrder,
                    '50008': errors.InvalidOrder,
                    '50009': errors.InvalidOrder,
                    '50010': errors.InvalidOrder,
                    '50011': errors.InvalidOrder,
                    '50012': errors.InvalidOrder,
                    '50013': errors.InvalidOrder,
                    '50014': errors.BadRequest,
                    '50015': errors.BadRequest,
                    '50016': errors.BadRequest,
                    '50017': errors.BadRequest,
                    '50018': errors.BadRequest,
                    '50019': errors.BadRequest,
                    '51004': errors.InsufficientFunds,
                    // '50019': ExchangeError, // 400, Invalid status. validate status is [1=Failed, 2=Success, 3=Frozen Failed, 4=Frozen Success, 5=Partially Filled, 6=Fully Fulled, 7=Canceling, 8=Canceled
                    '50020': errors.InsufficientFunds,
                    '50021': errors.BadRequest,
                    '50022': errors.ExchangeNotAvailable,
                    '50023': errors.BadSymbol,
                    '50029': errors.InvalidOrder,
                    '50030': errors.InvalidOrder,
                    '50032': errors.OrderNotFound,
                    // below Error codes used interchangeably for both failed postOnly and IOC orders depending on market price and order side
                    '50035': errors.InvalidOrder,
                    '50034': errors.InvalidOrder,
                    '51011': errors.InvalidOrder,
                    '53000': errors.AccountSuspended,
                    '53001': errors.AccountSuspended,
                    '57001': errors.BadRequest,
                    '58001': errors.BadRequest,
                    '59001': errors.ExchangeError,
                    '59002': errors.ExchangeError,
                    // contract errors
                    '40001': errors.ExchangeError,
                    '40002': errors.ExchangeError,
                    '40003': errors.ExchangeError,
                    '40004': errors.ExchangeError,
                    '40005': errors.ExchangeError,
                    '40006': errors.PermissionDenied,
                    '40007': errors.BadRequest,
                    '40008': errors.InvalidNonce,
                    '40009': errors.BadRequest,
                    '40010': errors.BadRequest,
                    '40011': errors.BadRequest,
                    '40012': errors.ExchangeError,
                    '40013': errors.ExchangeError,
                    '40014': errors.BadSymbol,
                    '40015': errors.BadSymbol,
                    '40016': errors.InvalidOrder,
                    '40017': errors.InvalidOrder,
                    '40018': errors.InvalidOrder,
                    '40019': errors.ExchangeError,
                    '40020': errors.InvalidOrder,
                    '40021': errors.ExchangeError,
                    '40022': errors.ExchangeError,
                    '40023': errors.ExchangeError,
                    '40024': errors.ExchangeError,
                    '40025': errors.ExchangeError,
                    '40026': errors.ExchangeError,
                    '40027': errors.InsufficientFunds,
                    '40028': errors.PermissionDenied,
                    '40029': errors.InvalidOrder,
                    '40030': errors.InvalidOrder,
                    '40031': errors.InvalidOrder,
                    '40032': errors.InvalidOrder,
                    '40033': errors.InvalidOrder,
                    '40034': errors.BadSymbol,
                    '53002': errors.PermissionDenied,
                    '53003': errors.PermissionDenied,
                    '53005': errors.PermissionDenied,
                    '53006': errors.PermissionDenied,
                    '53007': errors.PermissionDenied,
                    '53008': errors.PermissionDenied,
                    '53009': errors.PermissionDenied,
                    '53010': errors.PermissionDenied, // 403 This account is restricted from borrowing
                },
                'broad': {},
            },
            'commonCurrencies': {
                '$GM': 'GOLDMINER',
                '$HERO': 'Step Hero',
                '$PAC': 'PAC',
                'BP': 'BEYOND',
                'GDT': 'Gorilla Diamond',
                'GLD': 'Goldario',
                'MVP': 'MVP Coin',
                'TRU': 'Truebit', // conflict with TrueFi
            },
            'options': {
                'defaultNetwork': 'ERC20',
                'defaultNetworks': {
                    'USDT': 'ERC20',
                },
                'networks': {
                    'ERC20': 'ERC20',
                    'BTC': 'BTC',
                    'TRC20': 'TRC20',
                    // todo: should be TRX after unification
                    // 'TRC20': [ 'TRC20', 'trc20', 'TRON' ], // todo: after unification i.e. TRON is returned from fetchDepositAddress
                    // 'ERC20': [ 'ERC20', 'ERC-20', 'ERC20 ' ], // todo: after unification
                    'OMNI': 'OMNI',
                    'XLM': 'XLM',
                    'EOS': 'EOS',
                    'NEO': 'NEO',
                    'BTM': 'BTM',
                    'BCH': 'BCH',
                    'LTC': 'LTC',
                    'BSV': 'BSV',
                    'XRP': 'XRP',
                    // 'VECHAIN': [ 'VET', 'Vechain' ], // todo: after unification
                    'PLEX': 'PLEX',
                    'XCH': 'XCH',
                    // 'AVALANCHE_C': [ 'AVAX', 'AVAX-C' ], // todo: after unification
                    'NEAR': 'NEAR',
                    'FIO': 'FIO',
                    'SCRT': 'SCRT',
                    'IOTX': 'IOTX',
                    'SOL': 'SOL',
                    'ALGO': 'ALGO',
                    'ATOM': 'ATOM',
                    'DOT': 'DOT',
                    'ADA': 'ADA',
                    'DOGE': 'DOGE',
                    'XYM': 'XYM',
                    'GLMR': 'GLMR',
                    'MOVR': 'MOVR',
                    'ZIL': 'ZIL',
                    'INJ': 'INJ',
                    'KSM': 'KSM',
                    'ZEC': 'ZEC',
                    'NAS': 'NAS',
                    // 'POLYGON': [ 'MATIC', 'Polygon', 'POLYGON' ], // todo: after unification
                    'HRC20': 'HECO',
                    'XDC': 'XDC',
                    'ONE': 'ONE',
                    'LAT': 'LAT',
                    'CSPR': 'Casper',
                    'ICP': 'Computer',
                    'XTZ': 'XTZ',
                    'MINA': 'MINA',
                    // 'BEP20': [ 'BEP20', 'BSC_BNB', 'bep20' ], // todo: after unification
                    'THETA': 'THETA',
                    'AKT': 'AKT',
                    'AR': 'AR',
                    'CELO': 'CELO',
                    'FIL': 'FIL',
                    'NULS': 'NULS',
                    'ETC': 'ETC',
                    'DASH': 'DASH',
                    'DGB': 'DGB',
                    'BEP2': 'BEP2',
                    'GRIN': 'GRIN',
                    'WAVES': 'WAVES',
                    'ABBC': 'ABBC',
                    'ACA': 'ACA',
                    'QTUM': 'QTUM',
                    'PAC': 'PAC',
                    // 'TERRACLASSIC': 'LUNC', // TBD
                    // 'TERRA': 'Terra', // TBD
                    // 'HEDERA': [ 'HBAR', 'Hedera', 'Hedera Mainnet' ], // todo: after unification
                    'TLOS': 'TLOS',
                    'KARDIA': 'KardiaChain',
                    'FUSE': 'FUSE',
                    'TRC10': 'TRC10',
                    'FIRO': 'FIRO',
                    'FTM': 'Fantom',
                    // 'KLAYTN': [ 'klaytn', 'KLAY', 'Klaytn' ], // todo: after unification
                    // 'ELROND': [ 'EGLD', 'Elrond eGold', 'MultiversX' ], // todo: after unification
                    'EVER': 'EVER',
                    'KAVA': 'KAVA',
                    'HYDRA': 'HYDRA',
                    'PLCU': 'PLCU',
                    'BRISE': 'BRISE',
                    // 'CRC20': [ 'CRO', 'CRO_Chain' ], // todo: after unification
                    // 'CONFLUX': [ 'CFX eSpace', 'CFX' ], // todo: after unification
                    'OPTIMISM': 'OPTIMISM',
                    'REEF': 'REEF',
                    'SYS': 'SYS',
                    'VITE': 'VITE',
                    'STX': 'STX',
                    'SXP': 'SXP',
                    'BITCI': 'BITCI',
                    // 'ARBITRUM': [ 'ARBI', 'Arbitrum' ], // todo: after unification
                    'XRD': 'XRD',
                    'ASTR': 'ASTAR',
                    'ZEN': 'HORIZEN',
                    'LTO': 'LTO',
                    'ETHW': 'ETHW',
                    'ETHF': 'ETHF',
                    'IOST': 'IOST',
                    // 'CHILIZ': [ 'CHZ', 'CHILIZ' ], // todo: after unification
                    'APT': 'APT',
                    // 'FLOW': [ 'FLOW', 'Flow' ], // todo: after unification
                    'ONT': 'ONT',
                    'EVMOS': 'EVMOS',
                    'XMR': 'XMR',
                    'OASYS': 'OAS',
                    'OSMO': 'OSMO',
                    'OMAX': 'OMAX Chain',
                    'DESO': 'DESO',
                    'BFIC': 'BFIC',
                    'OHO': 'OHO',
                    'CS': 'CS',
                    'CHEQ': 'CHEQ',
                    'NODL': 'NODL',
                    'NEM': 'XEM',
                    'FRA': 'FRA',
                    'ERGO': 'ERG',
                    // todo: below will be uncommented after unification
                    // 'BITCOINHD': 'BHD',
                    // 'CRUST': 'CRU',
                    // 'MINTME': 'MINTME',
                    // 'ZENITH': 'ZENITH',
                    // 'ZENIQ': 'ZENIQ', // "ZEN-20" is different
                    // 'BITCOINVAULT': 'BTCV',
                    // 'MOBILECOIN': 'MBX',
                    // 'PINETWORK': 'PI',
                    // 'PI': 'PI',
                    // 'REBUS': 'REBUS',
                    // 'XODEX': 'XODEX',
                    // 'ULTRONGLOW': 'UTG'
                    // 'QIBLOCKCHAIN': 'QIE',
                    // 'XIDEN': 'XDEN',
                    // 'PHAETON': 'PHAE',
                    // 'REDLIGHT': 'REDLC',
                    // 'VERITISE': 'VTS',
                    // 'VERIBLOCK': 'VBK',
                    // 'RAMESTTA': 'RAMA',
                    // 'BITICA': 'BDCC',
                    // 'CROWNSOVEREIGN': 'CSOV',
                    // 'DRAC': 'DRC20',
                    // 'QCHAIN': 'QDT',
                    // 'KINGARU': 'KRU',
                    // 'PROOFOFMEMES': 'POM',
                    // 'CUBE': 'CUBE',
                    // 'CADUCEUS': 'CMP',
                    // 'VEIL': 'VEIL',
                    // 'ENERGYWEB': 'EWT',
                    // 'CYPHERIUM': 'CPH',
                    // 'LBRY': 'LBC',
                    // 'ETHERCOIN': 'ETE',
                    // undetermined chains:
                    // LEX (for LexThum), TAYCAN (for TRICE), SFL (probably TAYCAN), OMNIA (for APEX), NAC (for NAC), KAG (Kinesis), CEM (crypto emergency), XVM (for Venidium), NEVM (for NEVM), IGT20 (for IGNITE), FILM (FILMCredits), CC (CloudCoin), MERGE (MERGE), LTNM (Bitcoin latinum), PLUGCN ( PlugChain), DINGO (dingo), LED (LEDGIS), AVAT (AVAT), VSOL (Vsolidus), EPIC (EPIC cash), NFC (netflowcoin), mrx (Metrix Coin), Idena (idena network), PKT (PKT Cash), BondDex (BondDex), XBN (XBN), KALAM (Kalamint), REV (RChain), KRC20 (MyDeFiPet), ARC20 (Hurricane Token), GMD (Coop network), BERS (Berith), ZEBI (Zebi), BRC (Baer Chain), DAPS (DAPS Coin), APL (Gold Secured Currency), NDAU (NDAU), WICC (WICC), UPG (Unipay God), TSL (TreasureSL), MXW (Maxonrow), CLC (Cifculation), SMH (SMH Coin), XIN (CPCoin), RDD (ReddCoin), OK (Okcash), KAR (KAR), CCX (ConcealNetwork),
                },
                'defaultType': 'spot',
                'fetchBalance': {
                    'type': 'spot', // 'spot', 'swap', 'account'
                },
                'accountsByType': {
                    'spot': 'spot',
                    'swap': 'swap',
                },
                'createMarketBuyOrderRequiresPrice': true,
                'brokerId': 'CCXTxBitmart000',
            },
        });
    }
    async fetchTime(params = {}) {
        /**
         * @method
         * @name bitmart#fetchTime
         * @description fetches the current integer timestamp in milliseconds from the exchange server
         * @param {object} [params] extra parameters specific to the bitmart api endpoint
         * @returns {int} the current integer timestamp in milliseconds from the exchange server
         */
        const response = await this.publicGetSystemTime(params);
        //
        //     {
        //         "message":"OK",
        //         "code":1000,
        //         "trace":"c4e5e5b7-fe9f-4191-89f7-53f6c5bf9030",
        //         "data":{
        //             "server_time":1599843709578
        //         }
        //     }
        //
        const data = this.safeValue(response, 'data', {});
        return this.safeInteger(data, 'server_time');
    }
    async fetchStatus(params = {}) {
        /**
         * @method
         * @name bitmart#fetchStatus
         * @description the latest known information on the availability of the exchange API
         * @param {object} [params] extra parameters specific to the bitmart api endpoint
         * @returns {object} a [status structure]{@link https://docs.ccxt.com/#/?id=exchange-status-structure}
         */
        const options = this.safeValue(this.options, 'fetchStatus', {});
        const defaultType = this.safeString(this.options, 'defaultType');
        let type = this.safeString(options, 'type', defaultType);
        type = this.safeString(params, 'type', type);
        params = this.omit(params, 'type');
        const response = await this.publicGetSystemService(params);
        //
        //     {
        //         "message": "OK",
        //         "code": 1000,
        //         "trace": "1d3f28b0-763e-4f78-90c4-5e3ad19dc595",
        //         "data": {
        //           "service": [
        //             {
        //               "title": "Spot API Stop",
        //               "service_type": "spot",
        //               "status": 2,
        //               "start_time": 1648639069125,
        //               "end_time": 1648639069125
        //             },
        //             {
        //               "title": "Contract API Stop",
        //               "service_type": "contract",
        //               "status": 2,
        //               "start_time": 1648639069125,
        //               "end_time": 1648639069125
        //             }
        //           ]
        //         }
        //     }
        //
        const data = this.safeValue(response, 'data', {});
        const services = this.safeValue(data, 'service', []);
        const servicesByType = this.indexBy(services, 'service_type');
        if (type === 'swap') {
            type = 'contract';
        }
        const service = this.safeValue(servicesByType, type);
        let status = undefined;
        let eta = undefined;
        if (service !== undefined) {
            const statusCode = this.safeInteger(service, 'status');
            if (statusCode === 2) {
                status = 'ok';
            }
            else {
                status = 'maintenance';
                eta = this.safeInteger(service, 'end_time');
            }
        }
        return {
            'status': status,
            'updated': undefined,
            'eta': eta,
            'url': undefined,
            'info': response,
        };
    }
    async fetchSpotMarkets(params = {}) {
        const response = await this.publicGetSpotV1SymbolsDetails(params);
        //
        //     {
        //         "message":"OK",
        //         "code":1000,
        //         "trace":"a67c9146-086d-4d3f-9897-5636a9bb26e1",
        //         "data":{
        //             "symbols":[
        //               {
        //                  "symbol": "BTC_USDT",
        //                  "symbol_id": 53,
        //                  "base_currency": "BTC",
        //                  "quote_currency": "USDT",
        //                  "base_min_size": "0.000010000000000000000000000000",
        //                  "base_max_size": "100000000.000000000000000000000000000000",
        //                  "price_min_precision": -1,
        //                  "price_max_precision": 2,
        //                  "quote_increment": "0.00001", // Api docs says "The minimum order quantity is also the minimum order quantity increment", however I think they mistakenly use the term 'order quantity'
        //                  "expiration": "NA",
        //                  "min_buy_amount": "5.000000000000000000000000000000",
        //                  "min_sell_amount": "5.000000000000000000000000000000",
        //                  "trade_status": "trading"
        //               },
        //             ]
        //         }
        //     }
        //
        const data = this.safeValue(response, 'data', {});
        const symbols = this.safeValue(data, 'symbols', []);
        const result = [];
        for (let i = 0; i < symbols.length; i++) {
            const market = symbols[i];
            const id = this.safeString(market, 'symbol');
            const numericId = this.safeInteger(market, 'symbol_id');
            const baseId = this.safeString(market, 'base_currency');
            const quoteId = this.safeString(market, 'quote_currency');
            const base = this.safeCurrencyCode(baseId);
            const quote = this.safeCurrencyCode(quoteId);
            const symbol = base + '/' + quote;
            const minBuyCost = this.safeString(market, 'min_buy_amount');
            const minSellCost = this.safeString(market, 'min_sell_amount');
            const minCost = Precise["default"].stringMax(minBuyCost, minSellCost);
            const baseMinSize = this.safeNumber(market, 'base_min_size');
            result.push({
                'id': id,
                'numericId': numericId,
                'symbol': symbol,
                'base': base,
                'quote': quote,
                'settle': undefined,
                'baseId': baseId,
                'quoteId': quoteId,
                'settleId': undefined,
                'type': 'spot',
                'spot': true,
                'margin': false,
                'swap': false,
                'future': false,
                'option': false,
                'active': true,
                'contract': false,
                'linear': undefined,
                'inverse': undefined,
                'contractSize': undefined,
                'expiry': undefined,
                'expiryDatetime': undefined,
                'strike': undefined,
                'optionType': undefined,
                'precision': {
                    'amount': baseMinSize,
                    'price': this.parseNumber(this.parsePrecision(this.safeString(market, 'price_max_precision'))),
                },
                'limits': {
                    'leverage': {
                        'min': undefined,
                        'max': undefined,
                    },
                    'amount': {
                        'min': baseMinSize,
                        'max': this.safeNumber(market, 'base_max_size'),
                    },
                    'price': {
                        'min': undefined,
                        'max': undefined,
                    },
                    'cost': {
                        'min': this.parseNumber(minCost),
                        'max': undefined,
                    },
                },
                'created': undefined,
                'info': market,
            });
        }
        return result;
    }
    async fetchContractMarkets(params = {}) {
        const response = await this.publicGetContractPublicDetails(params);
        //
        //     {
        //       "code": 1000,
        //       "message": "Ok",
        //       "trace": "9b92a999-9463-4c96-91a4-93ad1cad0d72",
        //       "data": {
        //       "symbols": [{
        //             "symbol": "BTCUSDT",
        //             "product_type": 1,
        //             "open_timestamp": 1594080000,
        //             "expire_timestamp": 0,
        //             "settle_timestamp": 0,
        //             "base_currency": "BTC",
        //             "quote_currency": "USDT",
        //             "last_price": "23920",
        //             "volume_24h": "18969368",
        //             "turnover_24h": "458933659.7858",
        //             "index_price": "23945.25191635",
        //             "index_name": "BTCUSDT",
        //             "contract_size": "0.001",
        //             "min_leverage": "1",
        //             "max_leverage": "100",
        //             "price_precision": "0.1",
        //             "vol_precision": "1",
        //             "max_volume": "500000",
        //             "min_volume": "1"
        //           },
        //           ...
        //         ]
        //       }
        //     }
        //
        const data = this.safeValue(response, 'data', {});
        const symbols = this.safeValue(data, 'symbols', []);
        const result = [];
        for (let i = 0; i < symbols.length; i++) {
            const market = symbols[i];
            const id = this.safeString(market, 'symbol');
            const baseId = this.safeString(market, 'base_currency');
            const quoteId = this.safeString(market, 'quote_currency');
            const base = this.safeCurrencyCode(baseId);
            const quote = this.safeCurrencyCode(quoteId);
            const settleId = 'USDT'; // this is bitmart's ID for usdt
            const settle = this.safeCurrencyCode(settleId);
            const symbol = base + '/' + quote + ':' + settle;
            const productType = this.safeInteger(market, 'product_type');
            const isSwap = (productType === 1);
            const isFutures = (productType === 2);
            let expiry = this.safeInteger(market, 'expire_timestamp');
            if (!isFutures && (expiry === 0)) {
                expiry = undefined;
            }
            result.push({
                'id': id,
                'numericId': undefined,
                'symbol': symbol,
                'base': base,
                'quote': quote,
                'settle': settle,
                'baseId': baseId,
                'quoteId': quoteId,
                'settleId': settleId,
                'type': isSwap ? 'swap' : 'future',
                'spot': false,
                'margin': false,
                'swap': isSwap,
                'future': isFutures,
                'option': false,
                'active': true,
                'contract': true,
                'linear': true,
                'inverse': false,
                'contractSize': this.safeNumber(market, 'contract_size'),
                'expiry': expiry,
                'expiryDatetime': this.iso8601(expiry),
                'strike': undefined,
                'optionType': undefined,
                'precision': {
                    'amount': this.safeNumber(market, 'vol_precision'),
                    'price': this.safeNumber(market, 'price_precision'),
                },
                'limits': {
                    'leverage': {
                        'min': this.safeNumber(market, 'min_leverage'),
                        'max': this.safeNumber(market, 'max_leverage'),
                    },
                    'amount': {
                        'min': this.safeNumber(market, 'min_volume'),
                        'max': this.safeNumber(market, 'max_volume'),
                    },
                    'price': {
                        'min': undefined,
                        'max': undefined,
                    },
                    'cost': {
                        'min': undefined,
                        'max': undefined,
                    },
                },
                'created': this.safeInteger(market, 'open_timestamp'),
                'info': market,
            });
        }
        return result;
    }
    async fetchMarkets(params = {}) {
        /**
         * @method
         * @name bitmart#fetchMarkets
         * @description retrieves data on all markets for bitmart
         * @param {object} [params] extra parameters specific to the exchange api endpoint
         * @returns {object[]} an array of objects representing market data
         */
        const spot = await this.fetchSpotMarkets(params);
        const contract = await this.fetchContractMarkets(params);
        return this.arrayConcat(spot, contract);
    }
    async fetchCurrencies(params = {}) {
        /**
         * @method
         * @name bitmart#fetchCurrencies
         * @description fetches all available currencies on an exchange
         * @param {object} [params] extra parameters specific to the bitmart api endpoint
         * @returns {object} an associative dictionary of currencies
         */
        const response = await this.publicGetSpotV1Currencies(params);
        //
        //     {
        //         "message":"OK",
        //         "code":1000,
        //         "trace":"8c768b3c-025f-413f-bec5-6d6411d46883",
        //         "data":{
        //             "currencies":[
        //                 {"currency":"MATIC","name":"Matic Network","withdraw_enabled":true,"deposit_enabled":true},
        //                 {"currency":"KTN","name":"Kasoutuuka News","withdraw_enabled":true,"deposit_enabled":false},
        //                 {"currency":"BRT","name":"Berith","withdraw_enabled":true,"deposit_enabled":true},
        //             ]
        //         }
        //     }
        //
        const data = this.safeValue(response, 'data', {});
        const currencies = this.safeValue(data, 'currencies', []);
        const result = {};
        for (let i = 0; i < currencies.length; i++) {
            const currency = currencies[i];
            const id = this.safeString(currency, 'id');
            const code = this.safeCurrencyCode(id);
            const name = this.safeString(currency, 'name');
            const withdrawEnabled = this.safeValue(currency, 'withdraw_enabled');
            const depositEnabled = this.safeValue(currency, 'deposit_enabled');
            const active = withdrawEnabled && depositEnabled;
            result[code] = {
                'id': id,
                'code': code,
                'name': name,
                'info': currency,
                'active': active,
                'deposit': depositEnabled,
                'withdraw': withdrawEnabled,
                'fee': undefined,
                'precision': undefined,
                'limits': {
                    'amount': { 'min': undefined, 'max': undefined },
                    'withdraw': { 'min': undefined, 'max': undefined },
                },
            };
        }
        return result;
    }
    async fetchTransactionFee(code, params = {}) {
        /**
         * @method
         * @name bitmart#fetchTransactionFee
         * @deprecated
         * @description please use fetchDepositWithdrawFee instead
         * @param {string} code unified currency code
         * @param {object} [params] extra parameters specific to the bitmart api endpoint
         * @returns {object} a [fee structure]{@link https://docs.ccxt.com/#/?id=fee-structure}
         */
        await this.loadMarkets();
        const currency = this.currency(code);
        const request = {
            'currency': currency['id'],
        };
        const response = await this.privateGetAccountV1WithdrawCharge(this.extend(request, params));
        //
        //     {
        //         "message": "OK",
        //         "code": "1000",
        //         "trace": "3ecc0adf-91bd-4de7-aca1-886c1122f54f",
        //         "data": {
        //             "today_available_withdraw_BTC": "100.0000",
        //             "min_withdraw": "0.005",
        //             "withdraw_precision": "8",
        //             "withdraw_fee": "0.000500000000000000000000000000"
        //         }
        //     }
        //
        const data = response['data'];
        const withdrawFees = {};
        withdrawFees[code] = this.safeNumber(data, 'withdraw_fee');
        return {
            'info': response,
            'withdraw': withdrawFees,
            'deposit': {},
        };
    }
    parseDepositWithdrawFee(fee, currency = undefined) {
        //
        //    {
        //        "today_available_withdraw_BTC": "100.0000",
        //        "min_withdraw": "0.005",
        //        "withdraw_precision": "8",
        //        "withdraw_fee": "0.000500000000000000000000000000"
        //    }
        //
        return {
            'info': fee,
            'withdraw': {
                'fee': this.safeNumber(fee, 'withdraw_fee'),
                'percentage': undefined,
            },
            'deposit': {
                'fee': undefined,
                'percentage': undefined,
            },
            'networks': {},
        };
    }
    async fetchDepositWithdrawFee(code, params = {}) {
        /**
         * @method
         * @name bitmart#fetchDepositWithdrawFee
         * @description fetch the fee for deposits and withdrawals
         * @param {string} code unified currency code
         * @param {object} [params] extra parameters specific to the bitmart api endpoint
         * @returns {object} a [fee structure]{@link https://docs.ccxt.com/#/?id=fee-structure}
         */
        await this.loadMarkets();
        const currency = this.currency(code);
        const request = {
            'currency': currency['id'],
        };
        const response = await this.privateGetAccountV1WithdrawCharge(this.extend(request, params));
        //
        //     {
        //         "message": "OK",
        //         "code": "1000",
        //         "trace": "3ecc0adf-91bd-4de7-aca1-886c1122f54f",
        //         "data": {
        //             "today_available_withdraw_BTC": "100.0000",
        //             "min_withdraw": "0.005",
        //             "withdraw_precision": "8",
        //             "withdraw_fee": "0.000500000000000000000000000000"
        //         }
        //     }
        //
        const data = response['data'];
        return this.parseDepositWithdrawFee(data);
    }
    parseTicker(ticker, market = undefined) {
        //
        // spot
        //
        //      {
        //          "symbol": "SOLAR_USDT",
        //          "last_price": "0.020342",
        //          "quote_volume_24h": "56817.811802",
        //          "base_volume_24h": "2172060",
        //          "high_24h": "0.256000",
        //          "low_24h": "0.016980",
        //          "open_24h": "0.022309",
        //          "close_24h": "0.020342",
        //          "best_ask": "0.020389",
        //          "best_ask_size": "339.000000000000000000000000000000",
        //          "best_bid": "0.020342",
        //          "best_bid_size": "3369.000000000000000000000000000000",
        //          "fluctuation": "-0.0882",
        //          "url": "https://www.bitmart.com/trade?symbol=SOLAR_USDT",
        //          "timestamp": 1667403439367
        //      }
        //
        // swap
        //
        //      {
        //          "contract_symbol":"DOGEUSDT",
        //          "last_price":"0.130340",
        //          "index_price":"0.13048245",
        //          "last_funding_rate":"0.00002287",
        //          "price_change_percent_24h":"-2.074",
        //          "volume_24h":"113705028.59482228",
        //          "url":"https://futures.bitmart.com/en?symbol=DOGEUSDT",
        //          "high_price":"0.134520",
        //          "low_price":"0.128570",
        //          "legal_coin_price":"0.1302699"
        //      }
        //
        const timestamp = this.safeInteger(ticker, 'timestamp', this.milliseconds());
        const marketId = this.safeString2(ticker, 'symbol', 'contract_symbol');
        market = this.safeMarket(marketId, market);
        const symbol = market['symbol'];
        const last = this.safeString2(ticker, 'close_24h', 'last_price');
        let percentage = this.safeString(ticker, 'price_change_percent_24h');
        if (percentage === undefined) {
            const percentageRaw = this.safeString(ticker, 'fluctuation');
            if ((percentageRaw !== undefined) && (percentageRaw !== '0')) { // a few tickers show strictly '0' in fluctuation field
                const direction = percentageRaw[0];
                percentage = direction + Precise["default"].stringMul(percentageRaw.replace(direction, ''), '100');
            }
            else if (percentageRaw === '0') {
                percentage = '0';
            }
        }
        const baseVolume = this.safeString(ticker, 'base_volume_24h');
        let quoteVolume = this.safeString(ticker, 'quote_volume_24h');
        quoteVolume = this.safeString(ticker, 'volume_24h', quoteVolume);
        const average = this.safeString2(ticker, 'avg_price', 'index_price');
        const high = this.safeString2(ticker, 'high_24h', 'high_price');
        const low = this.safeString2(ticker, 'low_24h', 'low_price');
        return this.safeTicker({
            'symbol': symbol,
            'timestamp': timestamp,
            'datetime': this.iso8601(timestamp),
            'high': high,
            'low': low,
            'bid': this.safeString(ticker, 'best_bid'),
            'bidVolume': this.safeString(ticker, 'best_bid_size'),
            'ask': this.safeString(ticker, 'best_ask'),
            'askVolume': this.safeString(ticker, 'best_ask_size'),
            'vwap': undefined,
            'open': this.safeString(ticker, 'open_24h'),
            'close': last,
            'last': last,
            'previousClose': undefined,
            'change': undefined,
            'percentage': percentage,
            'average': average,
            'baseVolume': baseVolume,
            'quoteVolume': quoteVolume,
            'info': ticker,
        }, market);
    }
    async fetchTicker(symbol, params = {}) {
        /**
         * @method
         * @name bitmart#fetchTicker
         * @description fetches a price ticker, a statistical calculation with the information calculated over the past 24 hours for a specific market
         * @param {string} symbol unified symbol of the market to fetch the ticker for
         * @param {object} [params] extra parameters specific to the bitmart api endpoint
         * @returns {object} a [ticker structure]{@link https://docs.ccxt.com/#/?id=ticker-structure}
         */
        await this.loadMarkets();
        const market = this.market(symbol);
        const request = {};
        let method = undefined;
        if (market['swap']) {
            method = 'publicGetContractV1Tickers';
            request['contract_symbol'] = market['id'];
        }
        else if (market['spot']) {
            method = 'publicGetSpotV1Ticker';
            request['symbol'] = market['id'];
        }
        const response = await this[method](this.extend(request, params));
        //
        // spot
        //
        //     {
        //         "message":"OK",
        //         "code":1000,
        //         "trace":"6aa5b923-2f57-46e3-876d-feca190e0b82",
        //         "data":{
        //             "tickers":[
        //                 {
        //                     "symbol":"ETH_BTC",
        //                     "last_price":"0.036037",
        //                     "quote_volume_24h":"4380.6660000000",
        //                     "base_volume_24h":"159.3582006712",
        //                     "high_24h":"0.036972",
        //                     "low_24h":"0.035524",
        //                     "open_24h":"0.036561",
        //                     "close_24h":"0.036037",
        //                     "best_ask":"0.036077",
        //                     "best_ask_size":"9.9500",
        //                     "best_bid":"0.035983",
        //                     "best_bid_size":"4.2792",
        //                     "fluctuation":"-0.0143",
        //                     "url":"https://www.bitmart.com/trade?symbol=ETH_BTC"
        //                 }
        //             ]
        //         }
        //     }
        //
        // swap
        //
        //      {
        //          "message":"OK",
        //          "code":1000,
        //          "trace":"4a0ebceb-d3f7-45a3-8feb-f61e230e24cd",
        //          "data":{
        //              "tickers":[
        //                  {
        //                      "contract_symbol":"DOGEUSDT",
        //                      "last_price":"0.130180",
        //                      "index_price":"0.13028635",
        //                      "last_funding_rate":"0.00002025",
        //                      "price_change_percent_24h":"-2.326",
        //                      "volume_24h":"116789313.01797258",
        //                      "url":"https://futures.bitmart.com/en?symbol=DOGEUSDT",
        //                      "high_price":"0.134520",
        //                      "low_price":"0.128570",
        //                      "legal_coin_price":"0.13017401"
        //                  }
        //              ]
        //          }
        //      }
        //
        const data = this.safeValue(response, 'data', {});
        const tickers = this.safeValue(data, 'tickers', []);
        // fails in naming for contract tickers 'contract_symbol'
        let tickersById = undefined;
        if (market['spot']) {
            tickersById = this.indexBy(tickers, 'symbol');
        }
        else if (market['swap']) {
            tickersById = this.indexBy(tickers, 'contract_symbol');
        }
        const ticker = this.safeValue(tickersById, market['id']);
        return this.parseTicker(ticker, market);
    }
    async fetchTickers(symbols = undefined, params = {}) {
        /**
         * @method
         * @name bitmart#fetchTickers
         * @description fetches price tickers for multiple markets, statistical calculations with the information calculated over the past 24 hours each market
         * @see https://developer-pro.bitmart.com/en/spot/#get-ticker-of-all-pairs-v2
         * @param {string[]|undefined} symbols unified symbols of the markets to fetch the ticker for, all market tickers are returned if not assigned
         * @param {object} [params] extra parameters specific to the bitmart api endpoint
         * @returns {object} a dictionary of [ticker structures]{@link https://docs.ccxt.com/#/?id=ticker-structure}
         */
        await this.loadMarkets();
        symbols = this.marketSymbols(symbols);
        let type = undefined;
        let market = undefined;
        if (symbols !== undefined) {
            const symbol = this.safeValue(symbols, 0);
            market = this.market(symbol);
        }
        [type, params] = this.handleMarketTypeAndParams('fetchTickers', market, params);
        const method = this.getSupportedMapping(type, {
            'spot': 'publicGetSpotV2Ticker',
            'swap': 'publicGetContractV1Tickers',
        });
        const response = await this[method](params);
        const data = this.safeValue(response, 'data', {});
        const tickers = this.safeValue(data, 'tickers', []);
        const result = {};
        for (let i = 0; i < tickers.length; i++) {
            const ticker = this.parseTicker(tickers[i]);
            const symbol = ticker['symbol'];
            result[symbol] = ticker;
        }
        return this.filterByArrayTickers(result, 'symbol', symbols);
    }
    async fetchOrderBook(symbol, limit = undefined, params = {}) {
        /**
         * @method
         * @name bitmart#fetchOrderBook
         * @description fetches information on open orders with bid (buy) and ask (sell) prices, volumes and other data
         * @see https://developer-pro.bitmart.com/en/spot/#get-depth-v3
         * @see https://developer-pro.bitmart.com/en/futures/#get-market-depth
         * @param {string} symbol unified symbol of the market to fetch the order book for
         * @param {int} [limit] the maximum amount of order book entries to return
         * @param {object} [params] extra parameters specific to the bitmart api endpoint
         * @returns {object} A dictionary of [order book structures]{@link https://docs.ccxt.com/#/?id=order-book-structure} indexed by market symbols
         */
        await this.loadMarkets();
        const market = this.market(symbol);
        const request = {
            'symbol': market['id'],
        };
        let response = undefined;
        if (market['spot']) {
            if (limit !== undefined) {
                request['limit'] = limit; // default 35, max 50
            }
            response = await this.publicGetSpotQuotationV3Books(this.extend(request, params));
        }
        else if (market['swap']) {
            response = await this.publicGetContractPublicDepth(this.extend(request, params));
        }
        else {
            throw new errors.NotSupported(this.id + ' fetchOrderBook() does not support ' + market['type'] + ' markets, only spot and swap markets are accepted');
        }
        //
        // spot
        //
        //     {
        //         "code": 1000,
        //         "message": "success",
        //         "data": {
        //             "ts": "1695264191808",
        //             "symbol": "BTC_USDT",
        //             "asks": [
        //                 ["26942.57","0.06492"],
        //                 ["26942.73","0.05447"],
        //                 ["26943.00","0.07154"]
        //             ],
        //             "bids": [
        //                 ["26942.45","0.00074"],
        //                 ["26941.53","0.00371"],
        //                 ["26940.94","0.08992"]
        //             ]
        //         },
        //         "trace": "430a7f69581d4258a8e4b424dfb10782.73.16952341919017619"
        //     }
        //
        // swap
        //
        //     {
        //         "code": 1000,
        //         "message": "Ok",
        //         "data": {
        //             "asks": [
        //                 ["26938.3","3499","3499"],
        //                 ["26938.5","14702","18201"],
        //                 ["26938.6","20457","38658"]
        //             ],
        //             "bids": [
        //                 ["26938.2","20","20"],
        //                 ["26937.9","1913","1933"],
        //                 ["26937.8","2588","4521"]
        //             ],
        //             "timestamp": 1695264383999,
        //             "symbol": "BTCUSDT"
        //         },
        //         "trace": "4cad855074664097ac6ba5258c47305d.72.16952643834721135"
        //     }
        //
        const data = this.safeValue(response, 'data', {});
        const timestamp = this.safeInteger2(data, 'ts', 'timestamp');
        return this.parseOrderBook(data, market['symbol'], timestamp);
    }
    parseTrade(trade, market = undefined) {
        //
        // public fetchTrades spot ( amount = count * price )
        //
        //     {
        //          "amount": "818.94",
        //          "order_time": "1637601839035",    // ETH/USDT
        //          "price": "4221.99",
        //          "count": "0.19397",
        //          "type": "buy"
        //      }
        //
        // spot: fetchMyTrades
        //
        //     {
        //         "tradeId":"182342999769370687",
        //         "orderId":"183270218784142990",
        //         "clientOrderId":"183270218784142990",
        //         "symbol":"ADA_USDT",
        //         "side":"buy",
        //         "orderMode":"spot",
        //         "type":"market",
        //         "price":"0.245948",
        //         "size":"20.71",
        //         "notional":"5.09358308",
        //         "fee":"0.00509358",
        //         "feeCoinName":"USDT",
        //         "tradeRole":"taker",
        //         "createTime":1695658457836,
        //     }
        //
        // swap: fetchMyTrades
        //
        //     {
        //         "order_id": "230930336848609",
        //         "trade_id": "6212604014",
        //         "symbol": "BTCUSDT",
        //         "side": 3,
        //         "price": "26910.4",
        //         "vol": "1",
        //         "exec_type": "Taker",
        //         "profit": false,
        //         "create_time": 1695961596692,
        //         "realised_profit": "-0.0003",
        //         "paid_fees": "0.01614624"
        //     }
        //
        const timestamp = this.safeIntegerN(trade, ['order_time', 'createTime', 'create_time']);
        const isPublicTrade = ('order_time' in trade);
        let amount = undefined;
        let cost = undefined;
        let type = undefined;
        let side = undefined;
        if (isPublicTrade) {
            amount = this.safeString(trade, 'count');
            cost = this.safeString(trade, 'amount');
            side = this.safeString(trade, 'type');
        }
        else {
            amount = this.safeString2(trade, 'size', 'vol');
            cost = this.safeString(trade, 'notional');
            type = this.safeString(trade, 'type');
            side = this.parseOrderSide(this.safeString(trade, 'side'));
        }
        const marketId = this.safeString(trade, 'symbol');
        market = this.safeMarket(marketId, market);
        const feeCostString = this.safeString2(trade, 'fee', 'paid_fees');
        let fee = undefined;
        if (feeCostString !== undefined) {
            const feeCurrencyId = this.safeString(trade, 'feeCoinName');
            let feeCurrencyCode = this.safeCurrencyCode(feeCurrencyId);
            if (feeCurrencyCode === undefined) {
                feeCurrencyCode = (side === 'buy') ? market['base'] : market['quote'];
            }
            fee = {
                'cost': feeCostString,
                'currency': feeCurrencyCode,
            };
        }
        return this.safeTrade({
            'info': trade,
            'id': this.safeString2(trade, 'tradeId', 'trade_id'),
            'order': this.safeString2(trade, 'orderId', 'order_id'),
            'timestamp': timestamp,
            'datetime': this.iso8601(timestamp),
            'symbol': market['symbol'],
            'type': type,
            'side': side,
            'price': this.safeString(trade, 'price'),
            'amount': amount,
            'cost': cost,
            'takerOrMaker': this.safeStringLower2(trade, 'tradeRole', 'exec_type'),
            'fee': fee,
        }, market);
    }
    async fetchTrades(symbol, since = undefined, limit = undefined, params = {}) {
        /**
         * @method
         * @name bitmart#fetchTrades
         * @description get the list of most recent trades for a particular symbol
         * @param {string} symbol unified symbol of the market to fetch trades for
         * @param {int} [since] timestamp in ms of the earliest trade to fetch
         * @param {int} [limit] the maximum amount of trades to fetch
         * @param {object} [params] extra parameters specific to the bitmart api endpoint
         * @returns {Trade[]} a list of [trade structures]{@link https://docs.ccxt.com/#/?id=public-trades}
         */
        await this.loadMarkets();
        const market = this.market(symbol);
        if (!market['spot']) {
            throw new errors.NotSupported(this.id + ' fetchTrades() does not support ' + market['type'] + ' orders, only spot orders are accepted');
        }
        const request = {
            'symbol': market['id'],
        };
        const response = await this.publicGetSpotV1SymbolsTrades(this.extend(request, params));
        //
        // spot
        //
        //     {
        //         "message":"OK",
        //         "code":1000,
        //         "trace":"222d74c0-8f6d-49d9-8e1b-98118c50eeba",
        //         "data":{
        //             "trades":[
        //                 {
        //                     "amount":"0.005703",
        //                     "order_time":1599652045394,
        //                     "price":"0.034029",
        //                     "count":"0.1676",
        //                     "type":"sell"
        //                 },
        //             ]
        //         }
        //     }
        //
        const data = this.safeValue(response, 'data', {});
        const trades = this.safeValue(data, 'trades', []);
        return this.parseTrades(trades, market, since, limit);
    }
    parseOHLCV(ohlcv, market = undefined) {
        //
        // spot
        //
        //     [
        //         "1699512060", // timestamp
        //         "36746.49", // open
        //         "36758.71", // high
        //         "36736.13", // low
        //         "36755.99", // close
        //         "2.83965", // base volume
        //         "104353.57" // quote volume
        //     ]
        //
        // swap
        //
        //     {
        //         "low_price": "20090.3",
        //         "high_price": "20095.5",
        //         "open_price": "20092.6",
        //         "close_price": "20091.4",
        //         "volume": "8748",
        //         "timestamp": 1665002281
        //     }
        //
        // ws
        //
        //     [
        //         1631056350, // timestamp
        //         "46532.83", // open
        //         "46555.71", // high
        //         "46511.41", // low
        //         "46555.71", // close
        //         "0.25", // volume
        //     ]
        //
        if (Array.isArray(ohlcv)) {
            return [
                this.safeTimestamp(ohlcv, 0),
                this.safeNumber(ohlcv, 1),
                this.safeNumber(ohlcv, 2),
                this.safeNumber(ohlcv, 3),
                this.safeNumber(ohlcv, 4),
                this.safeNumber(ohlcv, 5),
            ];
        }
        else {
            return [
                this.safeTimestamp(ohlcv, 'timestamp'),
                this.safeNumber(ohlcv, 'open_price'),
                this.safeNumber(ohlcv, 'high_price'),
                this.safeNumber(ohlcv, 'low_price'),
                this.safeNumber(ohlcv, 'close_price'),
                this.safeNumber(ohlcv, 'volume'),
            ];
        }
    }
    async fetchOHLCV(symbol, timeframe = '1m', since = undefined, limit = undefined, params = {}) {
        /**
         * @method
         * @name bitmart#fetchOHLCV
         * @description fetches historical candlestick data containing the open, high, low, and close price, and the volume of a market
         * @see https://developer-pro.bitmart.com/en/spot/#get-history-k-line-v3
         * @see https://developer-pro.bitmart.com/en/futures/#get-k-line
         * @param {string} symbol unified symbol of the market to fetch OHLCV data for
         * @param {string} timeframe the length of time each candle represents
         * @param {int} [since] timestamp in ms of the earliest candle to fetch
         * @param {int} [limit] the maximum amount of candles to fetch
         * @param {object} [params] extra parameters specific to the bitmart api endpoint
         * @param {int} [params.until] timestamp of the latest candle in ms
         * @param {boolean} [params.paginate] *spot only* default false, when true will automatically paginate by calling this endpoint multiple times. See in the docs all the [availble parameters](https://github.com/ccxt/ccxt/wiki/Manual#pagination-params)
         * @returns {int[][]} A list of candles ordered as timestamp, open, high, low, close, volume
         */
        await this.loadMarkets();
        let paginate = false;
        [paginate, params] = this.handleOptionAndParams(params, 'fetchOHLCV', 'paginate', false);
        if (paginate) {
            return await this.fetchPaginatedCallDeterministic('fetchOHLCV', symbol, since, limit, timeframe, params, 200);
        }
        const market = this.market(symbol);
        const duration = this.parseTimeframe(timeframe);
        const parsedTimeframe = this.safeInteger(this.timeframes, timeframe);
        let request = {
            'symbol': market['id'],
        };
        if (parsedTimeframe !== undefined) {
            request['step'] = parsedTimeframe;
        }
        else {
            request['step'] = timeframe;
        }
        if (market['spot']) {
            [request, params] = this.handleUntilOption('before', request, params, 0.001);
            if (limit !== undefined) {
                request['limit'] = limit;
            }
            if (since !== undefined) {
                request['after'] = this.parseToInt((since / 1000)) - 1;
            }
        }
        else {
            const maxLimit = 1200;
            if (limit === undefined) {
                limit = maxLimit;
            }
            limit = Math.min(maxLimit, limit);
            const now = this.parseToInt(this.milliseconds() / 1000);
            if (since === undefined) {
                const start = now - limit * duration;
                request['start_time'] = start;
                request['end_time'] = now;
            }
            else {
                const start = this.parseToInt((since / 1000)) - 1;
                const end = this.sum(start, limit * duration);
                request['start_time'] = start;
                request['end_time'] = Math.min(end, now);
            }
            [request, params] = this.handleUntilOption('end_time', request, params, 0.001);
        }
        let response = undefined;
        if (market['swap']) {
            response = await this.publicGetContractPublicKline(this.extend(request, params));
        }
        else {
            response = await this.publicGetSpotQuotationV3Klines(this.extend(request, params));
        }
        //
        // spot
        //
        //     {
        //         "code": 1000,
        //         "message": "success",
        //         "data": [
        //             ["1699512060","36746.49","36758.71","36736.13","36755.99","2.83965","104353.57"],
        //             ["1699512120","36756.00","36758.70","36737.14","36737.63","1.96070","72047.10"],
        //             ["1699512180","36737.63","36740.45","36737.62","36740.44","0.63194","23217.62"]
        //         ],
        //         "trace": "6591fc7b508845359d5fa442e3b3a4fb.72.16995122398750695"
        //     }
        //
        // swap
        //
        //     {
        //         "code": 1000,
        //         "message": "Ok",
        //         "data": [
        //             {
        //                 "low_price": "20090.3",
        //                 "high_price": "20095.5",
        //                 "open_price": "20092.6",
        //                 "close_price": "20091.4",
        //                 "volume": "8748",
        //                 "timestamp": 1665002281
        //             },
        //             ...
        //         ],
        //         "trace": "96c989db-e0f5-46f5-bba6-60cfcbde699b"
        //     }
        //
        const ohlcv = this.safeValue(response, 'data', []);
        return this.parseOHLCVs(ohlcv, market, timeframe, since, limit);
    }
    async fetchMyTrades(symbol = undefined, since = undefined, limit = undefined, params = {}) {
        /**
         * @method
         * @name bitmart#fetchMyTrades
         * @see https://developer-pro.bitmart.com/en/spot/#account-trade-list-v4-signed
         * @see https://developer-pro.bitmart.com/en/futures/#get-order-trade-keyed
         * @description fetch all trades made by the user
         * @param {string} symbol unified market symbol
         * @param {int} [since] the earliest time in ms to fetch trades for
         * @param {int} [limit] the maximum number of trades structures to retrieve
         * @param {object} [params] extra parameters specific to the bitmart api endpoint
         * @param {int} [params.until] the latest time in ms to fetch trades for
         * @param {boolean} [params.marginMode] *spot* whether to fetch trades for margin orders or spot orders, defaults to spot orders (only isolated margin orders are supported)
         * @returns {Trade[]} a list of [trade structures]{@link https://docs.ccxt.com/#/?id=trade-structure}
         */
        await this.loadMarkets();
        let market = undefined;
        const request = {};
        if (symbol !== undefined) {
            market = this.market(symbol);
            request['symbol'] = market['id'];
        }
        let type = undefined;
        let response = undefined;
        [type, params] = this.handleMarketTypeAndParams('fetchMyTrades', market, params);
        const until = this.safeIntegerN(params, ['until', 'endTime', 'end_time']);
        params = this.omit(params, ['until']);
        if (type === 'spot') {
            let marginMode = undefined;
            [marginMode, params] = this.handleMarginModeAndParams('fetchMyTrades', params);
            if (marginMode === 'isolated') {
                request['orderMode'] = 'iso_margin';
            }
            const options = this.safeValue(this.options, 'fetchMyTrades', {});
            const defaultLimit = this.safeInteger(options, 'limit', 200);
            if (limit === undefined) {
                limit = defaultLimit;
            }
            request['limit'] = limit;
            if (since !== undefined) {
                request['startTime'] = since;
            }
            if (until !== undefined) {
                request['endTime'] = until;
            }
            response = await this.privatePostSpotV4QueryTrades(this.extend(request, params));
        }
        else if (type === 'swap') {
            if (symbol === undefined) {
                throw new errors.ArgumentsRequired(this.id + ' fetchMyTrades() requires a symbol argument');
            }
            if (since !== undefined) {
                request['start_time'] = since;
            }
            if (until !== undefined) {
                request['end_time'] = until;
            }
            response = await this.privateGetContractPrivateTrades(this.extend(request, params));
        }
        else {
            throw new errors.NotSupported(this.id + ' fetchMyTrades() does not support ' + type + ' orders, only spot and swap orders are accepted');
        }
        //
        // spot
        //
        //    {
        //        "code":1000,
        //        "message":"success",
        //        "data":[
        //           {
        //              "tradeId":"182342999769370687",
        //              "orderId":"183270218784142990",
        //              "clientOrderId":"183270218784142990",
        //              "symbol":"ADA_USDT",
        //              "side":"buy",
        //              "orderMode":"spot",
        //              "type":"market",
        //              "price":"0.245948",
        //              "size":"20.71",
        //              "notional":"5.09358308",
        //              "fee":"0.00509358",
        //              "feeCoinName":"USDT",
        //              "tradeRole":"taker",
        //              "createTime":1695658457836,
        //              "updateTime":1695658457836
        //           }
        //        ],
        //        "trace":"fbaee9e0e2f5442fba5b3262fc86b0ac.65.16956593456523085"
        //    }
        //
        // swap
        //
        //     {
        //         "code": 1000,
        //         "message": "Ok",
        //         "data": [
        //             {
        //                 "order_id": "230930336848609",
        //                 "trade_id": "6212604014",
        //                 "symbol": "BTCUSDT",
        //                 "side": 3,
        //                 "price": "26910.4",
        //                 "vol": "1",
        //                 "exec_type": "Taker",
        //                 "profit": false,
        //                 "create_time": 1695961596692,
        //                 "realised_profit": "-0.0003",
        //                 "paid_fees": "0.01614624"
        //             },
        //         ],
        //         "trace": "4cad855074634097ac6ba5257c47305d.62.16959616054873723"
        //     }
        //
        const data = this.safeValue(response, 'data', []);
        return this.parseTrades(data, market, since, limit);
    }
    async fetchOrderTrades(id, symbol = undefined, since = undefined, limit = undefined, params = {}) {
        /**
         * @method
         * @name bitmart#fetchOrderTrades
         * @see https://developer-pro.bitmart.com/en/spot/#order-trade-list-v4-signed
         * @description fetch all the trades made from a single order
         * @param {string} id order id
         * @param {string} symbol unified market symbol
         * @param {int} [since] the earliest time in ms to fetch trades for
         * @param {int} [limit] the maximum number of trades to retrieve
         * @param {object} [params] extra parameters specific to the bitmart api endpoint
         * @returns {object[]} a list of [trade structures]{@link https://docs.ccxt.com/#/?id=trade-structure}
         */
        await this.loadMarkets();
        const request = {
            'orderId': id,
        };
        const response = await this.privatePostSpotV4QueryOrderTrades(this.extend(request, params));
        const data = this.safeValue(response, 'data', {});
        return this.parseTrades(data, undefined, since, limit);
    }
    customParseBalance(response, marketType) {
        const data = this.safeValue(response, 'data', {});
        let wallet = undefined;
        if (marketType === 'swap') {
            wallet = this.safeValue(response, 'data', []);
        }
        else if (marketType === 'margin') {
            wallet = this.safeValue(data, 'symbols', []);
        }
        else {
            wallet = this.safeValue(data, 'wallet', []);
        }
        const result = { 'info': response };
        if (marketType === 'margin') {
            for (let i = 0; i < wallet.length; i++) {
                const entry = wallet[i];
                const marketId = this.safeString(entry, 'symbol');
                const symbol = this.safeSymbol(marketId, undefined, '_');
                const base = this.safeValue(entry, 'base', {});
                const quote = this.safeValue(entry, 'quote', {});
                const baseCode = this.safeCurrencyCode(this.safeString(base, 'currency'));
                const quoteCode = this.safeCurrencyCode(this.safeString(quote, 'currency'));
                const subResult = {};
                subResult[baseCode] = this.parseBalanceHelper(base);
                subResult[quoteCode] = this.parseBalanceHelper(quote);
                result[symbol] = this.safeBalance(subResult);
            }
            return result;
        }
        else {
            for (let i = 0; i < wallet.length; i++) {
                const balance = wallet[i];
                let currencyId = this.safeString2(balance, 'id', 'currency');
                currencyId = this.safeString(balance, 'coin_code', currencyId);
                const code = this.safeCurrencyCode(currencyId);
                const account = this.account();
                account['free'] = this.safeString2(balance, 'available', 'available_balance');
                account['used'] = this.safeString2(balance, 'frozen', 'frozen_balance');
                result[code] = account;
            }
            return this.safeBalance(result);
        }
    }
    parseBalanceHelper(entry) {
        const account = this.account();
        account['used'] = this.safeString(entry, 'frozen');
        account['free'] = this.safeString(entry, 'available');
        account['total'] = this.safeString(entry, 'total_asset');
        const debt = this.safeString(entry, 'borrow_unpaid');
        const interest = this.safeString(entry, 'interest_unpaid');
        account['debt'] = Precise["default"].stringAdd(debt, interest);
        return account;
    }
    async fetchBalance(params = {}) {
        /**
         * @method
         * @name bitmart#fetchBalance
         * @description query for balance and get the amount of funds available for trading or funds locked in orders
         * @see https://developer-pro.bitmart.com/en/spot/#get-spot-wallet-balance
         * @see https://developer-pro.bitmart.com/en/futures/#get-contract-assets-detail
         * @see https://developer-pro.bitmart.com/en/spot/#get-account-balance
         * @see https://developer-pro.bitmart.com/en/spot/#get-margin-account-details-isolated
         * @param {object} [params] extra parameters specific to the bitmart api endpoint
         * @returns {object} a [balance structure]{@link https://docs.ccxt.com/#/?id=balance-structure}
         */
        await this.loadMarkets();
        let marketType = undefined;
        [marketType, params] = this.handleMarketTypeAndParams('fetchBalance', undefined, params);
        let method = this.getSupportedMapping(marketType, {
            'spot': 'privateGetSpotV1Wallet',
            'swap': 'privateGetContractPrivateAssetsDetail',
            'account': 'privateGetAccountV1Wallet',
            'margin': 'privateGetSpotV1MarginIsolatedAccount',
        });
        const marginMode = this.safeString(params, 'marginMode');
        const isMargin = this.safeValue(params, 'margin', false);
        params = this.omit(params, ['margin', 'marginMode']);
        if (marginMode !== undefined || isMargin) {
            method = 'privateGetSpotV1MarginIsolatedAccount';
            marketType = 'margin';
        }
        const response = await this[method](params);
        //
        // spot
        //
        //     {
        //         "message":"OK",
        //         "code":1000,
        //         "trace":"39069916-72f9-44c7-acde-2ad5afd21cad",
        //         "data":{
        //             "wallet":[
        //                 {"id":"BTC","name":"Bitcoin","available":"0.00000062","frozen":"0.00000000"},
        //                 {"id":"ETH","name":"Ethereum","available":"0.00002277","frozen":"0.00000000"},
        //                 {"id":"BMX","name":"BitMart Token","available":"0.00000000","frozen":"0.00000000"}
        //             ]
        //         }
        //     }
        //
        // account
        //
        //     {
        //         "message":"OK",
        //         "code":1000,
        //         "trace":"5c3b7fc7-93b2-49ef-bb59-7fdc56915b59",
        //         "data":{
        //             "wallet":[
        //                 {"currency":"BTC","name":"Bitcoin","available":"0.00000062","frozen":"0.00000000"},
        //                 {"currency":"ETH","name":"Ethereum","available":"0.00002277","frozen":"0.00000000"}
        //             ]
        //         }
        //     }
        //
        // swap
        //
        //     {
        //         "code": 1000,
        //         "message": "Ok",
        //         "data": [
        //             {
        //                 "currency": "USDT",
        //                 "available_balance": "0",
        //                 "frozen_balance": "0",
        //                 "unrealized": "0",
        //                 "equity": "0",
        //                 "position_deposit": "0"
        //             },
        //             ...
        //         ],
        //         "trace": "f9da3a39-cf45-42e7-914d-294f565dfc33"
        //     }
        //
        // margin
        //
        //     {
        //         "message": "OK",
        //         "code": 1000,
        //         "trace": "61dd6ab265c04064b72d8bc9b205f741.71.16701055600915302",
        //         "data": {
        //             "symbols": [
        //                 {
        //                     "symbol": "BTC_USDT",
        //                     "risk_rate": "999.00",
        //                     "risk_level": "1",
        //                     "buy_enabled": false,
        //                     "sell_enabled": false,
        //                     "liquidate_price": null,
        //                     "liquidate_rate": "1.15",
        //                     "base": {
        //                         "currency": "BTC",
        //                         "borrow_enabled": true,
        //                         "borrowed": "0.00000000",
        //                         "available": "0.00000000",
        //                         "frozen": "0.00000000",
        //                         "net_asset": "0.00000000",
        //                         "net_assetBTC": "0.00000000",
        //                         "total_asset": "0.00000000",
        //                         "borrow_unpaid": "0.00000000",
        //                         "interest_unpaid": "0.00000000"
        //                     },
        //                     "quote": {
        //                         "currency": "USDT",
        //                         "borrow_enabled": true,
        //                         "borrowed": "0.00000000",
        //                         "available": "20.00000000",
        //                         "frozen": "0.00000000",
        //                         "net_asset": "20.00000000",
        //                         "net_assetBTC": "0.00118008",
        //                         "total_asset": "20.00000000",
        //                         "borrow_unpaid": "0.00000000",
        //                         "interest_unpaid": "0.00000000"
        //                     }
        //                 }
        //             ]
        //         }
        //     }
        //
        return this.customParseBalance(response, marketType);
    }
    parseTradingFee(fee, market = undefined) {
        //
        //     {
        //         "symbol": "ETH_USDT",
        //         "taker_fee_rate": "0.0025",
        //         "maker_fee_rate": "0.0025"
        //     }
        //
        const marketId = this.safeString(fee, 'symbol');
        const symbol = this.safeSymbol(marketId);
        return {
            'info': fee,
            'symbol': symbol,
            'maker': this.safeNumber(fee, 'maker_fee_rate'),
            'taker': this.safeNumber(fee, 'taker_fee_rate'),
        };
    }
    async fetchTradingFee(symbol, params = {}) {
        /**
         * @method
         * @name bitmart#fetchTradingFee
         * @description fetch the trading fees for a market
         * @param {string} symbol unified market symbol
         * @param {object} [params] extra parameters specific to the bitmart api endpoint
         * @returns {object} a [fee structure]{@link https://docs.ccxt.com/#/?id=fee-structure}
         */
        await this.loadMarkets();
        const market = this.market(symbol);
        if (!market['spot']) {
            throw new errors.NotSupported(this.id + ' fetchTradingFee() does not support ' + market['type'] + ' orders, only spot orders are accepted');
        }
        const request = {
            'symbol': market['id'],
        };
        const response = await this.privateGetSpotV1TradeFee(this.extend(request, params));
        //
        //     {
        //         "message": "OK",
        //         "code": "1000",
        //         "trace": "5a6f1e40-37fe-4849-a494-03279fadcc62",
        //         "data": {
        //             "symbol": "ETH_USDT",
        //             "taker_fee_rate": "0.0025",
        //             "maker_fee_rate": "0.0025"
        //         }
        //     }
        //
        const data = this.safeValue(response, 'data');
        return this.parseTradingFee(data);
    }
    parseOrder(order, market = undefined) {
        //
        // createOrder
        //
        //     {
        //         "order_id": 2707217580
        //     }
        //
        // swap
        //   "data": {
        //       "order_id": 231116359426639,
        //       "price": "market price"
        //    },
        //
        // cancelOrder
        //
        //     "2707217580" // order id
        //
        // spot fetchOrder, fetchOrdersByStatus, fetchOpenOrders, fetchClosedOrders
        //
        //     {
        //         "order_id":1736871726781,
        //         "symbol":"BTC_USDT",
        //         "create_time":1591096004000,
        //         "side":"sell",
        //         "type":"market", // limit, market, limit_maker, ioc
        //         "price":"0.00",
        //         "price_avg":"0.00",
        //         "size":"0.02000",
        //         "notional":"0.00000000",
        //         "filled_notional":"0.00000000",
        //         "filled_size":"0.00000",
        //         "status":"8"
        //     }
        //
        // spot v4
        //    {
        //        "orderId" : "118100034543076010",
        //        "clientOrderId" : "118100034543076010",
        //        "symbol" : "BTC_USDT",
        //        "side" : "buy",
        //        "orderMode" : "spot",
        //        "type" : "limit",
        //        "state" : "filled",
        //        "price" : "48800.00",
        //        "priceAvg" : "39999.00",
        //        "size" : "0.10000",
        //        "filledSize" : "0.10000",
        //        "notional" : "4880.00000000",
        //        "filledNotional" : "3999.90000000",
        //        "createTime" : 1681701557927,
        //        "updateTime" : 1681701559408
        //    }
        //
        // swap: fetchOrder, fetchOpenOrders
        //
        //     {
        //         "order_id": "230935812485489",
        //         "client_order_id": "",
        //         "price": "24000",
        //         "size": "1",
        //         "symbol": "BTCUSDT",
        //         "state": 2,
        //         "side": 1,
        //         "type": "limit",
        //         "leverage": "10",
        //         "open_type": "isolated",
        //         "deal_avg_price": "0",
        //         "deal_size": "0",
        //         "create_time": 1695702258629,
        //         "update_time": 1695702258642
        //     }
        //
        let id = undefined;
        if (typeof order === 'string') {
            id = order;
            order = {};
        }
        id = this.safeString2(order, 'order_id', 'orderId', id);
        const timestamp = this.safeInteger2(order, 'create_time', 'createTime');
        const marketId = this.safeString(order, 'symbol');
        const symbol = this.safeSymbol(marketId, market);
        market = this.safeMarket(symbol, market);
        const orderType = this.safeString(market, 'type', 'spot');
        let type = this.safeString(order, 'type');
        let timeInForce = undefined;
        let postOnly = undefined;
        if (type === 'limit_maker') {
            type = 'limit';
            postOnly = true;
            timeInForce = 'PO';
        }
        if (type === 'ioc') {
            type = 'limit';
            timeInForce = 'IOC';
        }
        let priceString = this.safeString(order, 'price');
        if (priceString === 'market price') {
            priceString = undefined;
        }
        return this.safeOrder({
            'id': id,
            'clientOrderId': this.safeString(order, 'client_order_id'),
            'info': order,
            'timestamp': timestamp,
            'datetime': this.iso8601(timestamp),
            'lastTradeTimestamp': this.safeInteger(order, 'update_time'),
            'symbol': symbol,
            'type': type,
            'timeInForce': timeInForce,
            'postOnly': postOnly,
            'side': this.parseOrderSide(this.safeString(order, 'side')),
            'price': this.omitZero(priceString),
            'stopPrice': undefined,
            'triggerPrice': undefined,
            'amount': this.omitZero(this.safeString(order, 'size')),
            'cost': this.safeString2(order, 'filled_notional', 'filledNotional'),
            'average': this.safeStringN(order, ['price_avg', 'priceAvg', 'deal_avg_price']),
            'filled': this.safeStringN(order, ['filled_size', 'filledSize', 'deal_size']),
            'remaining': undefined,
            'status': this.parseOrderStatusByType(orderType, this.safeString2(order, 'status', 'state')),
            'fee': undefined,
            'trades': undefined,
        }, market);
    }
    parseOrderSide(side) {
        const sides = {
            '1': 'buy',
            '2': 'buy',
            '3': 'sell',
            '4': 'sell',
        };
        return this.safeString(sides, side, side);
    }
    parseOrderStatusByType(type, status) {
        const statusesByType = {
            'spot': {
                '1': 'rejected',
                '2': 'open',
                '3': 'rejected',
                '4': 'open',
                '5': 'open',
                '6': 'closed',
                '7': 'canceled',
                '8': 'canceled',
                'new': 'open',
                'partially_filled': 'open',
                'filled': 'closed',
                'partially_canceled': 'canceled',
            },
            'swap': {
                '1': 'open',
                '2': 'open',
                '4': 'closed', // Completed
            },
        };
        const statuses = this.safeValue(statusesByType, type, {});
        return this.safeString(statuses, status, status);
    }
    async createOrder(symbol, type, side, amount, price = undefined, params = {}) {
        /**
         * @method
         * @name bitmart#createOrder
         * @description create a trade order
         * @see https://developer-pro.bitmart.com/en/spot/#place-spot-order
         * @see https://developer-pro.bitmart.com/en/spot/#place-margin-order
         * @see https://developer-pro.bitmart.com/en/futures/#submit-order-signed
         * @param {string} symbol unified symbol of the market to create an order in
         * @param {string} type 'market' or 'limit'
         * @param {string} side 'buy' or 'sell'
         * @param {float} amount how much of currency you want to trade in units of base currency
         * @param {float} [price] the price at which the order is to be fullfilled, in units of the quote currency, ignored in market orders
         * @param {object} [params] extra parameters specific to the bitmart api endpoint
         * @param {string} [params.marginMode] 'cross' or 'isolated'
         * @param {string} [params.leverage] *swap only* leverage level
         * @param {string} [params.clientOrderId] client order id of the order
         * @param {boolean} [params.reduceOnly] *swap only* reduce only
         * @param {boolean} [params.postOnly] make sure the order is posted to the order book and not matched immediately
         * @returns {object} an [order structure]{@link https://docs.ccxt.com/#/?id=order-structure}
         */
        await this.loadMarkets();
        const market = this.market(symbol);
        const result = this.handleMarginModeAndParams('createOrder', params);
        const marginMode = this.safeString(result, 0);
        let response = undefined;
        if (market['spot']) {
            const spotRequest = this.createSpotOrderRequest(symbol, type, side, amount, price, params);
            if (marginMode === 'isolated') {
                response = await this.privatePostSpotV1MarginSubmitOrder(spotRequest);
            }
            else {
                response = await this.privatePostSpotV2SubmitOrder(spotRequest);
            }
        }
        else {
            const swapRequest = this.createSwapOrderRequest(symbol, type, side, amount, price, params);
            response = await this.privatePostContractPrivateSubmitOrder(swapRequest);
        }
        //
        // spot and margin
        //
        //     {
        //         "code": 1000,
        //         "trace":"886fb6ae-456b-4654-b4e0-d681ac05cea1",
        //         "message": "OK",
        //         "data": {
        //             "order_id": 2707217580
        //         }
        //     }
        //
        // swap
        // {"code":1000,"message":"Ok","data":{"order_id":231116359426639,"price":"market price"},"trace":"7f9c94e10f9d4513bc08a7bfc2a5559a.62.16996369620521911"}
        //
        const data = this.safeValue(response, 'data', {});
        const order = this.parseOrder(data, market);
        order['type'] = type;
        order['side'] = side;
        order['amount'] = amount;
        order['price'] = price;
        return order;
    }
    createSwapOrderRequest(symbol, type, side, amount, price = undefined, params = {}) {
        /**
         * @method
         * @name bitmart#createSwapOrderRequest
         * @description create a trade order
         * @see https://developer-pro.bitmart.com/en/futures/#submit-order-signed
         * @param {string} symbol unified symbol of the market to create an order in
         * @param {string} type 'market' or 'limit'
         * @param {string} side 'buy' or 'sell'
         * @param {float} amount how much of currency you want to trade in units of base currency
         * @param {float} [price] the price at which the order is to be fullfilled, in units of the quote currency, ignored in market orders
         * @param {object} [params] extra parameters specific to the bitmart api endpoint
         * @param {int} [params.leverage] leverage level
         * @param {boolean} [params.reduceOnly] *swap only* reduce only
         * @param {string} [params.marginMode] 'cross' or 'isolated', default is 'cross'
         *  @param {string} [params.clientOrderId] client order id of the order
         * @returns {object} an [order structure]{@link https://docs.ccxt.com/#/?id=order-structure}
         */
        const market = this.market(symbol);
        const request = {
            'symbol': market['id'],
            'type': type,
            'size': parseInt(this.amountToPrecision(symbol, amount)),
        };
        const timeInForce = this.safeString(params, 'timeInForce');
        const mode = this.safeInteger(params, 'mode'); // only for swap
        const isMarketOrder = type === 'market';
        let postOnly = undefined;
        const reduceOnly = this.safeValue(params, 'reduceOnly');
        const isExchangeSpecificPo = (mode === 4);
        [postOnly, params] = this.handlePostOnly(isMarketOrder, isExchangeSpecificPo, params);
        params = this.omit(params, ['timeInForce', 'postOnly', 'reduceOnly']);
        const ioc = ((timeInForce === 'IOC') || (mode === 3));
        const isLimitOrder = (type === 'limit') || postOnly || ioc;
        if (timeInForce === 'GTC') {
            request['mode'] = 1;
        }
        else if (timeInForce === 'FOK') {
            request['mode'] = 2;
        }
        else if (timeInForce === 'IOC') {
            request['mode'] = 3;
        }
        if (postOnly) {
            request['mode'] = 4;
        }
        if (isLimitOrder) {
            request['price'] = this.priceToPrecision(symbol, price);
        }
        if (side === 'buy') {
            if (reduceOnly) {
                request['side'] = 2; // sell close long
            }
            else {
                request['side'] = 1; // buy open long
            }
        }
        else if (side === 'sell') {
            if (reduceOnly) {
                request['side'] = 3; // sell close long
            }
            else {
                request['side'] = 4; // sell open short
            }
        }
        let marginMode = undefined;
        [marginMode, params] = this.handleMarginModeAndParams('createOrder', params, 'cross');
        request['open_type'] = marginMode;
        const clientOrderId = this.safeString(params, 'clientOrderId');
        if (clientOrderId !== undefined) {
            params = this.omit(params, 'clientOrderId');
            request['client_order_id'] = clientOrderId;
        }
        const leverage = this.safeInteger(params, 'leverage', 1);
        params = this.omit(params, 'leverage');
        request['leverage'] = this.numberToString(leverage);
        return this.extend(request, params);
    }
    createSpotOrderRequest(symbol, type, side, amount, price = undefined, params = {}) {
        /**
         * @method
         * @name bitmart#createSpotOrderRequest
         * @description create a spot order request
         * @see https://developer-pro.bitmart.com/en/spot/#place-spot-order
         * @see https://developer-pro.bitmart.com/en/spot/#place-margin-order
         * @param {string} symbol unified symbol of the market to create an order in
         * @param {string} type 'market' or 'limit'
         * @param {string} side 'buy' or 'sell'
         * @param {float} amount how much of currency you want to trade in units of base currency
         * @param {float} [price] the price at which the order is to be fullfilled, in units of the quote currency, ignored in market orders
         * @param {object} [params] extra parameters specific to the bitmart api endpoint
         * @param {string} [params.marginMode] 'cross' or 'isolated'
         * @returns {object} an [order structure]{@link https://docs.ccxt.com/#/?id=order-structure}
         */
        const market = this.market(symbol);
        const request = {
            'symbol': market['id'],
            'side': side,
            'type': type,
        };
        const timeInForce = this.safeString(params, 'timeInForce');
        if (timeInForce === 'FOK') {
            throw new errors.InvalidOrder(this.id + ' createOrder() only accepts timeInForce parameter values of IOC or PO');
        }
        const mode = this.safeInteger(params, 'mode'); // only for swap
        const isMarketOrder = type === 'market';
        let postOnly = undefined;
        const isExchangeSpecificPo = (type === 'limit_maker') || (mode === 4);
        [postOnly, params] = this.handlePostOnly(isMarketOrder, isExchangeSpecificPo, params);
        params = this.omit(params, ['timeInForce', 'postOnly']);
        const ioc = ((timeInForce === 'IOC') || (type === 'ioc'));
        const isLimitOrder = (type === 'limit') || postOnly || ioc;
        // method = 'privatePostSpotV2SubmitOrder';
        if (isLimitOrder) {
            request['size'] = this.amountToPrecision(symbol, amount);
            request['price'] = this.priceToPrecision(symbol, price);
        }
        else if (isMarketOrder) {
            // for market buy it requires the amount of quote currency to spend
            if (side === 'buy') {
                let notional = this.safeNumber(params, 'notional');
                const createMarketBuyOrderRequiresPrice = this.safeValue(this.options, 'createMarketBuyOrderRequiresPrice', true);
                if (createMarketBuyOrderRequiresPrice) {
                    if (price !== undefined) {
                        if (notional === undefined) {
                            const amountString = this.numberToString(amount);
                            const priceString = this.numberToString(price);
                            notional = this.parseNumber(Precise["default"].stringMul(amountString, priceString));
                        }
                    }
                    else if (notional === undefined) {
                        throw new errors.InvalidOrder(this.id + " createOrder () requires the price argument with market buy orders to calculate total order cost (amount to spend), where cost = amount * price. Supply a price argument to createOrder() call if you want the cost to be calculated for you from price and amount, or, alternatively, add .options['createMarketBuyOrderRequiresPrice'] = false and supply the total cost value in the 'amount' argument or in the 'notional' extra parameter (the exchange-specific behaviour)");
                    }
                }
                else {
                    notional = (notional === undefined) ? amount : notional;
                }
                request['notional'] = this.decimalToPrecision(notional, number.TRUNCATE, market['precision']['price'], this.precisionMode);
            }
            else if (side === 'sell') {
                request['size'] = this.amountToPrecision(symbol, amount);
            }
        }
        if (postOnly) {
            request['type'] = 'limit_maker';
        }
        if (ioc) {
            request['type'] = 'ioc';
        }
        return this.extend(request, params);
    }
    async cancelOrder(id, symbol = undefined, params = {}) {
        /**
         * @method
         * @name bitmart#cancelOrder
         * @see https://developer-pro.bitmart.com/en/futures/#cancel-order-signed
         * @see https://developer-pro.bitmart.com/en/spot/#cancel-order-v3-signed
         * @see https://developer-pro.bitmart.com/en/futures/#cancel-plan-order-signed
         * @description cancels an open order
         * @param {string} id order id
         * @param {string} symbol unified symbol of the market the order was made in
         * @param {object} [params] extra parameters specific to the bitmart api endpoint
         * @param {string} [params.clientOrderId] *spot only* the client order id of the order to cancel
         * @param {boolean} [params.stop] *swap only* whether the order is a stop order
         * @returns {object} An [order structure]{@link https://docs.ccxt.com/#/?id=order-structure}
         */
        if (symbol === undefined) {
            throw new errors.ArgumentsRequired(this.id + ' cancelOrder() requires a symbol argument');
        }
        await this.loadMarkets();
        const market = this.market(symbol);
        const request = {
            'symbol': market['id'],
        };
        const clientOrderId = this.safeString2(params, 'clientOrderId', 'client_order_id');
        if (clientOrderId !== undefined) {
            request['client_order_id'] = clientOrderId;
        }
        else {
            request['order_id'] = id.toString();
        }
        params = this.omit(params, ['clientOrderId']);
        let response = undefined;
        if (market['spot']) {
            response = await this.privatePostSpotV3CancelOrder(this.extend(request, params));
        }
        else {
            const stop = this.safeValue(params, 'stop');
            params = this.omit(params, ['stop']);
            if (!stop) {
                response = await this.privatePostContractPrivateCancelOrder(this.extend(request, params));
            }
            else {
                response = await this.privatePostContractPrivateCancelPlanOrder(this.extend(request, params));
            }
        }
        // swap
        // {"code":1000,"message":"Ok","trace":"7f9c94e10f9d4513bc08a7bfc2a5559a.55.16959817848001851"}
        //
        // spot
        //
        //     {
        //         "code": 1000,
        //         "trace":"886fb6ae-456b-4654-b4e0-d681ac05cea1",
        //         "message": "OK",
        //         "data": {
        //             "result": true
        //         }
        //     }
        //
        // spot alternative
        //
        //     {
        //         "code": 1000,
        //         "trace":"886fb6ae-456b-4654-b4e0-d681ac05cea1",
        //         "message": "OK",
        //         "data": true
        //     }
        //
        if (market['swap']) {
            return response;
        }
        const data = this.safeValue(response, 'data');
        if (data === true) {
            return this.parseOrder(id, market);
        }
        const succeeded = this.safeValue(data, 'succeed');
        if (succeeded !== undefined) {
            id = this.safeString(succeeded, 0);
            if (id === undefined) {
                throw new errors.InvalidOrder(this.id + ' cancelOrder() failed to cancel ' + symbol + ' order id ' + id);
            }
        }
        else {
            const result = this.safeValue(data, 'result');
            if (!result) {
                throw new errors.InvalidOrder(this.id + ' cancelOrder() ' + symbol + ' order id ' + id + ' is filled or canceled');
            }
        }
        const order = this.parseOrder(id, market);
        return this.extend(order, { 'id': id });
    }
    async cancelAllOrders(symbol = undefined, params = {}) {
        /**
         * @method
         * @name bitmart#cancelAllOrders
         * @description cancel all open orders in a market
         * @see https://developer-pro.bitmart.com/en/spot/#cancel-all-orders
         * @see https://developer-pro.bitmart.com/en/futures/#cancel-all-orders-signed
         * @param {string} symbol unified market symbol of the market to cancel orders in
         * @param {object} [params] extra parameters specific to the bitmart api endpoint
         * @param {string} [params.side] *spot only* 'buy' or 'sell'
         * @returns {object[]} a list of [order structures]{@link https://docs.ccxt.com/#/?id=order-structure}
         */
        await this.loadMarkets();
        const request = {};
        let market = undefined;
        if (symbol !== undefined) {
            market = this.market(symbol);
            request['symbol'] = market['id'];
        }
        let response = undefined;
        let type = undefined;
        [type, params] = this.handleMarketTypeAndParams('cancelAllOrders', market, params);
        if (type === 'spot') {
            response = await this.privatePostSpotV1CancelOrders(this.extend(request, params));
        }
        else if (type === 'swap') {
            if (symbol === undefined) {
                throw new errors.ArgumentsRequired(this.id + ' cancelAllOrders() requires a symbol argument');
            }
            response = await this.privatePostContractPrivateCancelOrders(this.extend(request, params));
        }
        //
        // spot
        //
        //     {
        //         "code": 1000,
        //         "trace":"886fb6ae-456b-4654-b4e0-d681ac05cea1",
        //         "message": "OK",
        //         "data": {}
        //     }
        //
        // swap
        //
        //     {
        //         "code": 1000,
        //         "message": "Ok",
        //         "trace": "7f9c94e10f9d4513bc08a7bfc2a5559a.70.16954131323145323"
        //     }
        //
        return response;
    }
    async fetchOrdersByStatus(status, symbol = undefined, since = undefined, limit = undefined, params = {}) {
        if (symbol === undefined) {
            throw new errors.ArgumentsRequired(this.id + ' fetchOrdersByStatus() requires a symbol argument');
        }
        await this.loadMarkets();
        const market = this.market(symbol);
        if (!market['spot']) {
            throw new errors.NotSupported(this.id + ' fetchOrdersByStatus() does not support ' + market['type'] + ' orders, only spot orders are accepted');
        }
        const request = {
            'symbol': market['id'],
            'offset': 1,
            'N': 100, // max limit is 100
        };
        if (status === 'open') {
            request['status'] = 9;
        }
        else if (status === 'closed') {
            request['status'] = 6;
        }
        else if (status === 'canceled') {
            request['status'] = 8;
        }
        else {
            request['status'] = status;
        }
        const response = await this.privateGetSpotV3Orders(this.extend(request, params));
        //
        // spot
        //
        //     {
        //         "message":"OK",
        //         "code":1000,
        //         "trace":"70e7d427-7436-4fb8-8cdd-97e1f5eadbe9",
        //         "data":{
        //             "current_page":1,
        //             "orders":[
        //                 {
        //                     "order_id":2147601241,
        //                     "symbol":"BTC_USDT",
        //                     "create_time":1591099963000,
        //                     "side":"sell",
        //                     "type":"limit",
        //                     "price":"9000.00",
        //                     "price_avg":"0.00",
        //                     "size":"1.00000",
        //                     "notional":"9000.00000000",
        //                     "filled_notional":"0.00000000",
        //                     "filled_size":"0.00000",
        //                     "status":"4"
        //                 }
        //             ]
        //         }
        //     }
        //
        const data = this.safeValue(response, 'data', {});
        const orders = this.safeValue(data, 'orders', []);
        return this.parseOrders(orders, market, since, limit);
    }
    async fetchOpenOrders(symbol = undefined, since = undefined, limit = undefined, params = {}) {
        /**
         * @method
         * @name bitmart#fetchOpenOrders
         * @see https://developer-pro.bitmart.com/en/spot/#current-open-orders-v4-signed
         * @see https://developer-pro.bitmart.com/en/futures/#get-all-open-orders-keyed
         * @description fetch all unfilled currently open orders
         * @param {string} symbol unified market symbol
         * @param {int} [since] the earliest time in ms to fetch open orders for
         * @param {int} [limit] the maximum number of open order structures to retrieve
         * @param {object} [params] extra parameters specific to the bitmart api endpoint
         * @param {boolean} [params.marginMode] *spot* whether to fetch trades for margin orders or spot orders, defaults to spot orders (only isolated margin orders are supported)
         * @param {int} [params.until] *spot* the latest time in ms to fetch orders for
         * @param {string} [params.type] *swap* order type, 'limit' or 'market'
         * @param {string} [params.order_state] *swap* the order state, 'all' or 'partially_filled', default is 'all'
         * @returns {Order[]} a list of [order structures]{@link https://docs.ccxt.com/#/?id=order-structure}
         */
        await this.loadMarkets();
        let market = undefined;
        const request = {};
        if (symbol !== undefined) {
            market = this.market(symbol);
            request['symbol'] = market['id'];
        }
        if (limit !== undefined) {
            request['limit'] = limit;
        }
        let type = undefined;
        let response = undefined;
        [type, params] = this.handleMarketTypeAndParams('fetchOpenOrders', market, params);
        if (type === 'spot') {
            let marginMode = undefined;
            [marginMode, params] = this.handleMarginModeAndParams('fetchOpenOrders', params);
            if (marginMode === 'isolated') {
                request['orderMode'] = 'iso_margin';
            }
            if (since !== undefined) {
                request['startTime'] = since;
            }
            const until = this.safeInteger2(params, 'until', 'endTime');
            if (until !== undefined) {
                params = this.omit(params, ['endTime']);
                request['endTime'] = until;
            }
            response = await this.privatePostSpotV4QueryOpenOrders(this.extend(request, params));
        }
        else if (type === 'swap') {
            response = await this.privateGetContractPrivateGetOpenOrders(this.extend(request, params));
        }
        else {
            throw new errors.NotSupported(this.id + ' fetchOpenOrders() does not support ' + type + ' orders, only spot and swap orders are accepted');
        }
        //
        // spot
        //
        //     {
        //         "code": 1000,
        //         "message": "success",
        //         "data": [
        //             {
        //                 "orderId": "183299373022163211",
        //                 "clientOrderId": "183299373022163211",
        //                 "symbol": "BTC_USDT",
        //                 "side": "buy",
        //                 "orderMode": "spot",
        //                 "type": "limit",
        //                 "state": "new",
        //                 "price": "25000.00",
        //                 "priceAvg": "0.00",
        //                 "size": "0.00020",
        //                 "filledSize": "0.00000",
        //                 "notional": "5.00000000",
        //                 "filledNotional": "0.00000000",
        //                 "createTime": 1695703703338,
        //                 "updateTime": 1695703703359
        //             }
        //         ],
        //         "trace": "15f11d48e3234c81a2e786cr2e7a38e6.71.16957022303515933"
        //     }
        //
        // swap
        //
        //     {
        //         "code": 1000,
        //         "message": "Ok",
        //         "data": [
        //             {
        //                 "order_id": "230935812485489",
        //                 "client_order_id": "",
        //                 "price": "24000",
        //                 "size": "1",
        //                 "symbol": "BTCUSDT",
        //                 "state": 2,
        //                 "side": 1,
        //                 "type": "limit",
        //                 "leverage": "10",
        //                 "open_type": "isolated",
        //                 "deal_avg_price": "0",
        //                 "deal_size": "0",
        //                 "create_time": 1695702258629,
        //                 "update_time": 1695702258642
        //             }
        //         ],
        //         "trace": "7f9d94g10f9d4513bc08a7rfc3a5559a.71.16957022303515933"
        //     }
        //
        const data = this.safeValue(response, 'data', []);
        return this.parseOrders(data, market, since, limit);
    }
    async fetchClosedOrders(symbol = undefined, since = undefined, limit = undefined, params = {}) {
        /**
         * @method
         * @name bitmart#fetchClosedOrders
         * @see https://developer-pro.bitmart.com/en/spot/#account-orders-v4-signed
         * @see https://developer-pro.bitmart.com/en/futures/#get-order-history-keyed
         * @description fetches information on multiple closed orders made by the user
         * @param {string} symbol unified market symbol of the market orders were made in
         * @param {int} [since] the earliest time in ms to fetch orders for
         * @param {int} [limit] the maximum number of  orde structures to retrieve
         * @param {object} [params] extra parameters specific to the bitmart api endpoint
         * @param {int} [params.until] timestamp in ms of the latest entry
         * @param {string} [params.marginMode] *spot only* 'cross' or 'isolated', for margin trading
<<<<<<< HEAD
         * @returns {Order[]} a list of [order structures]{@link https://github.com/ccxt/ccxt/wiki/Manual#order-structure}
=======
         * @returns {Order[]} a list of [order structures]{@link https://docs.ccxt.com/#/?id=order-structure}
>>>>>>> 7c7171fe
         */
        await this.loadMarkets();
        let market = undefined;
        const request = {};
        if (symbol !== undefined) {
            market = this.market(symbol);
            request['symbol'] = market['id'];
        }
        let type = undefined;
        [type, params] = this.handleMarketTypeAndParams('fetchClosedOrders', market, params);
        if (type !== 'spot') {
<<<<<<< HEAD
            this.checkRequiredSymbol('fetchClosedOrders', symbol);
=======
            if (symbol === undefined) {
                throw new errors.ArgumentsRequired(this.id + ' fetchClosedOrders() requires a symbol argument');
            }
>>>>>>> 7c7171fe
        }
        let marginMode = undefined;
        [marginMode, params] = this.handleMarginModeAndParams('fetchClosedOrders', params);
        if (marginMode === 'isolated') {
            request['orderMode'] = 'iso_margin';
        }
        const startTimeKey = (type === 'spot') ? 'startTime' : 'start_time';
        if (since !== undefined) {
            request[startTimeKey] = since;
        }
        const endTimeKey = (type === 'spot') ? 'endTime' : 'end_time';
        const until = this.safeInteger2(params, 'until', endTimeKey);
        if (until !== undefined) {
            params = this.omit(params, ['until']);
            request[endTimeKey] = until;
        }
        let response = undefined;
        if (type === 'spot') {
            response = await this.privatePostSpotV4QueryHistoryOrders(this.extend(request, params));
        }
        else {
            response = await this.privateGetContractPrivateOrderHistory(this.extend(request, params));
        }
        const data = this.safeValue(response, 'data', []);
        return this.parseOrders(data, market, since, limit);
    }
    async fetchCanceledOrders(symbol = undefined, since = undefined, limit = undefined, params = {}) {
        /**
         * @method
         * @name bitmart#fetchCanceledOrders
         * @description fetches information on multiple canceled orders made by the user
         * @param {string} symbol unified market symbol of the market orders were made in
         * @param {int} [since] timestamp in ms of the earliest order, default is undefined
         * @param {int} [limit] max number of orders to return, default is undefined
         * @param {object} [params] extra parameters specific to the bitmart api endpoint
         * @returns {object} a list of [order structures]{@link https://docs.ccxt.com/#/?id=order-structure}
         */
        return await this.fetchOrdersByStatus('canceled', symbol, since, limit, params);
    }
    async fetchOrder(id, symbol = undefined, params = {}) {
        /**
         * @method
         * @name bitmart#fetchOrder
         * @description fetches information on an order made by the user
         * @see https://developer-pro.bitmart.com/en/spot/#query-order-by-id-v4-signed
         * @see https://developer-pro.bitmart.com/en/spot/#query-order-by-clientorderid-v4-signed
         * @see https://developer-pro.bitmart.com/en/futures/#get-order-detail-keyed
         * @param {string} id the id of the order
         * @param {string} symbol unified symbol of the market the order was made in
         * @param {object} [params] extra parameters specific to the bitmart api endpoint
         * @param {string} [params.clientOrderId] *spot* fetch the order by client order id instead of order id
         * @returns {object} An [order structure]{@link https://docs.ccxt.com/#/?id=order-structure}
         */
        await this.loadMarkets();
        const request = {};
        let type = undefined;
        let market = undefined;
        let response = undefined;
        if (symbol !== undefined) {
            market = this.market(symbol);
        }
        [type, params] = this.handleMarketTypeAndParams('fetchOrder', market, params);
        if (type === 'spot') {
            const clientOrderId = this.safeString(params, 'clientOrderId');
            if (!clientOrderId) {
                request['orderId'] = id;
            }
            if (clientOrderId !== undefined) {
                response = await this.privatePostSpotV4QueryClientOrder(this.extend(request, params));
            }
            else {
                response = await this.privatePostSpotV4QueryOrder(this.extend(request, params));
            }
        }
        else if (type === 'swap') {
            if (symbol === undefined) {
                throw new errors.ArgumentsRequired(this.id + ' fetchOrder() requires a symbol argument');
            }
            request['symbol'] = market['id'];
            request['order_id'] = id;
            response = await this.privateGetContractPrivateOrder(this.extend(request, params));
        }
        //
        // spot
        //
        //     {
        //         "code": 1000,
        //         "message": "success",
        //         "data": {
        //             "orderId": "183347420821295423",
        //             "clientOrderId": "183347420821295423",
        //             "symbol": "BTC_USDT",
        //             "side": "buy",
        //             "orderMode": "spot",
        //             "type": "limit",
        //             "state": "new",
        //             "price": "24000.00",
        //             "priceAvg": "0.00",
        //             "size": "0.00022",
        //             "filledSize": "0.00000",
        //             "notional": "5.28000000",
        //             "filledNotional": "0.00000000",
        //             "createTime": 1695783014734,
        //             "updateTime": 1695783014762
        //         },
        //         "trace": "ce3e6422c8b44d5fag855348a68693ed.63.14957831547451715"
        //     }
        //
        // swap
        //
        //     {
        //         "code": 1000,
        //         "message": "Ok",
        //         "data": {
        //             "order_id": "230927283405028",
        //             "client_order_id": "",
        //             "price": "23000",
        //             "size": "1",
        //             "symbol": "BTCUSDT",
        //             "state": 2,
        //             "side": 1,
        //             "type": "limit",
        //             "leverage": "10",
        //             "open_type": "isolated",
        //             "deal_avg_price": "0",
        //             "deal_size": "0",
        //             "create_time": 1695783433600,
        //             "update_time": 1695783433613
        //         },
        //         "trace": "4cad855075664097af6ba5257c47605d.63.14957831547451715"
        //     }
        //
        const data = this.safeValue(response, 'data', {});
        return this.parseOrder(data, market);
    }
    async fetchDepositAddress(code, params = {}) {
        /**
         * @method
         * @name bitmart#fetchDepositAddress
         * @description fetch the deposit address for a currency associated with this account
         * @param {string} code unified currency code
         * @param {object} [params] extra parameters specific to the bitmart api endpoint
         * @returns {object} an [address structure]{@link https://docs.ccxt.com/#/?id=address-structure}
         */
        await this.loadMarkets();
        const currency = this.currency(code);
        const request = {
            'currency': currency['id'],
        };
        if (code === 'USDT') {
            const defaultNetworks = this.safeValue(this.options, 'defaultNetworks');
            const defaultNetwork = this.safeStringUpper(defaultNetworks, code);
            const networks = this.safeValue(this.options, 'networks', {});
            let networkInner = this.safeStringUpper(params, 'network', defaultNetwork); // this line allows the user to specify either ERC20 or ETH
            networkInner = this.safeString(networks, networkInner, networkInner); // handle ERC20>ETH alias
            if (networkInner !== undefined) {
                request['currency'] = request['currency'] + '-' + networkInner; // when network the currency need to be changed to currency + '-' + network https://developer-pro.bitmart.com/en/account/withdraw_apply.html on the end of page
                params = this.omit(params, 'network');
            }
        }
        const response = await this.privateGetAccountV1DepositAddress(this.extend(request, params));
        //
        //     {
        //         "message":"OK",
        //         "code":1000,
        //         "trace":"0e6edd79-f77f-4251-abe5-83ba75d06c1a",
        //         "data":{
        //             "currency":"USDT-TRC20",
        //             "chain":"USDT-TRC20",
        //             "address":"TGR3ghy2b5VLbyAYrmiE15jasR6aPHTvC5",
        //             "address_memo":""
        //         }
        //     }
        //
        const data = this.safeValue(response, 'data', {});
        const address = this.safeString(data, 'address');
        const tag = this.safeString(data, 'address_memo');
        const chain = this.safeString(data, 'chain');
        let network = undefined;
        if (chain !== undefined) {
            const parts = chain.split('-');
            const networkId = this.safeString(parts, 1);
            network = this.safeNetwork(networkId);
        }
        this.checkAddress(address);
        return {
            'currency': code,
            'address': address,
            'tag': tag,
            'network': network,
            'info': response,
        };
    }
    safeNetwork(networkId) {
        // TODO: parse
        return networkId;
    }
    async withdraw(code, amount, address, tag = undefined, params = {}) {
        /**
         * @method
         * @name bitmart#withdraw
         * @description make a withdrawal
         * @param {string} code unified currency code
         * @param {float} amount the amount to withdraw
         * @param {string} address the address to withdraw to
         * @param {string} tag
         * @param {object} [params] extra parameters specific to the bitmart api endpoint
         * @returns {object} a [transaction structure]{@link https://docs.ccxt.com/#/?id=transaction-structure}
         */
        [tag, params] = this.handleWithdrawTagAndParams(tag, params);
        this.checkAddress(address);
        await this.loadMarkets();
        const currency = this.currency(code);
        const request = {
            'currency': currency['id'],
            'amount': amount,
            'destination': 'To Digital Address',
            'address': address,
        };
        if (tag !== undefined) {
            request['address_memo'] = tag;
        }
        if (code === 'USDT') {
            const defaultNetworks = this.safeValue(this.options, 'defaultNetworks');
            const defaultNetwork = this.safeStringUpper(defaultNetworks, code);
            const networks = this.safeValue(this.options, 'networks', {});
            let network = this.safeStringUpper(params, 'network', defaultNetwork); // this line allows the user to specify either ERC20 or ETH
            network = this.safeString(networks, network, network); // handle ERC20>ETH alias
            if (network !== undefined) {
                request['currency'] = request['currency'] + '-' + network; // when network the currency need to be changed to currency + '-' + network https://developer-pro.bitmart.com/en/account/withdraw_apply.html on the end of page
                params = this.omit(params, 'network');
            }
        }
        const response = await this.privatePostAccountV1WithdrawApply(this.extend(request, params));
        //
        //     {
        //         "code": 1000,
        //         "trace":"886fb6ae-456b-4654-b4e0-d681ac05cea1",
        //         "message": "OK",
        //         "data": {
        //             "withdraw_id": "121212"
        //         }
        //     }
        //
        const data = this.safeValue(response, 'data');
        const transaction = this.parseTransaction(data, currency);
        return this.extend(transaction, {
            'code': code,
            'address': address,
            'tag': tag,
        });
    }
    async fetchTransactionsByType(type, code = undefined, since = undefined, limit = undefined, params = {}) {
        await this.loadMarkets();
        if (limit === undefined) {
            limit = 50; // max 50
        }
        const request = {
            'operation_type': type,
            'offset': 1,
            'N': limit,
        };
        let currency = undefined;
        if (code !== undefined) {
            currency = this.currency(code);
            request['currency'] = currency['id'];
        }
        if (code === 'USDT') {
            const defaultNetworks = this.safeValue(this.options, 'defaultNetworks');
            const defaultNetwork = this.safeStringUpper(defaultNetworks, code);
            const networks = this.safeValue(this.options, 'networks', {});
            let network = this.safeStringUpper(params, 'network', defaultNetwork); // this line allows the user to specify either ERC20 or ETH
            network = this.safeString(networks, network, network); // handle ERC20>ETH alias
            if (network !== undefined) {
                request['currency'] += '-' + network; // when network the currency need to be changed to currency + '-' + network https://developer-pro.bitmart.com/en/account/withdraw_apply.html on the end of page
                currency['code'] = request['currency']; // update currency code to filter
                params = this.omit(params, 'network');
            }
        }
        const response = await this.privateGetAccountV2DepositWithdrawHistory(this.extend(request, params));
        //
        //     {
        //         "message":"OK",
        //         "code":1000,
        //         "trace":"142bf92a-fc50-4689-92b6-590886f90b97",
        //         "data":{
        //             "records":[
        //                 {
        //                     "withdraw_id":"1679952",
        //                     "deposit_id":"",
        //                     "operation_type":"withdraw",
        //                     "currency":"BMX",
        //                     "apply_time":1588867374000,
        //                     "arrival_amount":"59.000000000000",
        //                     "fee":"1.000000000000",
        //                     "status":0,
        //                     "address":"0xe57b69a8776b37860407965B73cdFFBDFe668Bb5",
        //                     "address_memo":"",
        //                     "tx_id":""
        //                 },
        //             ]
        //         }
        //     }
        //
        const data = this.safeValue(response, 'data', {});
        const records = this.safeValue(data, 'records', []);
        return this.parseTransactions(records, currency, since, limit);
    }
    async fetchDeposit(id, code = undefined, params = {}) {
        /**
         * @method
         * @name bitmart#fetchDeposit
         * @description fetch information on a deposit
         * @param {string} id deposit id
         * @param {string} code not used by bitmart fetchDeposit ()
         * @param {object} [params] extra parameters specific to the bitmart api endpoint
         * @returns {object} a [transaction structure]{@link https://docs.ccxt.com/#/?id=transaction-structure}
         */
        await this.loadMarkets();
        const request = {
            'id': id,
        };
        const response = await this.privateGetAccountV1DepositWithdrawDetail(this.extend(request, params));
        //
        //     {
        //         "message":"OK",
        //         "code":1000,
        //         "trace":"f7f74924-14da-42a6-b7f2-d3799dd9a612",
        //         "data":{
        //             "record":{
        //                 "withdraw_id":"",
        //                 "deposit_id":"1679952",
        //                 "operation_type":"deposit",
        //                 "currency":"BMX",
        //                 "apply_time":1588867374000,
        //                 "arrival_amount":"59.000000000000",
        //                 "fee":"1.000000000000",
        //                 "status":0,
        //                 "address":"0xe57b69a8776b37860407965B73cdFFBDFe668Bb5",
        //                 "address_memo":"",
        //                 "tx_id":""
        //             }
        //         }
        //     }
        //
        const data = this.safeValue(response, 'data', {});
        const record = this.safeValue(data, 'record', {});
        return this.parseTransaction(record);
    }
    async fetchDeposits(code = undefined, since = undefined, limit = undefined, params = {}) {
        /**
         * @method
         * @name bitmart#fetchDeposits
         * @description fetch all deposits made to an account
         * @param {string} code unified currency code
         * @param {int} [since] the earliest time in ms to fetch deposits for
         * @param {int} [limit] the maximum number of deposits structures to retrieve
         * @param {object} [params] extra parameters specific to the bitmart api endpoint
         * @returns {object[]} a list of [transaction structures]{@link https://docs.ccxt.com/#/?id=transaction-structure}
         */
        return await this.fetchTransactionsByType('deposit', code, since, limit, params);
    }
    async fetchWithdrawal(id, code = undefined, params = {}) {
        /**
         * @method
         * @name bitmart#fetchWithdrawal
         * @description fetch data on a currency withdrawal via the withdrawal id
         * @param {string} id withdrawal id
         * @param {string} code not used by bitmart.fetchWithdrawal
         * @param {object} [params] extra parameters specific to the bitmart api endpoint
         * @returns {object} a [transaction structure]{@link https://docs.ccxt.com/#/?id=transaction-structure}
         */
        await this.loadMarkets();
        const request = {
            'id': id,
        };
        const response = await this.privateGetAccountV1DepositWithdrawDetail(this.extend(request, params));
        //
        //     {
        //         "message":"OK",
        //         "code":1000,
        //         "trace":"f7f74924-14da-42a6-b7f2-d3799dd9a612",
        //         "data":{
        //             "record":{
        //                 "withdraw_id":"1679952",
        //                 "deposit_id":"",
        //                 "operation_type":"withdraw",
        //                 "currency":"BMX",
        //                 "apply_time":1588867374000,
        //                 "arrival_amount":"59.000000000000",
        //                 "fee":"1.000000000000",
        //                 "status":0,
        //                 "address":"0xe57b69a8776b37860407965B73cdFFBDFe668Bb5",
        //                 "address_memo":"",
        //                 "tx_id":""
        //             }
        //         }
        //     }
        //
        const data = this.safeValue(response, 'data', {});
        const record = this.safeValue(data, 'record', {});
        return this.parseTransaction(record);
    }
    async fetchWithdrawals(code = undefined, since = undefined, limit = undefined, params = {}) {
        /**
         * @method
         * @name bitmart#fetchWithdrawals
         * @description fetch all withdrawals made from an account
         * @param {string} code unified currency code
         * @param {int} [since] the earliest time in ms to fetch withdrawals for
         * @param {int} [limit] the maximum number of withdrawals structures to retrieve
         * @param {object} [params] extra parameters specific to the bitmart api endpoint
         * @returns {object[]} a list of [transaction structures]{@link https://docs.ccxt.com/#/?id=transaction-structure}
         */
        return await this.fetchTransactionsByType('withdraw', code, since, limit, params);
    }
    parseTransactionStatus(status) {
        const statuses = {
            '0': 'pending',
            '1': 'pending',
            '2': 'pending',
            '3': 'ok',
            '4': 'canceled',
            '5': 'failed', // Fail
        };
        return this.safeString(statuses, status, status);
    }
    parseTransaction(transaction, currency = undefined) {
        //
        // withdraw
        //
        //     {
        //         "withdraw_id": "121212"
        //     }
        //
        // fetchDeposits, fetchWithdrawals, fetchWithdrawal
        //
        //     {
        //         "withdraw_id":"1679952",
        //         "deposit_id":"",
        //         "operation_type":"withdraw",
        //         "currency":"BMX",
        //         "apply_time":1588867374000,
        //         "arrival_amount":"59.000000000000",
        //         "fee":"1.000000000000",
        //         "status":0,
        //         "address":"0xe57b69a8776b37860407965B73cdFFBDFe668Bb5",
        //         "address_memo":"",
        //         "tx_id":""
        //     }
        //
        let id = undefined;
        const withdrawId = this.safeString(transaction, 'withdraw_id');
        const depositId = this.safeString(transaction, 'deposit_id');
        let type = undefined;
        if ((withdrawId !== undefined) && (withdrawId !== '')) {
            type = 'withdraw';
            id = withdrawId;
        }
        else if ((depositId !== undefined) && (depositId !== '')) {
            type = 'deposit';
            id = depositId;
        }
        const amount = this.safeNumber(transaction, 'arrival_amount');
        const timestamp = this.safeInteger(transaction, 'apply_time');
        const currencyId = this.safeString(transaction, 'currency');
        const code = this.safeCurrencyCode(currencyId, currency);
        const status = this.parseTransactionStatus(this.safeString(transaction, 'status'));
        const feeCost = this.safeNumber(transaction, 'fee');
        let fee = undefined;
        if (feeCost !== undefined) {
            fee = {
                'cost': feeCost,
                'currency': code,
            };
        }
        const txid = this.safeString(transaction, 'tx_id');
        const address = this.safeString(transaction, 'address');
        const tag = this.safeString(transaction, 'address_memo');
        return {
            'info': transaction,
            'id': id,
            'currency': code,
            'amount': amount,
            'network': undefined,
            'address': address,
            'addressFrom': undefined,
            'addressTo': undefined,
            'tag': tag,
            'tagFrom': undefined,
            'tagTo': undefined,
            'status': status,
            'type': type,
            'updated': undefined,
            'txid': txid,
            'internal': undefined,
            'comment': undefined,
            'timestamp': (timestamp !== 0) ? timestamp : undefined,
            'datetime': (timestamp !== 0) ? this.iso8601(timestamp) : undefined,
            'fee': fee,
        };
    }
    async repayIsolatedMargin(symbol, code, amount, params = {}) {
        /**
         * @method
         * @name bitmart#repayIsolatedMargin
         * @description repay borrowed margin and interest
         * @see https://developer-pro.bitmart.com/en/spot/#margin-repay-isolated
         * @param {string} symbol unified market symbol
         * @param {string} code unified currency code of the currency to repay
         * @param {string} amount the amount to repay
         * @param {object} [params] extra parameters specific to the bitmart api endpoint
         * @returns {object} a [margin loan structure]{@link https://docs.ccxt.com/#/?id=margin-loan-structure}
         */
        await this.loadMarkets();
        const market = this.market(symbol);
        const currency = this.currency(code);
        const request = {
            'symbol': market['id'],
            'currency': currency['id'],
            'amount': this.currencyToPrecision(code, amount),
        };
        const response = await this.privatePostSpotV1MarginIsolatedRepay(this.extend(request, params));
        //
        //     {
        //         "message": "OK",
        //         "code": 1000,
        //         "trace": "b0a60b4c-e986-4b54-a190-8f7c05ddf685",
        //         "data": {
        //             "repay_id": "2afcc16d99bd4707818c5a355dc89bed"
        //         }
        //     }
        //
        const data = this.safeValue(response, 'data', {});
        const transaction = this.parseMarginLoan(data, currency);
        return this.extend(transaction, {
            'amount': amount,
            'symbol': symbol,
        });
    }
    async borrowIsolatedMargin(symbol, code, amount, params = {}) {
        /**
         * @method
         * @name bitmart#borrowIsolatedMargin
         * @description create a loan to borrow margin
         * @see https://developer-pro.bitmart.com/en/spot/#margin-borrow-isolated
         * @param {string} symbol unified market symbol
         * @param {string} code unified currency code of the currency to borrow
         * @param {string} amount the amount to borrow
         * @param {object} [params] extra parameters specific to the bitmart api endpoint
         * @returns {object} a [margin loan structure]{@link https://docs.ccxt.com/#/?id=margin-loan-structure}
         */
        await this.loadMarkets();
        const market = this.market(symbol);
        const currency = this.currency(code);
        const request = {
            'symbol': market['id'],
            'currency': currency['id'],
            'amount': this.currencyToPrecision(code, amount),
        };
        const response = await this.privatePostSpotV1MarginIsolatedBorrow(this.extend(request, params));
        //
        //     {
        //         "message": "OK",
        //         "code": 1000,
        //         "trace": "e6fda683-181e-4e78-ac9c-b27c4c8ba035",
        //         "data": {
        //             "borrow_id": "629a7177a4ed4cf09869c6a4343b788c"
        //         }
        //     }
        //
        const data = this.safeValue(response, 'data', {});
        const transaction = this.parseMarginLoan(data, currency);
        return this.extend(transaction, {
            'amount': amount,
            'symbol': symbol,
        });
    }
    parseMarginLoan(info, currency = undefined) {
        //
        // borrowMargin
        //
        //     {
        //         "borrow_id": "629a7177a4ed4cf09869c6a4343b788c",
        //     }
        //
        // repayMargin
        //
        //     {
        //         "repay_id": "2afcc16d99bd4707818c5a355dc89bed",
        //     }
        //
        const timestamp = this.milliseconds();
        return {
            'id': this.safeString2(info, 'borrow_id', 'repay_id'),
            'currency': this.safeCurrencyCode(undefined, currency),
            'amount': undefined,
            'symbol': undefined,
            'timestamp': timestamp,
            'datetime': this.iso8601(timestamp),
            'info': info,
        };
    }
    async fetchIsolatedBorrowRate(symbol, params = {}) {
<<<<<<< HEAD
        /**
         * @method
         * @name bitmart#fetchBorrowRate
         * @description fetch the rate of interest to borrow a currency for margin trading
         * @see https://developer-pro.bitmart.com/en/spot/#get-trading-pair-borrowing-rate-and-amount
         * @param {string} code unified currency code
         * @param {object} [params] extra parameters specific to the bitmart api endpoint
         * @returns {object} a [borrow rate structure]{@link https://github.com/ccxt/ccxt/wiki/Manual#borrow-rate-structure}
         */
        await this.loadMarkets();
        let market = undefined;
        if (symbol !== undefined) {
            market = this.market(symbol);
        }
=======
        //
        // @method
        // @name bitmart#fetchIsolatedBorrowRate
        // @description fetch the rate of interest to borrow a currency for margin trading
        // @see https://developer-pro.bitmart.com/en/spot/#get-trading-pair-borrowing-rate-and-amount-keyed
        // @param {string} symbol unified symbol of the market to fetch the borrow rate for
        // @param {object} [params] extra parameters specific to the bitmart api endpoint
        // <<<<<<< HEAD
        // @returns {object} a [borrow rate structure]{@link https://docs.ccxt.com/#/?id=borrow-rate-structure}
        // =======
        // @returns {object} an [isolated borrow rate structure]{@link https://github.com/ccxt/ccxt/wiki/Manual#isolated-borrow-rate-structure}
        // >>>>>>> 3215552206edf1cda1ae63d2063535e19973dbe5
        //
        await this.loadMarkets();
        const market = this.market(symbol);
>>>>>>> 7c7171fe
        const request = {
            'symbol': market['id'],
        };
        const response = await this.privateGetSpotV1MarginIsolatedPairs(this.extend(request, params));
        //
        //     {
        //         "message": "OK",
        //         "code": 1000,
        //         "trace": "0985a130-a5ae-4fc1-863f-4704e214f585",
        //         "data": {
        //             "symbols": [
        //                 {
        //                     "symbol": "BTC_USDT",
        //                     "max_leverage": "5",
        //                     "symbol_enabled": true,
        //                     "base": {
        //                         "currency": "BTC",
        //                         "daily_interest": "0.00055000",
        //                         "hourly_interest": "0.00002291",
        //                         "max_borrow_amount": "2.00000000",
        //                         "min_borrow_amount": "0.00000001",
        //                         "borrowable_amount": "0.00670810"
        //                     },
        //                     "quote": {
        //                         "currency": "USDT",
        //                         "daily_interest": "0.00055000",
        //                         "hourly_interest": "0.00002291",
        //                         "max_borrow_amount": "50000.00000000",
        //                         "min_borrow_amount": "0.00000001",
        //                         "borrowable_amount": "135.12575038"
        //                     }
        //                 }
        //             ]
        //         }
        //     }
        //
        const data = this.safeValue(response, 'data', {});
        const symbols = this.safeValue(data, 'symbols', []);
        const borrowRate = this.safeValue(symbols, 0);
        return this.parseIsolatedBorrowRate(borrowRate, market);
    }
    parseIsolatedBorrowRate(info, market = undefined) {
        //
        //     {
        //         "symbol": "BTC_USDT",
        //         "max_leverage": "5",
        //         "symbol_enabled": true,
        //         "base": {
        //             "currency": "BTC",
        //             "daily_interest": "0.00055000",
        //             "hourly_interest": "0.00002291",
        //             "max_borrow_amount": "2.00000000",
        //             "min_borrow_amount": "0.00000001",
        //             "borrowable_amount": "0.00670810"
        //         },
        //         "quote": {
        //             "currency": "USDT",
        //             "daily_interest": "0.00055000",
        //             "hourly_interest": "0.00002291",
        //             "max_borrow_amount": "50000.00000000",
        //             "min_borrow_amount": "0.00000001",
        //             "borrowable_amount": "135.12575038"
        //         }
        //     }
        //
        const marketId = this.safeString(info, 'symbol');
        const symbol = this.safeSymbol(marketId, market);
<<<<<<< HEAD
        const baseData = this.safeValue(info, 'base');
        const quoteData = this.safeValue(info, 'quote');
        const baseId = this.safeString(baseData, 'currency');
        const quoteId = this.safeString(quoteData, 'currency');
        const base = this.safeCurrencyCode(baseId);
        const quote = this.safeCurrencyCode(quoteId);
        const baseRate = this.safeNumber(baseData, 'hourly_interest');
        const quoteRate = this.safeNumber(quoteData, 'hourly_interest');
        return {
            'symbol': symbol,
            'base': base,
            'baseRate': baseRate,
            'quote': quote,
            'quoteRate': quoteRate,
=======
        const baseData = this.safeValue(info, 'base', {});
        const quoteData = this.safeValue(info, 'quote', {});
        const baseId = this.safeString(baseData, 'currency');
        const quoteId = this.safeString(quoteData, 'currency');
        return {
            'symbol': symbol,
            'base': this.safeCurrencyCode(baseId),
            'baseRate': this.safeNumber(baseData, 'hourly_interest'),
            'quote': this.safeCurrencyCode(quoteId),
            'quoteRate': this.safeNumber(quoteData, 'hourly_interest'),
>>>>>>> 7c7171fe
            'period': 3600000,
            'timestamp': undefined,
            'datetime': undefined,
            'info': info,
        };
    }
    async fetchIsolatedBorrowRates(params = {}) {
        /**
         * @method
         * @name bitmart#fetchIsolatedBorrowRates
         * @description fetch the borrow interest rates of all currencies, currently only works for isolated margin
         * @see https://developer-pro.bitmart.com/en/spot/#get-trading-pair-borrowing-rate-and-amount-keyed
         * @param {object} [params] extra parameters specific to the bitmart api endpoint
         * @returns {object} a list of [isolated borrow rate structures]{@link https://docs.ccxt.com/#/?id=isolated-borrow-rate-structure}
         */
        await this.loadMarkets();
        const response = await this.privateGetSpotV1MarginIsolatedPairs(params);
        //
        //     {
        //         "message": "OK",
        //         "code": 1000,
        //         "trace": "0985a130-a5ae-4fc1-863f-4704e214f585",
        //         "data": {
        //             "symbols": [
        //                 {
        //                     "symbol": "BTC_USDT",
        //                     "max_leverage": "5",
        //                     "symbol_enabled": true,
        //                     "base": {
        //                         "currency": "BTC",
        //                         "daily_interest": "0.00055000",
        //                         "hourly_interest": "0.00002291",
        //                         "max_borrow_amount": "2.00000000",
        //                         "min_borrow_amount": "0.00000001",
        //                         "borrowable_amount": "0.00670810"
        //                     },
        //                     "quote": {
        //                         "currency": "USDT",
        //                         "daily_interest": "0.00055000",
        //                         "hourly_interest": "0.00002291",
        //                         "max_borrow_amount": "50000.00000000",
        //                         "min_borrow_amount": "0.00000001",
        //                         "borrowable_amount": "135.12575038"
        //                     }
        //                 }
        //             ]
        //         }
        //     }
        //
        const data = this.safeValue(response, 'data', {});
        const symbols = this.safeValue(data, 'symbols', []);
        const result = [];
        for (let i = 0; i < symbols.length; i++) {
            const symbol = this.safeValue(symbols, i);
            result.push(this.parseIsolatedBorrowRate(symbol));
        }
        return result;
    }
    async transfer(code, amount, fromAccount, toAccount, params = {}) {
        /**
         * @method
         * @name bitmart#transfer
         * @description transfer currency internally between wallets on the same account, currently only supports transfer between spot and margin
         * @see https://developer-pro.bitmart.com/en/spot/#margin-asset-transfer-signed
         * @see https://developer-pro.bitmart.com/en/futures/#transfer-signed
         * @param {string} code unified currency code
         * @param {float} amount amount to transfer
         * @param {string} fromAccount account to transfer from
         * @param {string} toAccount account to transfer to
         * @param {object} [params] extra parameters specific to the bitmart api endpoint
         * @returns {object} a [transfer structure]{@link https://docs.ccxt.com/#/?id=transfer-structure}
         */
        await this.loadMarkets();
        const currency = this.currency(code);
        const amountToPrecision = this.currencyToPrecision(code, amount);
        const request = {
            'amount': amountToPrecision,
            'currency': currency['id'],
        };
        const fromId = this.convertTypeToAccount(fromAccount);
        const toId = this.convertTypeToAccount(toAccount);
        if (fromAccount === 'spot') {
            if (toAccount === 'margin') {
                request['side'] = 'in';
                request['symbol'] = toId;
            }
            else if (toAccount === 'swap') {
                request['type'] = 'spot_to_contract';
            }
        }
        else if (toAccount === 'spot') {
            if (fromAccount === 'margin') {
                request['side'] = 'out';
                request['symbol'] = fromId;
            }
            else if (fromAccount === 'swap') {
                request['type'] = 'contract_to_spot';
            }
        }
        else {
            throw new errors.ArgumentsRequired(this.id + ' transfer() requires either fromAccount or toAccount to be spot');
        }
        let response = undefined;
        if ((fromAccount === 'margin') || (toAccount === 'margin')) {
            response = await this.privatePostSpotV1MarginIsolatedTransfer(this.extend(request, params));
        }
        else if ((fromAccount === 'swap') || (toAccount === 'swap')) {
            response = await this.privatePostAccountV1TransferContract(this.extend(request, params));
        }
        //
        // margin
        //
        //     {
        //         "message": "OK",
        //         "code": 1000,
        //         "trace": "b26cecec-ef5a-47d9-9531-2bd3911d3d55",
        //         "data": {
        //             "transfer_id": "ca90d97a621e47d49774f19af6b029f5"
        //         }
        //     }
        //
        // swap
        //
        //     {
        //         "message": "OK",
        //         "code": 1000,
        //         "trace": "4cad858074667097ac6ba5257c57305d.68.16953302431189455",
        //         "data": {
        //             "currency": "USDT",
        //             "amount": "5"
        //         }
        //     }
        //
        const data = this.safeValue(response, 'data', {});
        return this.extend(this.parseTransfer(data, currency), {
            'status': this.parseTransferStatus(this.safeString2(response, 'code', 'message')),
        });
    }
    parseTransferStatus(status) {
        const statuses = {
            '1000': 'ok',
            'OK': 'ok',
            'FINISHED': 'ok',
        };
        return this.safeString(statuses, status, status);
    }
    parseTransferToAccount(type) {
        const types = {
            'contract_to_spot': 'spot',
            'spot_to_contract': 'swap',
        };
        return this.safeString(types, type, type);
    }
    parseTransferFromAccount(type) {
        const types = {
            'contract_to_spot': 'swap',
            'spot_to_contract': 'spot',
        };
        return this.safeString(types, type, type);
    }
    parseTransfer(transfer, currency = undefined) {
        //
        // margin
        //
        //     {
        //         "transfer_id": "ca90d97a621e47d49774f19af6b029f5"
        //     }
        //
        // swap
        //
        //     {
        //         "currency": "USDT",
        //         "amount": "5"
        //     }
        //
        // fetchTransfers
        //
        //     {
        //         "transfer_id": "902463535961567232",
        //         "currency": "USDT",
        //         "amount": "5",
        //         "type": "contract_to_spot",
        //         "state": "FINISHED",
        //         "timestamp": 1695330539565
        //     }
        //
        const currencyId = this.safeString(transfer, 'currency');
        const timestamp = this.safeInteger(transfer, 'timestamp');
        return {
            'id': this.safeString(transfer, 'transfer_id'),
            'timestamp': timestamp,
            'datetime': this.iso8601(timestamp),
            'currency': this.safeCurrencyCode(currencyId, currency),
            'amount': this.safeNumber(transfer, 'amount'),
            'fromAccount': this.parseTransferFromAccount(this.safeString(transfer, 'type')),
            'toAccount': this.parseTransferToAccount(this.safeString(transfer, 'type')),
            'status': this.parseTransferStatus(this.safeString(transfer, 'state')),
        };
    }
    async fetchTransfers(code = undefined, since = undefined, limit = undefined, params = {}) {
        /**
         * @method
         * @name bitmart#fetchTransfers
         * @description fetch a history of internal transfers made on an account, only transfers between spot and swap are supported
         * @see https://developer-pro.bitmart.com/en/futures/#get-transfer-list-signed
         * @param {string} code unified currency code of the currency transferred
         * @param {int} [since] the earliest time in ms to fetch transfers for
         * @param {int} [limit] the maximum number of transfer structures to retrieve
         * @param {object} [params] extra parameters specific to the bitmart api endpoint
         * @param {int} [params.page] the required number of pages, default is 1, max is 1000
         * @param {int} [params.until] the latest time in ms to fetch transfers for
         * @returns {object[]} a list of [transfer structures]{@link https://docs.ccxt.com/#/?id=transfer-structure}
         */
        await this.loadMarkets();
        if (limit === undefined) {
            limit = 10;
        }
        const request = {
            'page': this.safeInteger(params, 'page', 1),
            'limit': limit, // default is 10, max is 100
        };
        let currency = undefined;
        if (code !== undefined) {
            currency = this.currency(code);
            request['currency'] = currency['id'];
        }
        if (since !== undefined) {
            request['time_start'] = since;
        }
        if (limit !== undefined) {
            request['limit'] = limit;
        }
        const until = this.safeInteger2(params, 'until', 'till'); // unified in milliseconds
        const endTime = this.safeInteger(params, 'time_end', until); // exchange-specific in milliseconds
        params = this.omit(params, ['till', 'until']);
        if (endTime !== undefined) {
            request['time_end'] = endTime;
        }
        const response = await this.privatePostAccountV1TransferContractList(this.extend(request, params));
        //
        //     {
        //         "message": "OK",
        //         "code": 1000,
        //         "trace": "7f9d93e10f9g4513bc08a7btc2a5559a.69.16953325693032193",
        //         "data": {
        //             "records": [
        //                 {
        //                     "transfer_id": "902463535961567232",
        //                     "currency": "USDT",
        //                     "amount": "5",
        //                     "type": "contract_to_spot",
        //                     "state": "FINISHED",
        //                     "timestamp": 1695330539565
        //                 },
        //             ]
        //         }
        //     }
        //
        const data = this.safeValue(response, 'data', {});
        const records = this.safeValue(data, 'records', []);
        return this.parseTransfers(records, currency, since, limit);
    }
    async fetchBorrowInterest(code = undefined, symbol = undefined, since = undefined, limit = undefined, params = {}) {
        /**
         * @method
         * @name bitmart#fetchBorrowInterest
         * @description fetch the interest owed by the user for borrowing currency for margin trading
         * @see https://developer-pro.bitmart.com/en/spot/#get-borrow-record-isolated
         * @param {string} code unified currency code
         * @param {string} symbol unified market symbol when fetch interest in isolated markets
         * @param {int} [since] the earliest time in ms to fetch borrrow interest for
         * @param {int} [limit] the maximum number of structures to retrieve
         * @param {object} [params] extra parameters specific to the bitmart api endpoint
         * @returns {object[]} a list of [borrow interest structures]{@link https://docs.ccxt.com/#/?id=borrow-interest-structure}
         */
        if (symbol === undefined) {
            throw new errors.ArgumentsRequired(this.id + ' fetchBorrowInterest() requires a symbol argument');
        }
        await this.loadMarkets();
        const market = this.market(symbol);
        const request = {
            'symbol': market['id'],
        };
        if (limit !== undefined) {
            request['N'] = limit;
        }
        if (since !== undefined) {
            request['start_time'] = since;
        }
        const response = await this.privateGetSpotV1MarginIsolatedBorrowRecord(this.extend(request, params));
        //
        //     {
        //         "message": "OK",
        //         "code": 1000,
        //         "trace": "8ea27a2a-4aba-49fa-961d-43a0137b0ef3",
        //         "data": {
        //             "records": [
        //                 {
        //                     "borrow_id": "1659045283903rNvJnuRTJNL5J53n",
        //                     "symbol": "BTC_USDT",
        //                     "currency": "USDT",
        //                     "borrow_amount": "100.00000000",
        //                     "daily_interest": "0.00055000",
        //                     "hourly_interest": "0.00002291",
        //                     "interest_amount": "0.00229166",
        //                     "create_time": 1659045284000
        //                 },
        //             ]
        //         }
        //     }
        //
        const data = this.safeValue(response, 'data', {});
        const rows = this.safeValue(data, 'records', []);
        const interest = this.parseBorrowInterests(rows, market);
        return this.filterByCurrencySinceLimit(interest, code, since, limit);
    }
    parseBorrowInterest(info, market = undefined) {
        //
        //     {
        //         "borrow_id": "1657664327844Lk5eJJugXmdHHZoe",
        //         "symbol": "BTC_USDT",
        //         "currency": "USDT",
        //         "borrow_amount": "20.00000000",
        //         "daily_interest": "0.00055000",
        //         "hourly_interest": "0.00002291",
        //         "interest_amount": "0.00045833",
        //         "create_time": 1657664329000
        //     }
        //
        const marketId = this.safeString(info, 'symbol');
        market = this.safeMarket(marketId, market);
        const timestamp = this.safeInteger(info, 'create_time');
        return {
            'symbol': this.safeString(market, 'symbol'),
            'marginMode': 'isolated',
            'currency': this.safeCurrencyCode(this.safeString(info, 'currency')),
            'interest': this.safeNumber(info, 'interest_amount'),
            'interestRate': this.safeNumber(info, 'hourly_interest'),
            'amountBorrowed': this.safeNumber(info, 'borrow_amount'),
            'timestamp': timestamp,
            'datetime': this.iso8601(timestamp),
            'info': info,
        };
    }
    async fetchOpenInterest(symbol, params = {}) {
        /**
         * @method
         * @name bitmart#fetchOpenInterest
         * @description Retrieves the open interest of a currency
         * @see https://developer-pro.bitmart.com/en/futures/#get-futures-openinterest
         * @param {string} symbol Unified CCXT market symbol
         * @param {object} [params] exchange specific parameters
         * @returns {object} an open interest structure{@link https://docs.ccxt.com/#/?id=open-interest-structure}
         */
        await this.loadMarkets();
        const market = this.market(symbol);
        if (!market['contract']) {
            throw new errors.BadRequest(this.id + ' fetchOpenInterest() supports contract markets only');
        }
        const request = {
            'symbol': market['id'],
        };
        const response = await this.publicGetContractPublicOpenInterest(this.extend(request, params));
        //
        //     {
        //         "code": 1000,
        //         "message": "Ok",
        //         "data": {
        //             "timestamp": 1694657502415,
        //             "symbol": "BTCUSDT",
        //             "open_interest": "265231.721368593081729069",
        //             "open_interest_value": "7006353.83988919"
        //         },
        //         "trace": "7f9c94e10f9d4513bc08a7bfc2a5559a.72.16946575108274991"
        //     }
        //
        const data = this.safeValue(response, 'data', {});
        return this.parseOpenInterest(data, market);
    }
    parseOpenInterest(interest, market = undefined) {
        //
        //     {
        //         "timestamp": 1694657502415,
        //         "symbol": "BTCUSDT",
        //         "open_interest": "265231.721368593081729069",
        //         "open_interest_value": "7006353.83988919"
        //     }
        //
        const timestamp = this.safeInteger(interest, 'timestamp');
        const id = this.safeString(interest, 'symbol');
        return this.safeOpenInterest({
            'symbol': this.safeSymbol(id, market),
            'openInterestAmount': this.safeNumber(interest, 'open_interest'),
            'openInterestValue': this.safeNumber(interest, 'open_interest_value'),
            'timestamp': timestamp,
            'datetime': this.iso8601(timestamp),
            'info': interest,
        }, market);
    }
    async setLeverage(leverage, symbol = undefined, params = {}) {
        /**
         * @method
         * @name bitmart#setLeverage
         * @description set the level of leverage for a market
         * @see https://developer-pro.bitmart.com/en/futures/#submit-leverage-signed
         * @param {float} leverage the rate of leverage
         * @param {string} symbol unified market symbol
         * @param {object} [params] extra parameters specific to the bitmart api endpoint
         * @param {string} [params.marginMode] 'isolated' or 'cross'
         * @returns {object} response from the exchange
         */
        if (symbol === undefined) {
            throw new errors.ArgumentsRequired(this.id + ' setLeverage() requires a symbol argument');
        }
        let marginMode = undefined;
        [marginMode, params] = this.handleMarginModeAndParams('setLeverage', params);
        this.checkRequiredArgument('setLeverage', marginMode, 'marginMode', ['isolated', 'cross']);
        await this.loadMarkets();
        const market = this.market(symbol);
        if (!market['swap']) {
            throw new errors.BadSymbol(this.id + ' setLeverage() supports swap contracts only');
        }
        const request = {
            'symbol': market['id'],
            'leverage': leverage.toString(),
            'open_type': marginMode,
        };
        return await this.privatePostContractPrivateSubmitLeverage(this.extend(request, params));
    }
    async fetchFundingRate(symbol, params = {}) {
        /**
         * @method
         * @name bitmart#fetchFundingRate
         * @description fetch the current funding rate
         * @see https://developer-pro.bitmart.com/en/futures/#get-current-funding-rate
         * @param {string} symbol unified market symbol
         * @param {object} [params] extra parameters specific to the bitmart api endpoint
         * @returns {object} a [funding rate structure]{@link https://docs.ccxt.com/#/?id=funding-rate-structure}
         */
        await this.loadMarkets();
        const market = this.market(symbol);
        if (!market['swap']) {
            throw new errors.BadSymbol(this.id + ' fetchFundingRate() supports swap contracts only');
        }
        const request = {
            'symbol': market['id'],
        };
        const response = await this.publicGetContractPublicFundingRate(this.extend(request, params));
        //
        //     {
        //         "code": 1000,
        //         "message": "Ok",
        //         "data": {
        //             "timestamp": 1695184410697,
        //             "symbol": "BTCUSDT",
        //             "rate_value": "-0.00002614",
        //             "expected_rate": "-0.00002"
        //         },
        //         "trace": "4cad855074654097ac7ba5257c47305d.54.16951844206655589"
        //     }
        //
        const data = this.safeValue(response, 'data', {});
        return this.parseFundingRate(data, market);
    }
    parseFundingRate(contract, market = undefined) {
        //
        //     {
        //         "timestamp": 1695184410697,
        //         "symbol": "BTCUSDT",
        //         "rate_value": "-0.00002614",
        //         "expected_rate": "-0.00002"
        //     }
        //
        const marketId = this.safeString(contract, 'symbol');
        const timestamp = this.safeInteger(contract, 'timestamp');
        return {
            'info': contract,
            'symbol': this.safeSymbol(marketId, market),
            'markPrice': undefined,
            'indexPrice': undefined,
            'interestRate': undefined,
            'estimatedSettlePrice': undefined,
            'timestamp': timestamp,
            'datetime': this.iso8601(timestamp),
            'fundingRate': this.safeNumber(contract, 'expected_rate'),
            'fundingTimestamp': undefined,
            'fundingDatetime': undefined,
            'nextFundingRate': undefined,
            'nextFundingTimestamp': undefined,
            'nextFundingDatetime': undefined,
            'previousFundingRate': this.safeNumber(contract, 'rate_value'),
            'previousFundingTimestamp': undefined,
            'previousFundingDatetime': undefined,
        };
    }
    async fetchPosition(symbol, params = {}) {
        /**
         * @method
         * @name bitmart#fetchPosition
         * @description fetch data on a single open contract trade position
         * @see https://developer-pro.bitmart.com/en/futures/#get-current-position-keyed
         * @param {string} symbol unified market symbol of the market the position is held in
         * @param {object} [params] extra parameters specific to the bitmart api endpoint
         * @returns {object} a [position structure]{@link https://docs.ccxt.com/#/?id=position-structure}
         */
        await this.loadMarkets();
        const market = this.market(symbol);
        const request = {
            'symbol': market['id'],
        };
        const response = await this.privateGetContractPrivatePosition(this.extend(request, params));
        //
        //     {
        //         "code": 1000,
        //         "message": "Ok",
        //         "data": [
        //             {
        //                 "symbol": "BTCUSDT",
        //                 "leverage": "10",
        //                 "timestamp": 1696392515269,
        //                 "current_fee": "0.0014250028",
        //                 "open_timestamp": 1696392256998,
        //                 "current_value": "27.4039",
        //                 "mark_price": "27.4039",
        //                 "position_value": "27.4079",
        //                 "position_cross": "3.75723474",
        //                 "maintenance_margin": "0.1370395",
        //                 "close_vol": "0",
        //                 "close_avg_price": "0",
        //                 "open_avg_price": "27407.9",
        //                 "entry_price": "27407.9",
        //                 "current_amount": "1",
        //                 "unrealized_value": "-0.004",
        //                 "realized_value": "-0.01644474",
        //                 "position_type": 1
        //             }
        //         ],
        //         "trace":"4cad855074664097ac5ba5257c47305d.67.16963925142065945"
        //     }
        //
        const data = this.safeValue(response, 'data', []);
        const first = this.safeValue(data, 0, {});
        return this.parsePosition(first, market);
    }
    async fetchPositions(symbols = undefined, params = {}) {
        /**
         * @method
         * @name bitmart#fetchPositions
         * @description fetch all open contract positions
         * @see https://developer-pro.bitmart.com/en/futures/#get-current-position-keyed
         * @param {string[]|undefined} symbols list of unified market symbols
         * @param {object} [params] extra parameters specific to the bitmart api endpoint
         * @returns {object[]} a list of [position structures]{@link https://docs.ccxt.com/#/?id=position-structure}
         */
        await this.loadMarkets();
        let market = undefined;
        let symbolsLength = undefined;
        if (symbols !== undefined) {
            symbolsLength = symbols.length;
            const first = this.safeString(symbols, 0);
            market = this.market(first);
        }
        const request = {};
        if (symbolsLength === 1) {
            // only supports symbols as undefined or sending one symbol
            request['symbol'] = market['id'];
        }
        const response = await this.privateGetContractPrivatePosition(this.extend(request, params));
        //
        //     {
        //         "code": 1000,
        //         "message": "Ok",
        //         "data": [
        //             {
        //                 "symbol": "BTCUSDT",
        //                 "leverage": "10",
        //                 "timestamp": 1696392515269,
        //                 "current_fee": "0.0014250028",
        //                 "open_timestamp": 1696392256998,
        //                 "current_value": "27.4039",
        //                 "mark_price": "27.4039",
        //                 "position_value": "27.4079",
        //                 "position_cross": "3.75723474",
        //                 "maintenance_margin": "0.1370395",
        //                 "close_vol": "0",
        //                 "close_avg_price": "0",
        //                 "open_avg_price": "27407.9",
        //                 "entry_price": "27407.9",
        //                 "current_amount": "1",
        //                 "unrealized_value": "-0.004",
        //                 "realized_value": "-0.01644474",
        //                 "position_type": 1
        //             },
        //         ],
        //         "trace":"4cad855074664097ac5ba5257c47305d.67.16963925142065945"
        //     }
        //
        const positions = this.safeValue(response, 'data', []);
        const result = [];
        for (let i = 0; i < positions.length; i++) {
            result.push(this.parsePosition(positions[i]));
        }
        symbols = this.marketSymbols(symbols);
        return this.filterByArrayPositions(result, 'symbol', symbols, false);
    }
    parsePosition(position, market = undefined) {
        //
        //     {
        //         "symbol": "BTCUSDT",
        //         "leverage": "10",
        //         "timestamp": 1696392515269,
        //         "current_fee": "0.0014250028",
        //         "open_timestamp": 1696392256998,
        //         "current_value": "27.4039",
        //         "mark_price": "27.4039",
        //         "position_value": "27.4079",
        //         "position_cross": "3.75723474",
        //         "maintenance_margin": "0.1370395",
        //         "close_vol": "0",
        //         "close_avg_price": "0",
        //         "open_avg_price": "27407.9",
        //         "entry_price": "27407.9",
        //         "current_amount": "1",
        //         "unrealized_value": "-0.004",
        //         "realized_value": "-0.01644474",
        //         "position_type": 1
        //     }
        //
        const marketId = this.safeString(position, 'symbol');
        market = this.safeMarket(marketId, market);
        const symbol = market['symbol'];
        const timestamp = this.safeInteger(position, 'timestamp');
        const side = this.safeInteger(position, 'position_type');
        const maintenanceMargin = this.safeString(position, 'maintenance_margin');
        const notional = this.safeString(position, 'current_value');
        const collateral = this.safeString(position, 'position_cross');
        const maintenanceMarginPercentage = Precise["default"].stringDiv(maintenanceMargin, notional);
        const marginRatio = Precise["default"].stringDiv(maintenanceMargin, collateral);
        return this.safePosition({
            'info': position,
            'id': undefined,
            'symbol': symbol,
            'timestamp': timestamp,
            'datetime': this.iso8601(timestamp),
            'lastUpdateTimestamp': undefined,
            'hedged': undefined,
            'side': (side === 1) ? 'long' : 'short',
            'contracts': this.safeNumber(position, 'current_amount'),
            'contractSize': this.safeNumber(market, 'contractSize'),
            'entryPrice': this.safeNumber(position, 'entry_price'),
            'markPrice': this.safeNumber(position, 'mark_price'),
            'lastPrice': undefined,
            'notional': this.parseNumber(notional),
            'leverage': this.safeNumber(position, 'leverage'),
            'collateral': this.parseNumber(collateral),
            'initialMargin': undefined,
            'initialMarginPercentage': undefined,
            'maintenanceMargin': this.parseNumber(maintenanceMargin),
            'maintenanceMarginPercentage': this.parseNumber(maintenanceMarginPercentage),
            'unrealizedPnl': this.safeNumber(position, 'unrealized_value'),
            'realizedPnl': this.safeNumber(position, 'realized_value'),
            'liquidationPrice': undefined,
            'marginMode': undefined,
            'percentage': undefined,
            'marginRatio': this.parseNumber(marginRatio),
            'stopLossPrice': undefined,
            'takeProfitPrice': undefined,
        });
    }
    async fetchMyLiquidations(symbol = undefined, since = undefined, limit = undefined, params = {}) {
        /**
         * @method
         * @name bitmart#fetchMyLiquidations
         * @description retrieves the users liquidated positions
         * @see https://developer-pro.bitmart.com/en/futures/#get-order-history-keyed
         * @param {string} symbol unified CCXT market symbol
         * @param {int} [since] the earliest time in ms to fetch liquidations for
         * @param {int} [limit] the maximum number of liquidation structures to retrieve
         * @param {object} [params] exchange specific parameters for the bitmart api endpoint
         * @param {int} [params.until] timestamp in ms of the latest liquidation
         * @returns {object} an array of [liquidation structures]{@link https://docs.ccxt.com/#/?id=liquidation-structure}
         */
        if (symbol === undefined) {
            throw new errors.ArgumentsRequired(this.id + ' fetchMyLiquidations() requires a symbol argument');
        }
        await this.loadMarkets();
        const market = this.market(symbol);
        if (!market['swap']) {
            throw new errors.NotSupported(this.id + ' fetchMyLiquidations() supports swap markets only');
        }
        let request = {
            'symbol': market['id'],
        };
        if (since !== undefined) {
            request['start_time'] = since;
        }
        [request, params] = this.handleUntilOption('end_time', request, params);
        const response = await this.privateGetContractPrivateOrderHistory(this.extend(request, params));
        //
        //     {
        //         "code": 1000,
        //         "message": "Ok",
        //         "data": [
        //             {
        //                 "order_id": "231007865458273",
        //                 "client_order_id": "",
        //                 "price": "27407.9",
        //                 "size": "1",
        //                 "symbol": "BTCUSDT",
        //                 "state": 4,
        //                 "side": 3,
        //                 "type": "liquidate",
        //                 "leverage": "10",
        //                 "open_type": "isolated",
        //                 "deal_avg_price": "27422.6",
        //                 "deal_size": "1",
        //                 "create_time": 1696405864011,
        //                 "update_time": 1696405864045
        //             },
        //         ],
        //         "trace": "4cad855074664097ac6ba4257c47305d.71.16965658195443021"
        //     }
        //
        const data = this.safeValue(response, 'data', []);
        const result = [];
        for (let i = 0; i < data.length; i++) {
            const entry = data[i];
            const checkLiquidation = this.safeString(entry, 'type');
            if (checkLiquidation === 'liquidate') {
                result.push(entry);
            }
        }
        return this.parseLiquidations(result, market, since, limit);
    }
    parseLiquidation(liquidation, market = undefined) {
        //
        //     {
        //         "order_id": "231007865458273",
        //         "client_order_id": "",
        //         "price": "27407.9",
        //         "size": "1",
        //         "symbol": "BTCUSDT",
        //         "state": 4,
        //         "side": 3,
        //         "type": "market",
        //         "leverage": "10",
        //         "open_type": "isolated",
        //         "deal_avg_price": "27422.6",
        //         "deal_size": "1",
        //         "create_time": 1696405864011,
        //         "update_time": 1696405864045
        //     }
        //
        const marketId = this.safeString(liquidation, 'symbol');
        const timestamp = this.safeInteger(liquidation, 'update_time');
        const contractsString = this.safeString(liquidation, 'deal_size');
        const contractSizeString = this.safeString(market, 'contractSize');
        const priceString = this.safeString(liquidation, 'deal_avg_price');
        const baseValueString = Precise["default"].stringMul(contractsString, contractSizeString);
        const quoteValueString = Precise["default"].stringMul(baseValueString, priceString);
        return this.safeLiquidation({
            'info': liquidation,
            'symbol': this.safeSymbol(marketId, market),
            'contracts': this.parseNumber(contractsString),
            'contractSize': this.parseNumber(contractSizeString),
            'price': this.parseNumber(priceString),
            'baseValue': this.parseNumber(baseValueString),
            'quoteValue': this.parseNumber(quoteValueString),
            'timestamp': timestamp,
            'datetime': this.iso8601(timestamp),
        });
    }
    nonce() {
        return this.milliseconds();
    }
    sign(path, api = 'public', method = 'GET', params = {}, headers = undefined, body = undefined) {
        const baseUrl = this.implodeHostname(this.urls['api']['rest']);
        let url = baseUrl + '/' + this.implodeParams(path, params);
        const query = this.omit(params, this.extractParams(path));
        let queryString = '';
        const getOrDelete = (method === 'GET') || (method === 'DELETE');
        if (getOrDelete) {
            if (Object.keys(query).length) {
                queryString = this.urlencode(query);
                url += '?' + queryString;
            }
        }
        if (api === 'private') {
            this.checkRequiredCredentials();
            const timestamp = this.milliseconds().toString();
            const brokerId = this.safeString(this.options, 'brokerId', 'CCXTxBitmart000');
            headers = {
                'X-BM-KEY': this.apiKey,
                'X-BM-TIMESTAMP': timestamp,
                'X-BM-BROKER-ID': brokerId,
                'Content-Type': 'application/json',
            };
            if (!getOrDelete) {
                body = this.json(query);
                queryString = body;
            }
            const auth = timestamp + '#' + this.uid + '#' + queryString;
            const signature = this.hmac(this.encode(auth), this.encode(this.secret), sha256.sha256);
            headers['X-BM-SIGN'] = signature;
        }
        return { 'url': url, 'method': method, 'body': body, 'headers': headers };
    }
    handleErrors(code, reason, url, method, headers, body, response, requestHeaders, requestBody) {
        if (response === undefined) {
            return undefined;
        }
        //
        // spot
        //
        //     {"message":"Bad Request [to is empty]","code":50000,"trace":"f9d46e1b-4edb-4d07-a06e-4895fb2fc8fc","data":{}}
        //     {"message":"Bad Request [from is empty]","code":50000,"trace":"579986f7-c93a-4559-926b-06ba9fa79d76","data":{}}
        //     {"message":"Kline size over 500","code":50004,"trace":"d625caa8-e8ca-4bd2-b77c-958776965819","data":{}}
        //     {"message":"Balance not enough","code":50020,"trace":"7c709d6a-3292-462c-98c5-32362540aeef","data":{}}
        //
        // contract
        //
        //     {"errno":"OK","message":"INVALID_PARAMETER","code":49998,"trace":"eb5ebb54-23cd-4de2-9064-e090b6c3b2e3","data":null}
        //
        const message = this.safeStringLower(response, 'message');
        const isErrorMessage = (message !== undefined) && (message !== 'ok') && (message !== 'success');
        const errorCode = this.safeString(response, 'code');
        const isErrorCode = (errorCode !== undefined) && (errorCode !== '1000');
        if (isErrorCode || isErrorMessage) {
            const feedback = this.id + ' ' + body;
            this.throwExactlyMatchedException(this.exceptions['exact'], errorCode, feedback);
            this.throwBroadlyMatchedException(this.exceptions['broad'], errorCode, feedback);
            this.throwExactlyMatchedException(this.exceptions['exact'], message, feedback);
            this.throwBroadlyMatchedException(this.exceptions['broad'], message, feedback);
            throw new errors.ExchangeError(feedback); // unknown message
        }
        return undefined;
    }
}

module.exports = bitmart;<|MERGE_RESOLUTION|>--- conflicted
+++ resolved
@@ -2682,11 +2682,7 @@
          * @param {object} [params] extra parameters specific to the bitmart api endpoint
          * @param {int} [params.until] timestamp in ms of the latest entry
          * @param {string} [params.marginMode] *spot only* 'cross' or 'isolated', for margin trading
-<<<<<<< HEAD
-         * @returns {Order[]} a list of [order structures]{@link https://github.com/ccxt/ccxt/wiki/Manual#order-structure}
-=======
          * @returns {Order[]} a list of [order structures]{@link https://docs.ccxt.com/#/?id=order-structure}
->>>>>>> 7c7171fe
          */
         await this.loadMarkets();
         let market = undefined;
@@ -2698,13 +2694,9 @@
         let type = undefined;
         [type, params] = this.handleMarketTypeAndParams('fetchClosedOrders', market, params);
         if (type !== 'spot') {
-<<<<<<< HEAD
-            this.checkRequiredSymbol('fetchClosedOrders', symbol);
-=======
             if (symbol === undefined) {
                 throw new errors.ArgumentsRequired(this.id + ' fetchClosedOrders() requires a symbol argument');
             }
->>>>>>> 7c7171fe
         }
         let marginMode = undefined;
         [marginMode, params] = this.handleMarginModeAndParams('fetchClosedOrders', params);
@@ -3309,22 +3301,6 @@
         };
     }
     async fetchIsolatedBorrowRate(symbol, params = {}) {
-<<<<<<< HEAD
-        /**
-         * @method
-         * @name bitmart#fetchBorrowRate
-         * @description fetch the rate of interest to borrow a currency for margin trading
-         * @see https://developer-pro.bitmart.com/en/spot/#get-trading-pair-borrowing-rate-and-amount
-         * @param {string} code unified currency code
-         * @param {object} [params] extra parameters specific to the bitmart api endpoint
-         * @returns {object} a [borrow rate structure]{@link https://github.com/ccxt/ccxt/wiki/Manual#borrow-rate-structure}
-         */
-        await this.loadMarkets();
-        let market = undefined;
-        if (symbol !== undefined) {
-            market = this.market(symbol);
-        }
-=======
         //
         // @method
         // @name bitmart#fetchIsolatedBorrowRate
@@ -3340,7 +3316,6 @@
         //
         await this.loadMarkets();
         const market = this.market(symbol);
->>>>>>> 7c7171fe
         const request = {
             'symbol': market['id'],
         };
@@ -3408,22 +3383,6 @@
         //
         const marketId = this.safeString(info, 'symbol');
         const symbol = this.safeSymbol(marketId, market);
-<<<<<<< HEAD
-        const baseData = this.safeValue(info, 'base');
-        const quoteData = this.safeValue(info, 'quote');
-        const baseId = this.safeString(baseData, 'currency');
-        const quoteId = this.safeString(quoteData, 'currency');
-        const base = this.safeCurrencyCode(baseId);
-        const quote = this.safeCurrencyCode(quoteId);
-        const baseRate = this.safeNumber(baseData, 'hourly_interest');
-        const quoteRate = this.safeNumber(quoteData, 'hourly_interest');
-        return {
-            'symbol': symbol,
-            'base': base,
-            'baseRate': baseRate,
-            'quote': quote,
-            'quoteRate': quoteRate,
-=======
         const baseData = this.safeValue(info, 'base', {});
         const quoteData = this.safeValue(info, 'quote', {});
         const baseId = this.safeString(baseData, 'currency');
@@ -3434,7 +3393,6 @@
             'baseRate': this.safeNumber(baseData, 'hourly_interest'),
             'quote': this.safeCurrencyCode(quoteId),
             'quoteRate': this.safeNumber(quoteData, 'hourly_interest'),
->>>>>>> 7c7171fe
             'period': 3600000,
             'timestamp': undefined,
             'datetime': undefined,
